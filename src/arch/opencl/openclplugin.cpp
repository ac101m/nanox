/*************************************************************************************/
/*      Copyright 2015 Barcelona Supercomputing Center                               */
/*                                                                                   */
/*      This file is part of the NANOS++ library.                                    */
/*                                                                                   */
/*      NANOS++ is free software: you can redistribute it and/or modify              */
/*      it under the terms of the GNU Lesser General Public License as published by  */
/*      the Free Software Foundation, either version 3 of the License, or            */
/*      (at your option) any later version.                                          */
/*                                                                                   */
/*      NANOS++ is distributed in the hope that it will be useful,                   */
/*      but WITHOUT ANY WARRANTY; without even the implied warranty of               */
/*      MERCHANTABILITY or FITNESS FOR A PARTICULAR PURPOSE.  See the                */
/*      GNU Lesser General Public License for more details.                          */
/*                                                                                   */
/*      You should have received a copy of the GNU Lesser General Public License     */
/*      along with NANOS++.  If not, see <http://www.gnu.org/licenses/>.             */
/*************************************************************************************/

#include "plugin.hpp"
#include "openclconfig.hpp"
#include "openclplugin.hpp"
#include <dlfcn.h>

#ifdef HAVE_OPENCL_OPENCL_H
#include <OpenCL/opencl.h>
#endif

#ifdef HAVE_CL_OPENCL_H
#include <CL/opencl.h>
#endif

namespace nanos {
namespace ext {
   
   std::string OpenCLPlugin::_devTy = "ALL";
   // All found devices
   std::map<cl_device_id, cl_context> OpenCLPlugin::_devices;

   void OpenCLPlugin::config( Config &cfg )
   {
      cfg.setOptionsSection( "OpenCL Arch", "OpenCL specific options" );
      // Select the device to use.
      cfg.registerConfigOption( "opencl-device-type",
                                NEW Config::StringVar( _devTy ),
                                "Defines the OpenCL device type to use "
                                "(ALL, CPU, GPU, ACCELERATOR)" );
      cfg.registerEnvOption( "opencl-device-type", "NX_OPENCL_DEVICE_TYPE" );
      cfg.registerArgOption( "opencl-device-type", "opencl-device-type" );
   
      OpenCLConfig::prepare( cfg );
   }

   void OpenCLPlugin::init()
   {
      OpenCLConfig::apply( _devTy, &_devices );
      const size_t numDevices = nanos::ext::OpenCLConfig::getOpenCLDevicesCount();
      _opencls.reserve( numDevices );
      _openclThreads.reserve( numDevices );
      for ( unsigned int openclC = 0; openclC < numDevices; ++openclC ) {
         memory_space_id_t id = sys.addSeparateMemoryAddressSpace( ext::OpenCLDev, nanos::ext::OpenCLConfig::getAllocWide(), 0 );
         SeparateMemoryAddressSpace &oclmemory = sys.getSeparateMemory( id );
         oclmemory.setAcceleratorNumber( sys.getNewAcceleratorId() );

         ext::SMPProcessor *core = sys.getSMPPlugin()->getLastFreeSMPProcessorAndReserve();
         if ( core == NULL ) {
            fatal0("Unable to get a core to run the GPU thread.");
         }
         core->setNumFutureThreads( 1 );

         _opencls.push_back( NEW nanos::ext::OpenCLProcessor( openclC, id, core, oclmemory ) );
      }
   }
   
   /*unsigned OpenCLPlugin::getPEsInNode( unsigned node ) const
   {
      // TODO: make it work correctly
      // If it is the last node, assign
      //if ( node == ( sys.getNumSockets() - 1 ) )
   }*/
   
   unsigned OpenCLPlugin::getNumHelperPEs() const
   {
      return OpenCLConfig::getOpenCLDevicesCount();
   }

//   unsigned OpenCLPlugin::getNumPEs() const
//   {
//      return OpenCLConfig::getOpenCLDevicesCount();
//   }
   
   unsigned OpenCLPlugin::getNumThreads() const
   {
      return OpenCLConfig::getOpenCLDevicesCount();
   }
   
   void OpenCLPlugin::createBindingList()
   {
////      /* As we now how many devices we have and how many helper threads we
////       * need, reserve a PE for them */
//      for ( unsigned i = 0; i < OpenCLConfig::getOpenCLDevicesCount(); ++i )
//      {
//         // As we don't have NUMA info, don't request an specific node
//         bool numa = false;
//         // TODO: if HWLOC is available, use it.
//         int node = sys.getNumSockets() - 1;
//         bool reserved;
//         unsigned pe = sys.reservePE( numa, node, reserved );
//         
//         // Now add this node to the binding list
//         addBinding( pe );
//      }
   }

   PE* OpenCLPlugin::createPE( unsigned id, unsigned uid )
   {
      //pe->setNUMANode( sys.getNodeOfPE( pe->getId() ) );
//      memory_space_id_t mid = sys.getNewSeparateMemoryAddressSpaceId();
//      SeparateMemoryAddressSpace *oclmemory = NEW SeparateMemoryAddressSpace( mid, ext::OpenCLDev, nanos::ext::OpenCLConfig::getAllocWide());
//      oclmemory->setNodeNumber( 0 );
//      //ext::OpenCLMemorySpace *oclmemspace = NEW ext::OpenCLMemorySpace();
//      //oclmemory->setSpecificData( oclmemspace );
//      sys.addSeparateMemory(mid,oclmemory);
//      nanos::ext::OpenCLProcessor *openclPE = NEW nanos::ext::OpenCLProcessor( getBinding(id), id, uid, mid, *oclmemory );
//      
//      openclPE->setNUMANode( sys.getNodeOfPE( openclPE->getId() ) ); 
//      return openclPE;
      return NULL;
   }

<<<<<<< HEAD
   void OpenCLPlugin::addPEs( PEList &pes ) const {
      for ( std::vector<OpenCLProcessor *>::const_iterator it = _opencls->begin(); it != _opencls->end(); it++ ) {
=======
   void OpenCLPlugin::addPEs( std::map<unsigned int, ProcessingElement *> &pes ) const {
      for ( std::vector<OpenCLProcessor *>::const_iterator it = _opencls.begin(); it != _opencls.end(); it++ ) {
>>>>>>> ada03f4e
         pes.insert( std::make_pair( (*it)->getId(), *it ) );
      }
   }
   
   void OpenCLPlugin::addDevices( DeviceList &devices ) const
   {
      if ( !_opencls.empty() ) {
         std::vector<const Device *> const &pe_archs = ( *_opencls.begin() )->getDeviceTypes();
         for ( std::vector<const Device *>::const_iterator it = pe_archs.begin();
               it != pe_archs.end(); it++ ) {
            devices.insert( *it );
         }
      }
   }
   
   void OpenCLPlugin::startSupportThreads() {
      std::vector<OpenCLProcessor*>::iterator it;
      for ( it = _opencls.begin(); it != _opencls.end(); ++it ) {
         _openclThreads.push_back( &static_cast<OpenCLThread&>( (*it)->startOpenCLThread() ) );
      }
   }
   
   void OpenCLPlugin::startWorkerThreads( std::map<unsigned int, BaseThread *> &workers ) {
      std::vector<OpenCLThread *>::iterator it;
      for ( it = _openclThreads.begin(); it != _openclThreads.end(); ++it ) {
         workers.insert( std::make_pair( (*it)->getId(), *it ) );
      }
   }
   
   void OpenCLPlugin::finalize() {
   }

} // End namespace ext.
} // End namespace nanos.


DECLARE_PLUGIN("arch-opencl",nanos::ext::OpenCLPlugin);
<|MERGE_RESOLUTION|>--- conflicted
+++ resolved
@@ -128,13 +128,8 @@
       return NULL;
    }
 
-<<<<<<< HEAD
    void OpenCLPlugin::addPEs( PEList &pes ) const {
-      for ( std::vector<OpenCLProcessor *>::const_iterator it = _opencls->begin(); it != _opencls->end(); it++ ) {
-=======
-   void OpenCLPlugin::addPEs( std::map<unsigned int, ProcessingElement *> &pes ) const {
       for ( std::vector<OpenCLProcessor *>::const_iterator it = _opencls.begin(); it != _opencls.end(); it++ ) {
->>>>>>> ada03f4e
          pes.insert( std::make_pair( (*it)->getId(), *it ) );
       }
    }
