#
# SYNOPSIS
#
#   AX_CHECK_MPI
#
# DESCRIPTION
#
#   Check whether MPI path to the headers and libraries is correctly specified.
#
# LICENSE
#
#   Copyright (c) 2015 Jorge Bellon <jbellon@bsc.es>
#
#   This program is free software: you can redistribute it and/or modify it
#   under the terms of the GNU General Public License as published by the
#   Free Software Foundation, either version 3 of the License, or (at your
#   option) any later version.
#
#   This program is distributed in the hope that it will be useful, but
#   WITHOUT ANY WARRANTY; without even the implied warranty of
#   MERCHANTABILITY or FITNESS FOR A PARTICULAR PURPOSE. See the GNU General
#   Public License for more details.
#
#   You should have received a copy of the GNU General Public License along
#   with this program. If not, see <http://www.gnu.org/licenses/>.
#
#   As a special exception, the respective Autoconf Macro's copyright owner
#   gives unlimited permission to copy, distribute and modify the configure
#   scripts that are the output of Autoconf when processing the Macro. You
#   need not follow the terms of the GNU General Public License when using
#   or distributing such scripts, even though portions of the text of the
#   Macro appear in them. The GNU General Public License (GPL) does govern
#   all other use of the material that constitutes the Autoconf Macro.
#
#   This special exception to the GPL applies to versions of the Autoconf
#   Macro released by the Autoconf Archive. When you make and distribute a
#   modified version of the Autoconf Macro, you may extend this special
#   exception to the GPL to apply to your modified version as well.
#

AC_DEFUN([AX_CHECK_MPI],[
AC_BEFORE([AC_PROG_CXX],[$0])

# Let the user specify C++ MPI compiler using an environment variable
# For this test, we will not make use of the CXX variable, as it is
# used for regular C++ source code (not MPI).
AC_ARG_VAR(MPICXX,[MPI C++ compiler command])

# It is also possible to specify an MPI installation directory where header and library files should be placed
AC_ARG_WITH(mpi,
[AS_HELP_STRING([--with-mpi,--with-mpi=PATH],
                [search in system directories or specify prefix directory for installed MPI package.])])
AC_ARG_WITH(mpi-include,
[AS_HELP_STRING([--with-mpi-include=PATH],
                [specify directory for installed MPI include files])])
AC_ARG_WITH(mpi-lib,
[AS_HELP_STRING([--with-mpi-lib=PATH],
                [specify directory for the installed MPI library])])

# If the user specifies --with-mpi, $with_mpi value will be 'yes'
#                       --without-mpi, $with_mpi value will be 'no'
#                       --with-mpi=somevalue, $with_mpi value will be 'somevalue'
if [[[ ! "x$with_mpi" =~  x(yes|no|)$ ]]]; then
  if test -f "$with_mpi/bin64"; then
    mpibin=$with_mpi/bin64
  else
    mpibin=$with_mpi/bin
  fi

  mpiinc="-I$with_mpi/include"
  AC_CHECK_FILE([$with_mpi/lib64],
    [mpilib="-L$with_mpi/lib64 -Wl,-rpath=$with_mpi/lib64"],
    [mpilib="-L$with_mpi/lib -Wl,-rpath=$with_mpi/lib"])
fi

# If the user does not specify --with-mpi, or
# he uses --without-mpi, do not check for MPI support.
if [[[ "x$with_mpi" =~ x(no|)$ ]]]; then
  mpi="no"
else
  mpi="yes"
fi

<<<<<<< HEAD
if test $with_mpi_include; then
  mpiinc="-I$with_mpi_include"
fi

if test $with_mpi_lib; then
  mpilib="-L$with_mpi_lib -Wl,-rpath=$with_mpi_lib"
fi

if test $mpi = yes; then

  # Save the previous value of autoconf generated variables.
  # They may be used later in the configuration (e.g. AC_OUTPUT)
  save_CXX=$CXX
  save_CxXFLAGS=$CXXFLAGS
  save_CPPFLAGS=$CPPFLAGS
  save_LIBS=$LIBS
  save_LDFLAGS=$LDFLAGS

  # Also save some important cached values.
  # This macro performs some checks using a different C++ compiler (mpicxx)
  # This is not very standar-ish, but allows us to avoid autoconf to reuse
  # AC_PROG_CXX checks that were done previously.
  # Of course, we will need to restore them before returning.
  save_CXXCPP=$CXXCPP
  save_CXX=$CXX
  save_ac_cv_prog_CXXCPP=$ac_cv_prog_CXXCPP
  save_ac_cv_prog_CXX=$ac_cv_prog_CXX
  save_ac_cv_prog_ac_ct_CXX=$ac_cv_prog_ac_ct_CXX
  save_ac_cv_cxx_compiler_gnu=$ac_cv_cxx_compiler_gnu
  save_ac_cv_prog_cxx_g=$ac_cv_prog_cxx_g
  save_am_cv_CXX_dependencies_compiler_type=$am_cv_CXX_dependencies_compiler_type
  
  # Empty/set values
  # MPICH_IGNORE_CXX_SEEK and MPICH_SKIP_MPICXX are used to avoid
  # errors when mpi.h is included after stdio.h when compiling C++ code
  # It only applies, however, to mpich implementations
  CPPFLAGS="$mpiinc -DMPICH_IGNORE_CXX_SEEK -DMPICH_SKIP_MPICXX"
  CXXFLAGS=
  LIBS=
  LDFLAGS=$mpilibs

  # For cached values, it implies unsetting the variable itself, or it will skip
  # the corresponding checks.
  unset CXXCPP
  unset CXX
  unset ac_cv_prog_CXXCPP
  unset ac_cv_prog_CXX
  unset ac_cv_prog_ac_ct_CXX
  unset ac_cv_cxx_compiler_gnu
  unset ac_cv_prog_cxx_g
  unset am_cv_CXX_dependencies_compiler_type
  
  AC_LANG_PUSH([C++])
  
  # Check for a valid MPI compiler
  AC_PROG_CXX([$MPICXX mpiicpc mpicxx])
  AC_PROG_CXXCPP()

  # Check if mpi.h and mpicxx.h header files exists and compiles
  AC_CHECK_HEADERS([mpi.h], [mpi=yes],[mpi=no])
=======
AC_DEFUN([AX_CHECK_MPI],[
AC_REQUIRE([AC_PROG_CXX])
AC_REQUIRE([AC_ARG_VAR])

# Let the user specify C++ MPI compiler using an environment variable
AC_ARG_VAR(MPICXX,[MPI C++ compiler command])

# It is also possible to specify an MPI installation directory where header and library files should be placed
AC_ARG_WITH(mpi,
[AS_HELP_STRING([--with-mpi,--with-mpi=PATH],
                [search in system directories or specify prefix directory for installed OpenCL package.])])
AC_ARG_WITH(mpi-include,
[AS_HELP_STRING([--with-mpi-include=PATH],
                [specify directory for installed OpenCL include files])])
AC_ARG_WITH(mpi-lib,
[AS_HELP_STRING([--with-mpi-lib=PATH],
                [specify directory for the installed OpenCL library])])

# If the user specifies --with-mpi, $with_mpi value will be 'yes'
#                       --without-mpi, $with_mpi value will be 'no'
#                       --with-mpi=somevalue, $with_mpi value will be 'somevalue'
if [[[ ! "x$with_mpi" =~  x(yes|no|)$ ]]]; then
  mpiinc="-I$with_mpi/include"
  AC_CHECK_FILE([$with_mpi/lib64],
    [mpilib="-L$with_mpi/lib64 -Wl,-rpath=$with_mpi/lib64"],
    [mpilib="-L$with_mpi/lib -Wl,-rpath=$with_mpi/lib"])
else if [ "x$with_mpi" = "xno" ]
  mpi="no"
fi

if test $with_mpi_include; then
  mpiinc="-I$with_mpi_include"
fi

if test $with_mpi_lib; then
  mpilib="-L$with_mpi_lib"
fi

if [ "x$mpi" = "xyes"] then

  bak_CXX="$CXX"
  bak_CFLAGS="$CFLAGS"
  bak_CxXFLAGS="$CXXFLAGS"
  bak_CPPFLAGS="$CPPFLAGS"
  bak_LIBS="$LIBS"
  bak_LDFLAGS="$LDFLAGS"
  
  CFLAGS=
  CXXFLAGS=
  CPPFLAGS=
  LIBS=
  LDFLAGS=
  
  AC_LANG_PUSH([C++])
  
  AC_PROG_CXX([$MPICXX mpiicpc mpicxx])
  
  # Check if mpi.h header file exists and compiles
  AC_CHECK_HEADER([mpi.h], [mpi=yes],[mpi=no])
>>>>>>> 3e2c8568
  
  # Check if the provided MPI implementation is Intel MPI
  # Multithread support will be provided if the flag -mt_mpi is used
  if test x$mpi == xyes; then
    LDFLAGS=-mt_mpi
    AC_CHECK_LIB([mpi_mt],
                   [MPI_Init_thread],
<<<<<<< HEAD
                   [impi=yes],   # Intel MPI library detected
                   [LDFLAGS=""]) # This is not IMPI: remove -mt_mpi flag from LDFLAGS
  fi
  
  # Look for MPI_Init_thread function in libmpicxx, libmpi_cxx or libmpichcxx libraries
  if test x$mpi == xyes; then
    AC_SEARCH_LIBS([MPI_Init_thread],
                   [mpicxx mpi_cxx mpichcxx],
                   [mpi=yes;break],
                   [mpi=no])
  fi
  
  # If one of the previous tests were not satisfied, exit with an error message.
=======
                   [impi=yes], # Intel MPI library detected
                   [LDFLAGS=""]) # Remove -mt_mpi flag from LDFLAGS
  fi
  
  # Look for MPI_Init_thread function in libmpi.so library
  if test x$mpi == xyes; then
    AC_CHECK_LIB([mpicxx],
                   [MPI_Init_thread],
                   [mpi=yes],
                   [mpi=no])
  fi
  
>>>>>>> 3e2c8568
  if test x$mpi != xyes; then
      AC_MSG_ERROR([
------------------------------
MPI path was not correctly specified. 
Please, check that provided directories are correct.
------------------------------])
  fi
<<<<<<< HEAD

  # Check that the MPI library supports multithreading (MPI_THREAD_MULTIPLE)
  if test x$mpi = xyes; then
    AC_CACHE_CHECK([MPI library multithreading support],[ac_cv_mpi_mt],
      [AC_RUN_IFELSE(
        [AC_LANG_PROGRAM(
          [
             #include <stdio.h>
             #include <stdlib.h>
             #include <unistd.h>
             // Include mpi.h after stdio.h
             // Avoid MPICH 'SEEK_SET already defined' error
             #ifdef HAVE_MPI_H
               #include <mpi.h>
             #endif
          ],
          [
             // This library likes printing error messages through stdout
             // redirect them to stderr
             close(1);
             dup(2);

=======
  
  if test x$mpi = xyes; then
    AC_CACHE_CHECK([if MPI library supports multithreading],[ac_cv_mpi_mt],
      [AC_RUN_IFELSE(
        [AC_LANG_PROGRAM(
          [
             #ifdef HAVE_MPI_H
                 #include <mpi.h>
             #endif
             #include <stdio.h>
             #include <stdlib.h>
          ],
          [
>>>>>>> 3e2c8568
             /* Initialize MPI library. */
             int err = MPI_SUCCESS;
             int provided;
             err = MPI_Init_thread( NULL, NULL, MPI_THREAD_MULTIPLE, &provided );
             if (err != MPI_SUCCESS) {
<<<<<<< HEAD
                 fprintf(stderr, "MPI_Init_thread failed with error %d\n", err );
                 return 1;
             }
  
             char *mt_support;
             switch( provided ) {
                 case MPI_THREAD_SINGLE:
                 mt_support = "none";
                 break;
  
                 case MPI_THREAD_FUNNELED:
                 mt_support = "funneled";
                 break;
  
                 case MPI_THREAD_SERIALIZED:
                 mt_support = "serialized";
                 break;
  
                 case MPI_THREAD_MULTIPLE:
                 mt_support = "concurrent";
                 break;
  
                 default:
                 mt_support = "(invalid value)";
=======
                 printf( "MPI_Init_thread failed with error %d\n", err );
                 return 1;
             }
  
             char *mt_level;
             switch( provided ) {
                 case MPI_THREAD_SINGLE:
                 mt_level = "MPI_THREAD_SINGLE";
                 break;
  
                 case MPI_THREAD_FUNNELED:
                 mt_level = "MPI_THREAD_FUNNELED";
                 break;
  
                 case MPI_THREAD_SERIALIZED:
                 mt_level = "MPI_THREAD_SERIALIZED";
                 break;
  
                 case MPI_THREAD_MULTIPLE:
                 mt_level = "MPI_THREAD_MULTIPLE";
                 break;
  
                 default:
                 mt_level = "(invalid value)";
>>>>>>> 3e2c8568
                 break;
             }
  
             FILE* out = fopen("conftest.out","w");
<<<<<<< HEAD
             fprintf(out,"%s\n", mt_support);
=======
             fprintf(out,"%s\n", mt_level);
>>>>>>> 3e2c8568
             fclose(out);
             
             return 0;
          ])],
        [ac_cv_mpi_mt=$(cat conftest.out)
        ],
        [AC_MSG_FAILURE([
------------------------------
The execution of MPI multithread support test failed
------------------------------])
        ])
      ])
  fi

<<<<<<< HEAD
  if test $ac_cv_mpi_mt != concurrent; then
=======
  if [ "x$ac_cv_mpi_mt" != "xMPI_THREAD_MULTIPLE" ]; then
>>>>>>> 3e2c8568
    AC_MSG_FAILURE([
------------------------------
MPI library specified does not support multithreading.
Please, provide a MPI library that does so.
<<<<<<< HEAD
Maximun multithread level supported: $ac_cv_mpi_mt
------------------------------])
  fi
  
  mpilib=$LIBS
  mpildflags=$LDFLAGS
  MPICXX=$CXX

  # Restore variables to its original state
  CXX=$save_CXX
  CXXFLAGS=$save_CxXFLAGS
  CPPFLAGS=$save_CPPFLAGS
  LIBS=$save_LIBS
  LDFLAGS=$save_LDFLAGS
  
  CXXCPP=$save_CXXCPP
  CXX=$save_CXX
  ac_cv_prog_CXXCPP=$save_ac_cv_prog_CXXCPP
  ac_cv_prog_CXX=$save_ac_cv_prog_CXX
  ac_cv_prog_ac_ct_CXX=$save_ac_cv_prog_ac_ct_CXX
  ac_cv_cxx_compiler_gnu=$save_ac_cv_cxx_compiler_gnu
  ac_cv_prog_cxx_g=$save_ac_cv_prog_cxx_g
  am_cv_CXX_dependencies_compiler_type=$save_am_cv_CXX_dependencies_compiler_type
  
  AC_LANG_POP([C++])

fi

AM_CONDITIONAL([MPI_SUPPORT],[test x$mpi = xyes ])

AC_SUBST([MPICXX])
AC_SUBST([mpiinc])
AC_SUBST([mpilib])
AC_SUBST([mpildflags])
=======
Max. thread level supported: $ac_cv_mpi_mt
------------------------------])
  fi
  
  mpilibs=$LIBS
  MPICXX=$CXX

  CXX="$bak_CXX"
  CFLAGS="$bak_CFLAGS"
  CXXFLAGS="$bak_CXXFLAGS"
  CPPFLAGS="$bak_CPPFLAGS"
  LIBS="$bak_LIBS"
  LDFLAGS="$bak_LDFLAGS"
  
  AC_LANG_POP([C++])

fi # use mpi

AM_CONDITIONAL([MPI_SUPPORT],[test x$mpi = xyes ])

AC_SUBST([mpi])
AC_SUBST([mpiinc])
AC_SUBST([mpilib])
>>>>>>> 3e2c8568

])dnl AX_CHECK_MPI
<|MERGE_RESOLUTION|>--- conflicted
+++ resolved
@@ -1,3 +1,6 @@
+# ===========================================================================
+#   http://www.gnu.org/software/autoconf-archive/ax_check_compile_flag.html
+# ===========================================================================
 #
 # SYNOPSIS
 #
@@ -5,7 +8,11 @@
 #
 # DESCRIPTION
 #
-#   Check whether MPI path to the headers and libraries is correctly specified.
+#   Check whether MPI architecture has been enabled or not.
+#   We do not include header/library checks in this macro because
+#   we do not want Nanos++ to be bound to a specific MPI implementation.
+#   MPI dependent plugin source code will be compiled in the user program
+#   build stage.
 #
 # LICENSE
 #
@@ -81,7 +88,6 @@
   mpi="yes"
 fi
 
-<<<<<<< HEAD
 if test $with_mpi_include; then
   mpiinc="-I$with_mpi_include"
 fi
@@ -142,67 +148,6 @@
 
   # Check if mpi.h and mpicxx.h header files exists and compiles
   AC_CHECK_HEADERS([mpi.h], [mpi=yes],[mpi=no])
-=======
-AC_DEFUN([AX_CHECK_MPI],[
-AC_REQUIRE([AC_PROG_CXX])
-AC_REQUIRE([AC_ARG_VAR])
-
-# Let the user specify C++ MPI compiler using an environment variable
-AC_ARG_VAR(MPICXX,[MPI C++ compiler command])
-
-# It is also possible to specify an MPI installation directory where header and library files should be placed
-AC_ARG_WITH(mpi,
-[AS_HELP_STRING([--with-mpi,--with-mpi=PATH],
-                [search in system directories or specify prefix directory for installed OpenCL package.])])
-AC_ARG_WITH(mpi-include,
-[AS_HELP_STRING([--with-mpi-include=PATH],
-                [specify directory for installed OpenCL include files])])
-AC_ARG_WITH(mpi-lib,
-[AS_HELP_STRING([--with-mpi-lib=PATH],
-                [specify directory for the installed OpenCL library])])
-
-# If the user specifies --with-mpi, $with_mpi value will be 'yes'
-#                       --without-mpi, $with_mpi value will be 'no'
-#                       --with-mpi=somevalue, $with_mpi value will be 'somevalue'
-if [[[ ! "x$with_mpi" =~  x(yes|no|)$ ]]]; then
-  mpiinc="-I$with_mpi/include"
-  AC_CHECK_FILE([$with_mpi/lib64],
-    [mpilib="-L$with_mpi/lib64 -Wl,-rpath=$with_mpi/lib64"],
-    [mpilib="-L$with_mpi/lib -Wl,-rpath=$with_mpi/lib"])
-else if [ "x$with_mpi" = "xno" ]
-  mpi="no"
-fi
-
-if test $with_mpi_include; then
-  mpiinc="-I$with_mpi_include"
-fi
-
-if test $with_mpi_lib; then
-  mpilib="-L$with_mpi_lib"
-fi
-
-if [ "x$mpi" = "xyes"] then
-
-  bak_CXX="$CXX"
-  bak_CFLAGS="$CFLAGS"
-  bak_CxXFLAGS="$CXXFLAGS"
-  bak_CPPFLAGS="$CPPFLAGS"
-  bak_LIBS="$LIBS"
-  bak_LDFLAGS="$LDFLAGS"
-  
-  CFLAGS=
-  CXXFLAGS=
-  CPPFLAGS=
-  LIBS=
-  LDFLAGS=
-  
-  AC_LANG_PUSH([C++])
-  
-  AC_PROG_CXX([$MPICXX mpiicpc mpicxx])
-  
-  # Check if mpi.h header file exists and compiles
-  AC_CHECK_HEADER([mpi.h], [mpi=yes],[mpi=no])
->>>>>>> 3e2c8568
   
   # Check if the provided MPI implementation is Intel MPI
   # Multithread support will be provided if the flag -mt_mpi is used
@@ -210,7 +155,6 @@
     LDFLAGS=-mt_mpi
     AC_CHECK_LIB([mpi_mt],
                    [MPI_Init_thread],
-<<<<<<< HEAD
                    [impi=yes],   # Intel MPI library detected
                    [LDFLAGS=""]) # This is not IMPI: remove -mt_mpi flag from LDFLAGS
   fi
@@ -224,20 +168,6 @@
   fi
   
   # If one of the previous tests were not satisfied, exit with an error message.
-=======
-                   [impi=yes], # Intel MPI library detected
-                   [LDFLAGS=""]) # Remove -mt_mpi flag from LDFLAGS
-  fi
-  
-  # Look for MPI_Init_thread function in libmpi.so library
-  if test x$mpi == xyes; then
-    AC_CHECK_LIB([mpicxx],
-                   [MPI_Init_thread],
-                   [mpi=yes],
-                   [mpi=no])
-  fi
-  
->>>>>>> 3e2c8568
   if test x$mpi != xyes; then
       AC_MSG_ERROR([
 ------------------------------
@@ -245,7 +175,6 @@
 Please, check that provided directories are correct.
 ------------------------------])
   fi
-<<<<<<< HEAD
 
   # Check that the MPI library supports multithreading (MPI_THREAD_MULTIPLE)
   if test x$mpi = xyes; then
@@ -268,27 +197,11 @@
              close(1);
              dup(2);
 
-=======
-  
-  if test x$mpi = xyes; then
-    AC_CACHE_CHECK([if MPI library supports multithreading],[ac_cv_mpi_mt],
-      [AC_RUN_IFELSE(
-        [AC_LANG_PROGRAM(
-          [
-             #ifdef HAVE_MPI_H
-                 #include <mpi.h>
-             #endif
-             #include <stdio.h>
-             #include <stdlib.h>
-          ],
-          [
->>>>>>> 3e2c8568
              /* Initialize MPI library. */
              int err = MPI_SUCCESS;
              int provided;
              err = MPI_Init_thread( NULL, NULL, MPI_THREAD_MULTIPLE, &provided );
              if (err != MPI_SUCCESS) {
-<<<<<<< HEAD
                  fprintf(stderr, "MPI_Init_thread failed with error %d\n", err );
                  return 1;
              }
@@ -313,41 +226,11 @@
   
                  default:
                  mt_support = "(invalid value)";
-=======
-                 printf( "MPI_Init_thread failed with error %d\n", err );
-                 return 1;
+                 break;
              }
   
-             char *mt_level;
-             switch( provided ) {
-                 case MPI_THREAD_SINGLE:
-                 mt_level = "MPI_THREAD_SINGLE";
-                 break;
-  
-                 case MPI_THREAD_FUNNELED:
-                 mt_level = "MPI_THREAD_FUNNELED";
-                 break;
-  
-                 case MPI_THREAD_SERIALIZED:
-                 mt_level = "MPI_THREAD_SERIALIZED";
-                 break;
-  
-                 case MPI_THREAD_MULTIPLE:
-                 mt_level = "MPI_THREAD_MULTIPLE";
-                 break;
-  
-                 default:
-                 mt_level = "(invalid value)";
->>>>>>> 3e2c8568
-                 break;
-             }
-  
              FILE* out = fopen("conftest.out","w");
-<<<<<<< HEAD
              fprintf(out,"%s\n", mt_support);
-=======
-             fprintf(out,"%s\n", mt_level);
->>>>>>> 3e2c8568
              fclose(out);
              
              return 0;
@@ -362,16 +245,11 @@
       ])
   fi
 
-<<<<<<< HEAD
   if test $ac_cv_mpi_mt != concurrent; then
-=======
-  if [ "x$ac_cv_mpi_mt" != "xMPI_THREAD_MULTIPLE" ]; then
->>>>>>> 3e2c8568
     AC_MSG_FAILURE([
 ------------------------------
 MPI library specified does not support multithreading.
 Please, provide a MPI library that does so.
-<<<<<<< HEAD
 Maximun multithread level supported: $ac_cv_mpi_mt
 ------------------------------])
   fi
@@ -398,7 +276,7 @@
   
   AC_LANG_POP([C++])
 
-fi
+fi # use mpi
 
 AM_CONDITIONAL([MPI_SUPPORT],[test x$mpi = xyes ])
 
@@ -406,30 +284,5 @@
 AC_SUBST([mpiinc])
 AC_SUBST([mpilib])
 AC_SUBST([mpildflags])
-=======
-Max. thread level supported: $ac_cv_mpi_mt
-------------------------------])
-  fi
-  
-  mpilibs=$LIBS
-  MPICXX=$CXX
-
-  CXX="$bak_CXX"
-  CFLAGS="$bak_CFLAGS"
-  CXXFLAGS="$bak_CXXFLAGS"
-  CPPFLAGS="$bak_CPPFLAGS"
-  LIBS="$bak_LIBS"
-  LDFLAGS="$bak_LDFLAGS"
-  
-  AC_LANG_POP([C++])
-
-fi # use mpi
-
-AM_CONDITIONAL([MPI_SUPPORT],[test x$mpi = xyes ])
-
-AC_SUBST([mpi])
-AC_SUBST([mpiinc])
-AC_SUBST([mpilib])
->>>>>>> 3e2c8568
 
 ])dnl AX_CHECK_MPI
