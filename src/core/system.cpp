--- conflicted
+++ resolved
@@ -54,7 +54,6 @@
 
 System nanos::sys;
 
-<<<<<<< HEAD
 void System::printBt() {
    void* tracePtrs[100];
    int count = backtrace( tracePtrs, 100 );
@@ -67,9 +66,6 @@
    // Free the string pointers
    free( funcNames );
 }
-=======
-Atomic<int> WorkGroup::_atomicSeed( 1 );
->>>>>>> 15bb2342
 
 // default system values go here
 System::System () :
@@ -79,16 +75,10 @@
       _preMainBarrier ( 1 ), _preMainBarrierLast ( 0 ), _throttlePolicy ( NULL ),
       _schedStats(), _schedConf(), _defSchedule( "default" ), _defThrottlePolicy( "numtasks" ), 
       _defBarr( "centralized" ), _defInstr ( "empty_trace" ), _defArch( "smp" ),
-<<<<<<< HEAD
-      _initializedThreads ( 0 ), _targetThreads ( 0 ), _usingCluster( false ),_usingNode2Node( true ), _conduit( "udp" ),
+      _initializedThreads ( 0 ), _targetThreads ( 0 ), _pausedThreads( 0 ), _pausedThreadsCond(), _unpausedThreadsCond(),
+      _usingCluster( false ),_usingNode2Node( true ), _conduit( "udp" ),
       _instrumentation ( NULL ), _defSchedulePolicy( NULL ), _directory(), _pmInterface( NULL ),
-      _useCaches( true ), _cachePolicy( System::DEFAULT ), _cacheMap(), _masterGpuThd( NULL )
-=======
-      _initializedThreads ( 0 ), _targetThreads ( 0 ), _pausedThreads( 0 ),
-      _pausedThreadsCond(), _unpausedThreadsCond(),
-      _instrumentation ( NULL ), _defSchedulePolicy( NULL ), _pmInterface( NULL ),
-      _useCaches( true ), _cachePolicy( System::DEFAULT ), _cacheMap(), _pinnedMemoryCUDA( new CUDAPinnedMemoryManager() )
->>>>>>> 15bb2342
+      _useCaches( true ), _cachePolicy( System::DEFAULT ), _cacheMap(), _masterGpuThd( NULL ), _pinnedMemoryCUDA( new CUDAPinnedMemoryManager() )
 {
    verbose0 ( "NANOS++ initializing... start" );
    // OS::init must be called here and not in System::start() as it can be too late
@@ -439,8 +429,6 @@
    spu->startWorker();
 #endif
 
-<<<<<<< HEAD
-
 #ifdef CLUSTER_DEV
    if ( usingCluster() && _net.getNumNodes() > 1)
    {
@@ -494,11 +482,10 @@
                  _defDevice = pe->getDeviceType();
        }
    }
-=======
+
    /* Master thread is ready and waiting for the rest of the gang */
    if ( getSynchronizedStart() )
      threadReady();
->>>>>>> 15bb2342
 
    switch ( getInitialMode() )
    {
@@ -521,18 +508,17 @@
    const OS::InitList & externalInits = OS::getPostInitializationFunctions();
    std::for_each(externalInits.begin(),externalInits.end(), ExecInit());
 
-<<<<<<< HEAD
    if ( usingCluster() )
    {
       _net.nodeBarrier();
    }
 
+#if 0
    /* Master thread is ready and waiting for the rest of the gang */
    if ( getSynchronizedStart() )   
      threadReady();
-
-=======
->>>>>>> 15bb2342
+#endif
+
    NANOS_INSTRUMENT ( sys.getInstrumentation()->raiseCloseStateEvent() );
    NANOS_INSTRUMENT ( sys.getInstrumentation()->raiseOpenStateEvent (NANOS_RUNNING) );
 
@@ -1180,14 +1166,10 @@
 
 void System::submit ( WD &work )
 {
-<<<<<<< HEAD
+   SchedulePolicy* policy = getDefaultSchedulePolicy();
+   policy->onSystemSubmit( work, SchedulePolicy::SYS_SUBMIT );
    if (_net.getNodeNum() > 0 ) setupWD( work, getSlaveParentWD() );
    else setupWD( work, myThread->getCurrentWD() );
-=======
-   SchedulePolicy* policy = getDefaultSchedulePolicy();
-   policy->onSystemSubmit( work, SchedulePolicy::SYS_SUBMIT );
-   setupWD( work, myThread->getCurrentWD() );
->>>>>>> 15bb2342
    work.submit();
 }
 
@@ -1363,7 +1345,6 @@
    delete team;
 }
 
-<<<<<<< HEAD
 std::list<GraphEntry *> *System::getGraphRepList()
 {
    std::list<GraphEntry *> * newList = NEW std::list<GraphEntry *>();
@@ -1371,7 +1352,8 @@
    _graphRepLists.push_back( newList );
    _graphRepListsLock.release();
    return newList;
-=======
+}
+
 void System::waitUntilThreadsPaused ()
 {
    // Wait until all threads are paused
@@ -1382,5 +1364,4 @@
 {
    // Wait until all threads are paused
    _unpausedThreadsCond.wait();
->>>>>>> 15bb2342
 }