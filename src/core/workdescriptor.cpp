/*************************************************************************************/
/*      Copyright 2009 Barcelona Supercomputing Center                               */
/*                                                                                   */
/*      This file is part of the NANOS++ library.                                    */
/*                                                                                   */
/*      NANOS++ is free software: you can redistribute it and/or modify              */
/*      it under the terms of the GNU Lesser General Public License as published by  */
/*      the Free Software Foundation, either version 3 of the License, or            */
/*      (at your option) any later version.                                          */
/*                                                                                   */
/*      NANOS++ is distributed in the hope that it will be useful,                   */
/*      but WITHOUT ANY WARRANTY; without even the implied warranty of               */
/*      MERCHANTABILITY or FITNESS FOR A PARTICULAR PURPOSE.  See the                */
/*      GNU Lesser General Public License for more details.                          */
/*                                                                                   */
/*      You should have received a copy of the GNU Lesser General Public License     */
/*      along with NANOS++.  If not, see <http://www.gnu.org/licenses/>.             */
/*************************************************************************************/

#include "workdescriptor.hpp"
#include "schedule.hpp"
#include "processingelement.hpp"
#include "basethread.hpp"
#include "debug.hpp"
#include "schedule.hpp"
#include "system.hpp"
#include "os.hpp"


using namespace nanos;

void WorkDescriptor::init ()
{
   if ( _state != INIT ) return;

   ProcessingElement *pe = myThread->runningOn();

   /* Initializing instrumentation context */
   NANOS_INSTRUMENT( sys.getInstrumentation()->wdCreate( this ) );
  
   //message("init wd " << getId() );
   //if ( getNewDirectory() == NULL )
   //   initNewDirectory();
   //getNewDirectory()->setParent( ( getParent() != NULL ) ? getParent()->getNewDirectory() : NULL );   

   _executionTime = ( _numDevices == 1 ? 0.0 : OS::getMonotonicTimeUs() );

   if ( getNumCopies() > 0 ) {
      
      //CopyData *copies = getCopies();
      //for ( unsigned int i = 0; i < getNumCopies(); i++ ) {
      //   CopyData & cd = copies[i];
      //   if ( !cd.isPrivate() ) {
      //      //message("[n:" << sys.getNetwork()->getNodeNum() << "] WD "<< getId() << " init DA["<< i << "]: addr is " << (void *) cd.getDataAccess()->address );
      //      //DataAccess d( cd.getDataAccess()->address, cd.getDataAccess()->flags.input ,cd.getDataAccess()->flags.output, cd.getDataAccess()->flags.can_rename,
      //      //   cd.getDataAccess()->flags.commutative, cd.getDataAccess()->dimension_count, cd.getDataAccess()->dimensions);
      //      //  Region reg = NewRegionDirectory::build_region( d );
      //      //  message("region is " << reg);
      //      //  getNewDirectory()->registerAccess( reg, cd.isInput(), cd.isOutput(), pe->getMemorySpaceId() );
      //   }
      //}
      
      _notifyThread = myThread;
      pe->copyDataIn( *this );
      //this->notifyCopy();

      if ( _translateArgs != NULL ) {
         _translateArgs( _data, this );
      }
   }
   setStart();
}

void WorkDescriptor::initWithPE ( ProcessingElement &pe )
{
   if ( _state != INIT ) return;

   /* Initializing instrumentation context */
   NANOS_INSTRUMENT( sys.getInstrumentation()->wdCreate( this ) );
  
   //message("init wd " << getId() );
   //if ( getNewDirectory() == NULL )
   //   initNewDirectory();
   //getNewDirectory()->setParent( ( getParent() != NULL ) ? getParent()->getNewDirectory() : NULL );   

   if ( getNumCopies() > 0 ) {
      
      //CopyData *copies = getCopies();
      //for ( unsigned int i = 0; i < getNumCopies(); i++ ) {
      //   CopyData & cd = copies[i];
      //   if ( !cd.isPrivate() ) {
      //      //message("[n:" << sys.getNetwork()->getNodeNum() << "] WD "<< getId() << " init DA["<< i << "]: addr is " << (void *) cd.getDataAccess()->address );
      //      //DataAccess d( cd.getDataAccess()->address, cd.getDataAccess()->flags.input ,cd.getDataAccess()->flags.output, cd.getDataAccess()->flags.can_rename,
      //      //   cd.getDataAccess()->flags.commutative, cd.getDataAccess()->dimension_count, cd.getDataAccess()->dimensions);
      //      //  Region reg = NewRegionDirectory::build_region( d );
      //      //  message("region is " << reg);
      //      //  getNewDirectory()->registerAccess( reg, cd.isInput(), cd.isOutput(), pe->getMemorySpaceId() );
      //   }
      //}
      
      _notifyThread = pe.getFirstThread();
      pe.copyDataIn( *this );
      //this->notifyCopy();

      if ( _translateArgs != NULL ) {
         _translateArgs( _data, this );
      }
   }
   setStart();
}


void WorkDescriptor::notifyCopy()
{
   if ( _notifyCopy != NULL ) {
      //std::cerr << " WD " << getId() << " GONNA CALL THIS SHIT IF POSSIBLE: " << (void *)_notifyCopy << " ARG IS THD "<< _notifyThread->getId() << std::endl;
      _notifyCopy( *this, *_notifyThread );
   }
}

// That function must be called from the thread it will execute it. This is important
// from the point of view of tiedness and the device activation. Both operation will
// involves current thread / pe
void WorkDescriptor::start (ULTFlag isUserLevelThread, WorkDescriptor *previous)
{
   ensure ( _state == START , "Trying to start a wd twice or trying to start an uninitialized wd");

   ProcessingElement *pe = myThread->runningOn();


   // If there are no active device, choose a compatible one
   if ( _activeDeviceIdx == _numDevices ) activateDevice ( *(pe->getDeviceType()) );

   // Initializing devices
   _devices[_activeDeviceIdx]->lazyInit( *this, isUserLevelThread, previous );

   // Waiting for copies
   if ( getNumCopies() > 0 ) pe->waitInputs( *this );

   // Tie WD to current thread
   if ( _tie ) tieTo( *myThread );

   // Call Programming Model interface .started() method.
   sys.getPMInterface().wdStarted( *this );

   // Setting state to ready
   setReady();
}

void WorkDescriptor::prepareDevice ()
{
   // Do nothing if there is already an active device
   if ( _activeDeviceIdx != _numDevices ) return;

   if ( _numDevices == 1 ) {
      _activeDeviceIdx = 0;
      return;
   }

   // Choose between the supported devices
   message("No active device --> selecting one");
   _activeDeviceIdx = _numDevices - 1;
}

DeviceData & WorkDescriptor::activateDevice ( const Device &device )
{
   if ( _activeDeviceIdx != _numDevices ) {
      ensure( _devices[_activeDeviceIdx]->isCompatible( device ),"Bogus double device activation" );
      return *_devices[_activeDeviceIdx];
   }
   unsigned i = _numDevices;
   for ( i = 0; i < _numDevices; i++ ) {
      if ( _devices[i]->isCompatible( device ) ) {
         _activeDeviceIdx = i;
         break;
      }
   }

   ensure( i < _numDevices, "Did not find requested device in activation" );

   return *_devices[_activeDeviceIdx];
}

DeviceData & WorkDescriptor::activateDevice ( unsigned int deviceIdx )
{
   ensure( _numDevices > deviceIdx, "The requested device number does not exist" );

   _activeDeviceIdx = deviceIdx;

   return *_devices[_activeDeviceIdx];
}

bool WorkDescriptor::canRunIn( const Device &device ) const
{
   if ( _activeDeviceIdx != _numDevices ) return _devices[_activeDeviceIdx]->isCompatible( device );

   unsigned int i;
   for ( i = 0; i < _numDevices; i++ ) {
      if ( _devices[i]->isCompatible( device ) ) {
         return true;
      }
   }

   return false;
}

bool WorkDescriptor::canRunIn ( const ProcessingElement &pe ) const
{
   bool result;
   if ( started() && !pe.supportsUserLevelThreads() ) return false;

   if ( pe.getDeviceType() == NULL )  result = canRunIn( *pe.getSubDeviceType() );
   else result = canRunIn( *pe.getDeviceType() ) ;

   return result;
   //return ( canRunIn( pe.getDeviceType() )  || ( pe.getSubDeviceType() != NULL && canRunIn( *pe.getSubDeviceType() ) ));
}

void WorkDescriptor::submit( void )
{
   _mcontrol.preInit();
   Scheduler::submit( *this );
} 

void WorkDescriptor::finish ()
{
<<<<<<< HEAD
   //ProcessingElement *pe = myThread->runningOn();
   waitCompletion( true );
   if ( getNumCopies() > 0 )
      _mcontrol.copyDataOut();
   
=======
   // At that point we are ready to copy data out
   if ( getNumCopies() > 0 ) {
      ProcessingElement *pe = myThread->runningOn();
      pe->copyDataOut( *this );
   }
>>>>>>> 35eb3cd9

   // Getting execution time
   _executionTime = ( _numDevices == 1 ? 0.0 : OS::getMonotonicTimeUs() - _executionTime );
}

void WorkDescriptor::done ()
{
   // Releasing commutative accesses
   releaseCommutativeAccesses(); 

   // Executing programming model specific finalization
   sys.getPMInterface().wdFinished( *this );

   // Notifying parent we have finished ( dependence's relationships )
   this->getParent()->workFinished( *this );

<<<<<<< HEAD
   this->wgdone();
=======
   // Workgroup specific done ( parent's relationships)
>>>>>>> 35eb3cd9
   WorkGroup::done();

}

void WorkDescriptor::prepareCopies()
{
   for (unsigned int i = 0; i < _numCopies; i++ ) {
      _paramsSize += _copies[i].getSize();

      if ( _copies[i].isPrivate() )
         //jbueno new API _copies[i].setAddress( ( (uint64_t)_copies[i].getAddress() - (unsigned long)_data ) );
         _copies[i].setBaseAddress( (void *) ( (uint64_t )_copies[i].getBaseAddress() - (unsigned long)_data ) );
   }
}

void WorkDescriptor::notifyOutlinedCompletion()
{
   ensure( isTied(), "Outlined WD completed, but it is untied!");
   _tiedTo->notifyOutlinedCompletionDependent( this );
}
void WorkDescriptor::predecessorFinished( WorkDescriptor *predecessorWd )
{
   _mcontrol.getInfoFromPredecessor( predecessorWd->_mcontrol ); 
}

void WorkDescriptor::wgdone()
{
}

void WorkDescriptor::listed()
{
   _listed = true;
}

void WorkDescriptor::printCopies()
{
      CopyData *copies = getCopies();
      for ( unsigned int i = 0; i < getNumCopies(); i++ ) {
         CopyData & cd = copies[i];
         if ( !cd.isPrivate() ) {
            //message("WD: " << getId() << " DA["<< i << "]: addr is " << (void *) cd.getDataAccess()->address );
            //DataAccess d( cd.getDataAccess().address, cd.getDataAccess().flags.input ,cd.getDataAccess().flags.output, cd.getDataAccess().flags.can_rename,
            //   cd.getDataAccess().flags.commutative, cd.getDataAccess().dimension_count, cd.getDataAccess().dimensions);
            //  Region reg = NewRegionDirectory::build_region( d );
         }
      }

}
void WorkDescriptor::workFinished(WorkDescriptor &wd)
{
   if ( wd._doSubmit != NULL )
      wd._doSubmit->finished();
}
void WorkDescriptor::setNotifyCopyFunc( void (*func)(WD &, BaseThread const&) ) {
   _notifyCopy = func;
}
void WorkDescriptor::initCommutativeAccesses( WorkDescriptor &wd, size_t numDeps, DataAccess* deps )
{
   size_t numCommutative = 0;

   for ( size_t i = 0; i < numDeps; i++ )
      if ( deps[i].isCommutative() )
         ++numCommutative;

   if ( numCommutative == 0 )
      return;
   if (wd._commutativeOwners == NULL) wd._commutativeOwners = NEW WorkDescriptorPtrList();
   wd._commutativeOwners->reserve(numCommutative);

   for ( size_t i = 0; i < numDeps; i++ ) {
      if ( !deps[i].isCommutative() )
         continue;

      if ( _commutativeOwnerMap == NULL ) _commutativeOwnerMap = NEW CommutativeOwnerMap();

      // Lookup owner in map in parent WD
      CommutativeOwnerMap::iterator iter = _commutativeOwnerMap->find( deps[i].getDepAddress() );

      if ( iter != _commutativeOwnerMap->end() ) {
         // Already in map => insert into owner list in child WD
         wd._commutativeOwners->push_back( iter->second.get() );
      }
      else {
         // Not in map => allocate new owner pointer container and insert
         std::pair<CommutativeOwnerMap::iterator, bool> ret =
               _commutativeOwnerMap->insert( std::make_pair( deps[i].getDepAddress(),
                                                            TR1::shared_ptr<WorkDescriptor *>( NEW WorkDescriptor *(NULL) ) ) );

         // Insert into owner list in child WD
         wd._commutativeOwners->push_back( ret.first->second.get() );
      }
   }
}

bool WorkDescriptor::tryAcquireCommutativeAccesses()
{
   if ( _commutativeOwners == NULL ) return true;

   const size_t n = _commutativeOwners->size();
   for ( size_t i = 0; i < n; i++ ) {

      WorkDescriptor *owner = *(*_commutativeOwners)[i];

      if ( owner == this )
         continue;

      if ( owner == NULL &&
           nanos::compareAndSwap( (void **) (*_commutativeOwners)[i], (void *) NULL, (void *) this ) )
         continue;

      // Failed to obtain exclusive access to all accesses, release the obtained ones

      for ( ; i > 0; i-- )
         *(*_commutativeOwners)[i-1] = NULL;

      return false;
   }
   return true;
} 

void WorkDescriptor::setCopies(size_t numCopies, CopyData * copies)
{
    ensure(_numCopies == 0, "This WD already had copies. Overriding them is not possible");
    ensure((numCopies == 0) == (copies == NULL), "Inconsistency between copies and number of copies");

    _numCopies = numCopies;

    _copies = NEW CopyData[numCopies];
    _copiesNotInChunk = true;

    // Keep a copy of the copy descriptors
    std::copy(copies, copies + numCopies, _copies);

    for (unsigned int i = 0; i < numCopies; ++i)
    {
        int num_dimensions = copies[i].dimension_count;
        if ( num_dimensions > 0 ) {
            nanos_region_dimension_internal_t* copy_dims = NEW nanos_region_dimension_internal_t[num_dimensions];
            std::copy(copies[i].dimensions, copies[i].dimensions + num_dimensions, copy_dims);
            _copies[i].dimensions = copy_dims;
        } else {
            _copies[i].dimensions = NULL;
        }
    }
}

bool WorkDescriptor::resourceCheck( BaseThread const &thd, bool considerInvalidations ) const {
   return _mcontrol.canAllocateMemory( thd.runningOn()->getMemorySpaceId(), considerInvalidations );
}<|MERGE_RESOLUTION|>--- conflicted
+++ resolved
@@ -224,20 +224,11 @@
 
 void WorkDescriptor::finish ()
 {
-<<<<<<< HEAD
    //ProcessingElement *pe = myThread->runningOn();
-   waitCompletion( true );
+   /* FIXME: removed during merge from master */ //waitCompletion( true );
    if ( getNumCopies() > 0 )
       _mcontrol.copyDataOut();
    
-=======
-   // At that point we are ready to copy data out
-   if ( getNumCopies() > 0 ) {
-      ProcessingElement *pe = myThread->runningOn();
-      pe->copyDataOut( *this );
-   }
->>>>>>> 35eb3cd9
-
    // Getting execution time
    _executionTime = ( _numDevices == 1 ? 0.0 : OS::getMonotonicTimeUs() - _executionTime );
 }
@@ -253,11 +244,8 @@
    // Notifying parent we have finished ( dependence's relationships )
    this->getParent()->workFinished( *this );
 
-<<<<<<< HEAD
-   this->wgdone();
-=======
+   /* FIXME: removed during merge from master */ //this->wgdone();
    // Workgroup specific done ( parent's relationships)
->>>>>>> 35eb3cd9
    WorkGroup::done();
 
 }
