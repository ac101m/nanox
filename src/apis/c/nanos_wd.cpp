/*************************************************************************************/
/*      Copyright 2009 Barcelona Supercomputing Center                               */
/*                                                                                   */
/*      This file is part of the NANOS++ library.                                    */
/*                                                                                   */
/*      NANOS++ is free software: you can redistribute it and/or modify              */
/*      it under the terms of the GNU Lesser General Public License as published by  */
/*      the Free Software Foundation, either version 3 of the License, or            */
/*      (at your option) any later version.                                          */
/*                                                                                   */
/*      NANOS++ is distributed in the hope that it will be useful,                   */
/*      but WITHOUT ANY WARRANTY; without even the implied warranty of               */
/*      MERCHANTABILITY or FITNESS FOR A PARTICULAR PURPOSE.  See the                */
/*      GNU Lesser General Public License for more details.                          */
/*                                                                                   */
/*      You should have received a copy of the GNU Lesser General Public License     */
/*      along with NANOS++.  If not, see <http://www.gnu.org/licenses/>.             */
/*************************************************************************************/

#include "nanos.h"
#include "basethread.hpp"
#include "debug.hpp"
#include "system.hpp"
#include "workdescriptor.hpp"
#include "smpdd.hpp"

using namespace nanos;

// TODO: move to dependent part
const size_t nanos_smp_dd_size = sizeof(ext::SMPDD);

void * nanos_smp_factory( void *prealloc, void *args )
{
   nanos_smp_args_t *smp = ( nanos_smp_args_t * ) args;

   if ( prealloc != NULL )
      return ( void * )new (prealloc) ext::SMPDD( smp->outline );
   else 
      return ( void * )new ext::SMPDD( smp->outline );
}

nanos_wd_t nanos_current_wd()
{
   return myThread->getCurrentWD();
}

int nanos_get_wd_id ( nanos_wd_t wd )
{
   WD *lwd = ( WD * )wd;
   return lwd->getId();
}


/*! \brief Creates a new WorkDescriptor
 *
 *  When it does a full allocation the layout is the following
 *
 *  +---------------+
 *  |     WD        |
 *  +---------------+
 *  |    data       |
 *  +---------------+
 *  |  dev_ptr[0]   |
 *  +---------------+
 *  |     ....      |
 *  +---------------+
 *  |  dev_ptr[N]   |
 *  +---------------+
 *  |     DD0       |
 *  +---------------+
 *  |     ....      |
 *  +---------------+
 *  |     DDN       |
 *  +---------------+
 *
 *  \sa nanos::WorkDescriptor
 */
nanos_err_t nanos_create_wd (  nanos_wd_t *uwd, size_t num_devices, nanos_device_t *devices, size_t data_size,
                               void ** data, nanos_wg_t uwg, nanos_wd_props_t *props )
{
   try {
      if ( ( props == NULL  ||
            ( props != NULL  && !props->mandatory_creation ) ) && !sys.throttleTask() ) {
         *uwd = 0;
         return NANOS_OK;
      }

      int dd_size = 0;
      for ( unsigned int i = 0; i < num_devices; i++ )
         dd_size += devices[i].dd_size;

      int size_to_allocate = ( ( *uwd == NULL ) ? sizeof( WD ) : 0 ) +
                             ( ( data != NULL && *data == NULL ) ? data_size : 0 ) +
                             sizeof( DD* ) * num_devices +
                             dd_size
                             ;

      char *chunk=0;
      char *start;

      if ( size_to_allocate )
         start = chunk = new char[size_to_allocate];

      // allocate WD
      if ( *uwd == NULL ) {
         *uwd = ( nanos_wd_t ) chunk;
         chunk += sizeof( WD );
      }

      // allocate WD data
      if ( data != NULL && *data == NULL ) {
         *data = chunk;
         chunk += data_size;
      }

      // allocate device pointers vector
      DD **dev_ptrs = ( DD ** ) chunk;
      chunk += sizeof( DD* ) * num_devices;

      // allocate device data
      for ( unsigned int i = 0 ; i < num_devices ; i ++ ) {
         dev_ptrs[i] = ( DD* ) devices[0].factory( chunk , devices[0].arg );
         chunk += devices[i].dd_size;
      }

      WD * wd =  new (*uwd) WD( num_devices, dev_ptrs, data != NULL ? *data : NULL );

      // add to workgroup
      if ( uwg != NULL ) {
         WG * wg = ( WG * )uwg;
         wg->addWork( *wd );
      }

      // set properties
      if ( props != NULL ) {
         if ( props->tied ) wd->tied();
         if ( props->tie_to ) wd->tieTo( *( BaseThread * )props->tie_to );
      }

   } catch ( ... ) {
      return NANOS_UNKNOWN_ERR;
   }

   return NANOS_OK;
}

<<<<<<< HEAD
nanos_err_t nanos_submit ( nanos_wd_t uwd, unsigned int num_deps, nanos_dependence_t *deps, nanos_team_t team )
=======
nanos_err_t nanos_submit ( nanos_wd_t uwd, size_t num_deps, nanos_dependence_t *deps, nanos_team_t team )
>>>>>>> 0adffdf0
{
   try {
      ensure( uwd,"NULL WD received" );

      WD * wd = ( WD * ) uwd;

      if ( team != NULL ) {
         warning( "Submitting to another team not implemented yet" );
      }

      if ( deps != NULL ) {
         Dependency conv_deps[num_deps];
         for ( unsigned int i = 0; i < num_deps; i++ ) {
            conv_deps[i] = Dependency( deps[i].address, deps[i].flags.input, deps[i].flags.output, deps[i].flags.can_rename );
         }
         sys.submitWithDependencies( *wd, num_deps, conv_deps );
         return NANOS_OK;
      }

      sys.submit( *wd );
   } catch ( ... ) {
      return NANOS_UNKNOWN_ERR;
   }

   return NANOS_OK;
}

nanos_err_t nanos_wait_on ( unsigned int num_deps, nanos_dependence_t *deps )
{
   try {
      if ( deps != NULL ) {
         Dependency conv_deps[num_deps];
         for ( unsigned int i = 0; i < num_deps; i++ ) {
            conv_deps[i] = Dependency( deps[i].address, deps[i].flags.input, deps[i].flags.output, deps[i].flags.can_rename );
         }
         sys.waitOn( num_deps, conv_deps );
         return NANOS_OK;
      }

   } catch ( ... ) {
      return NANOS_UNKNOWN_ERR;
   }

   return NANOS_OK;
}

// data must be not null
nanos_err_t nanos_create_wd_and_run ( size_t num_devices, nanos_device_t *devices, void * data,
<<<<<<< HEAD
                                      unsigned int num_deps, nanos_dependence_t *deps, nanos_wd_props_t *props )
=======
                                      size_t num_deps, nanos_dependence_t *deps, nanos_wd_props_t *props )
>>>>>>> 0adffdf0
{
   try {
      if ( num_devices > 1 ) warning( "Multiple devices not yet supported. Using first one" );

      // TODO: pre-allocate devices
      WD wd( ( DD* ) devices[0].factory( 0, devices[0].arg ), data );

      if ( deps != NULL ) {
         Dependency conv_deps[num_deps];
         for ( unsigned int i = 0; i < num_deps; i++ ) {
            conv_deps[i] = Dependency( deps[i].address, deps[i].flags.input, deps[i].flags.output, deps[i].flags.can_rename );
         }
         sys.waitOn( num_deps, conv_deps );
      }

      sys.inlineWork( wd );

   } catch ( ... ) {
      return NANOS_UNKNOWN_ERR;
   }

   return NANOS_OK;
}

nanos_err_t nanos_set_internal_wd_data ( nanos_wd_t wd, void *data )
{
   try {
      WD *lwd = ( WD * ) wd;

      lwd->setInternalData( data );
   } catch ( ... ) {
      return NANOS_UNKNOWN_ERR;
   }

   return NANOS_OK;
}

nanos_err_t nanos_get_internal_wd_data ( nanos_wd_t wd, void **data )
{
   try {
      WD *lwd = ( WD * ) wd;
      void *ldata;

      ldata = lwd->getInternalData();

      *data = ldata;
   } catch ( ... ) {
      return NANOS_UNKNOWN_ERR;
   }

   return NANOS_OK;
}<|MERGE_RESOLUTION|>--- conflicted
+++ resolved
@@ -144,11 +144,7 @@
    return NANOS_OK;
 }
 
-<<<<<<< HEAD
-nanos_err_t nanos_submit ( nanos_wd_t uwd, unsigned int num_deps, nanos_dependence_t *deps, nanos_team_t team )
-=======
 nanos_err_t nanos_submit ( nanos_wd_t uwd, size_t num_deps, nanos_dependence_t *deps, nanos_team_t team )
->>>>>>> 0adffdf0
 {
    try {
       ensure( uwd,"NULL WD received" );
@@ -197,11 +193,7 @@
 
 // data must be not null
 nanos_err_t nanos_create_wd_and_run ( size_t num_devices, nanos_device_t *devices, void * data,
-<<<<<<< HEAD
-                                      unsigned int num_deps, nanos_dependence_t *deps, nanos_wd_props_t *props )
-=======
                                       size_t num_deps, nanos_dependence_t *deps, nanos_wd_props_t *props )
->>>>>>> 0adffdf0
 {
    try {
       if ( num_devices > 1 ) warning( "Multiple devices not yet supported. Using first one" );
