/*************************************************************************************/
/*      Copyright 2009 Barcelona Supercomputing Center                               */
/*                                                                                   */
/*      This file is part of the NANOS++ library.                                    */
/*                                                                                   */
/*      NANOS++ is free software: you can redistribute it and/or modify              */
/*      it under the terms of the GNU Lesser General Public License as published by  */
/*      the Free Software Foundation, either version 3 of the License, or            */
/*      (at your option) any later version.                                          */
/*                                                                                   */
/*      NANOS++ is distributed in the hope that it will be useful,                   */
/*      but WITHOUT ANY WARRANTY; without even the implied warranty of               */
/*      MERCHANTABILITY or FITNESS FOR A PARTICULAR PURPOSE.  See the                */
/*      GNU Lesser General Public License for more details.                          */
/*                                                                                   */
/*      You should have received a copy of the GNU Lesser General Public License     */
/*      along with NANOS++.  If not, see <http://www.gnu.org/licenses/>.             */
/*************************************************************************************/

#include "system.hpp"
#include "config.hpp"
#include "plugin.hpp"
#include "schedule.hpp"
#include "barrier.hpp"
#include "nanos-int.h"
#include "copydata.hpp"
#include "os.hpp"
#include "basethread.hpp"
#include "malign.hpp"
#include "processingelement.hpp"
#include "basethread.hpp"
#include "allocator.hpp"
#include "debug.hpp"
#include <assert.h>
#include <string.h>
#include <signal.h>
#include <set>
#include <climits>
#include "smpthread.hpp"
#include "regiondict.hpp"
#include "smpprocessor.hpp"
#include "location.hpp"
#include "router.hpp"

#ifdef SPU_DEV
#include "spuprocessor.hpp"
#endif

#ifdef GPU_DEV
#include "gpuprocessor_decl.hpp"
#include "gpumemoryspace_decl.hpp"
#include "gpudd.hpp"
#endif

#ifdef CLUSTER_DEV
#include "clusternode_decl.hpp"
#include "clusterthread_decl.hpp"
#endif

#include "addressspace.hpp"

#ifdef OpenCL_DEV
#include "openclprocessor.hpp"
#endif

using namespace nanos;

System nanos::sys;

// default system values go here
System::System () :
      _atomicWDSeed( 1 ), _threadIdSeed( 0 ), _peIdSeed( 0 ),
      /*jb _numPEs( INT_MAX ), _numThreads( 0 ),*/ _deviceStackSize( 0 ), _profile( false ),
      _instrument( false ), _verboseMode( false ), _summary( false ), _executionMode( DEDICATED ), _initialMode( POOL ),
      _untieMaster( true ), _delayedStart( false ), _synchronizedStart( true ),
      _predecessorLists( false ), _throttlePolicy ( NULL ),
      _schedStats(), _schedConf(), _defSchedule( "bf" ), _defThrottlePolicy( "hysteresis" ), 
      _defBarr( "centralized" ), _defInstr ( "empty_trace" ), _defDepsManager( "plain" ), _defArch( "smp" ),
      _initializedThreads ( 0 ), /*_targetThreads ( 0 ),*/ _pausedThreads( 0 ),
      _pausedThreadsCond(), _unpausedThreadsCond(),
      _net(), _usingCluster( false ), _usingNode2Node( true ), _usingPacking( true ), _conduit( "udp" ),
      _instrumentation ( NULL ), _defSchedulePolicy( NULL ), _dependenciesManager( NULL ),
      _pmInterface( NULL ), _masterGpuThd( NULL ), _separateMemorySpacesCount(1), _separateAddressSpaces(1024), _hostMemory( ext::SMP ),
      _regionCachePolicy( RegionCache::WRITE_BACK ), _regionCachePolicyStr(""), _clusterNodes(), _numaNodes(), _acceleratorCount(0),
      _numaNodeMap(), _threadManagerConf(), _threadManager( NULL )
#ifdef GPU_DEV
      , _pinnedMemoryCUDA( NEW CUDAPinnedMemoryManager() )
#endif
#ifdef NANOS_INSTRUMENTATION_ENABLED
      , _enableEvents(), _disableEvents(), _instrumentDefault("default"), _enableCpuidEvent( false )
#endif
      , _lockPoolSize(37), _lockPool( NULL ), _mainTeam (NULL), _simulator(false),  _task_max_retries(1), _affinityFailureCount( 0 )
      , _createLocalTasks( false )
      , _verboseDevOps( false )
      , _verboseCopies( false )
      , _splitOutputForThreads( false )
      , _userDefinedNUMANode( -1 )
      , _router()
      , _hwloc()
{
   verbose0 ( "NANOS++ initializing... start" );

   // OS::init must be called here and not in System::start() as it can be too late
   // to locate the program arguments at that point
   OS::init();
   config();

   _lockPool = NEW Lock[_lockPoolSize];

   if ( !_delayedStart ) {
      //std::cerr << "NX_ARGS is:" << (char *)(OS::getEnvironmentVariable( "NX_ARGS" ) != NULL ? OS::getEnvironmentVariable( "NX_ARGS" ) : "NO NX_ARGS: GG!") << std::endl;
      start();
   }
   verbose0 ( "NANOS++ initializing... end" );
}

struct LoadModule
{
   void operator() ( const char *module )
   {
      if ( module ) {
        verbose0( "loading " << module << " module" );
        sys.loadPlugin(module);
      }
   }
};

void System::loadModules ()
{
   verbose0 ( "Configuring module manager" );

   _pluginManager.init();

   verbose0 ( "Loading modules" );

   const OS::ModuleList & modules = OS::getRequestedModules();
   std::for_each(modules.begin(),modules.end(), LoadModule());
   
#ifdef MPI_DEV
   char* isOffloadSlave = getenv(const_cast<char*> ("OMPSS_OFFLOAD_SLAVE")); 
   //Plugin->init of MPI will initialize MPI when we are slaves so MPI spawn returns ASAP in the master
   //This plugin does not reserve any PE at initialization time, just perform MPI Init and other actions
   if ( isOffloadSlave ) sys.loadPlugin("arch-mpi");
#endif
   
   // load host processor module
   if ( _hostFactory == NULL ) {
     verbose0( "loading Host support" );

     if ( !loadPlugin( "pe-"+getDefaultArch() ) )
       fatal0 ( "Couldn't load host support" );
   }
   ensure0( _hostFactory,"No default host factory" );
   
#ifdef GPU_DEV
   verbose0( "loading GPU support" );

   if ( !loadPlugin( "pe-gpu" ) )
      fatal0 ( "Couldn't load GPU support" );
#endif
   
#ifdef OpenCL_DEV
   verbose0( "loading OpenCL support" );
   if ( !loadPlugin( "pe-opencl" ) )
     fatal0 ( "Couldn't load OpenCL support" );
#endif

#ifdef CLUSTER_DEV
   if ( usingCluster() )
   {
      verbose0( "Loading Cluster plugin (" + getNetworkConduit() + ")" ) ;
      if ( !loadPlugin( "pe-cluster-"+getNetworkConduit() ) )
         fatal0 ( "Couldn't load Cluster support" );
   }
#endif

   verbose0( "Architectures loaded, stating PM interface.");
   _pmInterface->start();

   if ( !loadPlugin( "instrumentation-"+getDefaultInstrumentation() ) )
      fatal0( "Could not load " + getDefaultInstrumentation() + " instrumentation" );   

   // load default dependencies plugin
   verbose0( "loading " << getDefaultDependenciesManager() << " dependencies manager support" );

   if ( !loadPlugin( "deps-"+getDefaultDependenciesManager() ) )
      fatal0 ( "Couldn't load main dependencies manager" );

   ensure0( _dependenciesManager,"No default dependencies manager" );

   // load default schedule plugin
   verbose0( "loading " << getDefaultSchedule() << " scheduling policy support" );

   if ( !loadPlugin( "sched-"+getDefaultSchedule() ) )
      fatal0 ( "Couldn't load main scheduling policy" );

   ensure0( _defSchedulePolicy,"No default system scheduling factory" );

   verbose0( "loading " << getDefaultThrottlePolicy() << " throttle policy" );

   if ( !loadPlugin( "throttle-"+getDefaultThrottlePolicy() ) )
      fatal0( "Could not load main cutoff policy" );

   ensure0( _throttlePolicy, "No default throttle policy" );

   verbose0( "loading " << getDefaultBarrier() << " barrier algorithm" );

   if ( !loadPlugin( "barrier-"+getDefaultBarrier() ) )
      fatal0( "Could not load main barrier algorithm" );

   ensure0( _defBarrFactory,"No default system barrier factory" );

   _threadManager = _threadManagerConf.create();
}

void System::unloadModules ()
{   
   delete _throttlePolicy;
   
   delete _defSchedulePolicy;
   
   //! \todo (#613): delete GPU plugin?
}

// Config Functor
struct ExecInit
{
   std::set<void *> _initialized;

   ExecInit() : _initialized() {}

   void operator() ( const nanos_init_desc_t & init )
   {
      if ( _initialized.find( (void *)init.func ) == _initialized.end() ) {
         init.func( init.data );
         _initialized.insert( ( void * ) init.func );
      }
   }
};

void System::config ()
{
   Config cfg;

   const OS::InitList & externalInits = OS::getInitializationFunctions();
   std::for_each(externalInits.begin(),externalInits.end(), ExecInit());
   
   if ( !_pmInterface ) {
      // bare bone run
      _pmInterface = NEW PMInterface();
   }

   //! Declare all configuration core's flags
   verbose0( "Preparing library configuration" );

   cfg.setOptionsSection( "Core", "Core options of the core of Nanos++ runtime" );

//   cfg.registerConfigOption( "num_threads", NEW Config::PositiveVar( _numThreads ),
//                             "Defines the number of threads. Note that OMP_NUM_THREADS is an alias to this." );
//   cfg.registerArgOption( "num_threads", "threads" );
//   cfg.registerEnvOption( "num_threads", "NX_THREADS" );
   
   cfg.registerConfigOption( "stack-size", NEW Config::PositiveVar( _deviceStackSize ),
                             "Defines the default stack size for all devices" );
   cfg.registerArgOption( "stack-size", "stack-size" );
   cfg.registerEnvOption( "stack-size", "NX_STACK_SIZE" );

   cfg.registerConfigOption( "verbose", NEW Config::FlagOption( _verboseMode ),
                             "Activates verbose mode" );
   cfg.registerArgOption( "verbose", "verbose" );

   cfg.registerConfigOption( "summary", NEW Config::FlagOption( _summary ),
                             "Activates summary mode" );
   cfg.registerArgOption( "summary", "summary" );

//! \bug implement execution modes (#146) */
#if 0
   cfg::MapVar<ExecutionMode> map( _executionMode );
   map.addOption( "dedicated", DEDICATED).addOption( "shared", SHARED );
   cfg.registerConfigOption ( "exec_mode", &map, "Execution mode" );
   cfg.registerArgOption ( "exec_mode", "mode" );
#endif

   registerPluginOption( "schedule", "sched", _defSchedule,
                         "Defines the scheduling policy", cfg );
   cfg.registerArgOption( "schedule", "schedule" );
   cfg.registerEnvOption( "schedule", "NX_SCHEDULE" );

   registerPluginOption( "throttle", "throttle", _defThrottlePolicy,
                         "Defines the throttle policy", cfg );
   cfg.registerArgOption( "throttle", "throttle" );
   cfg.registerEnvOption( "throttle", "NX_THROTTLE" );

   cfg.registerConfigOption( "barrier", NEW Config::StringVar ( _defBarr ),
                             "Defines barrier algorithm" );
   cfg.registerArgOption( "barrier", "barrier" );
   cfg.registerEnvOption( "barrier", "NX_BARRIER" );

   registerPluginOption( "instrumentation", "instrumentation", _defInstr,
                         "Defines instrumentation format", cfg );
   cfg.registerArgOption( "instrumentation", "instrumentation" );
   cfg.registerEnvOption( "instrumentation", "NX_INSTRUMENTATION" );

   cfg.registerConfigOption( "no-sync-start", NEW Config::FlagOption( _synchronizedStart, false),
                             "Disables synchronized start" );
   cfg.registerArgOption( "no-sync-start", "disable-synchronized-start" );

   cfg.registerConfigOption( "architecture", NEW Config::StringVar ( _defArch ),
                             "Defines the architecture to use (smp by default)" );
   cfg.registerArgOption( "architecture", "architecture" );
   cfg.registerEnvOption( "architecture", "NX_ARCHITECTURE" );

   registerPluginOption( "deps", "deps", _defDepsManager,
                         "Defines the dependencies plugin", cfg );
   cfg.registerArgOption( "deps", "deps" );
   cfg.registerEnvOption( "deps", "NX_DEPS" );
   

#ifdef NANOS_INSTRUMENTATION_ENABLED
   cfg.registerConfigOption( "instrument-default", NEW Config::StringVar ( _instrumentDefault ),
                             "Set instrumentation event list default (none, all)" );
   cfg.registerArgOption( "instrument-default", "instrument-default" );

   cfg.registerConfigOption( "instrument-enable", NEW Config::StringVarList ( _enableEvents ),
                             "Add events to instrumentation event list" );
   cfg.registerArgOption( "instrument-enable", "instrument-enable" );

   cfg.registerConfigOption( "instrument-disable", NEW Config::StringVarList ( _disableEvents ),
                             "Remove events to instrumentation event list" );
   cfg.registerArgOption( "instrument-disable", "instrument-disable" );

   cfg.registerConfigOption( "instrument-cpuid", NEW Config::FlagOption ( _enableCpuidEvent ),
                             "Add cpuid event when binding is disabled (expensive)" );
   cfg.registerArgOption( "instrument-cpuid", "instrument-cpuid" );
#endif

   /* Cluster: load the cluster support */
   cfg.registerConfigOption ( "enable-cluster", NEW Config::FlagOption ( _usingCluster, true ), "Enables the usage of Nanos++ Cluster" );
   cfg.registerArgOption ( "enable-cluster", "cluster" );
   //cfg.registerEnvOption ( "enable-cluster", "NX_ENABLE_CLUSTER" );

   cfg.registerConfigOption ( "no-node2node", NEW Config::FlagOption ( _usingNode2Node, false ), "Disables the usage of Slave-to-Slave transfers" );
   cfg.registerArgOption ( "no-node2node", "disable-node2node" );
   cfg.registerConfigOption ( "no-pack", NEW Config::FlagOption ( _usingPacking, false ), "Disables the usage of packing and unpacking of strided transfers" );
   cfg.registerArgOption ( "no-pack", "disable-packed-copies" );

   /* Cluster: select wich module to load mpi or udp */
   cfg.registerConfigOption ( "conduit", NEW Config::StringVar ( _conduit ), "Selects which GasNet conduit will be used" );
   cfg.registerArgOption ( "conduit", "cluster-network" );
   cfg.registerEnvOption ( "conduit", "NX_CLUSTER_NETWORK" );

   cfg.registerConfigOption ( "device-priority", NEW Config::StringVar ( _defDeviceName ), "Defines the default device to use");
   cfg.registerArgOption ( "device-priority", "--use-device");
   cfg.registerEnvOption ( "device-priority", "NX_USE_DEVICE");
   cfg.registerConfigOption( "simulator", NEW Config::FlagOption ( _simulator ),
                             "Nanos++ will be executed by a simulator (disabled as default)" );
   cfg.registerArgOption( "simulator", "simulator" );

   cfg.registerConfigOption( "task_retries", NEW Config::PositiveVar( _task_max_retries ),
                             "Defines the number of times a restartable task can be re-executed (default: 1). ");
   cfg.registerArgOption( "task_retries", "task-retries" );
   cfg.registerEnvOption( "task_retries", "NX_TASK_RETRIES" );


   cfg.registerConfigOption ( "verbose-devops", NEW Config::FlagOption ( _verboseDevOps, true ), "Verbose cache ops" );
   cfg.registerArgOption ( "verbose-devops", "verbose-devops" );
   cfg.registerConfigOption ( "verbose-copies", NEW Config::FlagOption ( _verboseCopies, true ), "Verbose data copies" );
   cfg.registerArgOption ( "verbose-copies", "verbose-copies" );

   cfg.registerConfigOption ( "thd-output", NEW Config::FlagOption ( _splitOutputForThreads, true ), "Create separate files for each thread" );
   cfg.registerArgOption ( "thd-output", "thd-output" );

   cfg.registerConfigOption ( "regioncache-policy", NEW Config::StringVar ( _regionCachePolicyStr ), "Region cache policy, accepted values are : nocache, writethrough, writeback. Default is writeback." );
   cfg.registerArgOption ( "regioncache-policy", "cache-policy" );
   cfg.registerEnvOption ( "regioncache-policy", "NX_CACHE_POLICY" );

   _schedConf.config( cfg );
   _pmInterface->config( cfg );
   _hwloc.config( cfg );
   _threadManagerConf.config( cfg );

   verbose0 ( "Reading Configuration" );

   cfg.init();
   
   // Now read compiler-supplied flags
   // Open the own executable
   void * myself = dlopen(NULL, RTLD_LAZY | RTLD_GLOBAL);

   // Check if the compiler marked myself as requiring priorities (#1041)
   _compilerSuppliedFlags.prioritiesNeeded = dlsym(myself, "nanos_need_priorities_") != NULL;
   
   // Close handle to myself
   dlclose( myself );
}

void System::start ()
{
   _hwloc.loadHwloc();
   
   // Modules can be loaded now
   loadModules();

   // Instrumentation startup
   NANOS_INSTRUMENT ( sys.getInstrumentation()->filterEvents( _instrumentDefault, _enableEvents, _disableEvents ) );
   NANOS_INSTRUMENT ( sys.getInstrumentation()->initialize() );

   verbose0 ( "Starting runtime" );

   if ( _regionCachePolicyStr.compare("") != 0 ) {
      //value is set
      if ( _regionCachePolicyStr.compare("nocache") == 0 ) {
         _regionCachePolicy = RegionCache::NO_CACHE;
      } else if ( _regionCachePolicyStr.compare("writethrough") == 0 ) {
         _regionCachePolicy = RegionCache::WRITE_THROUGH;
      } else if ( _regionCachePolicyStr.compare("writeback") == 0 ) {
         _regionCachePolicy = RegionCache::WRITE_BACK;
      } else {
         warning0("Invalid option for region cache policy '" << _regionCachePolicyStr << "', using default value.");
      }
   }

   _smpPlugin->associateThisThread( getUntieMaster() );
   //Setup MainWD
   WD &mainWD = *myThread->getCurrentWD();
   mainWD._mcontrol.setMainWD();

   if ( _pmInterface->getInternalDataSize() > 0 ) {
      char *data = NEW char[_pmInterface->getInternalDataSize()];
      _pmInterface->initInternalData( data );
      mainWD.setInternalData( data );
   }
   _pmInterface->setupWD( mainWD );

   /* Renaming currend thread as Master */
   myThread->rename("Master");
   NANOS_INSTRUMENT ( sys.getInstrumentation()->raiseOpenStateEvent (NANOS_STARTUP) );

   for ( ArchitecturePlugins::const_iterator it = _archs.begin();
        it != _archs.end(); ++it )
   {
      verbose0("addPEs for arch: " << (*it)->getName()); 
      (*it)->addPEs( _pes );
      (*it)->addDevices( _devices );
   }
   
   for ( PEList::iterator it = _pes.begin(); it != _pes.end(); it++ ) {
      _clusterNodes.insert( it->second->getClusterNode() );
      if ( it->second->isInNumaNode() ) {
         // Add the node of this PE to the set of used NUMA nodes
         unsigned node = it->second->getNumaNode() ;
         _numaNodes.insert( node );
      }
   }
   
   // gmiranda: was completeNUMAInfo() We must do this after the
   // previous loop since we need the size of _numaNodes
   
   unsigned availNUMANodes = 0;
   // #994: this should be the number of NUMA objects in hwloc, but if we don't
   // want to query, this max should be enough
   unsigned maxNUMANode = _numaNodes.empty() ? 1 : *std::max_element( _numaNodes.begin(), _numaNodes.end() );
   // Create the NUMA node translation table. Do this before creating the team,
   // as the schedulers might need the information.
   _numaNodeMap.resize( maxNUMANode + 1, INT_MIN );
   
   for ( std::set<unsigned int>::const_iterator it = _numaNodes.begin();
        it != _numaNodes.end(); ++it )
   {
      unsigned node = *it;
      // If that node has not been translated, yet
      if ( _numaNodeMap[ node ] == INT_MIN )
      {
         verbose0( "[NUMA] Mapping from physical node " << node << " to user node " << availNUMANodes );
         _numaNodeMap[ node ] = availNUMANodes;
         // Increase the number of available NUMA nodes
         ++availNUMANodes;
      }
      // Otherwise, do nothing
   }
   verbose0( "[NUMA] " << availNUMANodes << " NUMA node(s) available for the user." );

   for ( ArchitecturePlugins::const_iterator it = _archs.begin();
        it != _archs.end(); ++it )
   {
      (*it)->startSupportThreads();
   }   
   
   for ( ArchitecturePlugins::const_iterator it = _archs.begin();
        it != _archs.end(); ++it )
   {
      (*it)->startWorkerThreads( _workers );
   }   

   // For each plugin, notify it's the way to reserve PEs if they are required
   //for ( ArchitecturePlugins::const_iterator it = _archs.begin();
   //     it != _archs.end(); ++it )
   //{
   //   (*it)->createBindingList();
   //}   

   _targetThreads = _smpPlugin->getNumThreads();

   // Set up internal data for each worker
   for ( ThreadList::const_iterator it = _workers.begin(); it != _workers.end(); it++ ) {

      WD & threadWD = it->second->getThreadWD();
      if ( _pmInterface->getInternalDataSize() > 0 ) {
         char *data = NEW char[_pmInterface->getInternalDataSize()];
         _pmInterface->initInternalData( data );
         threadWD.setInternalData( data );
      }
      _pmInterface->setupWD( threadWD );

      int schedDataSize = _defSchedulePolicy->getWDDataSize();
      if ( schedDataSize  > 0 ) {
         ScheduleWDData *schedData = reinterpret_cast<ScheduleWDData*>( NEW char[schedDataSize] );
         _defSchedulePolicy->initWDData( schedData );
         threadWD.setSchedulerData( schedData, true );
      }

   }

   if ( !_defDeviceName.empty() ) 
   {
       PEList::iterator it;
       for ( it = _pes.begin() ; it != _pes.end(); it++ )
       {
           PE *pe = it->second;
           if ( pe->getDeviceType()->getName() != NULL)
              if ( _defDeviceName == pe->getDeviceType()->getName()  )
                 _defDevice = pe->getDeviceType();
       }
   }

#ifdef NANOS_RESILIENCY_ENABLED
   // Setup signal handlers
   myThread->setupSignalHandlers();
#endif

   if ( getSynchronizedStart() ) threadReady();

   switch ( getInitialMode() )
   {
      case POOL:
         verbose0("Pool model enabled (OmpSs)");
         _mainTeam = createTeam( _workers.size(), /*constraints*/ NULL, /*reuse*/ true, /*enter*/ true, /*parallel*/ false );
         break;
      case ONE_THREAD:
         verbose0("One-thread model enabled (OpenMP)");
         _mainTeam = createTeam( 1, /*constraints*/ NULL, /*reuse*/ true, /*enter*/ true, /*parallel*/ true );
         break;
      default:
         fatal("Unknown initial mode!");
         break;
   }

   _router.initialize();
   if ( usingCluster() )
   {
      _net.nodeBarrier();
   }

   NANOS_INSTRUMENT ( static InstrumentationDictionary *ID = sys.getInstrumentation()->getInstrumentationDictionary(); )
   NANOS_INSTRUMENT ( static nanos_event_key_t num_threads_key = ID->getEventKey("set-num-threads"); )
   NANOS_INSTRUMENT ( nanos_event_value_t team_size =  (nanos_event_value_t) myThread->getTeam()->size(); )
   NANOS_INSTRUMENT ( sys.getInstrumentation()->raisePointEvents(1, &num_threads_key, &team_size); )
   
   // Paused threads: set the condition checker 
   _pausedThreadsCond.setConditionChecker( EqualConditionChecker<unsigned int >( &_pausedThreads.override(), _workers.size() ) );
   _unpausedThreadsCond.setConditionChecker( EqualConditionChecker<unsigned int >( &_pausedThreads.override(), 0 ) );

   // All initialization is ready, call postInit hooks
   const OS::InitList & externalInits = OS::getPostInitializationFunctions();
   std::for_each(externalInits.begin(),externalInits.end(), ExecInit());

   NANOS_INSTRUMENT ( sys.getInstrumentation()->raiseCloseStateEvent() );
   NANOS_INSTRUMENT ( sys.getInstrumentation()->raiseOpenStateEvent (NANOS_RUNNING) );

   // List unrecognised arguments
   std::string unrecog = Config::getOrphanOptions();
   if ( !unrecog.empty() )
      warning( "Unrecognised arguments: " << unrecog );
   Config::deleteOrphanOptions();
      
   if ( _summary ) environmentSummary();
}

System::~System ()
{
   if ( !_delayedStart ) finish();
}

void System::finish ()
{
   //! \note Instrumentation: first removing RUNNING state from top of the state stack
   //! and then pushing SHUTDOWN state in order to instrument this latest phase
   NANOS_INSTRUMENT ( sys.getInstrumentation()->raiseCloseStateEvent() );
   NANOS_INSTRUMENT ( sys.getInstrumentation()->raiseOpenStateEvent(NANOS_SHUTDOWN) );

   verbose ( "NANOS++ shutting down.... init" );

   //! \note waiting for remaining tasks
   myThread->getCurrentWD()->waitCompletion( true );

   //! \note switching main work descriptor (current) to the main thread to shutdown the runtime 
   if ( _workers[0]->isSleeping() ) {
      if ( !_workers[0]->hasTeam() ) {
         acquireWorker( myThread->getTeam(), _workers[0], true, false, false );
      }
      _workers[0]->wakeup();
   }
   getMyThreadSafe()->getCurrentWD()->tied().tieTo(*_workers[0]);
   Scheduler::switchToThread(_workers[0]);
   myThread->getTeam()->getSchedulePolicy().atShutdown();
   
   ensure( getMyThreadSafe()->isMainThread(), "Main thread is not finishing the application!");

   ThreadTeam* team = getMyThreadSafe()->getTeam();
   while ( !(team->isStable()) ) memoryFence();

   //! \note stopping all threads
   verbose ( "Joining threads..." );
   for ( PEList::iterator it = _pes.begin(); it != _pes.end(); it++ ) {
      it->second->stopAllThreads();
   }
   verbose ( "...thread has been joined" );


   ensure( _schedStats._readyTasks == 0, "Ready task counter has an invalid value!");

   verbose ( "NANOS++ statistics");
   verbose ( std::dec << (unsigned int) getCreatedTasks() << " tasks has been executed" );

   sys.getNetwork()->nodeBarrier();

   for ( unsigned int nodeCount = 0; nodeCount < sys.getNetwork()->getNumNodes(); nodeCount += 1 ) {
      if ( sys.getNetwork()->getNodeNum() == nodeCount ) {
         for ( ArchitecturePlugins::const_iterator it = _archs.begin(); it != _archs.end(); ++it )
         {
            (*it)->finalize();
         }
#ifdef CLUSTER_DEV
         if ( _net.getNodeNum() == 0 && usingCluster() ) {
            //message0("Master: Created " << createdWds << " WDs.");
            //message0("Master: Failed to correctly schedule " << sys.getAffinityFailureCount() << " WDs.");
            //int soft_inv = 0;
            //int hard_inv = 0;

            //#ifdef OpenCL_DEV
            //      if ( _opencls ) {
            //         soft_inv = 0;
            //         hard_inv = 0;
            //         for ( unsigned int idx = 1; idx < _opencls->size(); idx += 1 ) {
            //            soft_inv += _separateAddressSpaces[(*_opencls)[idx]->getMemorySpaceId()]->getSoftInvalidationCount();
            //            hard_inv += _separateAddressSpaces[(*_opencls)[idx]->getMemorySpaceId()]->getHardInvalidationCount();
            //            //max_execd_wds = max_execd_wds >= (*_nodes)[idx]->getExecutedWDs() ? max_execd_wds : (*_nodes)[idx]->getExecutedWDs();
            //            //message("Memory space " << idx <<  " has performed " << _separateAddressSpaces[idx]->getSoftInvalidationCount() << " soft invalidations." );
            //            //message("Memory space " << idx <<  " has performed " << _separateAddressSpaces[idx]->getHardInvalidationCount() << " hard invalidations." );
            //         }
            //      }
            //      message0("OpenCLs Soft invalidations: " << soft_inv);
            //      message0("OpenCLs Hard invalidations: " << hard_inv);
            //#endif
         }
#endif
      }
      sys.getNetwork()->nodeBarrier();
   }

   //! \note Master leaves team and finalizes thread structures (before insrumentation ends)
   _workers[0]->finish();

   //! \note finalizing instrumentation (if active)
   NANOS_INSTRUMENT ( sys.getInstrumentation()->raiseCloseStateEvent() );
   NANOS_INSTRUMENT ( sys.getInstrumentation()->finalize() );

   //! \note stopping and deleting the thread manager
   delete _threadManager;

   //! \note stopping and deleting the programming model interface
   _pmInterface->finish();
   delete _pmInterface;

   //! \note deleting pool of locks
   delete[] _lockPool;

   //! \note deleting main work descriptor
   delete ( WorkDescriptor * ) ( getMyThreadSafe()->getCurrentWD() );

   //! \note deleting loaded slicers
   for ( Slicers::const_iterator it = _slicers.begin(); it !=   _slicers.end(); it++ ) {
      delete ( Slicer * )  it->second;
   }

   //! \note deleting loaded worksharings
   for ( WorkSharings::const_iterator it = _worksharings.begin(); it !=   _worksharings.end(); it++ ) {
      delete ( WorkSharing * )  it->second;
   }
   
   //! \note  printing thread team statistics and deleting it
   if ( team->getScheduleData() != NULL ) team->getScheduleData()->printStats();

   ensure(team->size() == 0, "Trying to finish execution, but team is still not empty");
   delete team;

   //! \note deleting processing elements (but main pe)
   for ( PEList::iterator it = _pes.begin(); it != _pes.end(); it++ ) {
      if ( it->first != (unsigned int)myThread->runningOn()->getId() ) {
         delete it->second;
      }
   }
   
   //! \note unload modules
   unloadModules();

   //! \note deleting dependency manager
   delete _dependenciesManager;

   //! \note deleting last processing element
   delete _pes[ myThread->runningOn()->getId() ];

   //! \note deleting allocator (if any)
   if ( allocator != NULL ) free (allocator);

   verbose0 ( "NANOS++ shutting down.... end" );
   //! \note printing execution summary
   if ( _summary ) executionSummary();

   _net.finalize(); //this can call exit (because of GASNet)
}

/*! \brief Creates a new WD
 *
 *  This function creates a new WD, allocating memory space for device ptrs and
 *  data when necessary. 
 *
 *  \param [in,out] uwd is the related addr for WD if this parameter is null the
 *                  system will allocate space in memory for the new WD
 *  \param [in] num_devices is the number of related devices
 *  \param [in] devices is a vector of device descriptors 
 *  \param [in] data_size is the size of the related data
 *  \param [in,out] data is the related data (allocated if needed)
 *  \param [in] uwg work group to relate with
 *  \param [in] props new WD properties
 *  \param [in] num_copies is the number of copy objects of the WD
 *  \param [in] copies is vector of copy objects of the WD
 *  \param [in] num_dimensions is the number of dimension objects associated to the copies
 *  \param [in] dimensions is vector of dimension objects
 *
 *  When it does a full allocation the layout is the following:
 *  <pre>
 *  +---------------+
 *  |     WD        |
 *  +---------------+
 *  |    data       |
 *  +---------------+
 *  |  dev_ptr[0]   |
 *  +---------------+
 *  |     ....      |
 *  +---------------+
 *  |  dev_ptr[N]   |
 *  +---------------+
 *  |     DD0       |
 *  +---------------+
 *  |     ....      |
 *  +---------------+
 *  |     DDN       |
 *  +---------------+
 *  |    copy0      |
 *  +---------------+
 *  |     ....      |
 *  +---------------+
 *  |    copyM      |
 *  +---------------+
 *  |     dim0      |
 *  +---------------+
 *  |     ....      |
 *  +---------------+
 *  |     dimM      |
 *  +---------------+
 *  |   PM Data     |
 *  +---------------+
 *  </pre>
 */
void System::createWD ( WD **uwd, size_t num_devices, nanos_device_t *devices, size_t data_size, size_t data_align,
                        void **data, WD *uwg, nanos_wd_props_t *props, nanos_wd_dyn_props_t *dyn_props,
                        size_t num_copies, nanos_copy_data_t **copies, size_t num_dimensions,
                        nanos_region_dimension_internal_t **dimensions, nanos_translate_args_t translate_args,
                        const char *description, Slicer *slicer )
{
   ensure( num_devices > 0, "WorkDescriptor has no devices" );

   unsigned int i;
   char *chunk = 0;

   size_t size_CopyData;
   size_t size_Data, offset_Data, size_DPtrs, offset_DPtrs, size_Copies, offset_Copies, size_Dimensions, offset_Dimensions, offset_PMD;
   size_t offset_Sched;
   size_t total_size;

   // WD doesn't need to compute offset, it will always be the chunk allocated address

   // Computing Data info
   size_Data = (data != NULL && *data == NULL)? data_size:0;
   if ( *uwd == NULL ) offset_Data = NANOS_ALIGNED_MEMORY_OFFSET(0, sizeof(WD), data_align );
   else offset_Data = 0; // if there are no wd allocated, it will always be the chunk allocated address

   // Computing Data Device pointers and Data Devicesinfo
   size_DPtrs    = sizeof(DD *) * num_devices;
   offset_DPtrs  = NANOS_ALIGNED_MEMORY_OFFSET(offset_Data, size_Data, __alignof__( DD*) );

   // Computing Copies info
   if ( num_copies != 0 ) {
      size_CopyData = sizeof(CopyData);
      size_Copies   = size_CopyData * num_copies;
      offset_Copies = NANOS_ALIGNED_MEMORY_OFFSET(offset_DPtrs, size_DPtrs, __alignof__(nanos_copy_data_t) );
      // There must be at least 1 dimension entry
      size_Dimensions = num_dimensions * sizeof(nanos_region_dimension_internal_t);
      offset_Dimensions = NANOS_ALIGNED_MEMORY_OFFSET(offset_Copies, size_Copies, __alignof__(nanos_region_dimension_internal_t) );
   } else {
      size_Copies = 0;
      // No dimensions
      size_Dimensions = 0;
      offset_Copies = offset_Dimensions = NANOS_ALIGNED_MEMORY_OFFSET(offset_DPtrs, size_DPtrs, 1);
   }

   // Computing Internal Data info and total size
   static size_t size_PMD   = _pmInterface->getInternalDataSize();
   if ( size_PMD != 0 ) {
      static size_t align_PMD = _pmInterface->getInternalDataAlignment();
      offset_PMD = NANOS_ALIGNED_MEMORY_OFFSET(offset_Dimensions, size_Dimensions, align_PMD );
   } else {
      offset_PMD = offset_Dimensions;
      size_PMD = size_Dimensions;
   }
   
   // Compute Scheduling Data size
   static size_t size_Sched = _defSchedulePolicy->getWDDataSize();
   if ( size_Sched != 0 )
   {
      static size_t align_Sched =  _defSchedulePolicy->getWDDataAlignment();
      offset_Sched = NANOS_ALIGNED_MEMORY_OFFSET(offset_PMD, size_PMD, align_Sched );
      total_size = NANOS_ALIGNED_MEMORY_OFFSET(offset_Sched,size_Sched,1);
   }
   else
   {
      offset_Sched = offset_PMD; // Needed by compiler unused variable error
      total_size = NANOS_ALIGNED_MEMORY_OFFSET(offset_PMD,size_PMD,1);
   }

   chunk = NEW char[total_size];
   if ( props != NULL ) {
      if (props->clear_chunk)
          memset(chunk, 0, sizeof(char) * total_size);
   }

   // allocating WD and DATA
   if ( *uwd == NULL ) *uwd = (WD *) chunk;
   if ( data != NULL && *data == NULL ) *data = (chunk + offset_Data);

   // allocating Device Data
   DD **dev_ptrs = ( DD ** ) (chunk + offset_DPtrs);
   for ( i = 0 ; i < num_devices ; i ++ ) dev_ptrs[i] = ( DD* ) devices[i].factory( devices[i].arg );

   //std::cerr << "num_copies=" << num_copies <<" copies=" <<copies << " num_dimensions=" <<num_dimensions << " dimensions=" << dimensions<< std::endl;
   //ensure ((num_copies==0 && copies==NULL && num_dimensions==0 && dimensions==NULL) || (num_copies!=0 && copies!=NULL && num_dimensions!=0 && dimensions!=NULL ), "Number of copies and copy data conflict" );
   ensure ((num_copies==0 && copies==NULL && num_dimensions==0 /*&& dimensions==NULL*/ ) || (num_copies!=0 && copies!=NULL && num_dimensions!=0 && dimensions!=NULL ), "Number of copies and copy data conflict" );
   

   // allocating copy-ins/copy-outs
   if ( copies != NULL && *copies == NULL ) {
      *copies = ( CopyData * ) (chunk + offset_Copies);
      ::bzero(*copies, size_Copies);
      *dimensions = ( nanos_region_dimension_internal_t * ) ( chunk + offset_Dimensions );
   }

   WD * wd;
   wd =  new (*uwd) WD( num_devices, dev_ptrs, data_size, data_align, data != NULL ? *data : NULL,
                        num_copies, (copies != NULL)? *copies : NULL, translate_args, description );

   if ( slicer ) wd->setSlicer(slicer);

   // Set WD's socket
   wd->setNUMANode( sys.getUserDefinedNUMANode() );
   
   // Set total size
   wd->setTotalSize(total_size );
   
   if ( wd->getNUMANode() >= (int)sys.getNumNumaNodes() )
      throw NANOS_INVALID_PARAM;

   // All the implementations for a given task will have the same ID
   wd->setVersionGroupId( ( unsigned long ) devices );

   // initializing internal data
   if ( size_PMD > 0) {
      _pmInterface->initInternalData( chunk + offset_PMD );
      wd->setInternalData( chunk + offset_PMD );
   }
   
   // Create Scheduling data
   if ( size_Sched > 0 ){
      _defSchedulePolicy->initWDData( chunk + offset_Sched );
      ScheduleWDData * sched_Data = reinterpret_cast<ScheduleWDData*>( chunk + offset_Sched );
      wd->setSchedulerData( sched_Data, /*ownedByWD*/ false );
   }

   // add to workdescriptor
   if ( uwg != NULL ) {
      WD * wg = ( WD * )uwg;
      wg->addWork( *wd );
   }

   // set properties
   if ( props != NULL ) {
      if ( props->tied ) wd->tied();
   }

   // Set dynamic properties
   if ( dyn_props != NULL ) {
      wd->setPriority( dyn_props->priority );
      wd->setFinal ( dyn_props->flags.is_final );
      wd->setRecoverable ( dyn_props->flags.is_recover);
   }

   if ( dyn_props && dyn_props->tie_to ) wd->tieTo( *( BaseThread * )dyn_props->tie_to );
   
   /* DLB */
   // In case the master have been busy crating tasks 
<<<<<<< HEAD
   // every 10 tasks created I'll check available cpus
   if(_atomicWDSeed.value()%10==0)dlb_updateAvailableCpus();

#ifndef ON_TASK_REDUCTION
#else
   wd->copyReductions((WorkDescriptor *)uwg);
#endif
=======
   // every 10 tasks created I'll check if I must return claimed cpus
   // or there are available cpus idle
   if(_atomicWDSeed.value()%10==0){
      _threadManager->returnClaimedCpus();
      _threadManager->acquireResourcesIfNeeded();
   }

   if (_createLocalTasks) {
      wd->tieToLocation( 0 );
   }
>>>>>>> 63c98223
}

/*! \brief Duplicates the whole structure for a given WD
 *
 *  \param [out] uwd is the target addr for the new WD
 *  \param [in] wd is the former WD
 *
 *  \return void
 *
 *  \par Description:
 *
 *  This function duplicates the given WD passed as a parameter copying all the
 *  related data included in the layout (devices ptr, data and DD). First it computes
 *  the size for the layout, then it duplicates each one of the chunks (Data,
 *  Device's pointers, internal data, etc). Finally calls WorkDescriptor constructor
 *  using new and placement.
 *
 *  \sa WorkDescriptor, createWD 
 */
void System::duplicateWD ( WD **uwd, WD *wd)
{
   unsigned int i, num_Devices, num_Copies, num_Dimensions;
   DeviceData **dev_data;
   void *data = NULL;
   char *chunk = 0, *chunk_iter;

   size_t size_CopyData;
   size_t size_Data, offset_Data, size_DPtrs, offset_DPtrs, size_Copies, offset_Copies, size_Dimensions, offset_Dimensions, offset_PMD;
   size_t offset_Sched;
   size_t total_size;

   // WD doesn't need to compute offset, it will always be the chunk allocated address

   // Computing Data info
   size_Data = wd->getDataSize();
   if ( *uwd == NULL ) offset_Data = NANOS_ALIGNED_MEMORY_OFFSET(0, sizeof(WD), wd->getDataAlignment() );
   else offset_Data = 0; // if there are no wd allocated, it will always be the chunk allocated address

   // Computing Data Device pointers and Data Devicesinfo
   num_Devices = wd->getNumDevices();
   dev_data = wd->getDevices();
   size_DPtrs    = sizeof(DD *) * num_Devices;
   offset_DPtrs  = NANOS_ALIGNED_MEMORY_OFFSET(offset_Data, size_Data, __alignof__( DD*) );

   // Computing Copies info
   num_Copies = wd->getNumCopies();
   num_Dimensions = 0;
   for ( i = 0; i < num_Copies; i += 1 ) {
      num_Dimensions += wd->getCopies()[i].getNumDimensions();
   }
   if ( num_Copies != 0 ) {
      size_CopyData = sizeof(CopyData);
      size_Copies   = size_CopyData * num_Copies;
      offset_Copies = NANOS_ALIGNED_MEMORY_OFFSET(offset_DPtrs, size_DPtrs, __alignof__(nanos_copy_data_t) );
      // There must be at least 1 dimension entry
      size_Dimensions = num_Dimensions * sizeof(nanos_region_dimension_internal_t);
      offset_Dimensions = NANOS_ALIGNED_MEMORY_OFFSET(offset_Copies, size_Copies, __alignof__(nanos_region_dimension_internal_t) );
   } else {
      size_Copies = 0;
      // No dimensions
      size_Dimensions = 0;
      offset_Copies = offset_Dimensions = NANOS_ALIGNED_MEMORY_OFFSET(offset_DPtrs, size_DPtrs, 1);
   }

   // Computing Internal Data info and total size
   static size_t size_PMD   = _pmInterface->getInternalDataSize();
   if ( size_PMD != 0 ) {
      static size_t align_PMD = _pmInterface->getInternalDataAlignment();
      offset_PMD = NANOS_ALIGNED_MEMORY_OFFSET(offset_Dimensions, size_Dimensions, align_PMD);
   } else {
      offset_PMD = offset_Copies;
      size_PMD = size_Copies;
   }

   // Compute Scheduling Data size
   static size_t size_Sched = _defSchedulePolicy->getWDDataSize();
   if ( size_Sched != 0 )
   {
      static size_t align_Sched =  _defSchedulePolicy->getWDDataAlignment();
      offset_Sched = NANOS_ALIGNED_MEMORY_OFFSET(offset_PMD, size_PMD, align_Sched );
      total_size = NANOS_ALIGNED_MEMORY_OFFSET(offset_Sched,size_Sched,1);
   }
   else
   {
      offset_Sched = offset_PMD; // Needed by compiler unused variable error
      total_size = NANOS_ALIGNED_MEMORY_OFFSET(offset_PMD,size_PMD,1);
   }

   chunk = NEW char[total_size];

   // allocating WD and DATA; if size_Data == 0 data keep the NULL value
   if ( *uwd == NULL ) *uwd = (WD *) chunk;
   if ( size_Data != 0 ) {
      data = chunk + offset_Data;
      memcpy ( data, wd->getData(), size_Data );
   }

   // allocating Device Data
   DD **dev_ptrs = ( DD ** ) (chunk + offset_DPtrs);
   for ( i = 0 ; i < num_Devices; i ++ ) {
      dev_ptrs[i] = dev_data[i]->clone();
   }

   // allocate copy-in/copy-outs
   CopyData *wdCopies = ( CopyData * ) (chunk + offset_Copies);
   chunk_iter = chunk + offset_Copies;
   nanos_region_dimension_internal_t *dimensions = ( nanos_region_dimension_internal_t * ) ( chunk + offset_Dimensions );
   for ( i = 0; i < num_Copies; i++ ) {
      CopyData *wdCopiesCurr = ( CopyData * ) chunk_iter;
      *wdCopiesCurr = wd->getCopies()[i];
      memcpy( dimensions, wd->getCopies()[i].getDimensions(), sizeof( nanos_region_dimension_internal_t ) * wd->getCopies()[i].getNumDimensions() );
      wdCopiesCurr->setDimensions( dimensions );
      dimensions += wd->getCopies()[i].getNumDimensions();
      chunk_iter += size_CopyData;
   }

   // creating new WD 
   //FIXME jbueno (#758) should we have to take into account dimensions?
   new (*uwd) WD( *wd, dev_ptrs, wdCopies, data );

   // Set total size
   (*uwd)->setTotalSize(total_size );
   
   // initializing internal data
   if ( size_PMD != 0) {
      _pmInterface->initInternalData( chunk + offset_PMD );
      (*uwd)->setInternalData( chunk + offset_PMD );
      memcpy ( chunk + offset_PMD, wd->getInternalData(), size_PMD );
   }
   
   // Create Scheduling data
   if ( size_Sched > 0 ){
      _defSchedulePolicy->initWDData( chunk + offset_Sched );
      ScheduleWDData * sched_Data = reinterpret_cast<ScheduleWDData*>( chunk + offset_Sched );
      (*uwd)->setSchedulerData( sched_Data, /*ownedByWD*/ false );
   }
}

void System::setupWD ( WD &work, WD *parent )
{
   work.setDepth( parent->getDepth() +1 );
   
   // Inherit priority
   if ( parent != NULL ){
      // Add the specified priority to its parent's
      work.setPriority( work.getPriority() + parent->getPriority() );
   }

   /**************************************************/
   /*********** selective node executuion ************/
   /**************************************************/
   //if (sys.getNetwork()->getNodeNum() == 0) work.tieTo(*_workers[ 1 + nanos::ext::GPUConfig::getGPUCount() + ( work.getId() % ( sys.getNetwork()->getNumNodes() - 1 ) ) ]);
   /**************************************************/
   /**************************************************/

   //  ext::SMPDD * workDD = dynamic_cast<ext::SMPDD *>( &work.getActiveDevice());
   //if (sys.getNetwork()->getNodeNum() == 0)
   //         std::cerr << "wd " << work.getId() << " depth is: " << work.getDepth() << " @func: " << (void *) workDD->getWorkFct() << std::endl;
#if 0
#ifdef CLUSTER_DEV
   if (sys.getNetwork()->getNodeNum() == 0)
   {
      //std::cerr << "tie wd " << work.getId() << " to my thread" << std::endl;
      //ext::SMPDD * workDD = dynamic_cast<ext::SMPDD *>( &work.getActiveDevice());
      switch ( work.getDepth() )
      {
         //case 1:
         //   //std::cerr << "tie wd " << work.getId() << " to my thread, @func: " << (void *) workDD->getWorkFct() << std::endl;
         //   work.tieTo( *myThread );
         //   break;
         //case 1:
            //if (work.canRunIn( ext::GPU) )
            //{
            //   work.tieTo( *_masterGpuThd );
            //}
         //   break;
         default:
            break;
            std::cerr << "wd " << work.getId() << " depth is: " << work.getDepth() << " @func: " << (void *) workDD->getWorkFct() << std::endl;
      }
   }
#endif
#endif
   // Prepare private copy structures to use relative addresses
   work.prepareCopies();

   // Invoke pmInterface
   
   _pmInterface->setupWD(work);
   Scheduler::updateCreateStats(work);
}

void System::submit ( WD &work )
{
   SchedulePolicy* policy = getDefaultSchedulePolicy();
   policy->onSystemSubmit( work, SchedulePolicy::SYS_SUBMIT );

/*
   if (_net.getNodeNum() > 0 ) setupWD( work, getSlaveParentWD() );
   else setupWD( work, myThread->getCurrentWD() );
*/

   work.submit();
}

/*! \brief Submit WorkDescriptor to its parent's  dependencies domain
 */
void System::submitWithDependencies (WD& work, size_t numDataAccesses, DataAccess* dataAccesses)
{
   SchedulePolicy* policy = getDefaultSchedulePolicy();
   policy->onSystemSubmit( work, SchedulePolicy::SYS_SUBMIT_WITH_DEPENDENCIES );
/*
   setupWD( work, myThread->getCurrentWD() );
*/
   WD *current = myThread->getCurrentWD(); 
   current->submitWithDependencies( work, numDataAccesses , dataAccesses);
}

/*! \brief Wait on the current WorkDescriptor's domain for some dependenices to be satisfied
 */
void System::waitOn( size_t numDataAccesses, DataAccess* dataAccesses )
{
   WD* current = myThread->getCurrentWD();
   current->waitOn( numDataAccesses, dataAccesses );
}

void System::inlineWork ( WD &work )
{
   SchedulePolicy* policy = getDefaultSchedulePolicy();
   policy->onSystemSubmit( work, SchedulePolicy::SYS_INLINE_WORK );
   //! \todo choose actual (active) device...
   if ( Scheduler::checkBasicConstraints( work, *myThread ) ) {
      work._mcontrol.preInit();
      work._mcontrol.initialize( *( myThread->runningOn() ) );
      bool result;
      do {
         result = work._mcontrol.allocateTaskMemory();
      } while( result == false );
      Scheduler::inlineWork( &work );
   }
   else fatal ("System: Trying to execute inline a task violating basic constraints");
}

BaseThread * System::getUnassignedWorker ( void )
{
   BaseThread *thread;

   for ( ThreadList::iterator it = _workers.begin(); it != _workers.end(); it++ ) {
      thread = it->second;
      if ( !thread->hasTeam() && !thread->isSleeping() ) {

         // skip if the thread is not in the mask
         if ( _smpPlugin->getBinding() && !CPU_ISSET( thread->getCpuId(), &_smpPlugin->getCpuActiveMask() ) ) {
            continue;
         }

         // recheck availability with exclusive access
         thread->lock();

         if ( thread->hasTeam() || thread->isSleeping()) {
            // we lost it
            thread->unlock();
            continue;
         }

         thread->reserve(); // set team flag only
         thread->unlock();

         return thread;
      }
   }

   return NULL;
}

#if 0
BaseThread * System::getInactiveWorker ( void )
{
   BaseThread *thread;

   for ( unsigned i = 0; i < _workers.size(); i++ ) {
      thread = _workers[i];
      if ( !thread->hasTeam() && thread->isWaiting() ) {
         // recheck availability with exclusive access
         thread->lock();
         if ( thread->hasTeam() || !thread->isWaiting() ) {
            // we lost it
            thread->unlock();
            continue;
         }
         thread->reserve(); // set team flag only
         thread->wakeup();
         thread->unlock();

         return thread;
      }
   }
   return NULL;
}


BaseThread * System::getAssignedWorker ( ThreadTeam *team )
{
   BaseThread *thread;

   ThreadList::reverse_iterator rit;
   for ( rit = _workers.rbegin(); rit != _workers.rend(); ++rit ) {
      thread = *rit;
      thread->lock();
      //! \note Checking thread availabitity.
      if ( (thread->getTeam() == team) && !thread->isSleeping() && !thread->isTeamCreator() ) {
         thread->unlock();
         return thread;
      }
      thread->unlock();
   }

   //! \note If no thread has found, return NULL.
   return NULL;
}
#endif

BaseThread * System::getWorker ( unsigned int n )
{
   BaseThread *worker = NULL;
   ThreadList::iterator elem = _workers.find( n );
   if ( elem != _workers.end() ) {
      worker = elem->second;
   } 
   return worker;
}

void System::acquireWorker ( ThreadTeam * team, BaseThread * thread, bool enter, bool star, bool creator )
{
   int thId = team->addThread( thread, star, creator );
   TeamData *data = NEW TeamData();
   if ( creator ) data->setCreator( true );

   data->setStar(star);

   SchedulePolicy &sched = team->getSchedulePolicy();
   ScheduleThreadData *sthdata = 0;
   if ( sched.getThreadDataSize() > 0 )
      sthdata = sched.createThreadData();

   data->setId(thId);
   data->setTeam(team);
   data->setScheduleData(sthdata);
   if ( creator )
      data->setParentTeamData(thread->getTeamData());

   if ( enter ) thread->enterTeam( data );
   else thread->setNextTeamData( data );

   debug( "added thread " << thread << " with id " << toString<int>(thId) << " to " << team );
}

int System::getNumWorkers( DeviceData *arch )
{
   int n = 0;

   for ( ThreadList::iterator it = _workers.begin(); it != _workers.end(); it++ ) {
      if ( arch->isCompatible( *(it->second->runningOn()->getDeviceType() ) ), it->second->runningOn() ) n++;
   }
   return n;
}

ThreadTeam * System::createTeam ( unsigned nthreads, void *constraints, bool reuse, bool enter, bool parallel )
{
   //! \note Getting default scheduler
   SchedulePolicy *sched = sys.getDefaultSchedulePolicy();

   //! \note Getting scheduler team data (if any)
   ScheduleTeamData *std = ( sched->getTeamDataSize() > 0 )? sched->createTeamData() : NULL;

   //! \note create team object
   ThreadTeam * team = NEW ThreadTeam( nthreads, *sched, std, *_defBarrFactory(), *(_pmInterface->getThreadTeamData()),
                                       reuse? myThread->getTeam() : NULL );

   debug( "Creating team " << team << " of " << nthreads << " threads" );

   team->setFinalSize(nthreads);

   //! \note Reusing current thread
   if ( reuse ) {
      acquireWorker( team, myThread, /* enter */ enter, /* staring */ true, /* creator */ true );
      nthreads--;
   }
   
   //! \note Getting rest of the members 
   while ( nthreads > 0 ) {

      BaseThread *thread = getUnassignedWorker();
      ensure( thread != NULL, "I could not get the required threads to create the team");

      acquireWorker( team, thread, /*enter*/ enter, /* staring */ parallel, /* creator */ false );

      nthreads--;
   }

   team->init();

   return team;

}

void System::endTeam ( ThreadTeam *team )
{
   debug("Destroying thread team " << team << " with size " << team->size() );

   /* For OpenMP applications
      At the end of the parallel return the claimed cpus
   */
   _threadManager->returnClaimedCpus();
   while ( team->size ( ) > 0 ) {
      // FIXME: Is it really necessary?
      memoryFence();
   }
   
   fatal_cond( team->size() > 0, "Trying to end a team with running threads");
   
   delete team;
}

void System::waitUntilThreadsPaused ()
{
   // Wait until all threads are paused
   _pausedThreadsCond.wait();
}

void System::waitUntilThreadsUnpaused ()
{
   // Wait until all threads are paused
   _unpausedThreadsCond.wait();
}
 
void System::addPEsAndThreadsToTeam(PE **pes, int num_pes, BaseThread** threads, int num_threads) {  
    //Insert PEs to the team
    for (int i=0; i<num_pes; i++){
        _pes.insert( std::make_pair( pes[i]->getId(), pes[i] ) );
    }
    //Insert the workers to the team
    for (int i=0; i<num_threads; i++){
        _workers.insert( std::make_pair( threads[i]->getId(), threads[i] ) );
        acquireWorker( _mainTeam , threads[i] );
    }
}

void System::environmentSummary( void )
{
   /* Get Prog. Model string */
   std::string prog_model;
   switch ( getInitialMode() )
   {
      case POOL:
         prog_model = "OmpSs";
         break;
      case ONE_THREAD:
         prog_model = "OpenMP";
         break;
      default:
         prog_model = "Unknown";
         break;
   }

   message0( "========== Nanos++ Initial Environment Summary ==========" );
   message0( "=== PID:                 " << getpid() );
   message0( "=== Num. worker threads: " << _workers.size() );
   message0( "=== System CPUs:         " << _smpPlugin->getBindingMaskString() );
   message0( "=== Binding:             " << std::boolalpha << _smpPlugin->getBinding() );
   message0( "=== Prog. Model:         " << prog_model );
   message0( "=== Priorities:          " << (getPrioritiesNeeded() ? "Needed" : "Not needed") );

   for ( ArchitecturePlugins::const_iterator it = _archs.begin();
        it != _archs.end(); ++it ) {
      message0( "=== Plugin:              " << (*it)->getName() );
      message0( "===  | PEs:              " << (*it)->getNumPEs() );
      message0( "===  | Worker Threads:   " << (*it)->getNumWorkers() );
   }

   NANOS_INSTRUMENT ( sys.getInstrumentation()->getInstrumentationDictionary()->printEventVerbosity(); )

   message0( "=========================================================" );

   // Get start time
   _summaryStartTime = time(NULL);
}

void System::executionSummary( void )
{
   time_t seconds = time(NULL) -_summaryStartTime;
   message0( "============ Nanos++ Final Execution Summary ============" );
   message0( "=== Application ended in " << seconds << " seconds" );
   message0( "=== " << getCreatedTasks() << " tasks have been executed" );
   message0( "=========================================================" );
}

//If someone needs argc and argv, it may be possible, but then a fortran 
//main should be done too
void System::ompss_nanox_main(){
    #ifdef MPI_DEV
    if (getenv("OMPSS_OFFLOAD_SLAVE")){
        //Plugin->init of MPI will do everything and then exit(0)
        sys.loadPlugin("arch-mpi");
    }
    #endif
    #ifdef CLUSTER_DEV
    nanos::ext::ClusterNode::clusterWorker();
    #endif
    
    #ifdef NANOS_RESILIENCY_ENABLED
        getMyThreadSafe()->setupSignalHandlers();
    #endif
}

void System::_registerMemoryChunk(memory_space_id_t loc, void *addr, std::size_t len) {
   CopyData cd;
   nanos_region_dimension_internal_t dim;
   dim.lower_bound = 0;
   dim.size = len;
   dim.accessed_length = len;
   cd.setBaseAddress( addr );
   cd.setDimensions( &dim );
   cd.setNumDimensions( 1 );
   global_reg_t reg;
   getHostMemory().getRegionId( cd, reg, *((WD *) 0), 0 );
   reg.setOwnedMemory(loc);
   //not really needed.., *it->registerOwnedMemory( reg );
}

void System::registerNodeOwnedMemory(unsigned int node, void *addr, std::size_t len) {
   memory_space_id_t loc = 0;
   if ( node == 0 ) {
      _registerMemoryChunk( loc, addr, len );
   } else {
      //_separateAddressSpaces[0] is always NULL (because loc = 0 is the local node memory)
      for ( std::vector<SeparateMemoryAddressSpace *>::iterator it = _separateAddressSpaces.begin(); it != _separateAddressSpaces.end(); it++ ) {
         if ( *it != NULL ) {
            if ((*it)->getNodeNumber() == node) {
               _registerMemoryChunk( loc, addr, len );
            }
         }
         loc++;
      }
   }
}

void System::stickToProducer(void *addr, std::size_t len) {
   if ( _net.getNodeNum() == Network::MASTER_NODE_NUM ) {
      CopyData cd;
      nanos_region_dimension_internal_t dim;
      dim.lower_bound = 0;
      dim.size = len;
      dim.accessed_length = len;
      cd.setBaseAddress( addr );
      cd.setDimensions( &dim );
      cd.setNumDimensions( 1 );
      global_reg_t reg;
      getHostMemory().getRegionId( cd, reg, *((WD *) 0), 0 );
      reg.key->setKeepAtOrigin( true );
   }
}

void System::setCreateLocalTasks( bool value ) {
   _createLocalTasks = value;
}

memory_space_id_t System::addSeparateMemoryAddressSpace( Device &arch, bool allocWide ) {
   memory_space_id_t id = getNewSeparateMemoryAddressSpaceId();
   SeparateMemoryAddressSpace *mem = NEW SeparateMemoryAddressSpace( id, arch, allocWide );
   _separateAddressSpaces[ id ] = mem;
   return id;
}

void System::registerObject(int numObjects, nanos_copy_data_internal_t *obj) {
   for ( int i = 0; i < numObjects; i += 1 ) {
      _hostMemory.registerObject( &obj[i] );
   }
}<|MERGE_RESOLUTION|>--- conflicted
+++ resolved
@@ -928,15 +928,6 @@
    
    /* DLB */
    // In case the master have been busy crating tasks 
-<<<<<<< HEAD
-   // every 10 tasks created I'll check available cpus
-   if(_atomicWDSeed.value()%10==0)dlb_updateAvailableCpus();
-
-#ifndef ON_TASK_REDUCTION
-#else
-   wd->copyReductions((WorkDescriptor *)uwg);
-#endif
-=======
    // every 10 tasks created I'll check if I must return claimed cpus
    // or there are available cpus idle
    if(_atomicWDSeed.value()%10==0){
@@ -947,7 +938,11 @@
    if (_createLocalTasks) {
       wd->tieToLocation( 0 );
    }
->>>>>>> 63c98223
+
+#ifndef ON_TASK_REDUCTION
+#else
+   wd->copyReductions((WorkDescriptor *)uwg);
+#endif
 }
 
 /*! \brief Duplicates the whole structure for a given WD
