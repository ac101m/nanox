#include <math.h>
#include <mkl.h>
#include <sys/time.h>
#include <sys/times.h>

void dgemm_ (const char *transa, const char *transb, int *l, int *n, int *m, double *alpha,
		const void *a, int *lda, void *b, int *ldb, double *beta, void *c, int *ldc);
void dtrsm_(char *side, char *uplo, char *transa, char *diag, int *m, int *n, double *alpha, double *a, int *lda, double *b, int *ldb);
void dtrmm_(char *side, char *uplo, char *transa, char *diag, int *m, int *n, double *alpha, double *a, int *lda, double *b, int *ldb);
void dsyrk_(char *uplo, char *trans, int *n, int *k, double *alpha, double *a, int *lda, double *beta, double *c, int *ldc);

enum blas_order_type {
            blas_rowmajor = 101,
            blas_colmajor = 102 };

enum blas_cmach_type {
            blas_base      = 151,
            blas_t         = 152,
            blas_rnd       = 153,
            blas_ieee      = 154,
            blas_emin      = 155,
            blas_emax      = 156,
            blas_eps       = 157,
            blas_prec      = 158,
            blas_underflow = 159,
            blas_overflow  = 160,
            blas_sfmin     = 161};

enum blas_norm_type {
            blas_one_norm       = 171,
            blas_real_one_norm  = 172,
            blas_two_norm       = 173,
            blas_frobenius_norm = 174,
            blas_inf_norm       = 175,
            blas_real_inf_norm  = 176,
            blas_max_norm       = 177,
            blas_real_max_norm  = 178 };

static void
BLAS_error(char *rname, int err, int val, int x) {
	fprintf( stderr, "%s %d %d %d\n", rname, err, val, x );
	abort();
}

static
void
BLAS_ge_norm(enum blas_order_type order, enum blas_norm_type norm,
		const int m, const int n, const double *a, const int lda, double *res) {
	char rname[] = "BLAS_ge_norm";

	if (order != blas_colmajor) BLAS_error( rname, -1, order, 0 );

	float anorm, v;
	if (norm == blas_frobenius_norm) {
		anorm = 0.0f;
		for (int j = n; j; --j) {
			for (int i = m; i; --i) {
				v = a[0];
				anorm += v * v;
				a++;
			}
			a += lda - m;
		}
		anorm = sqrt( anorm );
	} else if (norm == blas_inf_norm) {
		anorm = 0.0f;
		for (int i = 0; i < m; ++i) {
			v = 0.0f;
			for (int j = 0; j < n; ++j) {
				v += abs( a[i + j * lda] );
			}
			if (v > anorm)
				anorm = v;
		}
	} else {
		BLAS_error( rname, -2, norm, 0 );
		return;
	}

	if (res) *res = anorm;
}

static
double
BLAS_dpow_di(double x, int n) {
	double rv = 1.0;

	if (n < 0) {
		n = -n;
		x = 1.0 / x;
	}

	for (; n; n >>= 1, x *= x) {
		if (n & 1)
			rv *= x;
	}

	return rv;
}

static
double
BLAS_dfpinfo(enum blas_cmach_type cmach) {
	const double b = 2.0;
	const int t = 53, l = 1024, m = -1021;
	char rname[] = "BLAS_dfpinfo";

	/* for (i = 0; i < t; ++i) eps *= half; */
	const double eps = BLAS_dpow_di( b, -t );
	/* for (i = 0; i >= m; --i) r *= half; */
	const double r = BLAS_dpow_di( b, m-1 );

	double o = 1.0; 
	o -= eps;
	/* for (i = 0; i < l; ++i) o *= b; */
	o = (o * BLAS_dpow_di( b, l-1 )) * b;

	switch (cmach) {
		case blas_eps: return eps;
		case blas_sfmin: return r;
		default:
			BLAS_error( rname, -1, cmach, 0 );
			break;
	}
	return 0.0;
}

<<<<<<< HEAD
void add_to_diag_hierarchical (Rank2<double>  matrix, const int ts, const int nt, const float alpha)
=======
void add_to_diag_hierarchical (double ** matrix, const int ts, const int nt, const float alpha)
>>>>>>> 82b71689
{
	for (int i = 0; i < nt * ts; i++)
		matrix[(i/ts) * nt + (i/ts)][(i%ts) * ts + (i%ts)] += alpha;
}

void add_to_diag(double * matrix, const int n, const double alpha)
{
	for (int i = 0; i < n; i++)
		matrix[ i + i * n ] += alpha;
}

float get_time()
{
	static double gtod_ref_time_sec = 0.0;

	struct timeval tv;
	gettimeofday(&tv, NULL);

	// If this is the first invocation of through dclock(), then initialize the
	// "reference time" global variable to the seconds field of the tv struct.
	if (gtod_ref_time_sec == 0.0)
		gtod_ref_time_sec = (double) tv.tv_sec;

	// Normalize the seconds field of the tv struct so that it is relative to the
	// "reference time" that was recorded during the first invocation of dclock().
	const double norm_sec = (double) tv.tv_sec - gtod_ref_time_sec;

	// Compute the number of seconds since the reference time.
	const double t = norm_sec + tv.tv_usec * 1.0e-6;

	return (float) t;
}

/*------------------------------------------------------------------------
 *  *  Robust Check the factorization of the matrix A2
 *   */
static int check_factorization(int N, double *A1, double *A2, int LDA, char uplo, double eps)
{
	char NORM = 'I', ALL = 'A', UP = 'U', LO = 'L', TR = 'T', NU = 'N', RI = 'R';

	printf ("Checking result ...\n");

	double *Residual = (double *)malloc(N*N*sizeof(double));
	double *L1       = (double *)malloc(N*N*sizeof(double));
	double *L2       = (double *)malloc(N*N*sizeof(double));
	double *work     = (double *)malloc(N*sizeof(double));

	memset((void*)L1, 0, N*N*sizeof(double));
	memset((void*)L2, 0, N*N*sizeof(double));

	double alpha= 1.0;

	dlacpy_(&ALL, &N, &N, A1, &LDA, Residual, &N);

	/* Dealing with L'L or U'U  */
	if (uplo == 'U'){
		dlacpy_(&UP, &N, &N, A2, &LDA, L1, &N);
		dlacpy_(&UP, &N, &N, A2, &LDA, L2, &N);
		dtrmm_(&LO, &uplo, &TR, &NU, &N, &N, &alpha, L1, &N, L2, &N);
	}
	else{
		dlacpy_(&LO, &N, &N, A2, &LDA, L1, &N);
		dlacpy_(&LO, &N, &N, A2, &LDA, L2, &N);
		dtrmm_(&RI, &LO, &TR, &NU, &N, &N, &alpha, L1, &N, L2, &N);
	}

	/* Compute the Residual || A -L'L|| */
	for (int i = 0; i < N; i++)
		for (int j = 0; j < N; j++)
			Residual[j*N+i] = L2[j*N+i] - Residual[j*N+i];

	double Rnorm = dlange_(&NORM, &N, &N, Residual, &N, work);
	double Anorm = dlange_(&NORM, &N, &N, A1, &N, work);
	//BLAS_ge_norm( blas_colmajor, blas_inf_norm, N, N, Residual, N, &Rnorm );
	//BLAS_ge_norm( blas_colmajor, blas_inf_norm, N, N, A1, LDA, &Anorm );

	printf("============\n");
	printf("Checking the Cholesky Factorization \n");
	printf("-- ||L'L-A||_oo/(||A||_oo.N.eps) = %e \n",Rnorm/(Anorm*N*eps));

	const int info_factorization = isnan(Rnorm/(Anorm*N*eps)) ||
								   isinf(Rnorm/(Anorm*N*eps)) || 
								   (Rnorm/(Anorm*N*eps) > 60.0);

	if ( info_factorization){
		printf("\n-- Factorization is suspicious ! \n\n");
	}
	else{
		printf("\n-- Factorization is CORRECT ! \n\n");
	}

	free(Residual); free(L1); free(L2); free(work);

	return info_factorization;
}

void initialize_matrix(int n, const int ts, double *matrix)
{
	int ISEED[4] = {0,0,0,1};
	int intONE=1;

	printf("Initializing matrix with random values ...\n");

	for (int i = 0; i < n*n; i+=n) {
		dlarnv_(&intONE, &ISEED[0], &n, &matrix[i]);
	}

	for (int i=0; i<n; i++) {
		for (int j=0; j<n; j++) {
			matrix[j*n + i] = matrix[j*n + i] + matrix[i*n + j];
			matrix[i*n + j] = matrix[j*n + i];
		}
	}

	add_to_diag(matrix, n, (double) n);
}

#pragma omp task in([N*N]Alin) out([ts*ts]A)
static void gather_block(const int N, const int ts, double *Alin, double *A)
{
	for (int i = 0; i < ts; i++)
		for (int j = 0; j < ts; j++) {
			A[i*ts + j] = Alin[i*N + j];
		}
}

#pragma omp task in([ts*ts]A) inout([N*N]Alin)
static void scatter_block(const int N, const int ts, double *A, double *Alin)
{
	for (int i = 0; i < ts; i++)
		for (int j = 0; j < ts; j++) {
			Alin[i*N + j] = A[i*ts + j];
		}
}
// static void convert_to_blocks(int ts, int DIM, int N, double (*Alin)[N], double *(*A)[DIM])
static void convert_to_blocks(const int ts, const int DIM, const int N, double Alin[N][N], double *A[DIM][DIM])
{
	for (int i = 0; i < DIM; i++)
		for (int j = 0; j < DIM; j++) {
			gather_block ( N, ts, &Alin[i*ts][j*ts], A[i][j]);
		}
#pragma omp taskwait
}

// static void convert_to_linear(int ts, int DIM, int N, double *(*A)[DIM], double (*Alin)[N])
static void convert_to_linear(const int ts, const int DIM, const int N, double *A[DIM][DIM], double Alin[N][N])
{
	for (int i = 0; i < DIM; i++)
		for (int j = 0; j < DIM; j++) {
			scatter_block ( N, ts, A[i][j], (double *) &Alin[i*ts][j*ts]);
		}
#pragma omp taskwait
}

static double * malloc_block (const int ts)
{
	double * const block = (double *) malloc(ts * ts * sizeof(double));
    assert(block != NULL);

	return block;
}


<|MERGE_RESOLUTION|>--- conflicted
+++ resolved
@@ -125,11 +125,7 @@
 	return 0.0;
 }
 
-<<<<<<< HEAD
-void add_to_diag_hierarchical (Rank2<double>  matrix, const int ts, const int nt, const float alpha)
-=======
 void add_to_diag_hierarchical (double ** matrix, const int ts, const int nt, const float alpha)
->>>>>>> 82b71689
 {
 	for (int i = 0; i < nt * ts; i++)
 		matrix[(i/ts) * nt + (i/ts)][(i%ts) * ts + (i%ts)] += alpha;
