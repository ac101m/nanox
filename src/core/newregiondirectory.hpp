/*************************************************************************************/
/*      Copyright 2009 Barcelona Supercomputing Center                               */
/*                                                                                   */
/*      This file is part of the NANOS++ library.                                    */
/*                                                                                   */
/*      NANOS++ is free software: you can redistribute it and/or modify              */
/*      it under the terms of the GNU Lesser General Public License as published by  */
/*      the Free Software Foundation, either version 3 of the License, or            */
/*      (at your option) any later version.                                          */
/*                                                                                   */
/*      NANOS++ is distributed in the hope that it will be useful,                   */
/*      but WITHOUT ANY WARRANTY; without even the implied warranty of               */
/*      MERCHANTABILITY or FITNESS FOR A PARTICULAR PURPOSE.  See the                */
/*      GNU Lesser General Public License for more details.                          */
/*                                                                                   */
/*      You should have received a copy of the GNU Lesser General Public License     */
/*      along with NANOS++.  If not, see <http://www.gnu.org/licenses/>.             */
/*************************************************************************************/

#ifndef NANOS_NEWNEWDIRECTORY_H
#define NANOS_NEWNEWDIRECTORY_H

#include "deviceops.hpp"
#include "version.hpp"


inline NewNewDirectoryEntryData::NewNewDirectoryEntryData(): Version( 1 ), _writeLocation( -1 ), _ops(), _location(), _rooted( false ), _setLock() {
}

inline NewNewDirectoryEntryData::NewNewDirectoryEntryData( const NewNewDirectoryEntryData &de ): Version( de ), _writeLocation( de._writeLocation ),
   _ops(), _location( de._location ), _rooted( de._rooted ), _setLock() {
}

inline NewNewDirectoryEntryData::~NewNewDirectoryEntryData() {
}

inline NewNewDirectoryEntryData & NewNewDirectoryEntryData::operator= ( NewNewDirectoryEntryData &de ) {
   Version::operator=( de );
   _writeLocation = de._writeLocation;
   _setLock.acquire();
   _location.clear();
   de._setLock.acquire();
   _location.insert( de._location.begin(), de._location.end() );
   _rooted = de._rooted;
   de._setLock.release();
   _setLock.release();
   return *this;
}

inline bool NewNewDirectoryEntryData::hasWriteLocation() const {
   return ( _writeLocation != -1 );
}

inline int NewNewDirectoryEntryData::getWriteLocation() const {
   return _writeLocation;
}

inline void NewNewDirectoryEntryData::setWriteLocation( int id ) {
   _writeLocation = id;
}

inline void NewNewDirectoryEntryData::addAccess( int id, unsigned int version ) {
   _setLock.acquire();
   if ( version > this->getVersion() ) {
      _location.clear();
      _writeLocation = id;
      this->setVersion( version );
      _location.insert( id );
   } else if ( version == this->getVersion() ) {
      // entry is going to be replicated, so it must be that multiple copies are used as inputs only
      _location.insert( id );
      if ( _location.size() > 1 )
      {
         _writeLocation = -1;
      }
   } else {
     std::cerr << "FIXME: wrong case" << std::endl;
   }
   _setLock.release();
}

inline void NewNewDirectoryEntryData::addRootedAccess( int id, unsigned int version ) {
   _setLock.acquire();
   ensure(version == this->getVersion(), "addRootedAccess of already accessed entry." );
   _location.clear();
   _writeLocation = id;
   this->setVersion( version );
   _location.insert( id );
   _rooted = true;
   _setLock.release();
}

inline bool NewNewDirectoryEntryData::delAccess( int from ) {
   bool result;
   _setLock.acquire();
   _location.erase( from );
   result = _location.empty();
   _setLock.release();
   return result;
}

inline bool NewNewDirectoryEntryData::isLocatedIn( int id, unsigned int version ) {
   bool result;
   _setLock.acquire();
   result = ( version <= this->getVersion() && _location.count( id ) > 0 );
   _setLock.release();
   return result;
}

//inline void NewNewDirectoryEntryData::invalidate() {
//   _invalidated = 1;
//}
//
//inline bool NewNewDirectoryEntryData::hasBeenInvalidated() const {
//   return _invalidated == 1;
//}

inline bool NewNewDirectoryEntryData::isLocatedIn( int id ) {
   bool result;
   _setLock.acquire();
   result = ( _location.count( id ) > 0 );
   _setLock.release();
   return result;
}

//inline void NewNewDirectoryEntryData::merge( const NewNewDirectoryEntryData &de ) {
//   //if ( hasWriteLocation() && de.hasWriteLocation() ) {
//   //   if ( getWriteLocation() != de.getWriteLocation() && this->getVersion() == de.getVersion() ) std::cerr << "write loc mismatch WARNING !!! two write locations!, missing dependencies?" << std::endl;
//   //} 
//   /*else if ( de.hasWriteLocation() ) {
//      setWriteLocation( de.getWriteLocation() );
//   } else setWriteLocation( -1 );*/
//
//   if ( this->getVersion() == de.getVersion() ) {
//      _location.insert( de._location.begin(), de._location.end() );
//   }
//   else if ( this->getVersion() < de.getVersion() ){
//      setWriteLocation( de.getWriteLocation() );
//      _location.clear();
//      _location.insert( de._location.begin(), de._location.end() );
//      this->setVersion( de.getVersion() );
//   } /*else {
//      std::cerr << "version mismatch! WARNING !!! two write locations!, missing dependencies? current " << this->getVersion() << " inc " << de.getVersion() << std::endl;
//   }*/
//}
inline void NewNewDirectoryEntryData::print() const {
   std::cerr << "WL: " << _writeLocation << " V: " << this->getVersion() << " Locs: ";
   for ( std::set< memory_space_id_t >::iterator it = _location.begin(); it != _location.end(); it++ ) {
      std::cerr << *it << " ";
   }
   std::cerr << std::endl;
}

inline std::set< int > const &NewNewDirectoryEntryData::getLocationsSet() const {
   return _location;
}

//inline bool NewNewDirectoryEntryData::equal( const NewNewDirectoryEntryData &d ) const {
//   bool soFarOk = ( this->getVersion() == d.getVersion() && _writeLocation == d._writeLocation );
//   for ( std::set< int >::iterator it = _location.begin(); it != _location.end() && soFarOk; it++ ) {
//      soFarOk = ( soFarOk && d._location.count( *it ) == 1 );
//   }
//   for ( std::set< int >::iterator it = d._location.begin(); it != d._location.end() && soFarOk; it++ ) {
//      soFarOk = ( soFarOk && _location.count( *it ) == 1 );
//   }
//   return soFarOk;
//}
//
//inline bool NewNewDirectoryEntryData::contains( const NewNewDirectoryEntryData &d ) const {
//   bool soFarOk = ( this->getVersion() == d.getVersion() && _writeLocation == d._writeLocation );
//   for ( std::set< int >::iterator it = d._location.begin(); it != d._location.end() && soFarOk; it++ ) {
//      soFarOk = ( soFarOk && _location.count( *it ) == 1 );
//   }
//   return soFarOk;
//}

inline int NewNewDirectoryEntryData::getFirstLocation() {
   int result;
   _setLock.acquire();
   result = *(_location.begin());
   _setLock.release();
   return result;
}

inline int NewNewDirectoryEntryData::getNumLocations() {
   int result;
   _setLock.acquire();
   result = _location.size();
   _setLock.release();
   return result;
}

inline DeviceOps *NewNewDirectoryEntryData::getOps() {
   return &_ops;
}

<<<<<<< HEAD
inline std::set< memory_space_id_t > const &NewNewDirectoryEntryData::getLocations() const {
   return _location;
=======
inline void NewNewDirectoryEntryData::setRooted() {
   _rooted = true;
}
inline bool NewNewDirectoryEntryData::isRooted() const{
   return _rooted;
>>>>>>> bfdf1bc0
}

inline NewNewRegionDirectory::RegionDirectoryKey NewNewRegionDirectory::getRegionDirectoryKeyRegisterIfNeeded( CopyData const &cd ) {
   return getRegionDictionaryRegisterIfNeeded( cd );
}

inline NewNewRegionDirectory::RegionDirectoryKey NewNewRegionDirectory::getRegionDirectoryKey( CopyData const &cd ) const {
   return getRegionDictionary( cd );
}

inline NewNewRegionDirectory::RegionDirectoryKey NewNewRegionDirectory::getRegionDirectoryKey( uint64_t addr ) const {
   return getRegionDictionary( addr );
}

#endif<|MERGE_RESOLUTION|>--- conflicted
+++ resolved
@@ -151,10 +151,6 @@
    std::cerr << std::endl;
 }
 
-inline std::set< int > const &NewNewDirectoryEntryData::getLocationsSet() const {
-   return _location;
-}
-
 //inline bool NewNewDirectoryEntryData::equal( const NewNewDirectoryEntryData &d ) const {
 //   bool soFarOk = ( this->getVersion() == d.getVersion() && _writeLocation == d._writeLocation );
 //   for ( std::set< int >::iterator it = _location.begin(); it != _location.end() && soFarOk; it++ ) {
@@ -194,16 +190,16 @@
    return &_ops;
 }
 
-<<<<<<< HEAD
 inline std::set< memory_space_id_t > const &NewNewDirectoryEntryData::getLocations() const {
    return _location;
-=======
+}
+
 inline void NewNewDirectoryEntryData::setRooted() {
    _rooted = true;
 }
+
 inline bool NewNewDirectoryEntryData::isRooted() const{
    return _rooted;
->>>>>>> bfdf1bc0
 }
 
 inline NewNewRegionDirectory::RegionDirectoryKey NewNewRegionDirectory::getRegionDirectoryKeyRegisterIfNeeded( CopyData const &cd ) {
