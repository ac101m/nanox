/*************************************************************************************/
/*      Copyright 2009 Barcelona Supercomputing Center                               */
/*                                                                                   */
/*      This file is part of the NANOS++ library.                                    */
/*                                                                                   */
/*      NANOS++ is free software: you can redistribute it and/or modify              */
/*      it under the terms of the GNU Lesser General Public License as published by  */
/*      the Free Software Foundation, either version 3 of the License, or            */
/*      (at your option) any later version.                                          */
/*                                                                                   */
/*      NANOS++ is distributed in the hope that it will be useful,                   */
/*      but WITHOUT ANY WARRANTY; without even the implied warranty of               */
/*      MERCHANTABILITY or FITNESS FOR A PARTICULAR PURPOSE.  See the                */
/*      GNU Lesser General Public License for more details.                          */
/*                                                                                   */
/*      You should have received a copy of the GNU Lesser General Public License     */
/*      along with NANOS++.  If not, see <http://www.gnu.org/licenses/>.             */
/*************************************************************************************/

/*
<testinfo>
test_generator=gens/api-generator
</testinfo>
*/

#include <stdio.h>
#include <sys/time.h>
#include <stdlib.h>
#include <nanos.h>

int orderer = 0;

void first()
{
   orderer++;
   printf("first task!\n");
   fflush(stdout);
}

void second()
{
   if ( orderer != 1 ) {
      printf("Error, order of tasks not respected!\n");
      abort();
   }
   orderer++;
   printf("second task!\n");
   fflush(stdout);
}


nanos_smp_args_t test_device_arg_1 = { first };
nanos_smp_args_t test_device_arg_2 = { second };

/* ************** CONSTANT PARAMETERS IN WD CREATION ******************** */

struct nanos_const_wd_definition_1
{
     nanos_const_wd_definition_t base;
     nanos_device_t devices[1];
};

struct nanos_const_wd_definition_1 const_data1 = 
{
   {{
      .mandatory_creation = true,
      .tied = false,
      .priority = 0
   },
   0,//__alignof__(section_data_1),
   0,
   1},
   {
      {
         nanos_smp_factory,
         &test_device_arg_1
      }
   }
};

struct nanos_const_wd_definition_1 const_data2 = 
{
   {{
      .mandatory_creation = true,
      .tied = false,
      .priority = 0
   },
   0,//__alignof__(section_data_1),
   0,
   1},
   {
      {
         nanos_smp_factory,
         &test_device_arg_2
      }
   }
};

int main ( int argc, char **argv )
{
   int dep;
<<<<<<< HEAD
   nanos_region_dimension_t dimensions[1] = {{sizeof(int), 0, sizeof(int)}};
   nanos_data_access_t data_accesses[1] = {{&dep, {1,1,0,0}, 1, dimensions}};
   nanos_wd_props_t props = {
     .mandatory_creation = true,
     .tied = false,
     .tie_to = false,
     .priority = 0,
   };
   nanos_wd_t wd1=0;
   nanos_device_t test_devices_1[1] = { NANOS_SMP_DESC( test_device_arg_1) };
   NANOS_SAFE( nanos_create_wd ( &wd1, 1,test_devices_1, 0, 1, NULL, nanos_current_wd(), &props, 0, NULL ) );
   NANOS_SAFE( nanos_submit( wd1, 1, data_accesses, 0 ) );


   nanos_wd_t wd2=0;
   nanos_device_t test_devices_2[1] = { NANOS_SMP_DESC( test_device_arg_2) };
   NANOS_SAFE( nanos_create_wd ( &wd2, 1,test_devices_2, 0, 1, NULL, nanos_current_wd(), &props, 0, NULL ) );
   NANOS_SAFE( nanos_submit( wd2, 1, data_accesses,0 ) );
=======
   int * dep_addr = &dep;
   nanos_dependence_t deps = {(void **)&dep_addr,0, {1,1,0,0}, 0};
   
   nanos_wd_t wd1=0;
   nanos_wd_dyn_props_t dyn_props = {0};
   const_data1.base.data_alignment = 1;
   NANOS_SAFE( nanos_create_wd_compact ( &wd1, &const_data1.base, &dyn_props, 0, NULL, nanos_current_wd(), NULL ) );
   NANOS_SAFE( nanos_submit( wd1,1,&deps,0 ) );


   nanos_wd_t wd2=0;
   const_data2.base.data_alignment = 1;
   NANOS_SAFE( nanos_create_wd_compact ( &wd2, &const_data2.base, &dyn_props, 0, NULL, nanos_current_wd(), NULL ) );
   NANOS_SAFE( nanos_submit( wd2,1,&deps,0 ) );
>>>>>>> 74a6b333


   NANOS_SAFE( nanos_wg_wait_completion( nanos_current_wd(), false ) );

   if ( orderer != 2 ) {
      printf("Error: Dependencies have not been respected or a task(s) has not been executed.\n");
      return 1;
   }

   return 0;
}
<|MERGE_RESOLUTION|>--- conflicted
+++ resolved
@@ -99,41 +99,19 @@
 int main ( int argc, char **argv )
 {
    int dep;
-<<<<<<< HEAD
    nanos_region_dimension_t dimensions[1] = {{sizeof(int), 0, sizeof(int)}};
    nanos_data_access_t data_accesses[1] = {{&dep, {1,1,0,0}, 1, dimensions}};
-   nanos_wd_props_t props = {
-     .mandatory_creation = true,
-     .tied = false,
-     .tie_to = false,
-     .priority = 0,
-   };
-   nanos_wd_t wd1=0;
-   nanos_device_t test_devices_1[1] = { NANOS_SMP_DESC( test_device_arg_1) };
-   NANOS_SAFE( nanos_create_wd ( &wd1, 1,test_devices_1, 0, 1, NULL, nanos_current_wd(), &props, 0, NULL ) );
-   NANOS_SAFE( nanos_submit( wd1, 1, data_accesses, 0 ) );
-
-
-   nanos_wd_t wd2=0;
-   nanos_device_t test_devices_2[1] = { NANOS_SMP_DESC( test_device_arg_2) };
-   NANOS_SAFE( nanos_create_wd ( &wd2, 1,test_devices_2, 0, 1, NULL, nanos_current_wd(), &props, 0, NULL ) );
-   NANOS_SAFE( nanos_submit( wd2, 1, data_accesses,0 ) );
-=======
-   int * dep_addr = &dep;
-   nanos_dependence_t deps = {(void **)&dep_addr,0, {1,1,0,0}, 0};
-   
    nanos_wd_t wd1=0;
    nanos_wd_dyn_props_t dyn_props = {0};
    const_data1.base.data_alignment = 1;
    NANOS_SAFE( nanos_create_wd_compact ( &wd1, &const_data1.base, &dyn_props, 0, NULL, nanos_current_wd(), NULL ) );
-   NANOS_SAFE( nanos_submit( wd1,1,&deps,0 ) );
+   NANOS_SAFE( nanos_submit( wd1, 1, data_accesses, 0 ) );
 
 
    nanos_wd_t wd2=0;
    const_data2.base.data_alignment = 1;
    NANOS_SAFE( nanos_create_wd_compact ( &wd2, &const_data2.base, &dyn_props, 0, NULL, nanos_current_wd(), NULL ) );
-   NANOS_SAFE( nanos_submit( wd2,1,&deps,0 ) );
->>>>>>> 74a6b333
+   NANOS_SAFE( nanos_submit( wd2, 1, data_accesses,0 ) );
 
 
    NANOS_SAFE( nanos_wg_wait_completion( nanos_current_wd(), false ) );
