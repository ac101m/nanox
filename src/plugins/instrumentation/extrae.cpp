#include "plugin.hpp"
#include "system.hpp"
#include "instrumentation.hpp"
#include "instrumentationcontext_decl.hpp"
#include <extrae_types.h>
#include <mpitrace_user_events.h>
#include "debug.hpp"
#include <sys/stat.h>
#include <sys/types.h>
#include <sys/wait.h>
#include <string.h>
#include <iostream>
#include <fstream>
#include <alloca.h>
#include <stdlib.h>
#include <libgen.h>
#include "os.hpp"

#ifndef EXTRAE_VERSION
/* Once Extrae 2.2.0 has been published this option must be an error: see #525 */
//#  error Extrae library version is not supported (use >= 2.2.0)
//#  undef NANOS_INSTRUMENTATION_ENABLED
#      define extrae_combined_events_t struct extrae_CombinedEvents
#      define extrae_type_t unsigned
#      define extrae_value_t unsigned
#      define extrae_user_communication_t struct extrae_UserCommunication
#      define extrae_size_t int
#      define NANOX_EXTRAE_DISCARD_SUSPEND
#      define NANOX_EXTRAE_DISCARD_RESUME
#      define NANOX_EXTRAE_STACKED_CONTEXT_SWITCH
#else
#  if EXTRAE_VERSION_MAJOR(EXTRAE_VERSION) == 2
#      define NANOX_EXTRAE_DISCARD_SUSPEND         //FIXME
#      define NANOX_EXTRAE_DISCARD_RESUME          //FIXME
#      define NANOX_EXTRAE_STACKED_CONTEXT_SWITCH  //FIXME
#    if EXTRAE_VERSION_MINOR(EXTRAE_VERSION) == 2 /* version 2.2.x */
#      define extrae_size_t unsigned int
#      define NANOX_EXTRAE_DISCARD_THREAD_NAME
#      if EXTRAE_VERSION_REVISION(EXTRAE_VERSION) == 0 /* version 2.2.0 */
#      endif
#    endif
#  endif
#endif

extern "C" {
   unsigned int nanos_ompitrace_get_max_threads ( void );
   unsigned int nanos_ompitrace_get_thread_num ( void );
   void nanos_extrae_instrumentation_barrier( void );
}

namespace nanos {

   const unsigned int _eventState      = 9000000;   /*<< event coding state changes */
   const unsigned int _eventPtPStart   = 9000001;   /*<< event coding comm start */
   const unsigned int _eventPtPEnd     = 9000002;   /*<< event coding comm end */
   const unsigned int _eventSubState   = 9000004;   /*<< event coding sub-state changes */
   const unsigned int _eventBase       = 9200000;   /*<< event base (used in key/value pairs) */

class InstrumentationExtrae: public Instrumentation 
{
#ifndef NANOS_INSTRUMENTATION_ENABLED
   public:
      // constructor
      InstrumentationExtrae( ) : Instrumentation() {}

      // destructor
      ~InstrumentationExtrae() {}

      // low-level instrumentation interface (mandatory functions)
      void initialize( void ) {}
      void finalize( void ) {}
      void addEventList ( unsigned int count, Event *events ) {}
      void addResumeTask( WorkDescriptor &w ) {}
      void addSuspendTask( WorkDescriptor &w ) {}
      void threadStart( BaseThread &thread ) {}
      void threadFinish ( BaseThread &thread ) {}
#else
   private:
      std::string                                    _listOfTraceFileNames;
      std::string                                    _traceDirectory;        /*<< Extrae directory: EXTRAE_DIR */
      std::string                                    _traceFinalDirectory;   /*<< Extrae final directory: EXTRAE_FINAL_DIR */
      std::string                                    _traceParaverDirectory; /*<< Paraver output files directory */
      std::string                                    _traceFileName_PRV;     /*<< Paraver: file.prv */
      std::string                                    _traceFileName_PCF;     /*<< Paraver: file.pcf */
      std::string                                    _traceFileName_ROW;     /*<< Paraver: file.row */
      std::string                                    _binFileName;           /*<< Binnary file name */
   public: /* must be updated by Configure */
      static std::string                             _traceBaseName;
      static std::string                             _postProcessScriptPath;
      static bool                                    _keepMpits; /*<< Keeps mpits temporary files (default = no)*/
      static bool                                    _skipMerge; /*<< Skip merge phase and keeps mpits temporary files (default = no)*/
   public:
      // constructor
#ifdef NANOX_EXTRAE_STACKED_CONTEXT_SWITCH
      InstrumentationExtrae ( ) : Instrumentation( *NEW InstrumentationContextStackedStatesAndBursts() ) {}
#else
      InstrumentationExtrae ( ) : Instrumentation( *NEW InstrumentationContextDisabled() ) {}
#endif
      // destructor
      ~InstrumentationExtrae ( ) { }

      int recursiveMkdir( const char *dir, mode_t mode)
      {
         int i=0, err=0;
         char tmp[256];

         while ( dir[i]!=0 && dir[i]=='/'){tmp[i] = dir[i];i++;}

         while ( dir[i]!=0 ) {
            while ( dir[i]!=0 && dir[i]!='/'){tmp[i] = dir[i];i++;}
            tmp[i] = 0;
            err = mkdir(tmp, mode);
            /* do not throwing intermediate dir's creation errors */
            /* if (err!= 0) return err; */
            while ( dir[i]!=0 && dir[i]=='/'){tmp[i] = dir[i];i++;}
         }
         return err;
      }

      void mergeParaverTraceFiles ()
      {
         char str[255];
         int status, options = 0;
         pid_t pid;

         // Merging trace files
         strcpy(str, MPITRACE_BIN);
         strcat(str, "/mpi2prv");

         pid = vfork();
         if ( pid == (pid_t) 0 ) {
            int result = execl ( str, "mpi2prv", "-f", _listOfTraceFileNames.c_str(), "-o", _traceFileName_PRV.c_str(), "-e", _binFileName.c_str(), (char *) NULL); 
            exit(result);
         }
         else {
            waitpid( pid, &status, options);
            if ( status != 0 ) message0("Error while merging trace (mpi2prv returns: " << status << ")");
         }
      }

      void postProcessTraceFile ()
      {
         char str[255];
         int status, options = 0;
         pid_t pid;

         if ( _postProcessScriptPath == "" ) {
            strcpy(str, PREFIX);
            strcat(str,"/bin/extrae_post_process.sh");
         } else {
            strcpy(str, _postProcessScriptPath.c_str());
            strcat(str,"/extrae_post_process.sh");
         }

         pid = vfork();
         if ( pid == (pid_t) 0 ) {
            int result = execlp ( "sh", "sh", str, _traceFileName_PRV.c_str(), (char *) NULL); 
            exit(result);
         }
         else waitpid( pid, &status, options);

         if ( status != 0 ) {
            message0("Error in trace post-process. Trace generated but might be incorrect");
         }
      }
      
      void modifyParaverConfigFile()
      {
         // Writing paraver config 
         std::fstream p_file;
         p_file.open ( _traceFileName_PCF.c_str(), std::ios::out | std::ios::app);
         if (p_file.is_open())
         {
            /* Event: State */
            p_file << "EVENT_TYPE" << std::endl;
            p_file << "9    " << _eventState  << "    Thread state: " << std::endl;
            p_file << "VALUES" << std::endl;
            p_file << NANOS_NOT_CREATED      << "     NOT CREATED" << std::endl;
            p_file << NANOS_NOT_RUNNING      << "     NOT RUNNING" << std::endl;
            p_file << NANOS_STARTUP          << "     STARTUP" << std::endl;
            p_file << NANOS_SHUTDOWN         << "     SHUTDOWN" << std::endl;
            p_file << NANOS_ERROR            << "     ERROR" << std::endl;
            p_file << NANOS_IDLE             << "     IDLE" << std::endl;
            p_file << NANOS_RUNTIME          << "     RUNTIME" << std::endl;
            p_file << NANOS_RUNNING          << "     RUNNING" << std::endl;
            p_file << NANOS_SYNCHRONIZATION  << "     SYNCHRONIZATION" << std::endl;
            p_file << NANOS_SCHEDULING       << "     SCHEDULING" << std::endl;
            p_file << NANOS_CREATION         << "     CREATION" << std::endl;
            p_file << NANOS_MEM_TRANSFER_IN  << "     DATA TRANSFER TO DEVICE" << std::endl;
            p_file << NANOS_MEM_TRANSFER_OUT << "     DATA TRANSFER TO HOST" << std::endl;
            p_file << NANOS_MEM_TRANSFER_LOCAL << "     LOCAL DATA TRANSFER IN DEVICE" << std::endl;
            p_file << NANOS_MEM_TRANSFER_DEVICE_IN << "     DATA TRANSFER TO DEVICE" << std::endl;
            p_file << NANOS_MEM_TRANSFER_DEVICE_OUT << "     DATA TRANSFER TO HOST" << std::endl;
            p_file << NANOS_MEM_TRANSFER_DEVICE_LOCAL << "     LOCAL DATA TRANSFER IN DEVICE" << std::endl;
            p_file << NANOS_CACHE            << "     CACHE ALLOC/FREE" << std::endl;
            p_file << NANOS_YIELD            << "     YIELD" << std::endl;
            p_file << NANOS_ACQUIRING_LOCK   << "     ACQUIRING LOCK" << std::endl;
            p_file << std::endl;

            /* Event: PtPStart main event */
            p_file << "EVENT_TYPE" << std::endl;
            p_file << "9    " << _eventPtPStart  << "    Point-to-point origin: " << std::endl;
            p_file << std::endl;

            /* Event: PtPEnd main event */
            p_file << "EVENT_TYPE" << std::endl;
            p_file << "9    " << _eventPtPEnd    << "    Point-to-point destination: " << std::endl;
            p_file << std::endl;

            /* Event: Sub-state (key == state)  */
            p_file << "EVENT_TYPE" << std::endl;
            p_file << "9    " << _eventSubState  << "    Thread sub-state: " << std::endl;
            p_file << "VALUES" << std::endl;
            p_file << NANOS_NOT_CREATED      << "     NOT CREATED" << std::endl;
            p_file << NANOS_NOT_RUNNING      << "     NOT RUNNING" << std::endl;
            p_file << NANOS_STARTUP          << "     STARTUP" << std::endl;
            p_file << NANOS_SHUTDOWN         << "     SHUTDOWN" << std::endl;
            p_file << NANOS_ERROR            << "     ERROR" << std::endl;
            p_file << NANOS_IDLE             << "     IDLE" << std::endl;
            p_file << NANOS_RUNTIME          << "     RUNTIME" << std::endl;
            p_file << NANOS_RUNNING          << "     RUNNING" << std::endl;
            p_file << NANOS_SYNCHRONIZATION  << "     SYNCHRONIZATION" << std::endl;
            p_file << NANOS_SCHEDULING       << "     SCHEDULING" << std::endl;
            p_file << NANOS_CREATION         << "     CREATION" << std::endl;
            p_file << NANOS_MEM_TRANSFER_IN  << "     DATA TRANSFER TO DEVICE" << std::endl;
            p_file << NANOS_MEM_TRANSFER_OUT << "     DATA TRANSFER TO HOST" << std::endl;
            p_file << NANOS_MEM_TRANSFER_LOCAL << "     LOCAL DATA TRANSFER IN DEVICE" << std::endl;
            p_file << NANOS_CACHE            << "     CACHE ALLOC/FREE" << std::endl;
            p_file << NANOS_YIELD            << "     YIELD" << std::endl;
            p_file << NANOS_ACQUIRING_LOCK   << "     ACQUIRING LOCK" << std::endl;
            p_file << std::endl;

            /* Getting Instrumentation Dictionary */
            InstrumentationDictionary::ConstKeyMapIterator itK;
            InstrumentationKeyDescriptor::ConstValueMapIterator itV;

            InstrumentationDictionary *iD = sys.getInstrumentation()->getInstrumentationDictionary();

            /* Generating key/value events */
            for ( itK = iD->beginKeyMap(); itK != iD->endKeyMap(); itK++ ) {
               InstrumentationKeyDescriptor *kD = itK->second;
 
               p_file << "EVENT_TYPE" << std::endl;
               p_file << "9    " << _eventBase+kD->getId() << " " << kD->getDescription() << std::endl;
               p_file << "VALUES" << std::endl;

               // First: Ordering list of values and descriptions 
               std::map<int,std::string> lov;
               for ( itV = kD->beginValueMap(); itV != kD->endValueMap(); itV++ ) {
                  InstrumentationValueDescriptor *vD = itV->second;
                  lov.insert( make_pair( vD->getId(), vD->getDescription() ));
               }

               // Second:: Generating already ordered list of values
               std::map<int,std::string>::iterator itLoV;
               for ( itLoV = lov.begin(); itLoV != lov.end(); itLoV++ ) {
                  p_file << itLoV->first << "  " << itLoV->second << std::endl;
               }

               p_file << std::endl;
            }
            p_file << std::endl;

            /* Closing configuration file */
            p_file.close();
         }
         else message0("Unable to open paraver config file");
      }

      void modifyParaverRowFile()
      {
#ifndef NANOX_EXTRAE_DISCARD_THREAD_NAME
         unsigned int num_threads = sys.getNumWorkers();
         // Writing paraver config 
         std::fstream p_file;
         p_file.open ( _traceFileName_ROW.c_str(), std::ios::out | std::ios::app);
         if (p_file.is_open())
         {
            /* Adding thread info */
            p_file << std::endl;
            p_file << "LEVEL THREAD SIZE " << num_threads << std::endl;
            for ( unsigned int i = 0; i < num_threads; i++ ) {
               p_file << sys.getWorker(i)->getDescription() << std::endl;
            }
            p_file << std::endl;

            /* Closing configuration file */
            p_file.close();
         }
         else message0("Unable to open paraver config file");  
#endif
      }

      void removeTemporaryFiles()
      {
         char *file_name    = (char *) alloca ( 255 * sizeof (char));
         bool file_exists; int num;

         if ( !_keepMpits && !_skipMerge ) {
            /* Removig Temporary trace files */
            char str[255];
            std::fstream p_file;
            p_file.open(_listOfTraceFileNames.c_str());

            if (p_file.is_open())
            {
               while (!p_file.eof() )
               {
                  p_file.getline (str, 255);
                  if ( strlen(str) > 0 )
                  {
                     unsigned int i;
                     for (i = 0; i < strlen(str); i++) { if ( str[i] == ' ' ) {str[i] = 0x0; break;} }

                     // jbueno: cluster workaround until we get the new extrae
                     std::cerr << "Removing file " << str << std::endl;
                     str[ strlen(str) - 12 ] = '0' + ( (char) ( sys.getNetwork()->getNodeNum() % 10 ) );
                     str[ strlen(str) - 13 ] = '0' + ( (char) ( sys.getNetwork()->getNodeNum() / 10 ) );

                     if ( remove(str) != 0 ) message0("nanox: Unable to delete temporary/partial trace file" << str);
                     /* Try to remove sample file: if present */
                     str[i-4]='s';str[i-3]='a';str[i-2]='m';str[i-1]='p';str[i]='l';str[i+1]='e';str[i+2]=0x0;
                     remove(str);
                  }
               }
               p_file.close();
            }
            else message0("Unable to open " << _listOfTraceFileNames << " file");

            if ( remove(_listOfTraceFileNames.c_str()) != 0 ) message0("Unable to delete "<< _listOfTraceFileNames << " file");
         
            /* Removing EXTRAE_FINAL_DIR temporary directories and files */
            file_exists = true; num = 0;
            while ( file_exists ) {
               sprintf( file_name, "%s/set-%d", _traceFinalDirectory.c_str(), num++ );
               if ( remove( file_name ) != 0 ) file_exists = false;

            } 
            remove( _traceFinalDirectory.c_str());
         }

         /* Removing (always) EXTRAE_DIR temporary directories and files */
         file_exists = true; num = 0;
         while ( file_exists ) {
            sprintf( file_name, "%s/set-%d", _traceDirectory.c_str(), num++ );
            if ( remove( file_name ) != 0 ) file_exists = false;

         }
         remove( _traceDirectory.c_str());

      }

      void secureCopy(const char *orig, std::string dest)
      {
         pid_t pid;
         int status, options = 0;

         std::cerr << "secure copy " << orig << " to " << dest << std::endl;

         pid = vfork();
         if ( pid == (pid_t) 0 ) {
            int execret = execl ( "/usr/bin/scp", "scp", orig, dest.c_str(), (char *) NULL); 
            if ( execret == -1 )
            {
               std::cerr << "Error calling /usr/bin/scp " << orig << " " << dest.c_str() << std::endl;
               exit(-1);
            }
         }
         else waitpid( pid, &status, options);
      }

      void copyFilesToMaster()
      {
         /* Removig Temporary trace files */
         char str[255];
         std::fstream p_file;

         for ( unsigned int j = 0; j < sys.getNetwork()->getNumNodes(); j++ )
         {
            if ( j == sys.getNetwork()->getNodeNum() )
            {
               p_file.open(_listOfTraceFileNames.c_str());
               size_t found = _traceFinalDirectory.find_last_of("/");
               std::string dst = std::string(sys.getNetwork()->getMasterHostname() );

               if (p_file.is_open())
               {
                  while (!p_file.eof() )
                  {
                     p_file.getline (str, 255);
                     if ( strlen(str) > 0 )
                     {
                        for (unsigned int i = 0; i < strlen(str); i++) if ( str[i] == ' ' ) str[i] = 0x0;
                        // jbueno: cluster workaround until we get the new extrae
                        str[ strlen(str) - 12 ] = '0' + ( (char) ( sys.getNetwork()->getNodeNum() % 10 ) );
                        str[ strlen(str) - 13 ] = '0' + ( (char) ( sys.getNetwork()->getNodeNum() / 10 ) );
                        secureCopy(str, dst + ":" + _traceFinalDirectory.substr(0,found+1));
                     }
                  }
                  p_file.close();
               }
               else std::cout << "Unable to open " << _listOfTraceFileNames << " file" << std::endl;  

            }
            nanos_extrae_instrumentation_barrier();
         }

         // copy pcf file too
         {
            std::string dst = std::string(sys.getNetwork()->getMasterHostname() );
            size_t found = _traceFinalDirectory.find_last_of("/");
            std::cerr << "Copying pcf file: " << _traceFileName_PCF << std::endl;
            secureCopy( _traceFileName_PCF.c_str(), dst + ":" + _traceFinalDirectory.substr(0,found+1));
         }

      }

      void getTraceFileName ()
      {
         // Check if the trace file exists
         struct stat buffer;
         int err1, err2, err3;
         std::string file_name;
         _binFileName = ( OS::getArg( 0 ) );
         size_t found = _binFileName.find_last_of("/\\");

         /* Choose between executable name or user name */
         std::string trace_base;
         if ( _traceBaseName.compare("") != 0 ) {
            trace_base = _traceBaseName;
         } else {
            trace_base = _binFileName.substr(found+1);
         }

         if ( _skipMerge) trace_base = trace_base + "-local";

         int num = 1;
         std::string trace_suffix = "_001";
         bool file_exists = true;

         while ( file_exists ) {
            // Attempt to get the file attributes
            file_name = _traceParaverDirectory + "/" + trace_base + trace_suffix + ".prv";
            err1 = stat( file_name.c_str(), &buffer );
            file_name = _traceParaverDirectory + "/" + trace_base + trace_suffix + ".pcf";
            err2 = stat( file_name.c_str(), &buffer );
            file_name = _traceParaverDirectory + "/" + trace_base + trace_suffix + ".row";
            err3 = stat( file_name.c_str(), &buffer );

            if ( err1 == 0 || err2 == 0 || err3 == 0) {
               // Some of the files exist
               num++;
               std::stringstream trace_num;
               trace_num << "_" << (num < 100 ? "0" : "") << (num < 10 ? "0" : "") << num;
               trace_suffix =  trace_num.str();
            } else {
               std::ofstream trace_file(file_name.c_str(), std::ios::out);
               if ( !trace_file.fail() ) file_exists = false;
            }
         }

         /* New file names */
         _traceFileName_PRV = _traceParaverDirectory + "/" + trace_base + trace_suffix + ".prv" ;
         _traceFileName_PCF = _traceParaverDirectory + "/" + trace_base + trace_suffix + ".pcf";
         _traceFileName_ROW = _traceParaverDirectory + "/" + trace_base + trace_suffix + ".row";
      }

      void initialize ( void )
      {
         char *mpi_trace_on;
         char *mpi_trace_dir;
         char *mpi_trace_final_dir;
         char *tmp_dir;
         char *tmp_dir_backup;
         char *env_tmp_dir = NEW char[255];
         char *env_trace_dir = NEW char[255];
         char *env_trace_final_dir = NEW char[255];

         /* check environment variable: EXTRAE_ON */
         mpi_trace_on = getenv("EXTRAE_ON");
         /* if MPITRAE_ON not defined, active it */
         if ( mpi_trace_on == NULL ) {
            mpi_trace_on = NEW char[12];
            strcpy(mpi_trace_on, "EXTRAE_ON=1");
            putenv (mpi_trace_on);
         }

         /* check environment variable: EXTRAE_FINAL_DIR */
         mpi_trace_final_dir = getenv("EXTRAE_FINAL_DIR");
         /* if EXTRAE_FINAL_DIR not defined, active it */
         if ( mpi_trace_final_dir == NULL ) {
            mpi_trace_final_dir = NEW char[3];
            strcpy(mpi_trace_final_dir, "./");
         }

         /* check environment variable: EXTRAE_DIR */
         mpi_trace_dir = getenv("EXTRAE_DIR");
         /* if EXTRAE_DIR not defined, active it */
         if ( mpi_trace_dir == NULL ) {
            mpi_trace_dir = NEW char[3];
            strcpy(mpi_trace_dir, "./");
         }

         /* check environment variable: TMPDIR */
         tmp_dir = getenv("TMPDIR");
         /* if TMPDIR defined, save it and remove it */
         if ( tmp_dir != NULL ) {
            tmp_dir_backup = NEW char[strlen(tmp_dir)];
            strcpy(tmp_dir_backup, tmp_dir);
            sprintf(env_tmp_dir, "TMPDIR=");
            putenv (env_tmp_dir);
         }
         else {
            tmp_dir_backup = NEW char[3];
            strcpy(tmp_dir_backup, "./");
         }

         recursiveMkdir(mpi_trace_dir, S_IRWXU);
         recursiveMkdir(mpi_trace_final_dir, S_IRWXU);

         /* Creating temporary directory and setting directory */
         _traceDirectory = tempnam(mpi_trace_dir, "trace");
         if ( recursiveMkdir(_traceDirectory.c_str(), S_IRWXU ) != 0 )
            fatal0 ( "Trace directory doesn't exists or user has no permissions on this directory" ); ;

         /* Creating temporary final directory and setting final directory */
         _traceFinalDirectory = tempnam(mpi_trace_final_dir, "trace");
         if ( recursiveMkdir(_traceFinalDirectory.c_str(), S_IRWXU) != 0 ) {
            remove ( _traceDirectory.c_str());
            fatal0 ( "Trace final directory doesn't exists or user has no permissions on this directory" ); ;
         }

         if ( _skipMerge ) _traceParaverDirectory = _traceFinalDirectory;
         else   _traceParaverDirectory = mpi_trace_final_dir; 

         _listOfTraceFileNames = _traceFinalDirectory + "/TRACE.mpits";

         /* Restoring TMPDIR*/
         if ( tmp_dir != NULL ) {
            sprintf(env_tmp_dir, "TMPDIR=%s", tmp_dir_backup);
            putenv (env_tmp_dir);
         }

         /* Setting EXTRAE_DIR environment variable */
         sprintf(env_trace_dir, "EXTRAE_DIR=%s", _traceDirectory.c_str());
         putenv (env_trace_dir);

         /* Setting EXTRAE_FINAL_DIR environment variable */
         sprintf(env_trace_final_dir, "EXTRAE_FINAL_DIR=%s", _traceFinalDirectory.c_str());
         putenv (env_trace_final_dir);

         /* OMPItrace initialization */
         OMPItrace_init();
      }

      void finalize ( void )
      {
         OMPItrace_fini();
         getTraceFileName();
         modifyParaverConfigFile();
         if ( !_skipMerge ) {
            mergeParaverTraceFiles();
            postProcessTraceFile();
         }
         else
         {
            copyFilesToMaster();
         }
         removeTemporaryFiles();
      }

      void addEventList ( unsigned int count, Event *events) 
      {
         extrae_combined_events_t ce;
         InstrumentationDictionary *iD = sys.getInstrumentation()->getInstrumentationDictionary();

         ce.HardwareCounters = 1;
         ce.Callers = 0;
         ce.UserFunction = EXTRAE_USER_FUNCTION_NONE;
         ce.nEvents = 0;
         ce.nCommunications = 0;

         for (unsigned int i = 0; i < count; i++)
         {
            Event &e = events[i];
            switch ( e.getType() ) {
               case NANOS_STATE_START:
               case NANOS_STATE_END:
               case NANOS_SUBSTATE_START:
               case NANOS_SUBSTATE_END:
                  ce.nEvents++;
                  break;
               case NANOS_PTP_START:
               case NANOS_PTP_END:
                  ce.nCommunications++;
                  // continue...
               case NANOS_POINT:
               case NANOS_BURST_START:
               case NANOS_BURST_END:
                  ce.nEvents += e.getNumKVs();
                  break;
               default: break;
            }
         }

         ce.Types = (extrae_type_t *) alloca (ce.nEvents * sizeof (extrae_type_t));
         ce.Values = (extrae_value_t *) alloca (ce.nEvents * sizeof (extrae_value_t));
         ce.Communications = (extrae_user_communication_t *) alloca (ce.nCommunications * sizeof ( extrae_user_communication_t));

         int j = 0; int k = 0;
         Event::ConstKVList kvs = NULL;
         nanos_event_key_t sizeKey = iD->getEventKey("xfer-size");

         for (unsigned int i = 0; i < count; i++)
         {
            Event &e = events[i];
            unsigned int type = e.getType();
            switch ( type ) {
               case NANOS_STATE_START:
                  ce.Types[j] = _eventState;
                  ce.Values[j++] = e.getState();
                  break;
               case NANOS_STATE_END:
                  ce.Types[j] = _eventState;
                  ce.Values[j++] = 0;
                  break;
               case NANOS_SUBSTATE_START:
                  ce.Types[j] = _eventSubState;
                  ce.Values[j++] = e.getState();
                  break;
               case NANOS_SUBSTATE_END:
                  ce.Types[j] = _eventSubState;
                  ce.Values[j++] = 0;
                  break;
               case NANOS_PTP_START:
               case NANOS_PTP_END:
                  /* Creating PtP event */
                  if ( type == NANOS_PTP_START) ce.Communications[k].type = EXTRAE_USER_SEND;
                  else ce.Communications[k].type = EXTRAE_USER_RECV;
                  ce.Communications[k].tag = e.getDomain();
                  ce.Communications[k].id = e.getId();
                  switch ( e.getDomain() )
                  {
                     case NANOS_WD_DOMAIN:
                     case NANOS_WD_DEPENDENCY:
                     case NANOS_WD_REMOTE:
                        ce.Communications[k].size = e.getId(); // FIXME: just in some cases size is equal to id
                        break;
                     case NANOS_XFER_PUT:
                     case NANOS_XFER_GET:
                        {
                           kvs = e.getKVs();
                           for ( unsigned int kv = 0 ; kv < e.getNumKVs() ; kv++,kvs++ ) {
                              if ( kvs->first == sizeKey ) {
                                 ce.Communications[k].size = kvs->second;
                              }
                           }
                        }
                        break;
                     default: 
                        break; // FIXME here goes a fatal
                  }
                     
                  ce.Communications[k].partner = e.getPartner();
                  k++;
                  // continue...
               case NANOS_POINT:
               case NANOS_BURST_START:
                  kvs = e.getKVs();
                  for ( unsigned int kv = 0 ; kv < e.getNumKVs() ; kv++,kvs++ ) {
                     ce.Types[j] = _eventBase + kvs->first;
                     ce.Values[j++] = kvs->second;
                  }
                  break;
               case NANOS_BURST_END:
                  kvs = e.getKVs();
                  for ( unsigned int kv = 0 ; kv < e.getNumKVs() ; kv++,kvs++ ) {
                     ce.Types[j] = _eventBase +  kvs->first;
                     ce.Values[j++] = 0; // end
                  }
                  break;
               default: break;
            }
         }

         // if showing stacked burst is false remove duplicates
         if ( !_instrumentationContext.showStackedBursts() ) {
            int rmValues = 0;
            for ( extrae_size_t i = 0; i < ce.nEvents; i++ )
            {
               for ( extrae_size_t jj = i+1; jj < ce.nEvents; jj++ )
               {
                  if ( ce.Types[i] == ce.Types[jj] )
                  {
                     ce.Types[i] = 0;
                     rmValues++;
                  }
               }
            }
            ce.nEvents -= rmValues;
            for ( extrae_size_t jj = 0, i = 0; i < ce.nEvents; i++ )
            {
               while ( ce.Types[jj] == 0 ) jj++;
               ce.Types[i] = ce.Types[jj];
               ce.Values[i] = ce.Values[jj++];
            }
         }

         Extrae_emit_CombinedEvents ( &ce );
      }
      void addResumeTask( WorkDescriptor &w )
      {
#ifndef NANOX_EXTRAE_DISCARD_RESUME
          //Extrae_resume_virtual_thread ( w.getId() + nanos_ompitrace_get_max_threads() - 1 );
<<<<<<< HEAD
          Extrae_resume_virtual_thread ( w.getId() );
=======
          Extrae_resume_virtual_thread ( w.getId() - 1 );
>>>>>>> 2d0b07e6
#endif
      }

      void addSuspendTask( WorkDescriptor &w, bool last )
      {
#ifndef NANOX_EXTRAE_DISCARD_SUSPEND
#if 0
         extrae_combined_events_t ce;
         extrae_type_t types[1] = { _eventState };
         extrae_value_t values[1] = { NANOS_NOT_RUNNING }; 

         ce.HardwareCounters = 1;
         ce.Callers = 0;
         ce.UserFunction = 0;
         ce.nEvents = 1;
         ce.nCommunications = 0;
         ce.Types = types;
         ce.Values = values;

         Extrae_emit_CombinedEvents ( &ce );
#endif

         Extrae_suspend_virtual_thread ();
#endif
      }

      void threadStart( BaseThread &thread ) {}
      void threadFinish ( BaseThread &thread ) {}
#endif
};

#ifdef NANOS_INSTRUMENTATION_ENABLED
std::string InstrumentationExtrae::_traceBaseName = std::string("");
std::string InstrumentationExtrae::_postProcessScriptPath = std::string("");
bool InstrumentationExtrae::_keepMpits = false;
bool InstrumentationExtrae::_skipMerge = false;
#endif

namespace ext {

class InstrumentationParaverPlugin : public Plugin {
   public:
      InstrumentationParaverPlugin () : Plugin("Instrumentation which generates a Paraver trace.",1) {}
      ~InstrumentationParaverPlugin () {}

      void config( Config &cfg )
      {
#ifdef NANOS_INSTRUMENTATION_ENABLED
         cfg.setOptionsSection( "Extrae module", "Extrae instrumentation module" );

         cfg.registerConfigOption ( "extrae-file-name",
                                       NEW Config::StringVar ( InstrumentationExtrae::_traceBaseName ),
                                       "Defines extrae instrumentation file name" );
         cfg.registerArgOption ( "extrae-file-name", "extrae-file-name" );
         cfg.registerEnvOption ( "extrae-file-name", "NX_EXTRAE_FILE_NAME" );

         cfg.registerConfigOption ( "extrae-post-process",
                                       NEW Config::StringVar ( InstrumentationExtrae::_postProcessScriptPath ),
                                       "Defines extrae post processing script location" );
         cfg.registerArgOption ( "extrae-post-process", "extrae-post-processor-path" );
         cfg.registerEnvOption ( "extrae-post-process", "NX_EXTRAE_POST_PROCESSOR_PATH" );
         

         cfg.registerConfigOption ( "extrae-keep-mpits", NEW Config::FlagOption( InstrumentationExtrae::_keepMpits ),
                                       "Keeps mpits temporary files generated by extrae library" );
         cfg.registerArgOption ( "extrae-keep-mpits", "extrae-keep-mpits" );

         cfg.registerConfigOption ( "extrae-skip-merge", NEW Config::FlagOption( InstrumentationExtrae::_skipMerge ),
                                       "Skips merge phase in trace generation (also keeps mpits temporary files)" );
         cfg.registerArgOption ( "extrae-skip-merge", "extrae-skip-merge" );
#endif
      }

      void init ()
      {
         sys.setInstrumentation( NEW InstrumentationExtrae() );
      }
};

} // namespace ext

} // namespace nanos

DECLARE_PLUGIN("instrumentation-paraver",nanos::ext::InstrumentationParaverPlugin);<|MERGE_RESOLUTION|>--- conflicted
+++ resolved
@@ -712,11 +712,7 @@
       {
 #ifndef NANOX_EXTRAE_DISCARD_RESUME
           //Extrae_resume_virtual_thread ( w.getId() + nanos_ompitrace_get_max_threads() - 1 );
-<<<<<<< HEAD
-          Extrae_resume_virtual_thread ( w.getId() );
-=======
           Extrae_resume_virtual_thread ( w.getId() - 1 );
->>>>>>> 2d0b07e6
 #endif
       }
 
