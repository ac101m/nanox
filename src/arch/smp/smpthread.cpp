/*************************************************************************************/
/*      Copyright 2009 Barcelona Supercomputing Center                               */
/*                                                                                   */
/*      This file is part of the NANOS++ library.                                    */
/*                                                                                   */
/*      NANOS++ is free software: you can redistribute it and/or modify              */
/*      it under the terms of the GNU Lesser General Public License as published by  */
/*      the Free Software Foundation, either version 3 of the License, or            */
/*      (at your option) any later version.                                          */
/*                                                                                   */
/*      NANOS++ is distributed in the hope that it will be useful,                   */
/*      but WITHOUT ANY WARRANTY; without even the implied warranty of               */
/*      MERCHANTABILITY or FITNESS FOR A PARTICULAR PURPOSE.  See the                */
/*      GNU Lesser General Public License for more details.                          */
/*                                                                                   */
/*      You should have received a copy of the GNU Lesser General Public License     */
/*      along with NANOS++.  If not, see <http://www.gnu.org/licenses/>.             */
/*************************************************************************************/

#include "smpprocessor.hpp"
#include "schedule.hpp"
#include "debug.hpp"
#include "system.hpp"
#include <iostream>
#include <sched.h>
#include <unistd.h>
#include "smp_ult.hpp"
#include "instrumentation.hpp"
#include "clusterdevice_decl.hpp"


using namespace nanos;
using namespace nanos::ext;

pthread_mutex_t SMPThread::_mutexWait = PTHREAD_MUTEX_INITIALIZER;

void * smp_bootthread ( void *arg )
{
   SMPThread *self = static_cast<SMPThread *>( arg );

   self->run();

   NANOS_INSTRUMENT ( static InstrumentationDictionary *ID = sys.getInstrumentation()->getInstrumentationDictionary(); )
   NANOS_INSTRUMENT ( static nanos_event_key_t cpuid_key = ID->getEventKey("cpuid"); )
   NANOS_INSTRUMENT ( nanos_event_value_t cpuid_value =  (nanos_event_value_t) 0; )
   NANOS_INSTRUMENT ( sys.getInstrumentation()->raisePointEvents(1, &cpuid_key, &cpuid_value); )

   pthread_exit ( 0 );
   // We should never get here!
   return NULL;
}

// TODO: detect at configure
#ifndef PTHREAD_STACK_MIN
#define PTHREAD_STACK_MIN 16384
#endif

void SMPThread::start ()
{
   pthread_attr_t attr;
   pthread_attr_init(&attr);

   // user-defined stack size
   if ( _stackSize > 0 ) {
     if ( _stackSize < PTHREAD_STACK_MIN ) {
       warning("specified thread stack too small, adjusting it to minimum size");
       _stackSize = PTHREAD_STACK_MIN;
     }

     if (pthread_attr_setstacksize( &attr, _stackSize ) )
       warning("couldn't set pthread stack size stack");
   }

   if ( pthread_create( &_pth, &attr, smp_bootthread, this ) )
      fatal( "couldn't create thread" );

   if ( pthread_cond_init( &_condWait, NULL ) < 0 )
      fatal( "couldn't create pthread condition wait" );
}

void SMPThread::runDependent ()
{
   WD &work = getThreadWD();
   setCurrentWD( work );

   SMPDD &dd = ( SMPDD & ) work.activateDevice( SMP );

   dd.getWorkFct()( work.getData() );
}

void SMPThread::join ()
{
   if ( pthread_cond_destroy( &_condWait ) < 0 )
      fatal( "couldn't destroy pthread condition wait" );

   pthread_join( _pth,NULL );
   joined();
}

void SMPThread::bind( void )
{
   int cpu_id = getCpuId();

   cpu_set_t cpu_set;
   CPU_ZERO( &cpu_set );
   CPU_SET( cpu_id, &cpu_set );
   verbose( " Binding thread " << getId() << " to cpu " << cpu_id );
   sys.setCpuAffinity( ( pid_t ) 0, sizeof( cpu_set ), &cpu_set );

   NANOS_INSTRUMENT ( static InstrumentationDictionary *ID = sys.getInstrumentation()->getInstrumentationDictionary(); )
   NANOS_INSTRUMENT ( static nanos_event_key_t cpuid_key = ID->getEventKey("cpuid"); )
   NANOS_INSTRUMENT ( nanos_event_value_t cpuid_value =  (nanos_event_value_t) getCpuId() + 1; )
   NANOS_INSTRUMENT ( sys.getInstrumentation()->raisePointEvents(1, &cpuid_key, &cpuid_value); )
}

void SMPThread::yield()
{
   if (sched_yield() != 0)
      warning("sched_yield call returned an error");
}

<<<<<<< HEAD
void SMPThread::idle( bool debug )
{
   sys.getNetwork()->poll(0);

   if ( !_pendingRequests.empty() ) {
      std::set<void *>::iterator it = _pendingRequests.begin();
      while ( it != _pendingRequests.end() ) {
         GetRequest *req = (GetRequest *) (*it);
         if ( req->isCompleted() ) {
           std::set<void *>::iterator toBeDeletedIt = it;
           it++;
           _pendingRequests.erase(toBeDeletedIt);
           req->clear();
           delete req;
         } else {
            it++;
         }
      }
   }
=======
void SMPThread::wait()
{
   NANOS_INSTRUMENT ( static InstrumentationDictionary *ID = sys.getInstrumentation()->getInstrumentationDictionary(); )
   NANOS_INSTRUMENT ( static nanos_event_key_t cpuid_key = ID->getEventKey("cpuid"); )
   NANOS_INSTRUMENT ( nanos_event_value_t cpuid_value = (nanos_event_value_t) 0; )
   NANOS_INSTRUMENT ( sys.getInstrumentation()->raisePointEvents(1, &cpuid_key, &cpuid_value); )

   ThreadTeam *team = getTeam();
   if ( team != NULL ) {
      team->removeThread( getTeamId() );
      leaveTeam();
   }
   pthread_mutex_lock( &_mutexWait );

   if (!isEligible())
      pthread_cond_wait( &_condWait, &_mutexWait );

   pthread_mutex_unlock( &_mutexWait );

   NANOS_INSTRUMENT ( if ( sys.getBinding() ) { cpuid_value = (nanos_event_value_t) getCpuId() + 1; } )
   NANOS_INSTRUMENT ( if ( !sys.getBinding() && sys.isCpuidEventEnabled() ) { cpuid_value = (nanos_event_value_t) sched_getcpu() + 1; } )
   NANOS_INSTRUMENT ( sys.getInstrumentation()->raisePointEvents(1, &cpuid_key, &cpuid_value); )
}

void SMPThread::signal()
{
   pthread_cond_signal( &_condWait );
}

void SMPThread::sleep()
{
   pthread_mutex_lock( &_mutexWait );
   BaseThread::sleep();
   pthread_mutex_unlock( &_mutexWait );
}

void SMPThread::wakeup()
{
   pthread_mutex_lock( &_mutexWait );
   BaseThread::wakeup();
   pthread_mutex_unlock( &_mutexWait );
>>>>>>> bcf5dc23
}

// This is executed in between switching stacks
void SMPThread::switchHelperDependent ( WD *oldWD, WD *newWD, void *oldState  )
{
   SMPDD & dd = ( SMPDD & )oldWD->getActiveDevice();
   dd.setState( (intptr_t *) oldState );
}

bool SMPThread::inlineWorkDependent ( WD &wd )
{
   // Now the WD will be inminently run
   wd.start(WD::IsNotAUserLevelThread);

   SMPDD &dd = ( SMPDD & )wd.getActiveDevice();

   NANOS_INSTRUMENT ( static nanos_event_key_t key = sys.getInstrumentation()->getInstrumentationDictionary()->getEventKey("user-code") );
   NANOS_INSTRUMENT ( nanos_event_value_t val = wd.getId() );
   NANOS_INSTRUMENT ( sys.getInstrumentation()->raiseOpenStateAndBurst ( NANOS_RUNNING, key, val ) );
   ( dd.getWorkFct() )( wd.getData() );
   NANOS_INSTRUMENT ( sys.getInstrumentation()->raiseCloseStateAndBurst ( key ) );
   return true;
}

void SMPThread::switchTo ( WD *wd, SchedulerHelper *helper )
{
   // wd MUST have an active SMP Device when it gets here
   ensure( wd->hasActiveDevice(),"WD has no active SMP device" );
   SMPDD &dd = ( SMPDD & )wd->getActiveDevice();
   ensure( dd.hasStack(), "DD has no stack for ULT");

   ::switchStacks(
       ( void * ) getCurrentWD(),
       ( void * ) wd,
       ( void * ) dd.getState(),
       ( void * ) helper );
}

void SMPThread::exitTo ( WD *wd, SchedulerHelper *helper)
{
   // wd MUST have an active SMP Device when it gets here
   ensure( wd->hasActiveDevice(),"WD has no active SMP device" );
   SMPDD &dd = ( SMPDD & )wd->getActiveDevice();
   ensure( dd.hasStack(), "DD has no stack for ULT");

   //TODO: optimize... we don't really need to save a context in this case
   ::switchStacks(
      ( void * ) getCurrentWD(),
      ( void * ) wd,
      ( void * ) dd.getState(),
      ( void * ) helper );
}
<|MERGE_RESOLUTION|>--- conflicted
+++ resolved
@@ -119,7 +119,6 @@
       warning("sched_yield call returned an error");
 }
 
-<<<<<<< HEAD
 void SMPThread::idle( bool debug )
 {
    sys.getNetwork()->poll(0);
@@ -139,7 +138,8 @@
          }
       }
    }
-=======
+}
+
 void SMPThread::wait()
 {
    NANOS_INSTRUMENT ( static InstrumentationDictionary *ID = sys.getInstrumentation()->getInstrumentationDictionary(); )
@@ -181,7 +181,6 @@
    pthread_mutex_lock( &_mutexWait );
    BaseThread::wakeup();
    pthread_mutex_unlock( &_mutexWait );
->>>>>>> bcf5dc23
 }
 
 // This is executed in between switching stacks
