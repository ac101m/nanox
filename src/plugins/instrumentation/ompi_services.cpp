#include "system.hpp"
#include "smpthread.hpp"
#ifdef GPU_DEV
#include "gpuconfig.hpp"
#endif
#include "clusterinfo.hpp"

namespace nanos {

extern "C" {

   // Forward function declarations
   unsigned int   nanos_extrae_get_max_threads();
   unsigned int   nanos_ompitrace_get_max_threads();
   unsigned int   nanos_extrae_get_thread_num();
   unsigned int   nanos_ompitrace_get_thread_num();
   void           nanos_extrae_instrumentation_barrier();
   void           nanos_ompitrace_instrumentation_barrier();
   unsigned int   nanos_extrae_node_id();
   unsigned int   nanos_extrae_num_nodes();

   void OMPItrace_neventandcounters (unsigned int count, unsigned int *types, unsigned int *values);

   unsigned int nanos_extrae_get_max_threads ( void )
   {
#ifdef GPU_DEV
      return sys.getNumPEs() + nanos::ext::GPUConfig::getGPUCount();
#else

#ifdef CLUSTER_DEV
      return sys.getNumPEs() + nanos::ext::ClusterInfo::getExtraPEsCount();
#else
      return sys.getNumPEs();
#endif

#endif
   }

<<<<<<< HEAD
=======
   unsigned int nanos_ompitrace_get_max_threads ( void )
   {
      return nanos_extrae_get_max_threads();
   }

>>>>>>> cbb81799
   unsigned int nanos_extrae_get_thread_num ( void )
   { 
      if ( myThread == NULL )
         return 0;
      else if ( myThread->getParent() != NULL )
         return myThread->getParent()->getId();
      else
         return myThread->getId(); 
   }

<<<<<<< HEAD
=======
   unsigned int nanos_ompitrace_get_thread_num ( void )
   {
      return nanos_extrae_get_thread_num();
   }


>>>>>>> cbb81799
   void nanos_extrae_instrumentation_barrier ( void )
   {
#ifdef CLUSTER_DEV
      sys.getNetwork()->nodeBarrier();
#endif
   }

<<<<<<< HEAD
   unsigned int nanos_extrae_node_id ( void )
   {
      return sys.getNetwork()->getNodeNum();
=======
   void nanos_ompitrace_instrumentation_barrier ( void )
   {
      nanos_extrae_instrumentation_barrier();
   }

   unsigned int nanos_extrae_node_id ( void )
   {
#ifdef CLUSTER_DEV
      return sys.getNetwork()->getNodeNum();
#else
      return 0;
#endif
>>>>>>> cbb81799
   }

   unsigned int nanos_extrae_num_nodes ( void )
   {
<<<<<<< HEAD
      return sys.getNetwork()->getNumNodes();
=======
#ifdef CLUSTER_DEV
      return sys.getNetwork()->getNumNodes();
#else
      return 1;
#endif
>>>>>>> cbb81799
   }
}

} // namespace nanos
<|MERGE_RESOLUTION|>--- conflicted
+++ resolved
@@ -36,14 +36,11 @@
 #endif
    }
 
-<<<<<<< HEAD
-=======
    unsigned int nanos_ompitrace_get_max_threads ( void )
    {
       return nanos_extrae_get_max_threads();
    }
 
->>>>>>> cbb81799
    unsigned int nanos_extrae_get_thread_num ( void )
    { 
       if ( myThread == NULL )
@@ -54,15 +51,11 @@
          return myThread->getId(); 
    }
 
-<<<<<<< HEAD
-=======
    unsigned int nanos_ompitrace_get_thread_num ( void )
    {
       return nanos_extrae_get_thread_num();
    }
 
-
->>>>>>> cbb81799
    void nanos_extrae_instrumentation_barrier ( void )
    {
 #ifdef CLUSTER_DEV
@@ -70,11 +63,6 @@
 #endif
    }
 
-<<<<<<< HEAD
-   unsigned int nanos_extrae_node_id ( void )
-   {
-      return sys.getNetwork()->getNodeNum();
-=======
    void nanos_ompitrace_instrumentation_barrier ( void )
    {
       nanos_extrae_instrumentation_barrier();
@@ -87,20 +75,15 @@
 #else
       return 0;
 #endif
->>>>>>> cbb81799
    }
 
    unsigned int nanos_extrae_num_nodes ( void )
    {
-<<<<<<< HEAD
-      return sys.getNetwork()->getNumNodes();
-=======
 #ifdef CLUSTER_DEV
       return sys.getNetwork()->getNumNodes();
 #else
       return 1;
 #endif
->>>>>>> cbb81799
    }
 }
 
