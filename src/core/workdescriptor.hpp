/*************************************************************************************/
/*      Copyright 2009 Barcelona Supercomputing Center                               */
/*                                                                                   */
/*      This file is part of the NANOS++ library.                                    */
/*                                                                                   */
/*      NANOS++ is free software: you can redistribute it and/or modify              */
/*      it under the terms of the GNU Lesser General Public License as published by  */
/*      the Free Software Foundation, either version 3 of the License, or            */
/*      (at your option) any later version.                                          */
/*                                                                                   */
/*      NANOS++ is distributed in the hope that it will be useful,                   */
/*      but WITHOUT ANY WARRANTY; without even the implied warranty of               */
/*      MERCHANTABILITY or FITNESS FOR A PARTICULAR PURPOSE.  See the                */
/*      GNU Lesser General Public License for more details.                          */
/*                                                                                   */
/*      You should have received a copy of the GNU Lesser General Public License     */
/*      along with NANOS++.  If not, see <http://www.gnu.org/licenses/>.             */
/*************************************************************************************/

#ifndef _NANOS_WORK_DESCRIPTOR_H
#define _NANOS_WORK_DESCRIPTOR_H

#include <stdlib.h>
#include <utility>
#include <vector>
#include <climits>
#include "workdescriptor_decl.hpp"
#include "dependableobjectwd.hpp"
#include "copydata.hpp"
#include "synchronizedcondition_decl.hpp"
#include "atomic.hpp"
#include "lazy.hpp"
#include "instrumentationcontext.hpp"
#include "schedule.hpp"
#include "dependenciesdomain.hpp"
#include "allocator_decl.hpp"
#include "system.hpp"
#include "slicer_decl.hpp"

using namespace nanos;

inline WorkDescriptor::WorkDescriptor ( int ndevices, DeviceData **devs, size_t data_size, size_t data_align, void *wdata,
                                 size_t numCopies, CopyData *copies, nanos_translate_args_t translate_args, char *description )
                               : _id( sys.getWorkDescriptorId() ), _components( 0 ), 
                                 _componentsSyncCond( EqualConditionChecker<int>( &_components.override(), 0 ) ), _parent(NULL), _forcedParent(NULL),
                                 _data_size ( data_size ), _data_align( data_align ),  _data ( wdata ), _totalSize(0),
                                 _wdData ( NULL ), _flags(), _tiedTo ( NULL ), _tiedToLocation( (memory_space_id_t) -1 ),
                                 _state( INIT ), _syncCond( NULL ),  _myQueue ( NULL ), _depth ( 0 ),
                                 _numDevices ( ndevices ), _devices ( devs ), _activeDeviceIdx( ndevices == 1 ? 0 : ndevices ),
                                 _numCopies( numCopies ), _copies( copies ), _paramsSize( 0 ),
                                 _versionGroupId( 0 ), _executionTime( 0.0 ), _estimatedExecTime( 0.0 ),
                                 _doSubmit(NULL), _doWait(), _depsDomain( sys.getDependenciesManager()->createDependenciesDomain() ), 
                                 _translateArgs( translate_args ),
                                 _priority( 0 ), _commutativeOwnerMap(NULL), _commutativeOwners(NULL), _wakeUpQueue( UINT_MAX ),
                                 _copiesNotInChunk(false), _description(description), _instrumentationContextData(), _slicer(NULL),
                                 _notifyCopy( NULL ), _notifyThread( NULL ), _remoteAddr( NULL ), _mcontrol( *this )
                                 {
                                    _flags.is_final = 0;
                                    _flags.is_submitted = false;
<<<<<<< HEAD
                                    _flags.is_recoverable = false;
                                    _flags.is_invalid = false;
=======
                                    if ( copies != NULL ) {
                                       for ( unsigned int i = 0; i < numCopies; i += 1 ) {
                                          copies[i].setHostBaseAddress( 0 );
                                       }
                                    }
>>>>>>> 0d0cb5b8
                                 }

inline WorkDescriptor::WorkDescriptor ( DeviceData *device, size_t data_size, size_t data_align, void *wdata,
                                 size_t numCopies, CopyData *copies, nanos_translate_args_t translate_args, char *description )
                               : _id( sys.getWorkDescriptorId() ), _components( 0 ), 
                                 _componentsSyncCond( EqualConditionChecker<int>( &_components.override(), 0 ) ), _parent(NULL), _forcedParent(NULL),
                                 _data_size ( data_size ), _data_align ( data_align ), _data ( wdata ), _totalSize(0),
                                 _wdData ( NULL ), _flags(), _tiedTo ( NULL ), _tiedToLocation( (memory_space_id_t) -1 ),
                                 _state( INIT ), _syncCond( NULL ), _myQueue ( NULL ), _depth ( 0 ),
                                 _numDevices ( 1 ), _devices ( NULL ), _activeDeviceIdx( 0 ),
                                 _numCopies( numCopies ), _copies( copies ), _paramsSize( 0 ),
                                 _versionGroupId( 0 ), _executionTime( 0.0 ), _estimatedExecTime( 0.0 ), 
                                 _doSubmit(NULL), _doWait(), _depsDomain( sys.getDependenciesManager()->createDependenciesDomain() ),
                                 _translateArgs( translate_args ),
                                 _priority( 0 ),  _commutativeOwnerMap(NULL), _commutativeOwners(NULL),
                                 _wakeUpQueue( UINT_MAX ), _copiesNotInChunk(false), _description(description), _instrumentationContextData(), _slicer(NULL),
                                 _notifyCopy( NULL ), _notifyThread( NULL ), _remoteAddr( NULL ), _mcontrol( *this )
                                 {
                                     _devices = new DeviceData*[1];
                                     _devices[0] = device;
                                    _flags.is_final = 0;
                                    _flags.is_submitted = false;
<<<<<<< HEAD
                                    _flags.is_recoverable = false;
                                    _flags.is_invalid = false;
=======
                                    if ( copies != NULL ) {
                                       for ( unsigned int i = 0; i < numCopies; i += 1 ) {
                                          copies[i].setHostBaseAddress( 0 );
                                       }
                                    }
>>>>>>> 0d0cb5b8
                                 }

inline WorkDescriptor::WorkDescriptor ( const WorkDescriptor &wd, DeviceData **devs, CopyData * copies, void *data, char *description )
                               : _id( sys.getWorkDescriptorId() ), _components( 0 ), 
                                 _componentsSyncCond( EqualConditionChecker<int>(&_components.override(), 0 ) ), _parent(NULL), _forcedParent(wd._forcedParent),
                                 _data_size( wd._data_size ), _data_align( wd._data_align ), _data ( data ), _totalSize(0),
                                 _wdData ( NULL ), _flags(), _tiedTo ( wd._tiedTo ), _tiedToLocation( wd._tiedToLocation ),
                                 _state ( INIT ), _syncCond( NULL ), _myQueue ( NULL ), _depth ( wd._depth ),
                                 _numDevices ( wd._numDevices ), _devices ( devs ), _activeDeviceIdx( wd._numDevices == 1 ? 0 : wd._numDevices ),
                                 _numCopies( wd._numCopies ), _copies( wd._numCopies == 0 ? NULL : copies ), _paramsSize( wd._paramsSize ),
                                 _versionGroupId( wd._versionGroupId ), _executionTime( wd._executionTime ),
                                 _estimatedExecTime( wd._estimatedExecTime ), _doSubmit(NULL), _doWait(),
                                 _depsDomain( sys.getDependenciesManager()->createDependenciesDomain() ),
                                 _translateArgs( wd._translateArgs ),
                                 _priority( wd._priority ), _commutativeOwnerMap(NULL), _commutativeOwners(NULL),
                                 _wakeUpQueue( wd._wakeUpQueue ),
                                 _copiesNotInChunk( wd._copiesNotInChunk), _description(description), _instrumentationContextData(), _slicer(wd._slicer),
                                 _notifyCopy( NULL ), _notifyThread( NULL ), _remoteAddr( NULL ), _mcontrol( *this )
                                 {
                                    if ( wd._parent != NULL ) wd._parent->addWork(*this);
                                    _flags.is_final = false;
                                    _flags.is_ready = false;
                                    _flags.to_tie = wd._flags.to_tie;
                                    _flags.is_submitted = false;
                                    _flags.is_implicit = wd._flags.is_implicit;
<<<<<<< HEAD
                                    _flags.is_recoverable = wd._flags.is_recoverable;
                                    _flags.is_invalid = false;
=======

                                    _mcontrol.preInit();
>>>>>>> 0d0cb5b8
                                 }

/* DeviceData inlined functions */
inline const Device * DeviceData::getDevice () const { return _architecture; }

inline bool DeviceData::isCompatible ( const Device &arch ) { return _architecture == &arch; }

/* WorkDescriptor inlined functions */
inline bool WorkDescriptor::started ( void ) const { return (( _state != INIT ) && (_state != START)); }
inline bool WorkDescriptor::initialized ( void ) const { return ( _state != INIT ) ; }

inline size_t WorkDescriptor::getDataSize () const { return _data_size; }

inline size_t WorkDescriptor::getDataAlignment () const { return _data_align; }

inline void WorkDescriptor::setTotalSize ( size_t size ) { _totalSize = size; }

inline WorkDescriptor * WorkDescriptor::getParent() { return _parent!=NULL?_parent:_forcedParent ; }
inline void WorkDescriptor::forceParent ( WorkDescriptor * p ) { _forcedParent = p; }

inline WDPool * WorkDescriptor::getMyQueue() { return _myQueue; }
inline void WorkDescriptor::setMyQueue ( WDPool * myQ ) { _myQueue = myQ; }

inline bool WorkDescriptor::isEnqueued() { return ( _myQueue != NULL ); }

inline WorkDescriptor & WorkDescriptor::tied () { _flags.to_tie = true; return *this; }

inline WorkDescriptor & WorkDescriptor::tieTo ( BaseThread &pe ) { _tiedTo = &pe; _flags.to_tie=false; return *this; }

inline WorkDescriptor & WorkDescriptor::tieToLocation ( memory_space_id_t loc ) { _tiedToLocation = loc; _flags.to_tie=false; return *this; }

inline bool WorkDescriptor::isTied() const { return _tiedTo != NULL; }

inline bool WorkDescriptor::isTiedLocation() const { return _tiedToLocation != ( (memory_space_id_t) -1); }

inline BaseThread* WorkDescriptor::isTiedTo() const { return _tiedTo; }

inline memory_space_id_t WorkDescriptor::isTiedToLocation() const { return _tiedToLocation; }

inline bool WorkDescriptor::shouldBeTied() const { return _flags.to_tie; }

inline void WorkDescriptor::untie() { _tiedTo = NULL; _flags.to_tie = false; }

inline void WorkDescriptor::untieLocation() { _tiedToLocation = ( (memory_space_id_t) -1 ); _flags.to_tie = false; }

inline void WorkDescriptor::setData ( void *wdata ) { _data = wdata; }

inline void * WorkDescriptor::getData () const { return _data; }

inline bool WorkDescriptor::isIdle () const { return _state == WorkDescriptor::IDLE; }
inline void WorkDescriptor::setIdle () { _state = WorkDescriptor::IDLE; }

inline bool WorkDescriptor::isReady () const { return _flags.is_ready; }

inline void WorkDescriptor::setBlocked () {
   NANOS_INSTRUMENT ( static InstrumentationDictionary *ID = sys.getInstrumentation()->getInstrumentationDictionary(); )
   NANOS_INSTRUMENT ( static nanos_event_key_t Keys  = ID->getEventKey("wd-blocked"); )
   NANOS_INSTRUMENT ( if ( _flags.is_ready ) { )
   NANOS_INSTRUMENT ( nanos_event_value_t Values = (nanos_event_value_t) this; )
   NANOS_INSTRUMENT ( sys.getInstrumentation()->raisePointEvents(1, &Keys, &Values); )
   NANOS_INSTRUMENT ( } )
   _flags.is_ready = false;
}

inline void WorkDescriptor::setReady ()
{
   NANOS_INSTRUMENT ( static InstrumentationDictionary *ID = sys.getInstrumentation()->getInstrumentationDictionary(); )
   NANOS_INSTRUMENT ( static nanos_event_key_t Keys  = ID->getEventKey("wd-ready"); )
   NANOS_INSTRUMENT ( if ( !_flags.is_ready ) { )
   NANOS_INSTRUMENT ( nanos_event_value_t Values = (nanos_event_value_t) this; )
   NANOS_INSTRUMENT ( sys.getInstrumentation()->raisePointEvents(1, &Keys, &Values); )
   NANOS_INSTRUMENT ( } )
   _flags.is_ready = true;
}

inline bool WorkDescriptor::isFinal () const { return _flags.is_final; }

inline void WorkDescriptor::setFinal ( bool value ) { _flags.is_final = value; }

inline GenericSyncCond * WorkDescriptor::getSyncCond() { return _syncCond; }

inline void WorkDescriptor::setSyncCond( GenericSyncCond * syncCond ) { _syncCond = syncCond; }

inline void WorkDescriptor::setDepth ( int l ) { _depth = l; }

inline unsigned WorkDescriptor::getDepth() const { return _depth; }

inline DeviceData & WorkDescriptor::getActiveDevice () const { return *_devices[_activeDeviceIdx]; }

inline bool WorkDescriptor::hasActiveDevice() const { return _activeDeviceIdx != _numDevices; }

inline void WorkDescriptor::setActiveDeviceIdx( unsigned char idx ) { _activeDeviceIdx = idx; }

inline unsigned char WorkDescriptor::getActiveDeviceIdx() const { return _activeDeviceIdx; }

inline void WorkDescriptor::setInternalData ( void *data, bool ownedByWD ) { 
    union { void* p; intptr_t i; } u = { data };
    // Set the own status
    u.i |= int( ownedByWD );

    _wdData = u.p;
}

inline void * WorkDescriptor::getInternalData () const { 
    union { void* p; intptr_t i; } u = { _wdData };

    // Clear the own status if set
    u.i &= ((~(intptr_t)0) << 1);

    return u.p;
}

inline void WorkDescriptor::setTranslateArgs( nanos_translate_args_t translateArgs ) { _translateArgs = translateArgs; }

inline nanos_translate_args_t WorkDescriptor::getTranslateArgs() const { return _translateArgs; }

//inline nanos_translate_args_t WorkDescriptor::getTranslateArgs() { return _translateArgs; }
inline int WorkDescriptor::getSocket() const
{
   return _socket;
}

inline void WorkDescriptor::setSocket( int socket )
{
   _socket = socket;
}

inline unsigned int WorkDescriptor::getWakeUpQueue() const
{
   return _wakeUpQueue;
}

inline void WorkDescriptor::setWakeUpQueue( unsigned int queue )
{
   _wakeUpQueue = queue;
}

inline unsigned int WorkDescriptor::getNumDevices ( void ) const { return _numDevices; }

inline DeviceData ** WorkDescriptor::getDevices ( void ) const { return _devices; }

inline void WorkDescriptor::clear () { /*_parent = NULL;*/ }

inline size_t WorkDescriptor::getNumCopies() const { return _numCopies; }

inline CopyData * WorkDescriptor::getCopies() const { return _copies; }

inline size_t WorkDescriptor::getParamsSize() const { return _paramsSize; }

inline unsigned long WorkDescriptor::getVersionGroupId( void ) { return _versionGroupId; }

inline void WorkDescriptor::setVersionGroupId( unsigned long id ) { _versionGroupId = id; }

inline double WorkDescriptor::getExecutionTime() const { return _executionTime; }

inline double WorkDescriptor::getEstimatedExecutionTime() const { return _estimatedExecTime; }

inline void WorkDescriptor::setEstimatedExecutionTime( double time ) { _estimatedExecTime = time; }

inline DOSubmit * WorkDescriptor::getDOSubmit() { return _doSubmit; }

inline void WorkDescriptor::submitWithDependencies( WorkDescriptor &wd, size_t numDeps, DataAccess* deps )
{
   wd._doSubmit = NEW DOSubmit();
   wd._doSubmit->setWD(&wd);

   // Defining call back (cb)
   SchedulePolicySuccessorFunctor cb( *sys.getDefaultSchedulePolicy() );
   
   initCommutativeAccesses( wd, numDeps, deps );
   
   _depsDomain->submitDependableObject( *(wd._doSubmit), numDeps, deps, &cb );
}

inline void WorkDescriptor::waitOn( size_t numDeps, DataAccess* deps )
{
   _doWait->setWD(this);
   _depsDomain->submitDependableObject( *_doWait, numDeps, deps );
}

class DOIsSchedulable : public DependableObjectPredicate
{
   BaseThread &    _thread;

   public:
      DOIsSchedulable(BaseThread &thread) : DependableObjectPredicate(),_thread(thread) { }
      ~DOIsSchedulable() {}

      bool operator() ( DependableObject &obj )
      {       
         WD *wd = (WD *)obj.getRelatedObject();
         // FIXME: The started condition here ensures that doWait objects are not released as
         // they do not work properly if there is no dependenceSatisfied called before
         return (wd != NULL) && Scheduler::checkBasicConstraints(*wd,_thread) && !wd->started() ;
      }
};

inline WorkDescriptor * WorkDescriptor::getImmediateSuccessor ( BaseThread &thread )
{
   if ( _doSubmit == NULL ) return NULL;
   else {
        DOIsSchedulable predicate(thread);
        DependableObject * found = _doSubmit->releaseImmediateSuccessor(predicate);
        if ( found ) {
           WD *successor = (WD *) found->getRelatedObject();
           successor->predecessorFinished( this );
           return successor;
        } else {
           return NULL;
        }
   }
}

inline void WorkDescriptor::workFinished(WorkDescriptor &wd)
{
   if ( wd._doSubmit != NULL ){
      wd._doSubmit->finished();
      delete wd._doSubmit;
      wd._doSubmit = NULL;
   }
}

inline DependenciesDomain & WorkDescriptor::getDependenciesDomain()
{
   return *_depsDomain;
}


inline InstrumentationContextData * WorkDescriptor::getInstrumentationContextData( void ) { return &_instrumentationContextData; }

inline bool WorkDescriptor::isSubmitted() const { return _flags.is_submitted; }
inline void WorkDescriptor::submitted()  { _flags.is_submitted = true; }

inline bool WorkDescriptor::isConfigured ( void ) const { return _flags.is_configured; }
inline void WorkDescriptor::setConfigured ( bool value ) { _flags.is_configured = value; }

inline void WorkDescriptor::setPriority( WorkDescriptor::PriorityType priority )
{
   _priority = priority;
   if ( _myQueue ) myThread->getTeam()->getSchedulePolicy().reorderWD( myThread, this );
}
inline WorkDescriptor::PriorityType WorkDescriptor::getPriority() const { return _priority; }

inline void WorkDescriptor::releaseCommutativeAccesses()
{
   if ( _commutativeOwners == NULL ) return;
   const size_t n = _commutativeOwners->size();
   for ( size_t i = 0; i < n; i++ )
      *(*_commutativeOwners)[i] = NULL;
} 

inline void WorkDescriptor::setImplicit( bool b )
{
   //! Set implicit flag to parameter value
   _flags.is_implicit = b;

   //! Unset parent to free current Work Descriptor from hierarchy
   if ( _parent != NULL ) {
      _parent->exitWork(*this);
      _parent = NULL;
   }
}

inline bool WorkDescriptor::isImplicit( void ) { return _flags.is_implicit; } 

inline char * WorkDescriptor::getDescription ( void ) const  { return _description; }

inline void WorkDescriptor::addWork ( WorkDescriptor &work )
{
   _components++;
   work.addToGroup( *this );
}

inline void WorkDescriptor::addToGroup ( WorkDescriptor &parent )
{
   if ( _parent == NULL ) _parent = &parent;
   else fatal("WorkDescriptor: Trying to add a second parent");
}

inline Slicer * WorkDescriptor::getSlicer ( void ) const
{
   return _slicer;
}

inline void WorkDescriptor::setSlicer ( Slicer *slicer )
{
    _slicer = slicer;
}

inline bool WorkDescriptor::dequeue ( WorkDescriptor **slice )
{
   if ( _slicer ) return _slicer->dequeue( this, slice );
   else {
      *slice = this;
      return true;
   }
}

inline void WorkDescriptor::convertToRegularWD()
{
   _slicer = NULL;
}

<<<<<<< HEAD
inline bool WorkDescriptor::setInvalid ( bool flag )
{
   if (_flags.is_invalid != flag) {
      _flags.is_invalid = flag;

      /*
       * Note: At this time, do not take any action if the task is invalid and it has
       * no parent. There could be some special cases where it does not imply a fatal
       * error.
       */
      if (_flags.is_invalid && !_flags.is_recoverable) {
         if (_parent == NULL)
            /*
             *  If no invalidity propagation is possible (this task is the root in some way)
             *  return that no recoverable task was found at this point, so any action can be taken
             *  accordingly.
             */
            return false;
         else if (!_parent->_flags.is_invalid) {
            // If this task is not recoverable, propagate invalidation to its parent.
            return _parent->setInvalid(true);
            return true;
         }
      }
   }
   return true;
}

inline bool WorkDescriptor::isInvalid() const { return _flags.is_invalid; }

inline void WorkDescriptor::setRecoverable( bool flag ) { _flags.is_recoverable = flag; }

inline bool WorkDescriptor::isRecoverable() const { return _flags.is_recoverable; }
=======
inline void WorkDescriptor::setId( unsigned int id ) {
   _id = id;
}

inline void WorkDescriptor::setRemoteAddr( void *addr ) {
   _remoteAddr = addr;
}

inline void *WorkDescriptor::getRemoteAddr() const {
   return _remoteAddr;
}
>>>>>>> 0d0cb5b8

#endif
<|MERGE_RESOLUTION|>--- conflicted
+++ resolved
@@ -57,16 +57,13 @@
                                  {
                                     _flags.is_final = 0;
                                     _flags.is_submitted = false;
-<<<<<<< HEAD
                                     _flags.is_recoverable = false;
                                     _flags.is_invalid = false;
-=======
                                     if ( copies != NULL ) {
                                        for ( unsigned int i = 0; i < numCopies; i += 1 ) {
                                           copies[i].setHostBaseAddress( 0 );
                                        }
                                     }
->>>>>>> 0d0cb5b8
                                  }
 
 inline WorkDescriptor::WorkDescriptor ( DeviceData *device, size_t data_size, size_t data_align, void *wdata,
@@ -89,16 +86,13 @@
                                      _devices[0] = device;
                                     _flags.is_final = 0;
                                     _flags.is_submitted = false;
-<<<<<<< HEAD
                                     _flags.is_recoverable = false;
                                     _flags.is_invalid = false;
-=======
                                     if ( copies != NULL ) {
                                        for ( unsigned int i = 0; i < numCopies; i += 1 ) {
                                           copies[i].setHostBaseAddress( 0 );
                                        }
                                     }
->>>>>>> 0d0cb5b8
                                  }
 
 inline WorkDescriptor::WorkDescriptor ( const WorkDescriptor &wd, DeviceData **devs, CopyData * copies, void *data, char *description )
@@ -124,13 +118,10 @@
                                     _flags.to_tie = wd._flags.to_tie;
                                     _flags.is_submitted = false;
                                     _flags.is_implicit = wd._flags.is_implicit;
-<<<<<<< HEAD
                                     _flags.is_recoverable = wd._flags.is_recoverable;
                                     _flags.is_invalid = false;
-=======
 
                                     _mcontrol.preInit();
->>>>>>> 0d0cb5b8
                                  }
 
 /* DeviceData inlined functions */
@@ -434,7 +425,18 @@
    _slicer = NULL;
 }
 
-<<<<<<< HEAD
+inline void WorkDescriptor::setId( unsigned int id ) {
+   _id = id;
+}
+
+inline void WorkDescriptor::setRemoteAddr( void *addr ) {
+   _remoteAddr = addr;
+}
+
+inline void *WorkDescriptor::getRemoteAddr() const {
+   return _remoteAddr;
+}
+
 inline bool WorkDescriptor::setInvalid ( bool flag )
 {
    if (_flags.is_invalid != flag) {
@@ -468,18 +470,5 @@
 inline void WorkDescriptor::setRecoverable( bool flag ) { _flags.is_recoverable = flag; }
 
 inline bool WorkDescriptor::isRecoverable() const { return _flags.is_recoverable; }
-=======
-inline void WorkDescriptor::setId( unsigned int id ) {
-   _id = id;
-}
-
-inline void WorkDescriptor::setRemoteAddr( void *addr ) {
-   _remoteAddr = addr;
-}
-
-inline void *WorkDescriptor::getRemoteAddr() const {
-   return _remoteAddr;
-}
->>>>>>> 0d0cb5b8
 
 #endif
