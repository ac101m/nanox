--- conflicted
+++ resolved
@@ -54,18 +54,11 @@
    void OpenCLPlugin::init()
    {
       OpenCLConfig::apply( _devTy, &_devices );
-<<<<<<< HEAD
       const size_t numDevices = nanos::ext::OpenCLConfig::getOpenCLDevicesCount();
       _opencls.reserve( numDevices );
       _openclThreads.reserve( numDevices );
       for ( unsigned int openclC = 0; openclC < numDevices; ++openclC ) {
-         memory_space_id_t id = sys.addSeparateMemoryAddressSpace( ext::OpenCLDev, nanos::ext::OpenCLConfig::getAllocWide(), 0 );
-=======
-      _opencls = NEW std::vector<nanos::ext::OpenCLProcessor *>(nanos::ext::OpenCLConfig::getOpenCLDevicesCount(), (nanos::ext::OpenCLProcessor *) NULL); 
-      _openclThreads = NEW std::vector<nanos::ext::OpenCLThread *>(nanos::ext::OpenCLConfig::getOpenCLDevicesCount(), (nanos::ext::OpenCLThread *) NULL); 
-      for ( unsigned int openclC = 0; openclC < nanos::ext::OpenCLConfig::getOpenCLDevicesCount() ; openclC++ ) {
-         memory_space_id_t id = sys.addSeparateMemoryAddressSpace( ext::OpenCLDev, nanos::ext::OpenCLConfig::getAllocWide(), 0, false );
->>>>>>> 52d7a423
+         memory_space_id_t id = sys.addSeparateMemoryAddressSpace( _device, nanos::ext::OpenCLConfig::getAllocWide(), 0, false );
          SeparateMemoryAddressSpace &oclmemory = sys.getSeparateMemory( id );
          oclmemory.setAcceleratorNumber( sys.getNewAcceleratorId() );
 
