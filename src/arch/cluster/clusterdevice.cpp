/*************************************************************************************/
/*      Copyright 2009 Barcelona Supercomputing Center                               */
/*                                                                                   */
/*      This file is part of the NANOS++ library.                                    */
/*                                                                                   */
/*      NANOS++ is free software: you can redistribute it and/or modify              */
/*      it under the terms of the GNU Lesser General Public License as published by  */
/*      the Free Software Foundation, either version 3 of the License, or            */
/*      (at your option) any later version.                                          */
/*                                                                                   */
/*      NANOS++ is distributed in the hope that it will be useful,                   */
/*      but WITHOUT ANY WARRANTY; without even the implied warranty of               */
/*      MERCHANTABILITY or FITNESS FOR A PARTICULAR PURPOSE.  See the                */
/*      GNU Lesser General Public License for more details.                          */
/*                                                                                   */
/*      You should have received a copy of the GNU Lesser General Public License     */
/*      along with NANOS++.  If not, see <http://www.gnu.org/licenses/>.             */
/*************************************************************************************/


#include "clusterdevice_decl.hpp"
#include "basethread.hpp"
#include "debug.hpp"
#include "system.hpp"
#include "network_decl.hpp"
#include "clusternode_decl.hpp"
#include "deviceops.hpp"
#include <iostream>

using namespace nanos;
using namespace nanos::ext;

ClusterDevice nanos::ext::Cluster( "SMP" );


ClusterDevice::ClusterDevice ( const char *n ) : Device ( n ) {
}

ClusterDevice::ClusterDevice ( const ClusterDevice &arch ) : Device ( arch ) {
}

ClusterDevice::~ClusterDevice() {
}

void * ClusterDevice::memAllocate( size_t size, SeparateMemoryAddressSpace &mem, uint64_t targetHostAddr ) const {
   void *retAddr = NULL;

   SimpleAllocator *allocator = (SimpleAllocator *) mem.getSpecificData();
   allocator->lock();
   retAddr = allocator->allocate( size );
   allocator->unlock();
   return retAddr;
}

void ClusterDevice::memFree( uint64_t addr, SeparateMemoryAddressSpace &mem ) const {
   SimpleAllocator *allocator = (SimpleAllocator *) mem.getSpecificData();
   allocator->lock();
   allocator->free( (void *) addr );
   allocator->unlock();
}

void ClusterDevice::_copyIn( uint64_t devAddr, uint64_t hostAddr, std::size_t len, SeparateMemoryAddressSpace &mem, DeviceOps *ops, Functor *f, WD const &wd, void *hostObject, reg_t hostRegionId ) const {
   ops->addOp();
   sys.getNetwork()->put( mem.getNodeNumber(),  devAddr, ( void * ) hostAddr, len, wd.getId(), wd, hostObject, hostRegionId );
   ops->completeOp();
}

void ClusterDevice::_copyOut( uint64_t hostAddr, uint64_t devAddr, std::size_t len, SeparateMemoryAddressSpace &mem, DeviceOps *ops, Functor *f, WD const &wd, void *hostObject, reg_t hostRegionId ) const {

   char *recvAddr = NULL;
   do { 
      recvAddr = (char *) sys.getNetwork()->allocateReceiveMemory( len );
      if ( !recvAddr ) {
         myThread->idle( true );
      }
   } while ( recvAddr == NULL );

   GetRequest *newreq = NEW GetRequest( (char *) hostAddr, len, recvAddr, ops, f );
   myThread->_pendingRequests.insert( newreq );

   ops->addOp();
   sys.getNetwork()->get( ( void * ) recvAddr, mem.getNodeNumber(), devAddr, len, (volatile int *) newreq, hostObject, hostRegionId );
}

<<<<<<< HEAD
void ClusterDevice::_copyDevToDev( uint64_t devDestAddr, uint64_t devOrigAddr, std::size_t len, SeparateMemoryAddressSpace &memDest, SeparateMemoryAddressSpace &memOrig, DeviceOps *ops, Functor *f, WD const &wd, void *hostObject, reg_t hostRegionId ) const {
=======
bool ClusterDevice::_copyDevToDev( uint64_t devDestAddr, uint64_t devOrigAddr, std::size_t len, SeparateMemoryAddressSpace &memDest, SeparateMemoryAddressSpace &memOrig, DeviceOps *ops, Functor *f, WD const &wd ) const {
>>>>>>> 717f75e0
   ops->addOp();
   sys.getNetwork()->sendRequestPut( memOrig.getNodeNumber(), devOrigAddr, memDest.getNodeNumber(), devDestAddr, len, wd.getId(), wd, f, hostObject, hostRegionId );
   ops->completeOp();
   return true;
}

void ClusterDevice::_copyInStrided1D( uint64_t devAddr, uint64_t hostAddr, std::size_t len, std::size_t count, std::size_t ld, SeparateMemoryAddressSpace const &mem, DeviceOps *ops, Functor *f, WD const &wd, void *hostObject, reg_t hostRegionId ) {
   char * hostAddrPtr = (char *) hostAddr;
   ops->addOp();
   //NANOS_INSTRUMENT( InstrumentState inst2(NANOS_STRIDED_COPY_PACK); );
   char * packedAddr = (char *) _packer.give_pack( hostAddr, len, count );
   if ( packedAddr != NULL) { 
      for ( unsigned int i = 0; i < count; i += 1 ) {
         ::memcpy( &packedAddr[ i * len ], &hostAddrPtr[ i * ld ], len );
      }
   } else { std::cerr << "copyInStrided ERROR!!! could not get a packet to gather data." << std::endl; }
   //NANOS_INSTRUMENT( inst2.close(); );
   sys.getNetwork()->putStrided1D( mem.getNodeNumber(),  devAddr, ( void * ) hostAddr, packedAddr, len, count, ld, wd.getId(), wd, hostObject, hostRegionId );
   _packer.free_pack( hostAddr, len, count, packedAddr );
   ops->completeOp();
}

void ClusterDevice::_copyOutStrided1D( uint64_t hostAddr, uint64_t devAddr, std::size_t len, std::size_t count, std::size_t ld, SeparateMemoryAddressSpace const &mem, DeviceOps *ops, Functor *f, WD const &wd, void *hostObject, reg_t hostRegionId ) {
   char * hostAddrPtr = (char *) hostAddr;

   std::size_t maxCount = ( ( len * count ) <= sys.getNetwork()->getMaxGetStridedLen() ) ?
      count : ( sys.getNetwork()->getMaxGetStridedLen() / len );

   if ( maxCount != count ) std::cerr <<"WARNING: maxCount("<< maxCount << ") != count(" << count <<") MaxGetStridedLen="<< sys.getNetwork()->getMaxGetStridedLen()<<std::endl;
   for ( unsigned int i = 0; i < count; i += maxCount ) {
      unsigned int thisCount = ( i + maxCount > count ) ? count - i : maxCount; 
      char * packedAddr = NULL;
      do {
         packedAddr = (char *) _packer.give_pack( hostAddr, len, thisCount );
         if (!packedAddr ) {
            myThread->idle( true );
         }
      } while ( packedAddr == NULL );

      if ( packedAddr != NULL) { 
         GetRequestStrided *newreq = NEW GetRequestStrided( &hostAddrPtr[ i * ld ] , len, thisCount, ld, packedAddr, ops, f, &_packer );
         myThread->_pendingRequests.insert( newreq );
         ops->addOp();
         sys.getNetwork()->getStrided1D( packedAddr, mem.getNodeNumber(), devAddr, devAddr + ( i * ld ), len, thisCount, ld, (volatile int *) newreq, hostObject, hostRegionId );
      } else {
         std::cerr << "copyOutStrdided ERROR!!! could not get a packet to gather data." << std::endl;
      }
   }
}

<<<<<<< HEAD
void ClusterDevice::_copyDevToDevStrided1D( uint64_t devDestAddr, uint64_t devOrigAddr, std::size_t len, std::size_t count, std::size_t ld, SeparateMemoryAddressSpace const &memDest, SeparateMemoryAddressSpace const &memOrig, DeviceOps *ops, Functor *f, WD const &wd, void *hostObject, reg_t hostRegionId ) const {
=======
bool ClusterDevice::_copyDevToDevStrided1D( uint64_t devDestAddr, uint64_t devOrigAddr, std::size_t len, std::size_t count, std::size_t ld, SeparateMemoryAddressSpace const &memDest, SeparateMemoryAddressSpace const &memOrig, DeviceOps *ops, Functor *f, WD const &wd ) const {
>>>>>>> 717f75e0
   ops->addOp();
   sys.getNetwork()->sendRequestPutStrided1D( memOrig.getNodeNumber(), devOrigAddr, memDest.getNodeNumber(), devDestAddr, len, count, ld, wd.getId(), wd, f, hostObject, hostRegionId );
   ops->completeOp();
   return true;
}

void ClusterDevice::_canAllocate( SeparateMemoryAddressSpace const &mem, std::size_t *sizes, unsigned int numChunks, std::size_t *remainingSizes ) const {
   SimpleAllocator *allocator = (SimpleAllocator *) mem.getSpecificData();
   allocator->canAllocate( sizes, numChunks, remainingSizes );
}
void ClusterDevice::_getFreeMemoryChunksList( SeparateMemoryAddressSpace &mem, SimpleAllocator::ChunkList &list ) const {
   SimpleAllocator *allocator = (SimpleAllocator *) mem.getSpecificData();
   allocator->getFreeChunksList( list );
}

std::size_t ClusterDevice::getMemCapacity( SeparateMemoryAddressSpace &mem ) const {
   SimpleAllocator *allocator = (SimpleAllocator *) mem.getSpecificData();
   return allocator->getCapacity();
}<|MERGE_RESOLUTION|>--- conflicted
+++ resolved
@@ -82,11 +82,7 @@
    sys.getNetwork()->get( ( void * ) recvAddr, mem.getNodeNumber(), devAddr, len, (volatile int *) newreq, hostObject, hostRegionId );
 }
 
-<<<<<<< HEAD
-void ClusterDevice::_copyDevToDev( uint64_t devDestAddr, uint64_t devOrigAddr, std::size_t len, SeparateMemoryAddressSpace &memDest, SeparateMemoryAddressSpace &memOrig, DeviceOps *ops, Functor *f, WD const &wd, void *hostObject, reg_t hostRegionId ) const {
-=======
-bool ClusterDevice::_copyDevToDev( uint64_t devDestAddr, uint64_t devOrigAddr, std::size_t len, SeparateMemoryAddressSpace &memDest, SeparateMemoryAddressSpace &memOrig, DeviceOps *ops, Functor *f, WD const &wd ) const {
->>>>>>> 717f75e0
+bool ClusterDevice::_copyDevToDev( uint64_t devDestAddr, uint64_t devOrigAddr, std::size_t len, SeparateMemoryAddressSpace &memDest, SeparateMemoryAddressSpace &memOrig, DeviceOps *ops, Functor *f, WD const &wd, void *hostObject, reg_t hostRegionId ) const {
    ops->addOp();
    sys.getNetwork()->sendRequestPut( memOrig.getNodeNumber(), devOrigAddr, memDest.getNodeNumber(), devDestAddr, len, wd.getId(), wd, f, hostObject, hostRegionId );
    ops->completeOp();
@@ -137,11 +133,7 @@
    }
 }
 
-<<<<<<< HEAD
-void ClusterDevice::_copyDevToDevStrided1D( uint64_t devDestAddr, uint64_t devOrigAddr, std::size_t len, std::size_t count, std::size_t ld, SeparateMemoryAddressSpace const &memDest, SeparateMemoryAddressSpace const &memOrig, DeviceOps *ops, Functor *f, WD const &wd, void *hostObject, reg_t hostRegionId ) const {
-=======
-bool ClusterDevice::_copyDevToDevStrided1D( uint64_t devDestAddr, uint64_t devOrigAddr, std::size_t len, std::size_t count, std::size_t ld, SeparateMemoryAddressSpace const &memDest, SeparateMemoryAddressSpace const &memOrig, DeviceOps *ops, Functor *f, WD const &wd ) const {
->>>>>>> 717f75e0
+bool ClusterDevice::_copyDevToDevStrided1D( uint64_t devDestAddr, uint64_t devOrigAddr, std::size_t len, std::size_t count, std::size_t ld, SeparateMemoryAddressSpace const &memDest, SeparateMemoryAddressSpace const &memOrig, DeviceOps *ops, Functor *f, WD const &wd, void *hostObject, reg_t hostRegionId ) const {
    ops->addOp();
    sys.getNetwork()->sendRequestPutStrided1D( memOrig.getNodeNumber(), devOrigAddr, memDest.getNodeNumber(), devDestAddr, len, count, ld, wd.getId(), wd, f, hostObject, hostRegionId );
    ops->completeOp();
