--- conflicted
+++ resolved
@@ -342,20 +342,12 @@
    }
    
 
-<<<<<<< HEAD
-=======
-             NANOS_INSTRUMENT(sys.getInstrumentation()->raiseOpenBurstEvent( ikey, 333 );)
       sys.allocLock();
->>>>>>> ce2d686f
    //if( sys.getNetwork()->getNodeNum()== 0)std::cerr << "MemController::copyDataIn for wd " << _wd->getId() << std::endl;
    for ( unsigned int index = 0; index < _wd->getNumCopies(); index++ ) {
       _memCacheCopies[ index ].generateInOps( *_inOps, _wd->getCopies()[index].isInput(), _wd->getCopies()[index].isOutput(), *_wd, index );
    }
-<<<<<<< HEAD
-=======
       sys.allocUnlock();
-             NANOS_INSTRUMENT(sys.getInstrumentation()->raiseOpenBurstEvent( ikey, 0 );)
->>>>>>> ce2d686f
 
    _inOps->issue( _wd );
    if ( _VERBOSE_CACHE || sys.getVerboseCopies() ) {
