--- conflicted
+++ resolved
@@ -37,31 +37,31 @@
 Atomic<int> DependenciesDomain::_tasksInGraph( 0 );
 Lock DependenciesDomain::_lock;
 
-<<<<<<< HEAD
-=======
-TrackableObject* DependenciesDomain::lookupDependency ( const Dependency& dep )
-{
-   TrackableObject *trackableObject = NULL;
-   void * address = dep.getDepAddress();
-   
-   DepsMap::iterator it = _addressDependencyMap.find( address ); 
-   if ( it == _addressDependencyMap.end() ) {
-      trackableObject = NEW TrackableObject( address );
-      _addressDependencyMap.insert( std::make_pair( address, trackableObject) );
-   } else {
-      trackableObject = it->second;
-   }
-   
-   return trackableObject;
-}
-
-template<typename iterator>
-void DependenciesDomain::submitDependableObjectInternal ( DependableObject &depObj, iterator begin, iterator end, SchedulePolicySuccessorFunctor* callback )
-{
-
-
-   depObj.setId ( _lastDepObjId++ );
->>>>>>> 6b4775ac
+//<<<<<<< HEAD
+//=======
+//TrackableObject* DependenciesDomain::lookupDependency ( const Dependency& dep )
+//{
+//   TrackableObject *trackableObject = NULL;
+//   void * address = dep.getDepAddress();
+//   
+//   DepsMap::iterator it = _addressDependencyMap.find( address ); 
+//   if ( it == _addressDependencyMap.end() ) {
+//      trackableObject = NEW TrackableObject( address );
+//      _addressDependencyMap.insert( std::make_pair( address, trackableObject) );
+//   } else {
+//      trackableObject = it->second;
+//   }
+//   
+//   return trackableObject;
+//}
+//
+//template<typename iterator>
+//void DependenciesDomain::submitDependableObjectInternal ( DependableObject &depObj, iterator begin, iterator end, SchedulePolicySuccessorFunctor* callback )
+//{
+//
+//
+//   depObj.setId ( _lastDepObjId++ );
+//>>>>>>> cluster
 
 namespace dependencies_domain_internal {
    class AccessType: public nanos_access_type_internal_t {
@@ -166,7 +166,7 @@
 }
 
 
-<<<<<<< HEAD
+//<<<<<<< HEAD
 inline void DependenciesDomain::dependOnLastWriter( DependableObject &depObj, RegionStatus const &regionStatus )
 {
    DependableObject *lastWriter = regionStatus.getLastWriter();
@@ -175,32 +175,32 @@
       if ( regionStatus.getLastWriter() == lastWriter ) {
          if ( lastWriter->addSuccessor( depObj ) ) {
             depObj.increasePredecessors();
-=======
-         if ( lastWriter != NULL ) {
-            {
-               SyncLockBlock lck( lastWriter->getLock() );
-               if ( dependencyObject->getLastWriter() == lastWriter ) {
-                  if ( lastWriter->addSuccessor( depObj ) ) {
-                     depObj.increasePredecessors();
-                     if ( callback != NULL ) {
-                        debug( "Calling callback" );
-                        ( *callback )( lastWriter, &depObj );
-                     }
-                  }
-#if 0
-                  if ( ( !(dep.isOutput()) || dep.isInput() ) ) {
-                     // RaW dependency
-                     debug (" DO_ID_" << lastWriter->getId() << " [style=filled label=" << lastWriter->getDescription() << " color=" << "red" << "];");
-                     debug (" DO_ID_" << lastWriter->getId() << "->" << "DO_ID_" << depObj.getId() << "[color=green];");
-                  } else {
-                     // WaW dependency
-                     debug (" DO_ID_" << lastWriter->getId() << " [style=filled label=" << lastWriter->getDescription() << " color=" << "red" << "];");
-                     debug (" DO_ID_" << lastWriter->getId() << "->" << "DO_ID_" << depObj.getId() << "[color=blue];");
-                  }
-#endif
-               }
-            }
->>>>>>> 6b4775ac
+//=======
+//         if ( lastWriter != NULL ) {
+//            {
+//               SyncLockBlock lck( lastWriter->getLock() );
+//               if ( dependencyObject->getLastWriter() == lastWriter ) {
+//                  if ( lastWriter->addSuccessor( depObj ) ) {
+//                     depObj.increasePredecessors();
+//                     if ( callback != NULL ) {
+//                        debug( "Calling callback" );
+//                        ( *callback )( lastWriter, &depObj );
+//                     }
+//                  }
+//#if 0
+//                  if ( ( !(dep.isOutput()) || dep.isInput() ) ) {
+//                     // RaW dependency
+//                     debug (" DO_ID_" << lastWriter->getId() << " [style=filled label=" << lastWriter->getDescription() << " color=" << "red" << "];");
+//                     debug (" DO_ID_" << lastWriter->getId() << "->" << "DO_ID_" << depObj.getId() << "[color=green];");
+//                  } else {
+//                     // WaW dependency
+//                     debug (" DO_ID_" << lastWriter->getId() << " [style=filled label=" << lastWriter->getDescription() << " color=" << "red" << "];");
+//                     debug (" DO_ID_" << lastWriter->getId() << "->" << "DO_ID_" << depObj.getId() << "[color=blue];");
+//                  }
+//#endif
+//               }
+//            }
+//>>>>>>> cluster
          }
       }
    }
@@ -275,30 +275,30 @@
          for ( RegionStatus::DependableObjectList::iterator i = readersList.begin(); i != readersList.end(); i++) {
             DependableObject * predecessorReader = *i;
             {
-<<<<<<< HEAD
+//<<<<<<< HEAD
                SyncLockBlock lock2( predecessorReader->getLock() );
                if ( predecessorReader->addSuccessor( *initialCommDO ) ) {
                   initialCommDO->increasePredecessors();
-=======
-               SyncLockBlock lock4( dependencyObject->getReadersLock() );
-               for ( TrackableObject::DependableObjectList::iterator i = readersList.begin(); i != readersList.end(); i++) {
-                  DependableObject * predecessorReader = *i;
-                  {
-                     SyncLockBlock lock5(predecessorReader->getLock());
-                     if ( predecessorReader->addSuccessor( depObj ) ) {
-                        depObj.increasePredecessors();
-                        if ( callback != NULL ) {
-                           debug( "Calling callback" );
-                           ( *callback )( predecessorReader, &depObj );
-                        }
-                     }
-                  }
-                  // WaR dependency
-#if 0
-                  debug (" DO_ID_" << predecessorReader->getId() << " [style=filled label=" << predecessorReader->getDescription() << " color=" << "red" << "];");
-                  debug (" DO_ID_" << predecessorReader->getId() << "->" << "DO_ID_" << depObj.getId() << "[color=red];");
-#endif
->>>>>>> 6b4775ac
+//=======
+//               SyncLockBlock lock4( dependencyObject->getReadersLock() );
+//               for ( TrackableObject::DependableObjectList::iterator i = readersList.begin(); i != readersList.end(); i++) {
+//                  DependableObject * predecessorReader = *i;
+//                  {
+//                     SyncLockBlock lock5(predecessorReader->getLock());
+//                     if ( predecessorReader->addSuccessor( depObj ) ) {
+//                        depObj.increasePredecessors();
+//                        if ( callback != NULL ) {
+//                           debug( "Calling callback" );
+//                           ( *callback )( predecessorReader, &depObj );
+//                        }
+//                     }
+//                  }
+//                  // WaR dependency
+//#if 0
+//                  debug (" DO_ID_" << predecessorReader->getId() << " [style=filled label=" << predecessorReader->getDescription() << " color=" << "red" << "];");
+//                  debug (" DO_ID_" << predecessorReader->getId() << "->" << "DO_ID_" << depObj.getId() << "[color=red];");
+//#endif
+//>>>>>>> cluster
                }
             }
          }
@@ -555,6 +555,7 @@
    }
 }
 
+//<<<<<<< HEAD
 
 void DependenciesDomain::removeCommDO ( CommutationDO *commDO, Region const &region )
 {
@@ -580,14 +581,13 @@
    }
 }
 
-<<<<<<< HEAD
 
 template void DependenciesDomain::submitDependableObjectInternal ( DependableObject &depObj, DataAccess const *begin, DataAccess const *end );
 template void DependenciesDomain::submitDependableObjectInternal ( DependableObject &depObj, std::vector<DataAccess>::const_iterator begin, std::vector<DataAccess>::const_iterator end );
-=======
-template void DependenciesDomain::submitDependableObjectInternal ( DependableObject &depObj, Dependency* begin, Dependency* end, SchedulePolicySuccessorFunctor* callback );
-template void DependenciesDomain::submitDependableObjectInternal ( DependableObject &depObj, std::vector<Dependency>::iterator begin, std::vector<Dependency>::iterator end, SchedulePolicySuccessorFunctor* callback );
->>>>>>> 6b4775ac
+//=======
+//template void DependenciesDomain::submitDependableObjectInternal ( DependableObject &depObj, Dependency* begin, Dependency* end, SchedulePolicySuccessorFunctor* callback );
+//template void DependenciesDomain::submitDependableObjectInternal ( DependableObject &depObj, std::vector<Dependency>::iterator begin, std::vector<Dependency>::iterator end, SchedulePolicySuccessorFunctor* callback );
+//>>>>>>> cluster
 
 void DependenciesDomain::increaseTasksInGraph()
 {
