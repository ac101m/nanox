/**************************************************************************/
/*      Copyright 2010 Barcelona Supercomputing Center                    */
/*      Copyright 2009 Barcelona Supercomputing Center                    */
/*                                                                        */
/*      This file is part of the NANOS++ library.                         */
/*                                                                        */
/*      NANOS++ is free software: you can redistribute it and/or modify   */
/*      it under the terms of the GNU Lesser General Public License as published by  */
/*      the Free Software Foundation, either version 3 of the License, or  */
/*      (at your option) any later version.                               */
/*                                                                        */
/*      NANOS++ is distributed in the hope that it will be useful,        */
/*      but WITHOUT ANY WARRANTY; without even the implied warranty of    */
/*      MERCHANTABILITY or FITNESS FOR A PARTICULAR PURPOSE.  See the     */
/*      GNU Lesser General Public License for more details.               */
/*                                                                        */
/*      You should have received a copy of the GNU Lesser General Public License  */
/*      along with NANOS++.  If not, see <http://www.gnu.org/licenses/>.  */
/**************************************************************************/

#include "os.hpp"
#include "smpprocessor.hpp"
#include "pthread.hpp"
#include "schedule.hpp"
#include "debug.hpp"
#include "system.hpp"
#include <iostream>
#include <sched.h>
#include <unistd.h>
#include <signal.h>
#include <assert.h>
#include "smp_ult.hpp"
#include "basethread.hpp"
#include "instrumentation.hpp"
//#include "clusterdevice_decl.hpp"
//#include "taskexecutionexception_decl.hpp"

using namespace nanos;
using namespace nanos::ext;

SMPThread & SMPThread::stackSize( size_t size )
{
   _pthread.setStackSize( size );
   return *this;
}

void SMPThread::runDependent ()
{
   WD &work = getThreadWD();
   setCurrentWD( work );

   SMPDD &dd = ( SMPDD & ) work.activateDevice( SMP );

   dd.execute( work );
}

void SMPThread::idle( bool debug )
{
   if ( sys.getNetwork()->getNumNodes() > 1 ) {
      sys.getNetwork()->poll(0);

      if ( !_pendingRequests.empty() ) {
         std::set<void *>::iterator it = _pendingRequests.begin();
         while ( it != _pendingRequests.end() ) {
            GetRequest *req = (GetRequest *) (*it);
            if ( req->isCompleted() ) {
               std::set<void *>::iterator toBeDeletedIt = it;
               it++;
               _pendingRequests.erase(toBeDeletedIt);
               req->clear();
               delete req;
            } else {
               it++;
            }
         }
      }
   }
}

void SMPThread::wait()
{
   NANOS_INSTRUMENT ( static InstrumentationDictionary *ID = sys.getInstrumentation()->getInstrumentationDictionary(); )
   NANOS_INSTRUMENT ( static nanos_event_key_t cpuid_key = ID->getEventKey("cpuid"); )
   NANOS_INSTRUMENT ( nanos_event_value_t cpuid_value = (nanos_event_value_t) 0; )
   NANOS_INSTRUMENT ( sys.getInstrumentation()->raisePointEvents(1, &cpuid_key, &cpuid_value); )

   ThreadTeam *team = getTeam();

   /* Put WD's from local to global queue, leave team, and set flag
    * Locking pthread mutex assures us that the sleep flag is still set when we get here
    */
   lock();
   _pthread.mutexLock();

   if ( isSleeping() && getNextWDQueue().size()<=1 && canBlock() ) {

      if ( hasNextWD() ) {
         WD *next = getNextWD();
         next->untie();
         team->getSchedulePolicy().queue( this, *next );
      }
      fatal_cond( hasNextWD(), "Can't sleep a thread with more than 1 WD in its local queue" );

      if ( team != NULL ) leaveTeam();
      BaseThread::wait();

      unlock();

      NANOS_INSTRUMENT( InstrumentState state_stop(NANOS_STOPPED) );

      /* It is recommended to wait under a while loop to handle spurious wakeups
       * http://pubs.opengroup.org/onlinepubs/009695399/functions/pthread_cond_wait.html
       * But, for some reason this is causing deadlocks.
       */
      //while ( isSleeping() ) {
      _pthread.condWait();
      //}

      NANOS_INSTRUMENT( InstrumentState state_wake(NANOS_WAKINGUP) );
   //WORKAROUND for deadlock. Waiting for correctness checking
   //   lock();
      /* Set waiting status flag */
      BaseThread::resume();
   //   unlock();
      _pthread.mutexUnlock();

      /* Whether the thread should wait for the cpu to be free before doing some work */
<<<<<<< HEAD
      ResourceManager::waitForCpuAvailability();
      ResourceManager::returnMyCpuIfClaimed();
=======
      sys.getThreadManager()->waitForCpuAvailability();
>>>>>>> 2a644581

      if ( isSleeping() ) wait();
      else {
         NANOS_INSTRUMENT ( if ( sys.getSMPPlugin()->getBinding() ) { cpuid_value = (nanos_event_value_t) getCpuId() + 1; } )
         NANOS_INSTRUMENT ( if ( !sys.getSMPPlugin()->getBinding() && sys.isCpuidEventEnabled() ) { cpuid_value = (nanos_event_value_t) sched_getcpu() + 1; } )
         NANOS_INSTRUMENT ( sys.getInstrumentation()->raisePointEvents(1, &cpuid_key, &cpuid_value); )
      }
   }
   else {
      _pthread.mutexUnlock();
      unlock();
   }
}

void SMPThread::wakeup()
{
   _pthread.mutexLock();
   BaseThread::wakeup();
   if ( isWaiting() ) {
      _pthread.condSignal();
   }
   _pthread.mutexUnlock();
}

void SMPThread::sleep()
{
   _pthread.mutexLock();
   BaseThread::sleep();
   _pthread.mutexUnlock();
}

// This is executed in between switching stacks
void SMPThread::switchHelperDependent ( WD *oldWD, WD *newWD, void *oldState  )
{
   SMPDD & dd = ( SMPDD & )oldWD->getActiveDevice();
   dd.setState( (intptr_t *) oldState );
}

bool SMPThread::inlineWorkDependent ( WD &wd )
{
   // Now the WD will be inminently run
   wd.start(WD::IsNotAUserLevelThread);

   SMPDD &dd = ( SMPDD & )wd.getActiveDevice();

   NANOS_INSTRUMENT ( static nanos_event_key_t key = sys.getInstrumentation()->getInstrumentationDictionary()->getEventKey("user-code") );
   NANOS_INSTRUMENT ( nanos_event_value_t val = wd.getId() );
   NANOS_INSTRUMENT ( sys.getInstrumentation()->raiseOpenStateAndBurst ( NANOS_RUNNING, key, val ) );

   //if ( sys.getNetwork()->getNodeNum() > 0 ) std::cerr << "Starting wd " << wd.getId() << std::endl;
   
   dd.execute( wd );

   NANOS_INSTRUMENT ( sys.getInstrumentation()->raiseCloseStateAndBurst ( key, val ) );
   return true;
}

void SMPThread::switchTo ( WD *wd, SchedulerHelper *helper )
{
   // wd MUST have an active SMP Device when it gets here
   ensure( wd->hasActiveDevice(),"WD has no active SMP device" );
   SMPDD &dd = ( SMPDD & )wd->getActiveDevice();
   ensure( dd.hasStack(), "DD has no stack for ULT");

   ::switchStacks(
       ( void * ) getCurrentWD(),
       ( void * ) wd,
       ( void * ) dd.getState(),
       ( void * ) helper );
}

void SMPThread::exitTo ( WD *wd, SchedulerHelper *helper)
{
   // wd MUST have an active SMP Device when it gets here
   ensure( wd->hasActiveDevice(),"WD has no active SMP device" );
   SMPDD &dd = ( SMPDD & )wd->getActiveDevice();
   ensure( dd.hasStack(), "DD has no stack for ULT");

   //TODO: optimize... we don't really need to save a context in this case
   ::switchStacks(
      ( void * ) getCurrentWD(),
      ( void * ) wd,
      ( void * ) dd.getState(),
      ( void * ) helper );
}

int SMPThread::getCpuId() const {
   return _pthread.getCpuId();
}

SMPMultiThread::SMPMultiThread( WD &w, SMPProcessor *pe, unsigned int representingPEsCount, PE **representingPEs ) : SMPThread ( w, pe, pe ), _current( 0 ), _totalThreads( representingPEsCount ) {
   setCurrentWD( w );
   _threads.reserve( representingPEsCount );
   for ( unsigned int i = 0; i < representingPEsCount; i++ )
   {
      _threads[ i ] = &( representingPEs[ i ]->startWorker( this ) );
   }
}<|MERGE_RESOLUTION|>--- conflicted
+++ resolved
@@ -125,12 +125,8 @@
       _pthread.mutexUnlock();
 
       /* Whether the thread should wait for the cpu to be free before doing some work */
-<<<<<<< HEAD
-      ResourceManager::waitForCpuAvailability();
-      ResourceManager::returnMyCpuIfClaimed();
-=======
       sys.getThreadManager()->waitForCpuAvailability();
->>>>>>> 2a644581
+      sys.getThreadManager()->returnMyCpuIfClaimed();
 
       if ( isSleeping() ) wait();
       else {
