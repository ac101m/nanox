--- conflicted
+++ resolved
@@ -512,8 +512,7 @@
 AC_SUBST([performance_CXXFLAGS])
 
 # Check for atomic builtins in GCC
-AC_CHECK_GXX_LEGACY_ATOMIC_BUILTINS()
-AC_CHECK_GXX_NEW_ATOMIC_BUILTINS()
+AC_CHECK_GXX_ATOMIC_BUILTINS()
 
 MPITRACE_HOME=""
 MPITRACE_INC=""
@@ -590,42 +589,7 @@
 AM_CONDITIONAL([INSTRUMENTATION_AYUDAME], test x"$AYUDAME_HOME" != x)
 
 # Check hwloc availability
-<<<<<<< HEAD
 AX_CHECK_HWLOC
-=======
-AC_ARG_WITH([hwloc],
-           AS_HELP_STRING([--with-hwloc=dir], [Directory of Hardware Locality (hwloc) installation]),
-           [
-                hwloc_h=$withval/include/hwloc.h
-                if test -e $hwloc_h ;
-                then
-                   hwloc_version_string=`sed -ne '/^\s*#\s*define\s\+HWLOC_API_VERSION .*$/p' $hwloc_h`
-                   hwloc_version=`echo $hwloc_version_string | sed -e 's/#define HWLOC_API_VERSION //'`
-
-                   if test $(($hwloc_version)) -ge $((0x10200))
-                   then
-                      HWLOC_HOME="$withval"
-                      HWLOC_INC="$withval/include"
-                      HWLOC_LIB="$withval/lib"
-                      HWLOC_BIN="$withval/bin"
-                      AC_MSG_RESULT([checking if Hardware Locality library is compatible... yes])
-                      OPTIONS="$OPTIONS hwloc"
-                   else
-                      AC_MSG_ERROR([checking if Hardware Locality library is compatible... no (hwloc > 1.2.0 needed)])
-                   fi
-                else
-                   AC_MSG_ERROR([checking if Hardware Locality library is compatible... no (hwloc > 1.2.0 needed)])
-                fi
-           ]
-)
-
-AC_SUBST([HWLOC_HOME])
-AC_SUBST([HWLOC_INC])
-AC_SUBST([HWLOC_LIB])
-AC_SUBST([HWLOC_BIN])
-
-AM_CONDITIONAL([HWLOC], test x"$HWLOC_HOME" != x)
->>>>>>> e4d04726
 
 # Check for Chapel support
 AC_ARG_WITH([chapel],
@@ -788,9 +752,7 @@
 echo "User level threading:    " $smp_ult
 echo "Configured architectures:" $ARCHITECTURES
 echo "Configured versions:     " $VERSIONS
-<<<<<<< HEAD
 echo "Extra options:           " $OPTIONS
-=======
 gcc_builtins_used="unknown"
 if test "$new_gcc_builtins" = yes;
 then
@@ -799,7 +761,6 @@
     gcc_builtins_used="legacy gcc __sync builtins"
 fi
 echo "GCC atomics:             " $gcc_builtins_used
->>>>>>> e4d04726
 if test x$memtracker_enabled = xyes ; then
    echo "Memory tracker:           enabled"
 else
