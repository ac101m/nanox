--- conflicted
+++ resolved
@@ -30,12 +30,8 @@
 #include "processingelement.hpp"
 #include "allocator.hpp"
 #include "debug.hpp"
-<<<<<<< HEAD
 #include "resourcemanager.hpp"
-=======
-#include "dlb.hpp"
 #include <assert.h>
->>>>>>> 1b30e205
 #include <string.h>
 #include <signal.h>
 #include <set>
@@ -1185,7 +1181,7 @@
    return NULL;
 }
 
-<<<<<<< HEAD
+#if 0
 BaseThread * System::getInactiveWorker ( void )
 {
    BaseThread *thread;
@@ -1210,6 +1206,7 @@
    return NULL;
 }
 
+
 BaseThread * System::getAssignedWorker ( ThreadTeam *team )
 {
    BaseThread *thread;
@@ -1229,9 +1226,8 @@
    //! \note If no thread has found, return NULL.
    return NULL;
 }
-
-=======
->>>>>>> 1b30e205
+#endif
+
 BaseThread * System::getWorker ( unsigned int n )
 {
    BaseThread *worker = NULL;
@@ -1345,7 +1341,7 @@
    delete team;
 }
 
-<<<<<<< HEAD
+#if 0
 void System::updateActiveWorkers ( int nthreads )
 {
    NANOS_INSTRUMENT ( static InstrumentationDictionary *ID = sys.getInstrumentation()->getInstrumentationDictionary(); )
@@ -1448,7 +1444,6 @@
       }
    }
 }
-
 void System::getCpuMask ( cpu_set_t *mask ) const
 {
    memcpy( mask, &_cpuActiveSet, sizeof(cpu_set_t) );
@@ -1473,7 +1468,6 @@
    CPU_CLR(cpu, &mask);
    memcpy( &_cpuActiveSet, &mask, sizeof(cpu_set_t) );
 }
-
 inline void System::processCpuMask( void )
 {
 
@@ -1509,9 +1503,8 @@
       }
    }
 }
-
-=======
->>>>>>> 1b30e205
+#endif
+
 void System::waitUntilThreadsPaused ()
 {
    // Wait until all threads are paused
