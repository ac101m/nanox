#include "plugin.hpp"
#include "system.hpp"
#include "instrumentation.hpp"
#include "instrumentationcontext_decl.hpp"
#include <extrae_types.h>
#include <mpitrace_user_events.h>
#include "debug.hpp"
#include <sys/stat.h>
#include <sys/types.h>
#include <sys/wait.h>
#include <string.h>
#include <iostream>
#include <fstream>
#include <alloca.h>
#include <stdlib.h>
#include <libgen.h>
#include <unistd.h>

#include "os.hpp"
#include "errno.h"
#include <unistd.h>

#ifndef EXTRAE_VERSION
#warning Extrae library version is not supported (use >= 2.4):
#else

#  define NANOX_EXTRAE_SUPPORTED_VERSION

#  if EXTRAE_VERSION_MAJOR(EXTRAE_VERSION) == 2 /************* version 2.x.x */
#      define extrae_size_t unsigned int

#    if EXTRAE_VERSION_MINOR(EXTRAE_VERSION) == 2 /*********** version 2.2.x */ 
#      warning Extrae library version is not supported (use >= 2.4):
#      undef NANOX_EXTRAE_SUPPORTED_VERSION
#    endif /*------------------------------------------------- version 2.2.x */

#    if EXTRAE_VERSION_MINOR(EXTRAE_VERSION) == 3 /*********** version 2.3.x */
#      warning Extrae library version is not supported (use >= 2.4):
#      undef NANOX_EXTRAE_SUPPORTED_VERSION
#    endif /*------------------------------------------------- version 2.3.x */

#  endif /*--------------------------------------------------- version 2.x.x */
#  if EXTRAE_VERSION_MAJOR(EXTRAE_VERSION) == 3 /************* version 3.x.x */
#      define extrae_size_t unsigned int
#  endif /*--------------------------------------------------- version 3.x.x */
#endif

#ifdef NANOX_EXTRAE_SUPPORTED_VERSION
extern "C" {
   unsigned int nanos_ompitrace_get_max_threads ( void );
   unsigned int nanos_ompitrace_get_thread_num ( void );
   void nanos_extrae_instrumentation_barrier( void );
   unsigned int nanos_extrae_node_id();
   unsigned int nanos_extrae_num_nodes();
   void         nanos_ompitrace_instrumentation_barrier();
   void         Extrae_change_num_threads (unsigned nthreads);
}

namespace nanos {

   const extrae_type_t _eventState      = 9000000;   /*!< event coding state changes */
   const extrae_type_t _eventPtPStart   = 9000001;   /*!< event coding comm start */
   const extrae_type_t _eventPtPEnd     = 9000002;   /*!< event coding comm end */
   const extrae_type_t _eventSubState   = 9000004;   /*!< event coding sub-state changes */
   const extrae_type_t _eventBase       = 9200000;   /*!< event base (used in key/value pairs) */

class InstrumentationExtrae: public Instrumentation 
{
#ifndef NANOS_INSTRUMENTATION_ENABLED
   public:
      // constructor
      InstrumentationExtrae( ) : Instrumentation() {}

      // destructor
      ~InstrumentationExtrae() {}

      // low-level instrumentation interface (mandatory functions)
      void initialize( void ) {}
      void finalize( void ) {}
      void disable( void ) {}
      void enable( void ) {}
      void addEventList ( unsigned int count, Event *events ) {}
      void addResumeTask( WorkDescriptor &w ) {}
      void addSuspendTask( WorkDescriptor &w ) {}
      void threadStart( BaseThread &thread ) {}
      void threadFinish ( BaseThread &thread ) {}
      void incrementMaxThreads( void ) {}
#else
   private:
      std::string                                    _listOfTraceFileNames;
      std::string                                    _traceDirectory;        /*<< Extrae directory: EXTRAE_DIR */
      std::string                                    _traceFinalDirectory;   /*<< Extrae final directory: EXTRAE_FINAL_DIR */
      std::string                                    _traceParaverDirectory; /*<< Paraver output files directory */
      std::string                                    _traceFileName_PRV;     /*<< Paraver: file.prv */
      std::string                                    _traceFileName_PCF;     /*<< Paraver: file.pcf */
      std::string                                    _traceFileName_ROW;     /*<< Paraver: file.row */
      std::string                                    _binFileName;           /*<< Binnary file name */
      int                                            _maxThreads;
   public:
      static std::string                             _traceBaseName;
      // constructor
      InstrumentationExtrae ( ) : Instrumentation( *NEW InstrumentationContextDisabled() ) {}
      // destructor
      ~InstrumentationExtrae ( ) { }

      void secureCopy(const char *orig, std::string dest)
      {
         pid_t pid;
         int status, options = 0;

         std::cerr << "secure copy " << orig << " to " << dest << std::endl;

         pid = vfork();
         if ( pid == (pid_t) 0 ) {
            int execret = execl ( "/usr/bin/scp", "scp", orig, dest.c_str(), (char *) NULL); 
            if ( execret == -1 )
            {
               std::cerr << "Error calling /usr/bin/scp " << orig << " " << dest.c_str() << std::endl;
               exit(-1);
            }
         } else {
            if ( pid < 0 ) {
                int errsv = errno;
                message0("Error: Cannot execute mpi2prv due following error:");
                switch ( errsv ){
                   case EAGAIN:
                      message0("fork() cannot allocate sufficient memory to copy the parent's page tables and allocate a task structure for the child.");
                      break;
                   case ENOMEM:
                      message0("fork() failed to allocate the necessary kernel structures because memory is tight.");
                      break;
                   default:
                      message0("fork() unknow error.");
                      break;
                }
            } else {
               waitpid( pid, &status, options);
            }
         }
      }

      void copyFilesToMaster()
      {
         /* Removig Temporary trace files */
         char str[255];
         std::fstream p_file;

         for ( unsigned int j = 0; j < sys.getNetwork()->getNumNodes(); j++ )
         {
            if ( j == sys.getNetwork()->getNodeNum() )
            {
               p_file.open(_listOfTraceFileNames.c_str());
               //size_t found = _traceFinalDirectory.find_last_of("/");
               std::string dst = std::string(sys.getNetwork()->getMasterHostname() );

               if (p_file.is_open())
               {
                  unsigned int thread = 0;
                  while (!p_file.eof() )
                  {
                     p_file.getline (str, 255);
                     if ( strlen(str) > 0 )
                     {
                        std::string src_path( str );
                        std::size_t pos = src_path.size() ;
                        for (unsigned int i = 0; i < 2; i++ ) {
                           pos = src_path.find_last_of('/', pos - 1);
                        }
                        //int pos0 =  src_path.find_last_of('/');
                        //int pos1 =  src_path.find_first_of(' ');
                        //std::cerr << "len is " << pos1-pos0 << " pos0: " << pos0 << " total size is " << src_path.size()<< "src_path is " << src_path<< std::endl;
                        //std::string name( src_path.substr( pos0, pos1-pos0 ) );

                        for (unsigned int i = 0; i < strlen(str); i++) if ( str[i] == ' ' ) str[i] = 0x0;
                        // jbueno: cluster workaround until we get the new extrae
                        //if ( sys.getNetwork()->getNodeNum() > 0 ) {
                        //   str[ strlen(str) - 12 ] = '0';// + ( (char) ( sys.getNetwork()->getNodeNum() % 10 ) );
                        //   str[ strlen(str) - 13 ] = '0';// + ( (char) ( sys.getNetwork()->getNodeNum() / 10 ) );
                        //   str[ strlen(str) - 14 ] = '0';
                        //   str[ strlen(str) - 15 ] = '0';
                        //   str[ strlen(str) - 16 ] = '0';
                        //   str[ strlen(str) - 17 ] = '0';
                        //}
                        //std::cerr << "NAME: " << name << std::endl;
                        secureCopy(str, dst + ":" + src_path.substr( 0, pos + 1 ) /* + name */ );

                        //Copy the symbol file
                        if ( thread == 0 ) {
                           char sym_file_name[256];
                           std::size_t dot_pos = src_path.find(".mpit");
                           std::string myName = src_path.substr( src_path.find_last_of('/') + 1, dot_pos - src_path.find_last_of('/') );
                           sprintf( sym_file_name, "%s/set-0/%ssym", _traceDirectory.c_str(), myName.c_str() );
                           secureCopy(sym_file_name, dst + ":" + src_path.substr( 0, pos + 1 ) );
                        }

                        thread += 1;
                     }
                  }
                  p_file.close();
               }
               else std::cout << "Unable to open " << _listOfTraceFileNames << " file" << std::endl;  

               // copy pcf file too
               //{
               //   size_t found = _traceFinalDirectory.find_last_of("/");
               //   size_t found_pcf = _traceFileName_PCF.find_last_of("/");
               //   char number[16];
               //   sprintf(number, "%08d", sys.getNetwork()->getNodeNum() );
               //   secureCopy( _traceFileName_PCF.c_str(), dst + ":" + _traceFinalDirectory.substr(0,found+1) + number + "." + _traceFileName_PCF.substr(found_pcf+1));
               //}
            }
            nanos_extrae_instrumentation_barrier();
         }
      }

      void initialize ( void )
      {
         /* check environment variable: EXTRAE_ON */
         char *mpi_trace_on = getenv("EXTRAE_ON");
         char *mpi_trace_dir;
         char *mpi_trace_final_dir;

         /* if MPITRAE_ON not defined, active it */
         if ( mpi_trace_on == NULL ) {
            mpi_trace_on = NEW char[12];
            strcpy(mpi_trace_on, "EXTRAE_ON=1");
            putenv (mpi_trace_on);
         }

         /* check environment variable: EXTRAE_FINAL_DIR */
         mpi_trace_final_dir = getenv("EXTRAE_FINAL_DIR");
         /* if EXTRAE_FINAL_DIR not defined, active it */
         if ( mpi_trace_final_dir == NULL ) {
            mpi_trace_final_dir = NEW char[3];
            strcpy(mpi_trace_final_dir, "./");
         }

         /* check environment variable: EXTRAE_DIR */
         mpi_trace_dir = getenv("EXTRAE_DIR");
         /* if EXTRAE_DIR not defined, active it */
         if ( mpi_trace_dir == NULL ) {
            mpi_trace_dir = NEW char[3];
            strcpy(mpi_trace_dir, "./");
         }

         _traceDirectory = mpi_trace_dir;
         _traceFinalDirectory = mpi_trace_final_dir;
         _listOfTraceFileNames = _traceFinalDirectory + "/TRACE.mpits";


        // Common thread information
        Extrae_set_threadid_function ( nanos_ompitrace_get_thread_num );
        Extrae_set_numthreads_function ( nanos_ompitrace_get_max_threads );

        // Cluster specific information
        Extrae_set_taskid_function ( nanos_extrae_node_id );
        Extrae_set_numtasks_function ( nanos_extrae_num_nodes );
        Extrae_set_barrier_tasks_function ( nanos_ompitrace_instrumentation_barrier );
#ifdef MPI_DEV
        char *offload_trace_on = getenv("NX_OFFLOAD_INSTRUMENTATION");
        if (offload_trace_on != NULL){ 
           //MPI plugin init will initialize extrae...
           sys.loadPlugin("arch-mpi");
        } else {
#endif
            /* Regular SMP OMPItrace initialization */      
            OMPItrace_init();      
#ifdef MPI_DEV
        }
#endif
        
        Extrae_register_codelocation_type( 9200011, 9200021, "User Function Name", "User Function Location" );

        Extrae_register_stacked_type( (extrae_type_t) _eventState );
        InstrumentationDictionary::ConstKeyMapIterator itK;
        InstrumentationDictionary *iD = sys.getInstrumentation()->getInstrumentationDictionary();

        /* Generating key/value events */
        for ( itK = iD->beginKeyMap(); itK != iD->endKeyMap(); itK++ ) {
           InstrumentationKeyDescriptor *kD = itK->second;
           if (kD->isStacked()) {
              Extrae_register_stacked_type( (extrae_type_t) _eventBase+kD->getId() );
           }
        }

        /* Keep current number of threads */
        _maxThreads = sys.getSMPPlugin()->getNumThreads();
      }
      void doLs(std::string dest)
      {
         pid_t pid;
         int status, options = 0;

         std::cerr << "list directory " << dest << std::endl;

         pid = vfork();
         if ( pid == (pid_t) 0 ) {
            dup2(2, 1);
            int execret = execl ( "/bin/ls", "ls", dest.c_str(), (char *) NULL); 
            if ( execret == -1 )
            {
               std::cerr << "Error calling /bin/ls " << dest.c_str() << std::endl;
               exit(-1);
            }
         } else {
            if ( pid < 0 ) {
                int errsv = errno;
                message0("Error: Cannot execute mpi2prv due following error:");
                switch ( errsv ){
                   case EAGAIN:
                      message0("fork() cannot allocate sufficient memory to copy the parent's page tables and allocate a task structure for the child.");
                      break;
                   case ENOMEM:
                      message0("fork() failed to allocate the necessary kernel structures because memory is tight.");
                      break;
                   default:
                      message0("fork() unknow error.");
                      break;
                }
            } else {
               waitpid( pid, &status, options);
            }
         }
      }

      void finalize ( void )
      {
         /* Getting Instrumentation Dictionary */
         InstrumentationDictionary::ConstKeyMapIterator itK;
         InstrumentationKeyDescriptor::ConstValueMapIterator itV;
         InstrumentationDictionary *iD = sys.getInstrumentation()->getInstrumentationDictionary();
	      nanos_event_key_t usr_functName = iD->getEventKey("user-funct-name");
	      nanos_event_key_t usr_functLocation = iD->getEventKey("user-funct-location");

         for ( itK = iD->beginKeyMap(); itK != iD->endKeyMap(); itK++ ) {
            InstrumentationKeyDescriptor *kD = itK->second;
            extrae_type_t type = _eventBase+kD->getId(); 
            char *type_desc = ( char *) alloca(sizeof(char) * (kD->getDescription().size() + 1) );
            strncpy ( type_desc, kD->getDescription().c_str(), kD->getDescription().size()+1 );
            unsigned nval = kD->getSize();
            if ( kD->getId() == usr_functLocation ) {
               for ( itV = kD->beginValueMap(); itV != kD->endValueMap(); itV++ ) {
                  // Parsing event description
                  std::string description = iD->getValueDescription( kD->getId(), (itV->second)->getId() );
                  int pos1 = description.find_first_of("@");
                  int pos2 = description.find_first_of("@",pos1+1);
                  int length = description.size();
                  int  line = atoi ( (description.substr(pos2+1, length)).c_str());
                  Extrae_register_function_address ( 
                     (void *) (itV->second)->getId(),
                     (char *) description.substr(0,pos1).c_str(),
                     (char *) description.substr(pos1+1,(pos2-pos1-1)).c_str(),
                     (unsigned) line
                  );
               }
            } else if (kD->getId() == usr_functName ) {
               // DO Nothing
            } else if (kD->getId() == 0 ) {
               // This event is disabled (key id not assigned): do nothing
            } else {
               extrae_value_t *values = (extrae_value_t *) alloca(sizeof(extrae_value_t) * nval);
               char **val_desc = (char **) alloca(sizeof(char *) * nval);
               unsigned val_id = 0;
               for ( itV = kD->beginValueMap(); itV != kD->endValueMap(); itV++ ) {
                  InstrumentationValueDescriptor *vD = itV->second;
                  values[val_id] = vD->getId();
                  val_desc[val_id] = (char *) alloca(sizeof(char) * (vD->getDescription().size() + 1) );
                  strncpy(val_desc[val_id], vD->getDescription().c_str(), vD->getDescription().size()+1 );
                  val_id++;
               }
               Extrae_define_event_type( (extrae_type_t *) &type, type_desc, &val_id, values, val_desc);

            }
         }
         /* HARDCODED values */
         {
            unsigned nval = NANOS_EVENT_STATE_TYPES;
            extrae_value_t *values = (extrae_value_t *) alloca( sizeof(extrae_value_t) * nval );
            char **val_desc = (char **) alloca( sizeof(char *) * nval );
            unsigned int i = 0;
            static std::string nanos_event_state_value_str[] = {"NOT CREATED", "NOT RUNNING", 
               "STARTUP", "SHUTDOWN", "ERROR", "IDLE",
               "RUNTIME", "RUNNING", "SYNCHRONIZATION", "SCHEDULING", "CREATION",
<<<<<<< HEAD
               "DATA TRANSFER ISSUE", "CACHE ALLOC/FREE", "YIELD", "ACQUIRING LOCK", "CONTEXT SWITCH", "DEBUG"};
=======
               "DATA TRANSFER TO DEVICE", "DATA TRANSFER TO HOST", "LOCAL DATA TRANSFER IN DEVICE",
               "DATA TRANSFER TO DEVICE", "DATA TRANSFER TO HOST", "LOCAL DATA TRANSFER IN DEVICE",
               "CACHE ALLOC/FREE", "YIELD", "ACQUIRING LOCK", "CONTEXT SWITCH", "FILL COLOR", "WAKING UP", "STOPPED" , "DEBUG"};
>>>>>>> 10afa7d8

            for ( i = 0; i < (nval - 1); i++ ) { // Do not show the DEBUG state
               values[i] = i;
               val_desc[i] = (char *) nanos_event_state_value_str[i].c_str();
            }
            values[i] = 27;
            val_desc[i++] = (char *) "EXTRAE I/O";

            unsigned extrae_zero = 0;
            Extrae_define_event_type( (extrae_type_t *) &_eventState, (char *) "Thread state: ", &nval, values, val_desc );
            Extrae_define_event_type( (extrae_type_t *) &_eventPtPStart, (char *) "Point-to-point origin", &extrae_zero, NULL, NULL );
            Extrae_define_event_type( (extrae_type_t *) &_eventPtPEnd, (char *) "Point-to-point destination", &extrae_zero, NULL, NULL );
            Extrae_define_event_type( (extrae_type_t *) &_eventSubState, (char *) "Thread sub-state", &nval, values, val_desc );
         }

         //If offloading, MPI will finish the trace
         char *offload_trace_on = getenv("NX_OFFLOAD_INSTRUMENTATION");
         if (offload_trace_on == NULL){ 
            OMPItrace_fini();
         }

         if ( sys.usingCluster() ) {
            copyFilesToMaster();
         }
      }

      void disable( void ) { Extrae_shutdown(); }
      void enable( void ) { Extrae_restart(); }

      void addEventList ( unsigned int count, Event *events) 
      {
         extrae_combined_events_t ce;
         InstrumentationDictionary *iD = sys.getInstrumentation()->getInstrumentationDictionary();

         ce.HardwareCounters = 0;
         ce.Callers = 0;
         ce.UserFunction = EXTRAE_USER_FUNCTION_NONE;
         ce.nEvents = 0;
         ce.nCommunications = 0;
  
         for (unsigned int i = 0; i < count; i++)
         {
            Event &e = events[i];
            switch ( e.getType() ) {
               case NANOS_STATE_START:
               case NANOS_STATE_END:
               case NANOS_SUBSTATE_START:
               case NANOS_SUBSTATE_END:
                  ce.nEvents++;
                  break;
               case NANOS_PTP_START:
               case NANOS_PTP_END:
                  ce.nCommunications++;
                  break;
               case NANOS_POINT:
               case NANOS_BURST_START:
               case NANOS_BURST_END:
                  ce.nEvents++;
                  break;
               default: break;
            }
         }

         ce.Types = (extrae_type_t *) alloca (ce.nEvents * sizeof (extrae_type_t));
         ce.Values = (extrae_value_t *) alloca (ce.nEvents * sizeof (extrae_value_t));
         ce.Communications = (extrae_user_communication_t *) alloca (ce.nCommunications * sizeof ( extrae_user_communication_t));

         int j = 0; int k = 0;
         nanos_event_key_t ckey = 0;
         extrae_value_t cvalue = 0;
         nanos_event_key_t sizeKey = iD->getEventKey("xfer-size");

         for (unsigned int i = 0; i < count; i++)
         {
            Event &e = events[i];
            unsigned int type = e.getType();
            switch ( type ) {
               case NANOS_STATE_START:
                  ce.Types[j] = _eventState;
                  ce.Values[j++] = e.getState();
                  break;
               case NANOS_STATE_END:
                  ce.Types[j] = _eventState;
                  ce.Values[j++] = 0;
                  break;
               case NANOS_SUBSTATE_START:
                  ce.Types[j] = _eventSubState;
                  ce.Values[j++] = e.getState();
                  break;
               case NANOS_SUBSTATE_END:
                  ce.Types[j] = _eventSubState;
                  ce.Values[j++] = 0;
                  break;
               case NANOS_PTP_START:
               case NANOS_PTP_END:
                  /* Creating PtP event */
                  if ( type == NANOS_PTP_START) ce.Communications[k].type = EXTRAE_USER_SEND;
                  else ce.Communications[k].type = EXTRAE_USER_RECV;
                  ce.Communications[k].tag = e.getDomain();
                  ce.Communications[k].id = e.getId();

                  ckey = e.getKey();
                  if ( ckey == sizeKey ) ce.Communications[k].size = e.getValue();
                  else ce.Communications[k].size = e.getId();

                  if ( e.getPartner() == NANOX_INSTRUMENTATION_PARTNER_MYSELF ) {
                     ce.Communications[k].partner = EXTRAE_COMM_PARTNER_MYSELF;
                  } else {
                     ce.Communications[k].partner = (extrae_comm_partner_t) e.getPartner();
                  }

                  k++;
                  break;
               case NANOS_POINT:
               case NANOS_BURST_START:
                  ckey = e.getKey();
                  cvalue = e.getValue();
                  if (  ckey != 0 ) { 
                     ce.Types[j] = _eventBase + ckey;
                     ce.Values[j++] = cvalue;
                  }
                  // Add hwc only for user-funct events
                  if ( ckey ==  getInstrumentationDictionary()->getEventKey("user-funct-location") )
                     ce.HardwareCounters = 1;
                  break;
               case NANOS_BURST_END:
                  ckey = e.getKey();
                  if (  ckey != 0 ) { 
                     ce.Types[j] = _eventBase + ckey;
                     ce.Values[j++] = 0; // end
                  }
                  if ( ckey ==  getInstrumentationDictionary()->getEventKey("user-funct-location") )
                     ce.HardwareCounters = 1;
                  break;
               default: break;
            }
         }

         // if showing stacked burst is false remove duplicates
         if ( !_instrumentationContext.showStackedBursts() ) {
            int rmValues = 0;
            for ( extrae_size_t i = 0; i < ce.nEvents; i++ )
            {
               for ( extrae_size_t jj = i+1; jj < ce.nEvents; jj++ )
               {
                  if ( ce.Types[i] == ce.Types[jj] )
                  {
                     ce.Types[i] = 0;
                     rmValues++;
                  }
               }
            }
            ce.nEvents -= rmValues;
            for ( extrae_size_t jj = 0, i = 0; i < ce.nEvents; i++ )
            {
               while ( ce.Types[jj] == 0 ) jj++;
               ce.Types[i] = ce.Types[jj];
               ce.Values[i] = ce.Values[jj++];
            }
         }

         Extrae_emit_CombinedEvents ( &ce );
      }
      void addResumeTask( WorkDescriptor &w )
      {
          Extrae_resume_virtual_thread ( w.getId() );
      }

      void addSuspendTask( WorkDescriptor &w, bool last )
      {
         Extrae_suspend_virtual_thread ();
      }

      void threadStart( BaseThread &thread ) {}
      void threadFinish ( BaseThread &thread ) {}

      void incrementMaxThreads( void )
      {
         Extrae_change_num_threads( ++_maxThreads );
      }

#endif
};

#ifdef NANOS_INSTRUMENTATION_ENABLED
std::string InstrumentationExtrae::_traceBaseName = std::string("");
#endif

namespace ext {

class InstrumentationParaverPlugin : public Plugin {
   public:
      InstrumentationParaverPlugin () : Plugin("Instrumentation which generates a Paraver trace.",1) {}
      ~InstrumentationParaverPlugin () {}

      void config( Config &cfg ) {}

      void init ()
      {
         sys.setInstrumentation( NEW InstrumentationExtrae() );
      }
};

} // namespace ext

} // namespace nanos

DECLARE_PLUGIN("instrumentation-paraver",nanos::ext::InstrumentationParaverPlugin);

#endif<|MERGE_RESOLUTION|>--- conflicted
+++ resolved
@@ -381,13 +381,8 @@
             static std::string nanos_event_state_value_str[] = {"NOT CREATED", "NOT RUNNING", 
                "STARTUP", "SHUTDOWN", "ERROR", "IDLE",
                "RUNTIME", "RUNNING", "SYNCHRONIZATION", "SCHEDULING", "CREATION",
-<<<<<<< HEAD
-               "DATA TRANSFER ISSUE", "CACHE ALLOC/FREE", "YIELD", "ACQUIRING LOCK", "CONTEXT SWITCH", "DEBUG"};
-=======
-               "DATA TRANSFER TO DEVICE", "DATA TRANSFER TO HOST", "LOCAL DATA TRANSFER IN DEVICE",
-               "DATA TRANSFER TO DEVICE", "DATA TRANSFER TO HOST", "LOCAL DATA TRANSFER IN DEVICE",
-               "CACHE ALLOC/FREE", "YIELD", "ACQUIRING LOCK", "CONTEXT SWITCH", "FILL COLOR", "WAKING UP", "STOPPED" , "DEBUG"};
->>>>>>> 10afa7d8
+               "DATA TRANSFER ISSUE", "CACHE ALLOC/FREE", "YIELD", "ACQUIRING LOCK", "CONTEXT SWITCH",
+               "FILL COLOR", "WAKING UP", "STOPPED" , "DEBUG"};
 
             for ( i = 0; i < (nval - 1); i++ ) { // Do not show the DEBUG state
                values[i] = i;
