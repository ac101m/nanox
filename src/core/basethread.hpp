--- conflicted
+++ resolved
@@ -228,17 +228,13 @@
  
    inline bool BaseThread::isRunning () const { return _status.has_started && !_status.must_stop; }
 
-<<<<<<< HEAD
    inline bool BaseThread::isSleeping () const { return _status.must_sleep && !_status.must_stop; }
-=======
-   inline bool BaseThread::isSleeping () const { return _status.must_sleep; }
 
    inline bool BaseThread::canGetWork () { return _status.can_get_work; }
 
    inline void BaseThread::enableGettingWork () { _status.can_get_work = true; }
 
    inline void BaseThread::disableGettingWork () { _status.can_get_work = false; }
->>>>>>> a1d535ca
 
    inline bool BaseThread::isTeamCreator () const { return _teamData->isCreator(); } 
 
