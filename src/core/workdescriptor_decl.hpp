/*************************************************************************************/
/*      Copyright 2009 Barcelona Supercomputing Center                               */
/*                                                                                   */
/*      This file is part of the NANOS++ library.                                    */
/*                                                                                   */
/*      NANOS++ is free software: you can redistribute it and/or modify              */
/*      it under the terms of the GNU Lesser General Public License as published by  */
/*      the Free Software Foundation, either version 3 of the License, or            */
/*      (at your option) any later version.                                          */
/*                                                                                   */
/*      NANOS++ is distributed in the hope that it will be useful,                   */
/*      but WITHOUT ANY WARRANTY; without even the implied warranty of               */
/*      MERCHANTABILITY or FITNESS FOR A PARTICULAR PURPOSE.  See the                */
/*      GNU Lesser General Public License for more details.                          */
/*                                                                                   */
/*      You should have received a copy of the GNU Lesser General Public License     */
/*      along with NANOS++.  If not, see <http://www.gnu.org/licenses/>.             */
/*************************************************************************************/

#ifndef _NANOS_WORK_DESCRIPTOR_DECL_H
#define _NANOS_WORK_DESCRIPTOR_DECL_H

#include <stdlib.h>
#include <cstring>
#include <utility>
#include <vector>
#include "workgroup_decl.hpp"
#include "dependableobjectwd_decl.hpp"
#include "copydata_decl.hpp"
#include "synchronizedcondition_decl.hpp"
#include "atomic_decl.hpp"
#include "lazy_decl.hpp"
#include "instrumentationcontext_decl.hpp"
#include "compatibility.hpp"

#include "slicer_fwd.hpp"
#include "basethread_fwd.hpp"
#include "processingelement_fwd.hpp"
#include "wddeque_fwd.hpp"
#include "regioncache_decl.hpp"
#include "memcontroller_decl.hpp"

#include "dependenciesdomain_fwd.hpp"
#include "simpleallocator_decl.hpp"

namespace nanos
{

   class WorkDescriptor;

   /*! \brief This class represents a device object
    */
   class Device 
   {
      private:

         const char *_name; /**< Identifies device type */

      public:

         /*! \brief Device constructor
          */
         Device ( const char *n ) : _name ( n ) {}

         /*! \brief Device copy constructor
          */
         Device ( const Device &arch ) : _name ( arch._name ) {}

         /*! \brief Device destructor
          */
         ~Device() {};

         /*! \brief Device assignment operator
          */
         const Device & operator= ( const Device &arch ) { _name = arch._name; return *this; }

         /*! \brief Device equals operator
          */
         //bool operator== ( const Device &arch ) { return ( 0 == std::strcmp( arch._name , _name ) ); }
         bool operator== ( const Device &arch ) { return arch._name == _name; }

         /*! \brief Get device name
          */
         const char * getName ( void ) const { return _name; }

         virtual void *memAllocate( std::size_t size, SeparateMemoryAddressSpace &mem, uint64_t targetHostAddr = 0 ) const { return (void *) 0xdeadbeef; }
         virtual void memFree( uint64_t addr, SeparateMemoryAddressSpace &mem ) const {  std::cerr << "wrong memFree" <<std::endl; }
         virtual void _canAllocate( SeparateMemoryAddressSpace const &mem, std::size_t *sizes, unsigned int numChunks, std::size_t *remainingSizes ) const { std::cerr << "wrong canAllocate" <<std::endl; }
         virtual std::size_t getMemCapacity( SeparateMemoryAddressSpace &mem ) const { std::cerr << "wrong getMemCapacity" <<std::endl; return 0; }

<<<<<<< HEAD
         virtual void _copyIn( uint64_t devAddr, uint64_t hostAddr, std::size_t len, SeparateMemoryAddressSpace &mem, DeviceOps *ops, Functor *f, WorkDescriptor const &wd, void *hostObject, reg_t hostRegionId ) const { std::cerr << "wrong copyIn" <<std::endl; }
         virtual void _copyOut( uint64_t hostAddr, uint64_t devAddr, std::size_t len, SeparateMemoryAddressSpace &mem, DeviceOps *ops, Functor *f, WorkDescriptor const &wd, void *hostObject, reg_t hostRegionId ) const { std::cerr << "wrong copyOut" <<std::endl; }
         virtual void _copyDevToDev( uint64_t devDestAddr, uint64_t devOrigAddr, std::size_t len, SeparateMemoryAddressSpace &memDest, SeparateMemoryAddressSpace &memorig, DeviceOps *ops, Functor *f, WorkDescriptor const &wd, void *hostObject, reg_t hostRegionId ) const { std::cerr << "wrong copyOut" <<std::endl; }
         virtual void _copyInStrided1D( uint64_t devAddr, uint64_t hostAddr, std::size_t len, std::size_t numChunks, std::size_t ld, SeparateMemoryAddressSpace const &mem, DeviceOps *ops, Functor *f, WorkDescriptor const &wd, void *hostObject, reg_t hostRegionId ) { std::cerr << "wrong copyIn" <<std::endl; }
         virtual void _copyOutStrided1D( uint64_t hostAddr, uint64_t devAddr, std::size_t len, std::size_t numChunks, std::size_t ld, SeparateMemoryAddressSpace const &mem, DeviceOps *ops, Functor *f, WorkDescriptor const &wd, void *hostObject, reg_t hostRegionId ) { std::cerr << "wrong copyOut" <<std::endl; }
         virtual void _copyDevToDevStrided1D( uint64_t devDestAddr, uint64_t devOrigAddr, std::size_t len, std::size_t numChunks, std::size_t ld, SeparateMemoryAddressSpace const &memDest, SeparateMemoryAddressSpace const &memOrig, DeviceOps *ops, Functor *f, WorkDescriptor const &wd, void *hostObject, reg_t hostRegionId ) const { std::cerr << "wrong copyOut" <<std::endl; }
         virtual void _getFreeMemoryChunksList( SeparateMemoryAddressSpace const &mem, SimpleAllocator::ChunkList &list ) const { std::cerr << "wrong _getFreeMemoryChunksLits()" <<std::endl; }
=======
         virtual void _copyIn( uint64_t devAddr, uint64_t hostAddr, std::size_t len, SeparateMemoryAddressSpace &mem, DeviceOps *ops, Functor *f, WorkDescriptor const &wd ) const { std::cerr << "wrong copyIn" <<std::endl; }
         virtual void _copyOut( uint64_t hostAddr, uint64_t devAddr, std::size_t len, SeparateMemoryAddressSpace &mem, DeviceOps *ops, Functor *f, WorkDescriptor const &wd ) const { std::cerr << "wrong copyOut" <<std::endl; }
         virtual bool _copyDevToDev( uint64_t devDestAddr, uint64_t devOrigAddr, std::size_t len, SeparateMemoryAddressSpace &memDest, SeparateMemoryAddressSpace &memorig, DeviceOps *ops, Functor *f, WorkDescriptor const &wd ) const { return false; }
         virtual void _copyInStrided1D( uint64_t devAddr, uint64_t hostAddr, std::size_t len, std::size_t numChunks, std::size_t ld, SeparateMemoryAddressSpace const &mem, DeviceOps *ops, Functor *f, WorkDescriptor const &wd ) { std::cerr << "wrong copyIn" <<std::endl; }
         virtual void _copyOutStrided1D( uint64_t hostAddr, uint64_t devAddr, std::size_t len, std::size_t numChunks, std::size_t ld, SeparateMemoryAddressSpace const &mem, DeviceOps *ops, Functor *f, WorkDescriptor const &wd ) { std::cerr << "wrong copyOut" <<std::endl; }
         virtual bool _copyDevToDevStrided1D( uint64_t devDestAddr, uint64_t devOrigAddr, std::size_t len, std::size_t numChunks, std::size_t ld, SeparateMemoryAddressSpace const &memDest, SeparateMemoryAddressSpace const &memOrig, DeviceOps *ops, Functor *f, WorkDescriptor const &wd ) const { return false; }
         virtual void _getFreeMemoryChunksList( SeparateMemoryAddressSpace &mem, SimpleAllocator::ChunkList &list ) const { std::cerr << "wrong _getFreeMemoryChunksLits()" <<std::endl; }
>>>>>>> 717f75e0
   };

  /*! \brief This class holds the specific data for a given device
   *
   */
   class DeviceData
   {
      private:
         /**Use pointers for this as is this fastest way to compare architecture compatibility */
         const Device *_architecture; /**< Related Device (architecture). */

      public:

         /*! \brief DeviceData constructor
          */
         DeviceData ( const Device *arch ) : _architecture ( arch ) {}

         /*! \brief DeviceData copy constructor
          */
         DeviceData ( const DeviceData &dd ) : _architecture ( dd._architecture )  {}

         /*! \brief DeviceData destructor
          */
         virtual ~DeviceData() {}

         /*! \brief DeviceData assignment operator
          */
         const DeviceData & operator= ( const DeviceData &dd )
         {
            // self-assignment: ok
            _architecture = dd._architecture;
            return *this;
         }

         /*! \brief Returns the device associated to this DeviceData
          *
          *  \return the Device pointer.
          */
         const Device * getDevice () const;

         /*! \brief Indicates if DeviceData is compatible with a given Device
          *
          *  \param[in] arch is the Device which we have to compare to.
          *  \return a boolean indicating if both elements (DeviceData and Device) are compatible.
          */
         bool isCompatible ( const Device &arch );

         /*! \brief FIXME: (#170) documentation needed
          */
         virtual void lazyInit (WorkDescriptor &wd, bool isUserLevelThread, WorkDescriptor *previous=NULL ) = 0;

         /*! \brief FIXME: (#170) documentation needed
          */
         virtual size_t size ( void ) = 0;

         /*! \brief FIXME: (#170) documentation needed 
          */
         virtual DeviceData *copyTo ( void *addr ) = 0;
         const char * getName ( void ) const { return _architecture->getName(); }

         virtual DeviceData *clone () const = 0;

    };

   /*! \brief This class identifies a single unit of work
    */
   class WorkDescriptor : public WorkGroup
   {
      public:
	 typedef enum { IsNotAUserLevelThread=false, IsAUserLevelThread=true } ULTFlag;

         typedef std::vector<WorkDescriptor **> WorkDescriptorPtrList;
         typedef TR1::unordered_map<void *, TR1::shared_ptr<WorkDescriptor *> > CommutativeOwnerMap;
         typedef struct {
            bool is_final:1;
            bool is_initialized:1;
            bool is_started:1;
            bool is_ready:1;
            bool reserved4:1;
            bool reserved5:1;
            bool reserved6:1;
            bool reserved7:1;
         } WDFlags;

         typedef int PriorityType;
      private:

         typedef enum { INIT, START, READY, IDLE, BLOCKED } State;

         size_t                        _data_size;    /**< WD data size */
         size_t                        _data_align;   /**< WD data alignment */
         void                         *_data;         /**< WD data */
         size_t                        _totalSize;    /**< Chunk total size, when allocating WD + extra data */
         void                         *_wdData;       /**< Internal WD data. this allows higher layer to associate data to the WD */
         WDFlags                       _flags;        /**< WD Flags */

         bool                          _tie;          /**< FIXME: (#170) documentation needed */
         BaseThread                   *_tiedTo;       /**< FIXME: (#170) documentation needed */

         State                         _state;        /**< Workdescriptor current state */

         GenericSyncCond              *_syncCond;     /**< FIXME: (#170) documentation needed */

         WorkDescriptor               *_parent;       /**< Parent WD (task hierarchy). Cilk sched.: first steal parent, next other tasks */

         WDPool                      *_myQueue;      /**< Reference to a queue. Allows dequeuing from third party (e.g. Cilk schedulers */

         unsigned                      _depth;        /**< Level (depth) of the task */

         unsigned                      _numDevices;   /**< Number of suported devices for this workdescriptor */
         DeviceData                  **_devices;      /**< Supported devices for this workdescriptor */
         unsigned int                  _activeDeviceIdx; /**< In _devices, index where we can find the current active DeviceData (if any) */

         size_t                        _numCopies;    /**< Copy-in / Copy-out data */
         CopyData                     *_copies;       /**< Copy-in / Copy-out data */
         size_t                        _paramsSize;   /**< Total size of WD's parameters */

         unsigned long                 _versionGroupId;     /**< The way to link different implementations of a task into the same group */

         double                        _executionTime;    /**< WD starting wall-clock time */
         double                        _estimatedExecTime;  /**< WD estimated execution time */

         DOSubmit                     *_doSubmit;     /**< DependableObject representing this WD in its parent's depsendencies domain */
         LazyInit<DOWait>              _doWait;       /**< DependableObject used by this task to wait on dependencies */

         DependenciesDomain           *_depsDomain;   /**< Dependences domain. Each WD has one where DependableObjects can be submitted */

         bool                          _submitted;  /**< Has this WD been submitted to the Scheduler? */
         bool                          _configured;  /**< Has this WD been configured to the Scheduler? */
         bool                          _implicit;     /**< is a implicit task (in a team) */

         nanos_translate_args_t        _translateArgs; /**< Translates the addresses in _data to the ones obtained by get_address(). */
         Atomic< std::list<GraphEntry *> * > _myGraphRepList;
         bool _listed;
         void (*_notifyCopy)( WD &wd, BaseThread const &thread);
         BaseThread const*_notifyThread;

         PriorityType                  _priority;      /**< Task priority */

         CommutativeOwnerMap           *_commutativeOwnerMap; /**< Map from commutative target address to owner pointer */
         WorkDescriptorPtrList         *_commutativeOwners;   /**< Array of commutative target owners */

         int                           _socket;       /**< The socket this WD was assigned to */
         unsigned int                  _wakeUpQueue;  /**< Queue to wake up to */

         bool                          _copiesNotInChunk; /**< States whether the buffer of the copies is allocated in the chunk of the WD */
         char                         *_description; /**< WorkDescriptor description, usually user function name */

         InstrumentationContextData    _instrumentationContextData; /**< Instrumentation Context Data (empty if no instr. enabled) */

      public:
         MemController                 _mcontrol;

      private: /* private methods */
         /*! \brief WorkDescriptor copy assignment operator (private)
          */
         const WorkDescriptor & operator= ( const WorkDescriptor &wd );
         /*! \brief WorkDescriptor default constructor (private) 
          */
         WorkDescriptor ();
      public: /* public methods */

         /*! \brief WorkDescriptor constructor - 1
          */
         WorkDescriptor ( int ndevices, DeviceData **devs, size_t data_size = 0, size_t data_align = 1, void *wdata=0,
                          size_t numCopies = 0, CopyData *copies = NULL, nanos_translate_args_t translate_args = NULL, char *description = NULL );

         /*! \brief WorkDescriptor constructor - 2
          */
         WorkDescriptor ( DeviceData *device, size_t data_size = 0, size_t data_align = 1, void *wdata=0,
                          size_t numCopies = 0, CopyData *copies = NULL, nanos_translate_args_t translate_args = NULL, char *description = NULL );

         /*! \brief WorkDescriptor copy constructor (using a given WorkDescriptor)
          *
          *  This function is used as a constructor, receiving as a parameter other WorkDescriptor.
          *  The constructor uses a DeviceData vector and a new void * data which will be completely
          *  different from the former WorkDescriptor. Rest of the data is copied from the former WD.
          *
          *  This constructor is used only for duplicating purposes
          *
          *  \see WorkDescriptor System::duplicateWD System::duplicateSlicedWD
          */
         WorkDescriptor ( const WorkDescriptor &wd, DeviceData **devs, CopyData * copies, void *data = NULL, char *description = NULL );

         /*! \brief WorkDescriptor destructor
          *
          * All data will be allocated in a single chunk so only the destructors need to be invoked
          * but not the allocator
          */
         virtual ~WorkDescriptor()
         {
             void *chunkLower = ( void * ) this;
             void *chunkUpper = ( void * ) ( (char *) this + _totalSize );

             for ( unsigned i = 0; i < _numDevices; i++ ) delete _devices[i];

             //! Delete device vector 
             if ( ( (void*)_devices < chunkLower) || ( (void *) _devices > chunkUpper ) ) {
                delete[] _devices;
             } 

             //! Delete Dependence Domain
             delete _depsDomain;

             //! Delete internal data (if any)
             union { char* p; intptr_t i; } u = { (char*)_wdData };
             bool internalDataOwned = (u.i & 1);
             // Clear the own status if set
             u.i &= ((~(intptr_t)0) << 1);

             if (internalDataOwned
                     && (( (void*)u.p < chunkLower) || ( (void *) u.p > chunkUpper ) ))
                delete[] u.p;

             if (_copiesNotInChunk)
                 delete[] _copies;
         }

         /*! \brief Has this WorkDescriptor ever run?
          */
         bool started ( void ) const;
         bool initialized ( void ) const;

         /*! \brief Prepare WorkDescriptor to run
          *
          *  This function is useful to perform lazy initialization in the workdescriptor
          */
         void init ();
         void initWithPE ( ProcessingElement &pe );

         /*! \brief Last operations just before WD execution
          *
          *  This function is useful to perform any operation that needs to be done at the last moment
          *  before the execution of the WD.
          */
         void start ( ULTFlag isUserLevelThread, WorkDescriptor *previous = NULL );
         void preStart ( ULTFlag isUserLevelThread, WorkDescriptor *previous = NULL );
         bool isInputDataReady();

         /*! \brief Get data size
          *
          *  This function returns the size of the user's data related with current WD
          *
          *  \return data size
          *  \see getData setData setDatasize
          */
         size_t getDataSize () const;

         /*! \brief Set data size
          *
          *  This function set the size of the user's data related with current WD
          *
          *  \see getData setData getDataSize
          */
         void setDataSize ( size_t data_size );

         /*! \brief Get data alignment
          *
          *  This function returns the data alignment of the user's data related with current WD
          *
          *  \return data alignment
          *  \see getData setData setDatasize
          */
         size_t getDataAlignment () const;

         /*! \brief Set data alignment
          *
          *  This function set the data alignment of the user's data related with current WD
          *
          *  \see getData setData setDataSize
          */
         void setDataAlignment ( size_t data_align) ;

         WorkDescriptor * getParent();

         void setParent ( WorkDescriptor * p );

         WDPool * getMyQueue();

         void setMyQueue ( WDPool * myQ );

         bool isEnqueued();

         /*! \brief FIXME: (#170) documentation needed
          *
          *  Named arguments idiom format.
          */
         WorkDescriptor & tied ();

         WorkDescriptor & tieTo ( BaseThread &pe );

         bool isTied() const;

         BaseThread * isTiedTo() const;
         
         bool shouldBeTied() const;

         void untie();

         void setData ( void *wdata );

         void * getData () const;

         void setTotalSize ( size_t size );

         void setStart ();

         bool isIdle () const;

         void setIdle ();

         void setBlocked ();

         bool isReady () const;

         void setReady ();

         bool isFinal () const;

         void setFinal ( bool value = true );

         GenericSyncCond * getSyncCond();

         void setSyncCond( GenericSyncCond * syncCond );

         void setDepth ( int l );

         unsigned getDepth() const;

         /* device related methods */
         bool canRunIn ( const Device &device ) const;
         bool canRunIn ( const ProcessingElement &pe ) const;
         DeviceData & activateDevice ( const Device &device );
         DeviceData & activateDevice ( unsigned int deviceIdx );
         DeviceData & getActiveDevice () const;

         bool hasActiveDevice() const;

         void setActiveDeviceIdx( unsigned int idx );
         unsigned int getActiveDeviceIdx();

         /*! \brief Sets specific internal data of the programming model
          * \param [in] data Pointer to internal data
          * \param [in] ownedByWD States if the pointer to internal data will be owned by this WD. 
          *             If so, it means that it will be deallocated when the WD is destroyed
          */
         void setInternalData ( void *data, bool ownedByWD = true );

         void * getInternalData () const;

         void setTranslateArgs( nanos_translate_args_t translateArgs );
         
         nanos_translate_args_t getTranslateArgs( void );

         /*! \brief Returns the socket that this WD was assigned to.
          * 
          * \see setSocket
          */
         int getSocket() const;

         /*! \brief Changes the socket this WD is assigned to.
          *
          * \see getSocket
          */
         void setSocket( int socket );
         
         /*! \brief Returns the queue this WD should wake up in.
          *  This will be used by the socket-aware schedule policy.
          *
          *  \see setWakeUpQueue
          */
         unsigned int getWakeUpQueue() const;
         
         /*! \brief Sets the queue this WD should wake up in.
          *
          *  \see getWakeUpQueue
          */
         void setWakeUpQueue( unsigned int queue );

         /*! \brief Get the number of devices
          *
          *  This function return the number of devices for the current WD
          *
          *  \return WorkDescriptor's number of devices
          *  \see getDevices
          */
         unsigned getNumDevices ( void );

         /*! \brief Get devices
          *
          *  This function return a device vector which are related with the current WD
          *
          *  \return devices vector
          *  \see getNumDevices
          */
         DeviceData ** getDevices ( void );

         /*! \brief Prepare device
          *
          *  This function chooses a device from the WD's device list that will run the current WD
          *
          *  \see getDevices
          */
         void prepareDevice ( void );

         /*! \brief WD dequeue 
          *
          *  This function give us the next WD slice to execute. As a default
          *  behaviour give the whole WD and returns true, meaning that there
          *  are no more slices to compute
          *
          *  \param [out] slice is the next slice to manage
          *
          *  \return true if there are no more slices to manage, false otherwise
          */
         virtual bool dequeue ( WorkDescriptor **slice );

         // headers
         virtual void submit ( bool force_queue = false );

         virtual void finish ();

         virtual void done ();

         void clear ();

         /*! \brief returns the number of CopyData elements in the WorkDescriptor
          */
         size_t getNumCopies() const;

         /*! \brief returns the CopyData vector that describes the copy-ins/copy-outs of the WD
          */
         CopyData * getCopies() const;

         /*! \brief returns the total size of copy-ins/copy-outs of the WD
          */
         size_t getCopiesSize() const;

         /*! \brief returns the total size of the WD's parameters
          */
         size_t getParamsSize() const;

         /*! \brief returns the WD's implementation group ID
          */
         unsigned long getVersionGroupId( void );

         /*! \brief sets the WD's implementation group ID
          */
         void setVersionGroupId( unsigned long id );

         /*! \brief returns the total execution time of the WD
          */
         double getExecutionTime() const;

         /*! \brief returns the estimated execution time of the WD
          */
         double getEstimatedExecutionTime() const;

         /*! \brief sets the estimated execution time of the WD
          */
         void setEstimatedExecutionTime( double time );

         /*! \brief Returns a pointer to the DOSubmit of the WD
          */
         DOSubmit * getDOSubmit();

         /*! \brief Add a new WD to the domain of this WD.
          *  \param wd Must be a WD created by "this". wd will be submitted to the
          *  scheduler when its dependencies are satisfied.
          *  \param numDataAccesses Number of data acceddes.
          *  \param dataAccesses Array with DataAccesses associated to the submitted wd.
          */
         void submitWithDependencies( WorkDescriptor &wd, size_t numDeps, DataAccess* deps );

         /*! \brief Waits untill the (input) dependencies determined by the data accesses passed are satisfied for the _doWait object.
          *  \param numDataAccesses Number of de data accesses.
          *  \param dataAccesses dependencies to wait on, should be input dependencies.
          */
         void waitOn( size_t numDeps, DataAccess* deps );

         /*! If this WorkDescriptor has an immediate succesor (i.e., anothur WD that only depends on him)
             remove it from the dependence graph and return it. */
         WorkDescriptor * getImmediateSuccessor ( BaseThread &thread );

         /*! \brief Make this WD's domain know a WD has finished.
          *  \paran wd Must be a wd created in this WD's context.
          */
         void workFinished(WorkDescriptor &wd);

         /*! \brief Returns the DependenciesDomain object.
          */
         DependenciesDomain & getDependenciesDomain();

         /*! \brief Returns embeded instrumentation context data.
          */
         InstrumentationContextData *getInstrumentationContextData( void );

         /*! \breif Prepare private copies to have relative addresses
          */
         void prepareCopies();

         virtual void waitCompletion( bool avoidFlush = false );

         bool isSubmitted( void ) const;
         void submitted( void );
         bool canBeBlocked( void );

         void notifyOutlinedCompletion();

         void predecessorFinished( WorkDescriptor *predecessorWd );
         
         void wgdone();
         void listed();
         void printCopies();

         bool isConfigured ( void ) const;
         void setConfigured ( bool value=true );

         void setPriority( PriorityType priority );
         PriorityType getPriority() const;
         void setNotifyCopyFunc( void (*func)(WD &, BaseThread const &) );

         void notifyCopy();

         /*! \brief Store addresses of commutative targets in hash and in child WorkDescriptor.
          *  Called when a task is submitted.
          */
         void initCommutativeAccesses( WorkDescriptor &wd, size_t numDeps, DataAccess* deps );
         /*! \brief Try to take ownership of all commutative targets for exclusive access.
          *  Called when a task is invoked.
          */
         bool tryAcquireCommutativeAccesses();
         /*! \brief Release ownership of commutative targets.
          *  Called when a task is finished.
          */
         void releaseCommutativeAccesses(); 

         void setImplicit( bool b = true );
         bool isImplicit( void );

         /*! \brief Set copies for a given WD
          * We call this when copies cannot be set at creation time of the work descriptor
          * Note that this should only be done between creation and submit.
          * This function shall not be called if the workdescriptor already has copies.
          *
          * \param numCopies the number of copies. If zero \a copies must be NULL
          * \param copies Buffer of copy descriptors. The workdescriptor WILL NOT acquire the ownership of the copy as a private buffer
          * will be allocated instead
          */
         void setCopies(size_t numCopies, CopyData * copies);

         char * getDescription ( void ) const;

         bool resourceCheck( BaseThread const &thd, bool considerInvalidations ) const;
   };

   typedef class WorkDescriptor WD;

   typedef class DeviceData DD;

};

#endif
<|MERGE_RESOLUTION|>--- conflicted
+++ resolved
@@ -88,23 +88,13 @@
          virtual void _canAllocate( SeparateMemoryAddressSpace const &mem, std::size_t *sizes, unsigned int numChunks, std::size_t *remainingSizes ) const { std::cerr << "wrong canAllocate" <<std::endl; }
          virtual std::size_t getMemCapacity( SeparateMemoryAddressSpace &mem ) const { std::cerr << "wrong getMemCapacity" <<std::endl; return 0; }
 
-<<<<<<< HEAD
          virtual void _copyIn( uint64_t devAddr, uint64_t hostAddr, std::size_t len, SeparateMemoryAddressSpace &mem, DeviceOps *ops, Functor *f, WorkDescriptor const &wd, void *hostObject, reg_t hostRegionId ) const { std::cerr << "wrong copyIn" <<std::endl; }
          virtual void _copyOut( uint64_t hostAddr, uint64_t devAddr, std::size_t len, SeparateMemoryAddressSpace &mem, DeviceOps *ops, Functor *f, WorkDescriptor const &wd, void *hostObject, reg_t hostRegionId ) const { std::cerr << "wrong copyOut" <<std::endl; }
-         virtual void _copyDevToDev( uint64_t devDestAddr, uint64_t devOrigAddr, std::size_t len, SeparateMemoryAddressSpace &memDest, SeparateMemoryAddressSpace &memorig, DeviceOps *ops, Functor *f, WorkDescriptor const &wd, void *hostObject, reg_t hostRegionId ) const { std::cerr << "wrong copyOut" <<std::endl; }
+         virtual bool _copyDevToDev( uint64_t devDestAddr, uint64_t devOrigAddr, std::size_t len, SeparateMemoryAddressSpace &memDest, SeparateMemoryAddressSpace &memorig, DeviceOps *ops, Functor *f, WorkDescriptor const &wd, void *hostObject, reg_t hostRegionId ) const { std::cerr << "wrong copyDevToDev" <<std::endl; return false; }
          virtual void _copyInStrided1D( uint64_t devAddr, uint64_t hostAddr, std::size_t len, std::size_t numChunks, std::size_t ld, SeparateMemoryAddressSpace const &mem, DeviceOps *ops, Functor *f, WorkDescriptor const &wd, void *hostObject, reg_t hostRegionId ) { std::cerr << "wrong copyIn" <<std::endl; }
          virtual void _copyOutStrided1D( uint64_t hostAddr, uint64_t devAddr, std::size_t len, std::size_t numChunks, std::size_t ld, SeparateMemoryAddressSpace const &mem, DeviceOps *ops, Functor *f, WorkDescriptor const &wd, void *hostObject, reg_t hostRegionId ) { std::cerr << "wrong copyOut" <<std::endl; }
-         virtual void _copyDevToDevStrided1D( uint64_t devDestAddr, uint64_t devOrigAddr, std::size_t len, std::size_t numChunks, std::size_t ld, SeparateMemoryAddressSpace const &memDest, SeparateMemoryAddressSpace const &memOrig, DeviceOps *ops, Functor *f, WorkDescriptor const &wd, void *hostObject, reg_t hostRegionId ) const { std::cerr << "wrong copyOut" <<std::endl; }
+         virtual bool _copyDevToDevStrided1D( uint64_t devDestAddr, uint64_t devOrigAddr, std::size_t len, std::size_t numChunks, std::size_t ld, SeparateMemoryAddressSpace const &memDest, SeparateMemoryAddressSpace const &memOrig, DeviceOps *ops, Functor *f, WorkDescriptor const &wd, void *hostObject, reg_t hostRegionId ) const { std::cerr << "wrong copyDevToDev" <<std::endl; return false; }
          virtual void _getFreeMemoryChunksList( SeparateMemoryAddressSpace const &mem, SimpleAllocator::ChunkList &list ) const { std::cerr << "wrong _getFreeMemoryChunksLits()" <<std::endl; }
-=======
-         virtual void _copyIn( uint64_t devAddr, uint64_t hostAddr, std::size_t len, SeparateMemoryAddressSpace &mem, DeviceOps *ops, Functor *f, WorkDescriptor const &wd ) const { std::cerr << "wrong copyIn" <<std::endl; }
-         virtual void _copyOut( uint64_t hostAddr, uint64_t devAddr, std::size_t len, SeparateMemoryAddressSpace &mem, DeviceOps *ops, Functor *f, WorkDescriptor const &wd ) const { std::cerr << "wrong copyOut" <<std::endl; }
-         virtual bool _copyDevToDev( uint64_t devDestAddr, uint64_t devOrigAddr, std::size_t len, SeparateMemoryAddressSpace &memDest, SeparateMemoryAddressSpace &memorig, DeviceOps *ops, Functor *f, WorkDescriptor const &wd ) const { return false; }
-         virtual void _copyInStrided1D( uint64_t devAddr, uint64_t hostAddr, std::size_t len, std::size_t numChunks, std::size_t ld, SeparateMemoryAddressSpace const &mem, DeviceOps *ops, Functor *f, WorkDescriptor const &wd ) { std::cerr << "wrong copyIn" <<std::endl; }
-         virtual void _copyOutStrided1D( uint64_t hostAddr, uint64_t devAddr, std::size_t len, std::size_t numChunks, std::size_t ld, SeparateMemoryAddressSpace const &mem, DeviceOps *ops, Functor *f, WorkDescriptor const &wd ) { std::cerr << "wrong copyOut" <<std::endl; }
-         virtual bool _copyDevToDevStrided1D( uint64_t devDestAddr, uint64_t devOrigAddr, std::size_t len, std::size_t numChunks, std::size_t ld, SeparateMemoryAddressSpace const &memDest, SeparateMemoryAddressSpace const &memOrig, DeviceOps *ops, Functor *f, WorkDescriptor const &wd ) const { return false; }
-         virtual void _getFreeMemoryChunksList( SeparateMemoryAddressSpace &mem, SimpleAllocator::ChunkList &list ) const { std::cerr << "wrong _getFreeMemoryChunksLits()" <<std::endl; }
->>>>>>> 717f75e0
    };
 
   /*! \brief This class holds the specific data for a given device
