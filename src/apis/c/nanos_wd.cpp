/*************************************************************************************/
/*      Copyright 2009 Barcelona Supercomputing Center                               */
/*                                                                                   */
/*      This file is part of the NANOS++ library.                                    */
/*                                                                                   */
/*      NANOS++ is free software: you can redistribute it and/or modify              */
/*      it under the terms of the GNU Lesser General Public License as published by  */
/*      the Free Software Foundation, either version 3 of the License, or            */
/*      (at your option) any later version.                                          */
/*                                                                                   */
/*      NANOS++ is distributed in the hope that it will be useful,                   */
/*      but WITHOUT ANY WARRANTY; without even the implied warranty of               */
/*      MERCHANTABILITY or FITNESS FOR A PARTICULAR PURPOSE.  See the                */
/*      GNU Lesser General Public License for more details.                          */
/*                                                                                   */
/*      You should have received a copy of the GNU Lesser General Public License     */
/*      along with NANOS++.  If not, see <http://www.gnu.org/licenses/>.             */
/*************************************************************************************/

#include "nanos.h"
#include "basethread.hpp"
#include "debug.hpp"
#include "system.hpp"
#include "workdescriptor.hpp"
#include "smpdd.hpp"
#include "gpudd.hpp"
#include "plugin.hpp"
#include "instrumentation.hpp"
#include "instrumentationmodule_decl.hpp"

using namespace nanos;

// Internal definition for const
struct nanos_const_wd_definition_internal_t : nanos_const_wd_definition_tag 
{
   nanos_device_t devices[];
};

NANOS_API_DEF(void *, nanos_smp_factory, ( void *args ))
{
   nanos_smp_args_t *smp = ( nanos_smp_args_t * ) args;
   return ( void * )new ext::SMPDD( smp->outline );
}

NANOS_API_DEF(nanos_wd_t, nanos_current_wd, (void))
{
   nanos_wd_t cwd = myThread->getCurrentWD();

   return cwd;
}

NANOS_API_DEF(int, nanos_get_wd_id, ( nanos_wd_t wd ))
{
   WD *lwd = ( WD * )wd;
   int id = lwd->getId();

   return id;
}

/*! \brief Creates a new WorkDescriptor
 *
 *  \sa nanos::WorkDescriptor
 */
NANOS_API_DEF( nanos_err_t, nanos_create_wd_compact, ( nanos_wd_t *uwd, nanos_const_wd_definition_t *const_data_ext, nanos_wd_dyn_props_t *dyn_props,
                                                       size_t data_size, void ** data, nanos_wg_t uwg, nanos_copy_data_t **copies ) )
{
   NANOS_INSTRUMENT( InstrumentStateAndBurst inst("api","*_create_wd",NANOS_CREATION) );

   nanos_const_wd_definition_internal_t *const_data = reinterpret_cast<nanos_const_wd_definition_internal_t*>(const_data_ext);

   try 
   {
      if ( ( &const_data->props == NULL  || ( &const_data->props != NULL  && !const_data->props.mandatory_creation ) ) && !sys.throttleTask() ) {
         *uwd = 0;
         return NANOS_OK;
      }
      sys.createWD ( (WD **) uwd, const_data->num_devices, const_data->devices, data_size, const_data->data_alignment, (void **) data, (WG *) uwg, &const_data->props, dyn_props, const_data->num_copies, copies, NULL );

   } catch ( ... ) {
      return NANOS_UNKNOWN_ERR;
   }

   return NANOS_OK;
}

NANOS_API_DEF(nanos_err_t, nanos_set_translate_function, ( nanos_wd_t wd, nanos_translate_args_t translate_args ))
{
   NANOS_INSTRUMENT( InstrumentStateAndBurst inst("api","*_set_translate_function",NANOS_CREATION) );
   try 
   {
      WD *lwd = ( WD * ) wd;
      lwd->setTranslateArgs( translate_args );
   } catch ( ... ) {
      return NANOS_UNKNOWN_ERR;
   }

   return NANOS_OK;
}

/*! \brief Creates a new Sliced WorkDescriptor
 *
 *  \sa nanos::WorkDescriptor
 */
NANOS_API_DEF(nanos_err_t, nanos_create_sliced_wd, ( nanos_wd_t *uwd, size_t num_devices, nanos_device_t *devices, size_t outline_data_size,
                                                     int outline_data_align, void ** outline_data, nanos_wg_t uwg, nanos_slicer_t slicer,
                                                     nanos_wd_props_t *props, nanos_wd_dyn_props_t *dyn_props, size_t num_copies,
                                                     nanos_copy_data_t **copies ))
{
   NANOS_INSTRUMENT( InstrumentStateAndBurst inst("api","*_create_wd",NANOS_CREATION) );

   try 
   {
      if ( ( props == NULL  || ( props != NULL  && !props->mandatory_creation ) ) && !sys.throttleTask() ) {
         *uwd = 0;
         return NANOS_OK;
      }

      sys.createSlicedWD ( (WD **) uwd, num_devices, devices, outline_data_size, outline_data_align, outline_data, (WG *) uwg,
                           (Slicer *) slicer, props, dyn_props, num_copies, copies );

   } catch ( ... ) {
      return NANOS_UNKNOWN_ERR;
   }

   return NANOS_OK;
}

NANOS_API_DEF(nanos_err_t, nanos_submit, ( nanos_wd_t uwd, size_t num_data_accesses, nanos_data_access_t *data_accesses, nanos_team_t team ))
{
   NANOS_INSTRUMENT( InstrumentStateAndBurst inst("api","submit",NANOS_SCHEDULING) );

   try {
      ensure( uwd,"NULL WD received" );

      WD * wd = ( WD * ) uwd;

      if ( team != NULL ) {
         warning( "Submitting to another team not implemented yet" );
      }

      NANOS_INSTRUMENT ( static InstrumentationDictionary *ID = sys.getInstrumentation()->getInstrumentationDictionary(); )

      NANOS_INSTRUMENT ( static nanos_event_key_t create_wd_id = ID->getEventKey("create-wd-id"); )
      NANOS_INSTRUMENT ( static nanos_event_key_t create_wd_ptr = ID->getEventKey("create-wd-ptr"); )
      NANOS_INSTRUMENT ( static nanos_event_key_t wd_num_deps = ID->getEventKey("wd-num-deps"); )
      NANOS_INSTRUMENT ( static nanos_event_key_t wd_deps_ptr = ID->getEventKey("wd-deps-ptr"); )

      NANOS_INSTRUMENT ( nanos_event_key_t Keys[4]; )
      NANOS_INSTRUMENT ( nanos_event_value_t Values[4]; )

      NANOS_INSTRUMENT ( Keys[0] = create_wd_id; )
      NANOS_INSTRUMENT ( Values[0] = (nanos_event_value_t) wd->getId(); )

      NANOS_INSTRUMENT ( Keys[1] = create_wd_ptr; )
      NANOS_INSTRUMENT ( Values[1] = (nanos_event_value_t) wd; )

      NANOS_INSTRUMENT ( Keys[2] = wd_num_deps; )
      NANOS_INSTRUMENT ( Values[2] = (nanos_event_value_t) num_data_accesses; )

      NANOS_INSTRUMENT ( Keys[3] = wd_deps_ptr; );
      NANOS_INSTRUMENT ( Values[3] = (nanos_event_value_t) data_accesses; )

      NANOS_INSTRUMENT( sys.getInstrumentation()->raisePointEventNkvs(4, Keys, Values); )

      NANOS_INSTRUMENT (sys.getInstrumentation()->raiseOpenPtPEventNkvs ( NANOS_WD_DOMAIN, (nanos_event_id_t) wd->getId(), 0, NULL, NULL );)

      if ( data_accesses != NULL ) {
         sys.submitWithDependencies( *wd, num_data_accesses, data_accesses );
         return NANOS_OK;
      }

      sys.submit( *wd );
   } catch ( ... ) {
      return NANOS_UNKNOWN_ERR;
   }

   return NANOS_OK;
}


// data must be not null
<<<<<<< HEAD
NANOS_API_DEF(nanos_err_t, nanos_create_wd_and_run, ( size_t num_devices, nanos_device_t *devices, size_t data_size, int data_align, void * data,
                                      size_t num_data_accesses, nanos_data_access_t* data_accesses, nanos_wd_props_t *props,
                                      size_t num_copies, nanos_copy_data_t *copies, nanos_translate_args_t translate_args ))
=======
NANOS_API_DEF( nanos_err_t, nanos_create_wd_and_run_compact, ( nanos_const_wd_definition_t *const_data_ext, nanos_wd_dyn_props_t *dyn_props, 
                                                               size_t data_size, void * data, size_t num_deps, nanos_dependence_t *deps,
                                                               nanos_copy_data_t *copies, nanos_translate_args_t translate_args ) )
>>>>>>> 74a6b333
{
   NANOS_INSTRUMENT( InstrumentStateAndBurst inst("api","create_wd_and_run", NANOS_CREATION) );

   nanos_const_wd_definition_internal_t *const_data = reinterpret_cast<nanos_const_wd_definition_internal_t*>(const_data_ext);

   try {
      if ( const_data->num_devices > 1 ) warning( "Multiple devices not yet supported. Using first one" );

      // TODO: choose device
      
      WD wd( ( DD* ) const_data->devices[0].factory( const_data->devices[0].arg ), data_size, const_data->data_alignment, data, const_data->num_copies, copies );
      wd.setTranslateArgs( translate_args );

      // set properties
      if ( &const_data->props != NULL ) {
         if ( const_data->props.tied ) wd.tied();
         if ( dyn_props && dyn_props->tie_to ) {
            if (dyn_props->tie_to == myThread) {
               wd.tieTo( *( BaseThread * ) dyn_props->tie_to );
            } else {
               fatal ( "Tiedness violation" );
            }
         }
         // Set priority
         wd.setPriority( const_data->props.priority );
      }

      int pmDataSize = sys.getPMInterface().getInternalDataSize();
      char pmData[pmDataSize];
      if ( pmDataSize > 0 ) {
        wd.setInternalData(pmData);
      }

      NANOS_INSTRUMENT ( static InstrumentationDictionary *ID = sys.getInstrumentation()->getInstrumentationDictionary(); )

      NANOS_INSTRUMENT ( static nanos_event_key_t create_wd_id = ID->getEventKey("create-wd-id"); )
      NANOS_INSTRUMENT ( static nanos_event_key_t create_wd_ptr = ID->getEventKey("create-wd-ptr"); )
      NANOS_INSTRUMENT ( static nanos_event_key_t wd_num_deps = ID->getEventKey("wd-num-deps"); )
      NANOS_INSTRUMENT ( static nanos_event_key_t wd_deps_ptr = ID->getEventKey("wd-deps-ptr"); )

      NANOS_INSTRUMENT ( nanos_event_key_t Keys[4]; )
      NANOS_INSTRUMENT ( nanos_event_value_t Values[4]; ) 

      NANOS_INSTRUMENT ( Keys[0] = create_wd_id; )
      NANOS_INSTRUMENT ( Values[0] = (nanos_event_value_t) wd.getId(); )

      NANOS_INSTRUMENT ( Keys[1] = create_wd_ptr; )
      NANOS_INSTRUMENT ( Values[1] = (nanos_event_value_t) &wd; )

      NANOS_INSTRUMENT ( Keys[2] = wd_num_deps; )
      NANOS_INSTRUMENT ( Values[2] = (nanos_event_value_t) num_data_accesses; )

      NANOS_INSTRUMENT ( Keys[3] = wd_deps_ptr; );
      NANOS_INSTRUMENT ( Values[3] = (nanos_event_value_t) data_accesses; )

      NANOS_INSTRUMENT( sys.getInstrumentation()->raisePointEventNkvs(4, Keys, Values); )

      NANOS_INSTRUMENT (sys.getInstrumentation()->raiseOpenPtPEventNkvs ( NANOS_WD_DOMAIN, (nanos_event_id_t) wd.getId(), 0, NULL, NULL ); )

      if ( data_accesses != NULL ) {
         sys.waitOn( num_data_accesses, data_accesses );
      }

      NANOS_INSTRUMENT( InstrumentState inst1(NANOS_RUNTIME) );
      sys.inlineWork( wd );
      NANOS_INSTRUMENT( inst1.close() );

   } catch ( ... ) {
      return NANOS_UNKNOWN_ERR;
   }

   return NANOS_OK;
}

NANOS_API_DEF(nanos_err_t, nanos_set_internal_wd_data, ( nanos_wd_t wd, void *data ))
{
   NANOS_INSTRUMENT( InstrumentStateAndBurst inst("api","set_internal_wd_data",NANOS_RUNTIME) );

   try {
      WD *lwd = ( WD * ) wd;

      lwd->setInternalData( data );
   } catch ( ... ) {
      return NANOS_UNKNOWN_ERR;
   }

   return NANOS_OK;
}

NANOS_API_DEF(nanos_err_t, nanos_get_internal_wd_data, ( nanos_wd_t wd, void **data ))
{
   NANOS_INSTRUMENT( InstrumentStateAndBurst inst("api","get_internal_wd_data",NANOS_RUNTIME) );

   try {
      WD *lwd = ( WD * ) wd;
      void *ldata;

      ldata = lwd->getInternalData();

      *data = ldata;
   } catch ( ... ) {
      return NANOS_UNKNOWN_ERR;
   }

   return NANOS_OK;
}

NANOS_API_DEF(nanos_err_t, nanos_yield, ( void ))
{
   NANOS_INSTRUMENT( InstrumentStateAndBurst inst("api","yield",NANOS_SCHEDULING) );

   try {
      Scheduler::yield();

   } catch ( ... ) {
      return NANOS_UNKNOWN_ERR;
   }

   return NANOS_OK;
}


NANOS_API_DEF(nanos_err_t, nanos_slicer_get_specific_data, ( nanos_slicer_t slicer, void ** data ))
{                                                                                                                                                        
   //NANOS_INSTRUMENT( InstrumentStateAndBurst inst("api","get_specific_data",NANOS_RUNTIME) );

   try {
      *data = ((Slicer *)slicer)->getSpecificData();
   } catch ( ... ) {                                                                                                                                     
      return NANOS_UNKNOWN_ERR;                                                                                                                          
   }                                                                                                                                                     
                                                                                                                                                         
   return NANOS_OK;                                                                                                                                      
}   
<|MERGE_RESOLUTION|>--- conflicted
+++ resolved
@@ -179,15 +179,9 @@
 
 
 // data must be not null
-<<<<<<< HEAD
-NANOS_API_DEF(nanos_err_t, nanos_create_wd_and_run, ( size_t num_devices, nanos_device_t *devices, size_t data_size, int data_align, void * data,
-                                      size_t num_data_accesses, nanos_data_access_t* data_accesses, nanos_wd_props_t *props,
-                                      size_t num_copies, nanos_copy_data_t *copies, nanos_translate_args_t translate_args ))
-=======
 NANOS_API_DEF( nanos_err_t, nanos_create_wd_and_run_compact, ( nanos_const_wd_definition_t *const_data_ext, nanos_wd_dyn_props_t *dyn_props, 
-                                                               size_t data_size, void * data, size_t num_deps, nanos_dependence_t *deps,
+                                                               size_t data_size, void * data, size_t num_data_accesses, nanos_data_access_t *data_accesses,
                                                                nanos_copy_data_t *copies, nanos_translate_args_t translate_args ) )
->>>>>>> 74a6b333
 {
    NANOS_INSTRUMENT( InstrumentStateAndBurst inst("api","create_wd_and_run", NANOS_CREATION) );
 
