/*************************************************************************************/
/*      Copyright 2009 Barcelona Supercomputing Center                               */
/*                                                                                   */
/*      This file is part of the NANOS++ library.                                    */
/*                                                                                   */
/*      NANOS++ is free software: you can redistribute it and/or modify              */
/*      it under the terms of the GNU Lesser General Public License as published by  */
/*      the Free Software Foundation, either version 3 of the License, or            */
/*      (at your option) any later version.                                          */
/*                                                                                   */
/*      NANOS++ is distributed in the hope that it will be useful,                   */
/*      but WITHOUT ANY WARRANTY; without even the implied warranty of               */
/*      MERCHANTABILITY or FITNESS FOR A PARTICULAR PURPOSE.  See the                */
/*      GNU Lesser General Public License for more details.                          */
/*                                                                                   */
/*      You should have received a copy of the GNU Lesser General Public License     */
/*      along with NANOS++.  If not, see <http://www.gnu.org/licenses/>.             */
/*************************************************************************************/

#ifndef _NANOS_CACHED_ACCELERATOR
#define _NANOS_CACHED_ACCELERATOR

#include "cachedaccelerator_decl.hpp"
#include "accelerator_decl.hpp"
#include "cache.hpp"
#include "system.hpp"

using namespace nanos;


<<<<<<< HEAD
template <class CacheDevice>
void CachedAccelerator<CacheDevice>::configureCache( int cacheSize, NANOS_CACHE_POLICY cachePolicy )
{
   _cache = NEW DeviceCache<CacheDevice>( cacheSize, cachePolicy, this );
=======
template <class Device>
void CachedAccelerator<Device>::configureCache( int cacheSize, System::CachePolicyType cachePolicy )
{
   if ( _cache == NULL )
      _cache = NEW DeviceCache<Device>( cacheSize, NULL, this );

   switch ( cachePolicy ) {
      case System::WRITE_THROUGH:
         _cachePolicy = NEW WriteThroughPolicy( *_cache );
         break;
      case System::WRITE_BACK:
         _cachePolicy = NEW WriteBackPolicy( *_cache );
         break;
      default:
         // We should not get here with the System::DEFAULT value
         fatal0( "Unknown cache policy" );
         break;
   }

   _cache->setPolicy( _cachePolicy );
>>>>>>> 72740972
}

template <class CacheDevice>
inline void CachedAccelerator<CacheDevice>::registerCacheAccessDependent( Directory& dir, uint64_t tag, size_t size, bool input, bool output )
{
   _cache->registerCacheAccess( dir, tag, size, input, output );
}

template <class CacheDevice>
inline void CachedAccelerator<CacheDevice>::unregisterCacheAccessDependent( Directory& dir, uint64_t tag, size_t size, bool output )
{
   _cache->unregisterCacheAccess( dir, tag, size, output );
}

template <class CacheDevice>
inline void CachedAccelerator<CacheDevice>::registerPrivateAccessDependent( Directory& dir, uint64_t tag, size_t size, bool input, bool output )
{
   _cache->registerPrivateAccess( dir, tag, size, input, output );
}

template <class CacheDevice>
inline void CachedAccelerator<CacheDevice>::unregisterPrivateAccessDependent( Directory& dir, uint64_t tag, size_t size )
{
   _cache->unregisterPrivateAccess( dir, tag, size );
}

template <class CacheDevice>
inline void CachedAccelerator<CacheDevice>::synchronize( CopyDescriptor &cd )
{
   _cache->synchronize( cd );
}

template <class CacheDevice>
inline void CachedAccelerator<CacheDevice>::synchronize( std::list<CopyDescriptor> &cds )
{
   _cache->synchronize( cds );
}

template <class CacheDevice>
inline void CachedAccelerator<CacheDevice>::waitInputDependent( uint64_t tag )
{
   _cache->waitInput( tag );
}

template <class CacheDevice>
inline void* CachedAccelerator<CacheDevice>::getAddressDependent( uint64_t tag )
{
   return _cache->getAddress( tag );
}

template <class CacheDevice>
inline void CachedAccelerator<CacheDevice>::copyToDependent( void *dst, uint64_t tag, size_t size )
{
   _cache->copyTo( dst, tag, size );
}

template <class CacheDevice>
inline bool CachedAccelerator<CacheDevice>::checkBlockingCacheAccessDependent( Directory &dir, uint64_t tag, size_t size, bool input, bool output )
{
   return _cache->checkBlockingCacheAccess( dir, tag, size, input, output ) ;
}
#endif<|MERGE_RESOLUTION|>--- conflicted
+++ resolved
@@ -28,17 +28,11 @@
 using namespace nanos;
 
 
-<<<<<<< HEAD
 template <class CacheDevice>
-void CachedAccelerator<CacheDevice>::configureCache( int cacheSize, NANOS_CACHE_POLICY cachePolicy )
-{
-   _cache = NEW DeviceCache<CacheDevice>( cacheSize, cachePolicy, this );
-=======
-template <class Device>
-void CachedAccelerator<Device>::configureCache( int cacheSize, System::CachePolicyType cachePolicy )
+void CachedAccelerator<CacheDevice>::configureCache( int cacheSize, System::CachePolicyType cachePolicy )
 {
    if ( _cache == NULL )
-      _cache = NEW DeviceCache<Device>( cacheSize, NULL, this );
+      _cache = NEW DeviceCache<CacheDevice>( cacheSize, NULL, this );
 
    switch ( cachePolicy ) {
       case System::WRITE_THROUGH:
@@ -54,7 +48,6 @@
    }
 
    _cache->setPolicy( _cachePolicy );
->>>>>>> 72740972
 }
 
 template <class CacheDevice>
