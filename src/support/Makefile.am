#####################################################################################
#      Copyright 2009 Barcelona Supercomputing Center                               #
#                                                                                   #
#      This file is part of the NANOS++ library.                                    #
#                                                                                   #
#      NANOS++ is free software: you can redistribute it and/or modify              #
#      it under the terms of the GNU Lesser General Public License as published by  #
#      the Free Software Foundation, either version 3 of the License, or            #
#      (at your option) any later version.                                          #
#                                                                                   #
#      NANOS++ is distributed in the hope that it will be useful,                   #
#      but WITHOUT ANY WARRANTY; without even the implied warranty of               #
#      MERCHANTABILITY or FITNESS FOR A PARTICULAR PURPOSE.  See the                #
#      GNU Lesser General Public License for more details.                          #
#                                                                                   #
#      You should have received a copy of the GNU Lesser General Public License     #
#      along with NANOS++.  If not, see <http://www.gnu.org/licenses/>.             #
#####################################################################################

include $(top_srcdir)/src/common.am

noinst_LTLIBRARIES = libsupport.la

libsupport_la_CXXFLAGS= $(common_includes) $(common_cxxflags)
libsupport_la_SOURCES = \
	atomic.hpp\
	lazy.hpp\
	compatibility.hpp\
	queue.hpp\
	debug.hpp\
	config.hpp\
	config.cpp \
	functors.hpp \
	plugin.hpp \
	plugin.cpp \
	xstring.hpp \
	cache_fwd.hpp \
	cache.hpp \
<<<<<<< HEAD
	cache.cpp \
=======
	list.hpp \
	hashmap.hpp \
	hashmap_decl.hpp \
>>>>>>> ae6b6790
	$(END) 
<|MERGE_RESOLUTION|>--- conflicted
+++ resolved
@@ -36,11 +36,7 @@
 	xstring.hpp \
 	cache_fwd.hpp \
 	cache.hpp \
-<<<<<<< HEAD
-	cache.cpp \
-=======
 	list.hpp \
 	hashmap.hpp \
 	hashmap_decl.hpp \
->>>>>>> ae6b6790
 	$(END) 
