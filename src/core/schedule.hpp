/*************************************************************************************/
/*      Copyright 2009 Barcelona Supercomputing Center                               */
/*                                                                                   */
/*      This file is part of the NANOS++ library.                                    */
/*                                                                                   */
/*      NANOS++ is free software: you can redistribute it and/or modify              */
/*      it under the terms of the GNU Lesser General Public License as published by  */
/*      the Free Software Foundation, either version 3 of the License, or            */
/*      (at your option) any later version.                                          */
/*                                                                                   */
/*      NANOS++ is distributed in the hope that it will be useful,                   */
/*      but WITHOUT ANY WARRANTY; without even the implied warranty of               */
/*      MERCHANTABILITY or FITNESS FOR A PARTICULAR PURPOSE.  See the                */
/*      GNU Lesser General Public License for more details.                          */
/*                                                                                   */
/*      You should have received a copy of the GNU Lesser General Public License     */
/*      along with NANOS++.  If not, see <http://www.gnu.org/licenses/>.             */
/*************************************************************************************/

#ifndef _NANOS_SCHEDULE
#define _NANOS_SCHEDULE

#include <stddef.h>
#include <string>

#include "schedule_decl.hpp"
#include "workdescriptor_decl.hpp"
#include "atomic.hpp"
#include "functors.hpp"
#include <algorithm>
#include "synchronizedcondition_fwd.hpp"
#include "system_fwd.hpp"
#include "basethread_decl.hpp"

using namespace nanos;

inline bool Scheduler::checkBasicConstraints ( WD &wd, BaseThread const &thread )
{
   return wd.canRunIn(*thread.runningOn()) && ( !wd.isTied() || wd.isTiedTo() == &thread ) && wd.tryAcquireCommutativeAccesses();
}

inline unsigned int SchedulerConf::getNumSpins () const
{
   return _numSpins;
}

inline void SchedulerConf::setNumSpins ( const unsigned int num )
{
   _numSpins = num;
}
   
inline int SchedulerConf::getNumSleeps () const
{
   return _numSleeps;
}

inline void SchedulerConf::setNumSleeps ( const unsigned int num )
{
   _numSleeps = num;
}

inline int SchedulerConf::getTimeSleep () const
{
   return _timeSleep;
}

inline void SchedulerConf::setSchedulerEnabled ( bool value )
{
   _schedulerEnabled = value;
}

inline bool SchedulerConf::getSchedulerEnabled () const
{
   return _schedulerEnabled;
}
inline const std::string & SchedulePolicy::getName () const
{
   return _name;
}

inline WD * SchedulePolicy::atBeforeExit  ( BaseThread *thread, WD &current, bool schedule )
{
   return 0;
}

inline WD * SchedulePolicy::atAfterExit   ( BaseThread *thread, WD *current )
{
   return atIdle( thread );
}

inline WD * SchedulePolicy::atBlock       ( BaseThread *thread, WD *current )
{
   return atIdle( thread );
}

inline WD * SchedulePolicy::atYield       ( BaseThread *thread, WD *current)
{
   return atIdle( thread );
}

inline WD * SchedulePolicy::atWakeUp      ( BaseThread *thread, WD &wd )
{
   // Ticket #716: execute earlier tasks that have been waiting for children
   // If the WD was waiting for something
   if ( wd.started() ) {
      BaseThread * prefetchThread = NULL;
      // Check constraints since they won't be checked in Schedule::wakeUp
      if ( Scheduler::checkBasicConstraints ( wd, *thread ) ) {
         prefetchThread = thread;
      }
      else
         prefetchThread = wd.isTiedTo();
      
      // Returning the wd here makes the application to hang
      // Use prefetching instead.
      if ( prefetchThread != NULL ) {
         prefetchThread->addNextWD( &wd );
         
         return NULL;
      }
   }
   
   // otherwise, as usual
   queue( thread, wd );
   
   return NULL;
}

inline WD * SchedulePolicy::atPrefetch    ( BaseThread *thread, WD &current )
{
   return atIdle( thread );
}

<<<<<<< HEAD
inline void SchedulePolicy::atSupport    ( BaseThread *thread )
{
   return;
=======
inline void SchedulePolicy::queue ( BaseThread ** threads, WD ** wds, size_t numElems )
{
   for( size_t i = 0; i < numElems; ++i )
   {
      queue( threads[i], *wds[i] );
   }
>>>>>>> 1520c230
}

inline void SchedulePolicySuccessorFunctor::operator() ( DependableObject *predecessor, DependableObject *successor )
{
   _obj.successorFound( predecessor, successor );
}

#endif
<|MERGE_RESOLUTION|>--- conflicted
+++ resolved
@@ -131,18 +131,17 @@
    return atIdle( thread );
 }
 
-<<<<<<< HEAD
 inline void SchedulePolicy::atSupport    ( BaseThread *thread )
 {
    return;
-=======
+}
+
 inline void SchedulePolicy::queue ( BaseThread ** threads, WD ** wds, size_t numElems )
 {
    for( size_t i = 0; i < numElems; ++i )
    {
       queue( threads[i], *wds[i] );
    }
->>>>>>> 1520c230
 }
 
 inline void SchedulePolicySuccessorFunctor::operator() ( DependableObject *predecessor, DependableObject *successor )
