/*************************************************************************************/
/*      Copyright 2009 Barcelona Supercomputing Center                               */
/*                                                                                   */
/*      This file is part of the NANOS++ library.                                    */
/*                                                                                   */
/*      NANOS++ is free software: you can redistribute it and/or modify              */
/*      it under the terms of the GNU Lesser General Public License as published by  */
/*      the Free Software Foundation, either version 3 of the License, or            */
/*      (at your option) any later version.                                          */
/*                                                                                   */
/*      NANOS++ is distributed in the hope that it will be useful,                   */
/*      but WITHOUT ANY WARRANTY; without even the implied warranty of               */
/*      MERCHANTABILITY or FITNESS FOR A PARTICULAR PURPOSE.  See the                */
/*      GNU Lesser General Public License for more details.                          */
/*                                                                                   */
/*      You should have received a copy of the GNU Lesser General Public License     */
/*      along with NANOS++.  If not, see <http://www.gnu.org/licenses/>.             */
/*************************************************************************************/

#ifndef _NANOS_DIRECTORY_DECL_H
#define _NANOS_DIRECTORY_DECL_H

#include "compatibility.hpp"
#include "cache_fwd.hpp"
<<<<<<< HEAD
=======
#include "hashmap_decl.hpp"
>>>>>>> 112881d8
#include "atomic.hpp"

namespace nanos
{
   class Entry
   {
      private:

         uint64_t _tag;
         Atomic<unsigned int> _version;

      public:

         Entry() : _tag(0), _version(0) { }

         Entry ( uint64_t tag, unsigned int version ) : _tag( tag ), _version( version ) { }

         Entry ( const Entry &ent ) : _tag( ent._tag ), _version ( ent._version ) { }

         ~Entry () {}

         const Entry& operator= ( const Entry &ent );

         uint64_t getTag() const;

         void setTag( uint64_t tag);

         unsigned int getVersion() const;

         void setVersion( unsigned int version );

         void increaseVersion();

         bool setVersionCS( unsigned int version );
   };

   class DirectoryEntry : public Entry
   {
      private:

         Cache *_owner;

         Lock _entryLock;

         Atomic<bool> _invalidated;

      public:

         DirectoryEntry() : Entry(), _owner( NULL ), _entryLock(), _invalidated( false ) { }

         DirectoryEntry( uint64_t tag, unsigned int version, Cache *c ) : Entry( tag, version ), _owner( c ), _entryLock(), _invalidated( false ) { }

         DirectoryEntry ( const DirectoryEntry &de) : Entry( de ), _owner( de._owner ), _entryLock(), _invalidated( false ) { }

         ~DirectoryEntry () {}

         const DirectoryEntry& operator= ( const DirectoryEntry &ent );

         Cache * getOwner() const;

         void setOwner( Cache *owner );

         bool isInvalidated();

         void setInvalidated( bool invalid );

         bool trySetInvalidated();

   };

   class Directory
   {
      private:

         typedef HashMap<uint64_t, DirectoryEntry> DirectoryMap;
         DirectoryMap _directory;
         Lock _lock;


         // disable copy constructor and assignment operator
         Directory( const Directory &dir );
         const Directory & operator= ( const Directory &dir );

      public:

         Directory() : _directory() { }

         ~Directory() { }

         DirectoryEntry& insert( uint64_t tag, DirectoryEntry &ent, bool &inserted );

         DirectoryEntry& newEntry( uint64_t tag, unsigned int version, Cache* owner );

         DirectoryEntry* getEntry( uint64_t tag );

<<<<<<< HEAD
         void unLock( void ) { _lock.release(); }
=======
         void registerAccess( uint64_t tag, size_t size );

         void waitInput( uint64_t tag );
>>>>>>> 112881d8
   };

};

#endif<|MERGE_RESOLUTION|>--- conflicted
+++ resolved
@@ -22,10 +22,7 @@
 
 #include "compatibility.hpp"
 #include "cache_fwd.hpp"
-<<<<<<< HEAD
-=======
 #include "hashmap_decl.hpp"
->>>>>>> 112881d8
 #include "atomic.hpp"
 
 namespace nanos
@@ -121,13 +118,9 @@
 
          DirectoryEntry* getEntry( uint64_t tag );
 
-<<<<<<< HEAD
-         void unLock( void ) { _lock.release(); }
-=======
          void registerAccess( uint64_t tag, size_t size );
 
          void waitInput( uint64_t tag );
->>>>>>> 112881d8
    };
 
 };
