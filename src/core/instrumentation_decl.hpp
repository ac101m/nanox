/*************************************************************************************/
/*      Copyright 2009 Barcelona Supercomputing Center                               */
/*                                                                                   */
/*      This file is part of the NANOS++ library.                                    */
/*                                                                                   */
/*      NANOS++ is free software: you can redistribute it and/or modify              */
/*      it under the terms of the GNU Lesser General Public License as published by  */
/*      the Free Software Foundation, either version 3 of the License, or            */
/*      (at your option) any later version.                                          */
/*                                                                                   */
/*      NANOS++ is distributed in the hope that it will be useful,                   */
/*      but WITHOUT ANY WARRANTY; without even the implied warranty of               */
/*      MERCHANTABILITY or FITNESS FOR A PARTICULAR PURPOSE.  See the                */
/*      GNU Lesser General Public License for more details.                          */
/*                                                                                   */
/*      You should have received a copy of the GNU Lesser General Public License     */
/*      along with NANOS++.  If not, see <http://www.gnu.org/licenses/>.             */
/*************************************************************************************/
#ifdef NANOS_INSTRUMENTATION_ENABLED
#define NANOS_INSTRUMENT(f) f;
#else
#define NANOS_INSTRUMENT(f)
#endif

#ifndef __NANOS_INSTRUMENTOR_DECL_H
#define __NANOS_INSTRUMENTOR_DECL_H
#include <list>
#include <utility>
#include <string>
#include "compatibility.hpp"
#include "debug.hpp"
#include "nanos-int.h"
#include "atomic_decl.hpp"
#include "instrumentationcontext_fwd.hpp"
#include "workdescriptor_fwd.hpp"
#include "allocator_decl.hpp"
#include "basethread_fwd.hpp"

#define NANOX_INSTRUMENTATION_PARTNER_MYSELF 0xFFFFFFFF

namespace nanos {

#ifdef NANOS_INSTRUMENTATION_ENABLED
   class InstrumentationValueDescriptor
   {
      private:
         nanos_event_value_t  _id;          /**< InstrumentationValueDescriptor id */
         std::string          _description; /**< InstrumenotrValueDescriptor description */
      private:
         /*! \brief InstrumentationValueDescriptor default constructor (private)
          */
         InstrumentationValueDescriptor ();
         /*! \brief InstrumentationValueDescriptor copy constructor (private)
          */
         InstrumentationValueDescriptor ( InstrumentationValueDescriptor &ivd );
         /*! \brief InstrumentationValueDescriptor copy assignment operator (private)
          */
         InstrumentationValueDescriptor& operator= ( InstrumentationValueDescriptor &ivd );
      public:
         /*! \brief InstrumentationValueDescriptor constructor
          */
         InstrumentationValueDescriptor ( nanos_event_value_t id, const std::string &description ) : _id( id ), _description ( description ) {}

         /*! \brief InstrumentationValueDescriptor constructor
          */
         InstrumentationValueDescriptor ( nanos_event_value_t id, const char *description ) : _id( id ), _description ( description ) {}

         /*! \brief InstrumentationValueDescriptor destructor
          */
         ~InstrumentationValueDescriptor() {}

         /*! \brief Gets value descriptor id
          */
         nanos_event_value_t getId ( void );

         /*! \brief Gets value descriptor textual description
          */
         const std::string getDescription ( void );

   };

   class InstrumentationKeyDescriptor
   {
      public:
         typedef TR1::unordered_map<std::string, InstrumentationValueDescriptor*> ValueMap;
         typedef ValueMap::iterator ValueMapIterator;
         typedef ValueMap::const_iterator ConstValueMapIterator;
      private:
         nanos_event_key_t    _id;          /**< InstrumentationKeyDescriptor id */
         bool                 _enabled;     /**< Is the event enabled */
         bool                 _stacked;     /**< Is the event enabled */
         std::string          _description; /**< InstrumenotrKeyDescriptor description */
         Atomic<unsigned int> _totalValues; /**< Total number of values */
         Lock                 _lock;        /**< _valueMap exclusive lock */
         ValueMap             _valueMap;    /**< Registered Value elements */
      private:
         /*! \brief InstrumentationKeyDescriptor default constructor (private)
          */
         InstrumentationKeyDescriptor ();
         /*! \brief InstrumentationKeyDescriptor copy constructor (private)
          */
         InstrumentationKeyDescriptor ( InstrumentationKeyDescriptor &ikd );
         /*! \brief InstrumentationKeyDescriptor copy assignment operator (private)
          */
         InstrumentationKeyDescriptor& operator= ( InstrumentationKeyDescriptor &ikd );
      public:
         /*! \brief InstrumentationKeyDescriptor constructor
          */
         InstrumentationKeyDescriptor ( nanos_event_key_t id, const std::string &description, bool enabled, bool stacked ) : _id( id ), _enabled(enabled),_stacked(stacked), _description ( description ),
                                     _totalValues(1), _lock(), _valueMap() {}

         /*! \brief InstrumentationKeyDescriptor constructor
          */
         InstrumentationKeyDescriptor ( nanos_event_key_t id, const char *description, bool enabled, bool stacked ) : _id( id ), _enabled(enabled), _stacked(stacked),  _description ( description ),
                                     _totalValues(1), _lock(), _valueMap() {}

         /*! \brief InstrumentationKeyDescriptor destructor
          */
         ~InstrumentationKeyDescriptor() {}

         /*! \brief Gets key descriptor id
          */
         nanos_event_key_t getId ( void );

         /*! \brief return if the event is enabled
          */
         bool isEnabled ( void );

         /*! \brief Set if the event is enabled (or not)
          */
         void setEnabled ( bool value );

         /*! \brief return if the event is stacked
          */
         bool isStacked ( void );

         /*! \brief Gets key descriptor textual description
          */
         const std::string getDescription ( void );

         /*! \brief Inserts (or gets) a value into (from) valueMap
          */
         nanos_event_value_t registerValue ( const std::string &value, const std::string &description="", bool abort_when_registered=true );

         /*! \brief Inserts (or gets) a value into (from) valueMap
          */
         nanos_event_value_t registerValue ( const char *value, const char *description="", bool abort_when_registered=true );

         /*! \brief Inserts a value into valueMap (the value is given by user)
          */
         void registerValue ( const std::string &value, nanos_event_value_t val,
                              const std::string &description="", bool abort_when_registered=true );

         /*! \brief Inserts a value into valueMap (the value is given by user)
          */
         void registerValue ( const char *value, nanos_event_value_t val,
                              const char *description="", bool abort_when_registered=true );
         /*! \brief Gets a value into (from) valueMap
          */
         nanos_event_value_t getValue ( const std::string &value );

         /*! \brief Gets a value into (from) valueMap
          */
         nanos_event_value_t getValue ( const char *value );

         /*! \brief Returns starting point of valueMap ( iteration purposes )
          */
         ConstValueMapIterator beginValueMap ( void );

         /*! \brief Returns ending point of valueMap ( iteration purposes )
          */
         ConstValueMapIterator endValueMap ( void );

         /*! \brief Returns a Value description for a given value
          */
         const std::string getValueDescription ( nanos_event_value_t val );

         /*! \brief Returns the number of registered values
          */
         size_t getSize( void ) const;
   };

   class InstrumentationDictionary {
      public:
         typedef TR1::unordered_map<std::string, InstrumentationKeyDescriptor*> KeyMap;
         typedef KeyMap::iterator KeyMapIterator;
         typedef KeyMap::const_iterator ConstKeyMapIterator;
      private:
         Atomic<unsigned int> _totalKeys; /**< Total number of keys */
         Lock                 _lock;      /**< Is the _keyMap exclusive lock */
         KeyMap               _keyMap;    /**< Registered Key elements */

         /*! \brief InstrumentationDictionary copy constructor (private)
          */
         InstrumentationDictionary ( InstrumentationDictionary &id );
         /*! \brief InstrumentationDictionary copy assignment operator (private)
          */
         InstrumentationDictionary& operator= ( InstrumentationDictionary &id );
      public:
         /*! \brief InstrumentationDictionary default constructor
          */
         InstrumentationDictionary () : _totalKeys(1), _lock(), _keyMap()
         {
            /* ******************************************** */
            /* Instrumentation events: In order initialization */
            /* ******************************************** */

            /* 01 */ registerEventKey("api","Nanos Runtime API", true, true, true );
            registerEventValue("api","find_slicer","nanos_find_slicer()");
            registerEventValue("api","wg_wait_completion","nanos_wg_wait_completion()");
            registerEventValue("api","*_create_sync_cond","nanos_create_xxx_cond()");
            registerEventValue("api","sync_cond_wait","nanos_sync_cond_wait()");
            registerEventValue("api","sync_cond_signal","nanos_sync_cond_signal()");
            registerEventValue("api","destroy_sync_cond","nanos_destroy_sync_cond()");
            registerEventValue("api","wait_on","nanos_wait_on()");
            registerEventValue("api","init_lock","nanos_init_lock()");
            registerEventValue("api","set_lock","nanos_set_lock()");
            registerEventValue("api","unset_lock","nanos_unset_lock()");
            registerEventValue("api","try_lock","nanos_try_lock()");
            registerEventValue("api","destroy_lock","nanos_destroy_lock()");
            registerEventValue("api","single_guard","nanos_single_guard()");
            registerEventValue("api","team_barrier","nanos_team_barrier()");
            registerEventValue("api","current_wd", "nanos_current_wd()");
            registerEventValue("api","get_wd_id","nanos_get_wd_id()");
            registerEventValue("api","*_create_wd","nanos_create_xxx_wd()");
            registerEventValue("api","submit","nanos_submit()");
            registerEventValue("api","create_wd_and_run","nanos_create_wd_and_run()");
            registerEventValue("api","set_internal_wd_data","nanos_set_internal_wd_data()");
            registerEventValue("api","get_internal_wd_data","nanos_get_internal_wd_data()");
            registerEventValue("api","yield","nanos_yield()");
            registerEventValue("api","create_team","nanos_create_team()");
            registerEventValue("api","enter_team","nanos_enter_team()");
            registerEventValue("api","leave_team","nanos_leave_team()");
            registerEventValue("api","end_team","nanos_end_team()");
            registerEventValue("api","get_num_runnin_tasks","nanos_get_num_runnin_tasks()");
            registerEventValue("api","get_addr","nanos_get_addr()");
            registerEventValue("api","copy_value","nanos_copy_value()");
            registerEventValue("api","omp_barrier","nanos_omp_barrier()");
            registerEventValue("api","get_starring_threads","nanos_get_implicit_threads()");
            registerEventValue("api","get_supporting_threads","nanos_get_nonimplicit_threads()");
            registerEventValue("api","omp_find_worksharing","nanos_omp_find_worksharing()");
            registerEventValue("api","omp_get_schedule","nanos_omp_get_schedule()");
            registerEventValue("api","malloc","nanos_malloc()");
            registerEventValue("api","free","nanos_free()");
            registerEventValue("api","get_num_ready_tasks","nanos_get_num_ready_tasks()");
            registerEventValue("api","get_num_total_tasks","nanos_get_num_total_tasks()");
            registerEventValue("api","get_num_nonready_tasks","nanos_get_num_nonready_tasks()");
            registerEventValue("api","get_num_blocked_tasks","nanos_get_num_blocked_tasks()");
            registerEventValue("api","get_num_running_tasks","nanos_get_num_running_tasks()");

            /* 02 */ registerEventKey("wd-id","Work Descriptor id:", true, true, true);

            /* 03 */ registerEventKey("cache-copy-in","Transfer data into device cache", true);
            /* 04 */ registerEventKey("cache-copy-out","Transfer data to main memory", true);
            /* 05 */ registerEventKey("cache-local-copy","Local copy in device memory", true);
            /* 06 */ registerEventKey("cache-malloc","Memory allocation in device cache", true);
            /* 07 */ registerEventKey("cache-free","Memory free in device cache", true);
            /* 08 */ registerEventKey("cache-hit","Hit in the cache", true);

            /* 09 */ registerEventKey("copy-in","Copying WD inputs", true);
            /* 10 */ registerEventKey("copy-out","Copying WD outputs", true);

            /* 11 */ registerEventKey("user-funct-name","User Function Name", true);

            /* 12 */ registerEventKey("user-code","User Code (wd)", true);

            /* 13 */ registerEventKey("create-wd-id","Create WD Id:", true);
            /* 14 */ registerEventKey("create-wd-ptr","Create WD pointer:", true);
            /* 15 */ registerEventKey("wd-num-deps","Create WD num. deps.", true);
            /* 16 */ registerEventKey("wd-deps-ptr","Create WD dependence pointer", true);

            /* 17 */ registerEventKey("lock-addr","Lock address", true);

            /* 18 */ registerEventKey("num-spins","Number of Spins", true);
            /* 19 */ registerEventKey("num-yields","Number of Yields", true);
            /* 20 */ registerEventKey("time-yields","Time on Yield (in nsecs)", true);

            /* 21 */ registerEventKey("user-funct-location","User Function Location", true);

            /* 22 */ registerEventKey("num-ready","Number of ready tasks in the queues", true);
            /* 23 */ registerEventKey("graph-size","Number tasks in the graph", true);

            /* 24 */ registerEventKey("loop-lower","Loop lower bound", true);
            /* 25 */ registerEventKey("loop-upper","Loop upper", true);
            /* 26 */ registerEventKey("loop-step","Loop step", true);

            /* 27 */ registerEventKey("in-cuda-runtime","Inside CUDA runtime", true);
            registerEventValue("in-cuda-runtime", "NANOS_GPU_CUDA_MALLOC_EVENT", "cudaMalloc()" );                                     /* 1 */
            registerEventValue("in-cuda-runtime", "NANOS_GPU_CUDA_FREE_EVENT", "cudaFree()" );                                         /* 2 */
            registerEventValue("in-cuda-runtime", "NANOS_GPU_CUDA_MALLOC_HOST_EVENT", "cudaMallocHost()" );                            /* 3 */
            registerEventValue("in-cuda-runtime", "NANOS_GPU_CUDA_FREE_HOST_EVENT", "cudaFreeHost()" );                                /* 4 */
            registerEventValue("in-cuda-runtime", "NANOS_GPU_CUDA_MEMCOPY_EVENT", "cudaMemcpyDeviceToDevice()" );                      /* 5 */
            registerEventValue("in-cuda-runtime", "NANOS_GPU_CUDA_MEMCOPY_TO_HOST_EVENT", "cudaMemcpyDeviceToHost()" );                /* 6 */
            registerEventValue("in-cuda-runtime", "NANOS_GPU_CUDA_MEMCOPY_TO_DEVICE_EVENT", "cudaMemcpyHostToDevice()" );              /* 7 */
            registerEventValue("in-cuda-runtime", "NANOS_GPU_CUDA_MEMCOPY_ASYNC_EVENT", "cudaMemcpyPeerAsync()" );                     /* 8 */
            registerEventValue("in-cuda-runtime", "NANOS_GPU_CUDA_MEMCOPY_ASYNC_TO_HOST_EVENT", "cudaMemcpyAsyncDeviceToHost()" );     /* 9 */
            registerEventValue("in-cuda-runtime", "NANOS_GPU_CUDA_MEMCOPY_ASYNC_TO_DEVICE_EVENT", "cudaMemcpyAsyncHostToDevice()" );   /* 10 */
            registerEventValue("in-cuda-runtime", "NANOS_GPU_CUDA_INPUT_STREAM_SYNC_EVENT", "cudaInputStreamSynchronize()" );          /* 11 */
            registerEventValue("in-cuda-runtime", "NANOS_GPU_CUDA_OUTPUT_STREAM_SYNC_EVENT", "cudaOutputStreamSynchronize()" );        /* 12 */
            registerEventValue("in-cuda-runtime", "NANOS_GPU_CUDA_KERNEL_STREAM_SYNC_EVENT", "cudaKernelStreamSynchronize()" );        /* 13 */
            registerEventValue("in-cuda-runtime", "NANOS_GPU_CUDA_DEVICE_SYNC_EVENT", "cudaDeviceSynchronize()" );                     /* 14 */
            registerEventValue("in-cuda-runtime", "NANOS_GPU_CUDA_SET_DEVICE_EVENT", "cudaSetDevice()" );                              /* 15 */
            registerEventValue("in-cuda-runtime", "NANOS_GPU_CUDA_GET_DEVICE_PROPS_EVENT", "cudaGetDeviceProperties()" );              /* 16 */
            registerEventValue("in-cuda-runtime", "NANOS_GPU_CUDA_SET_DEVICE_FLAGS_EVENT", "cudaSetDeviceFlags()" );                   /* 17 */
            registerEventValue("in-cuda-runtime", "NANOS_GPU_CUDA_GET_LAST_ERROR_EVENT", "cudaGetLastError()" );                       /* 18 */
            registerEventValue("in-cuda-runtime", "NANOS_GPU_CUDA_GENERIC_EVENT", "CUDA generic event" );                              /* 19 */
            registerEventValue("in-cuda-runtime", "NANOS_GPU_MEMCOPY_EVENT", "memcpy()" );                                             /* 20 */
            /* 28 */ registerEventKey("xfer-size","Transfer size", true);

            /* 29 */ registerEventKey("cache-wait","Cache waiting for something", true);
            registerEventValue("cache-wait","registerCacheAccess() L.94","registerCacheAccess() waiting for data allocation (not registered in directory)");
            registerEventValue("cache-wait","registerCacheAccess() L.112","registerCacheAccess() waiting for data invalidation in another cache (new entry)");
            registerEventValue("cache-wait","registerCacheAccess() L.122","registerCacheAccess() waiting for data to have no owner");
            registerEventValue("cache-wait","registerCacheAccess() L.141","registerCacheAccess() waiting for data allocation (registered in directory)");
            registerEventValue("cache-wait","registerCacheAccess() L.163","registerCacheAccess() waiting for data invalidation (size has changed)");
            registerEventValue("cache-wait","registerCacheAccess() L.185","registerCacheAccess() waiting for data invalidation in another cache (size has changed)");
            registerEventValue("cache-wait","registerCacheAccess() L.221","registerCacheAccess() waiting for data to be copied back (size has changed)");
            registerEventValue("cache-wait","registerCacheAccess() L.239","registerCacheAccess() waiting for data invalidation in another cache (old version)");
            registerEventValue("cache-wait","registerCacheAccess() L.260","registerCacheAccess() invalidating another cache");
            registerEventValue("cache-wait","registerCacheAccess() L.292","registerCacheAccess() waiting for resize");
            registerEventValue("cache-wait","registerCacheAccess() L.300","registerCacheAccess() waiting for flush");
            registerEventValue("cache-wait","freeSpaceToFit()","freeSpaceToFit()");
            registerEventValue("cache-wait","waitInput()","waitInput()");

            /* 30 */ registerEventKey("chunk-size","Chunk size", true);

            /* 31 */ registerEventKey("num-sleeps","Number of Sleep operations", true);
            /* 32 */ registerEventKey("time-sleeps","Time on Sleep (in nsecs)", true);

            /* 33 */ registerEventKey("num-scheds","Number of scheduler operations", true);
            /* 34 */ registerEventKey("time-scheds","Time on scheduler operations (in nsecs)", true);

            /* 35 */ registerEventKey("sched-versioning","Versioning scheduler decisions", true);
            registerEventValue("sched-versioning", "NANOS_SCHED_VER_SETDEVICE_CANRUN", "Set WD device + thread can run" );
            registerEventValue("sched-versioning", "NANOS_SCHED_VER_SETDEVICE_CANNOTRUN", "Set WD device + thread cannot run" );
            registerEventValue("sched-versioning", "NANOS_SCHED_VER_SELECTWD_FIRSTCANRUN", "Select WD first record + thread can run" );
            registerEventValue("sched-versioning", "NANOS_SCHED_VER_SELECTWD_FIRSTCANNOTRUN", "Select WD first record + thread cannot run" );
            registerEventValue("sched-versioning", "NANOS_SCHED_VER_SELECTWD_BELOWMINRECCANRUN", "Select WD not enough records + thread can run" );
            registerEventValue("sched-versioning", "NANOS_SCHED_VER_SELECTWD_UNDEFINED", "Select WD undefined" );
            registerEventValue("sched-versioning", "NANOS_SCHED_VER_SELECTWD_GETFIRST", "Select WD get first queue task" );
            registerEventValue("sched-versioning", "NANOS_SCHED_VER_ATIDLE_GETFIRST", "At idle get first queue task" );
            registerEventValue("sched-versioning", "NANOS_SCHED_VER_ATIDLE_NOFIRST", "At idle no first queue task found" );
            registerEventValue("sched-versioning", "NANOS_SCHED_VER_ATPREFETCH_GETFIRST", "At prefetch get first queue task" );
            registerEventValue("sched-versioning", "NANOS_SCHED_VER_ATPREFETCH_GETIMMSUCC", "At prefetch get immediate successor" );
            registerEventValue("sched-versioning", "NANOS_SCHED_VER_ATPREFETCH_NOFIRST", "At prefetch no first queue task found" );
            registerEventValue("sched-versioning", "NANOS_SCHED_VER_ATBEFEX_GETFIRST", "At before exit get first queue task" );
            registerEventValue("sched-versioning", "NANOS_SCHED_VER_ATBEFEX_NOFIRST", "At before exit no first queue task found" );
            registerEventValue("sched-versioning", "NANOS_SCHED_VER_SETEARLIESTEW_FOUND", "Set earliest execution worker found" );
            registerEventValue("sched-versioning", "NANOS_SCHED_VER_SETEARLIESTEW_NOTFOUND", "Set earliest execution worker not found" );
            registerEventValue("sched-versioning", "NANOS_SCHED_VER_FINDEARLIESTEW_BETTERTIME", "Found earliest execution worker timing reason" );
            registerEventValue("sched-versioning", "NANOS_SCHED_VER_FINDEARLIESTEW_IDLEWORKER", "Found earliest execution worker idle reason" );

            /* 36 */ registerEventKey("dependence","Dependence analysis", true); /* System have found a new dependence */
            /* 37 */ registerEventKey("dep-direction", "Dependence direction", true);

            /* 38 */ registerEventKey("wd-priority","Priority of a work descriptor");

            /* 39 */ registerEventKey("in-opencl-runtime","Inside OpenCL runtime", true);
            registerEventValue("in-opencl-runtime", "NANOS_OPENCL_ALLOC_EVENT", "clCreateBuffer()" );                                     /* 1 */
            registerEventValue("in-opencl-runtime", "NANOS_OPENCL_FREE_EVENT", "clReleaseMemObject()" );                                         /* 2 */
            registerEventValue("in-opencl-runtime", "NANOS_OPENCL_GET_DEV_INFO_EVENT", "clGetDeviceInfo()" );                            /* 3 */
            registerEventValue("in-opencl-runtime", "NANOS_OPENCL_CREATE_CONTEXT_EVENT", "clCreateContext()" );                                /* 4 */
            registerEventValue("in-opencl-runtime", "NANOS_OPENCL_MEMWRITE_SYNC_EVENT", "clEnqueueWriteBuffer(blocking=true)" );                      /* 5 */
            registerEventValue("in-opencl-runtime", "NANOS_OPENCL_MEMREAD_SYNC_EVENT", "clEnqueueReadBuffer(blocking=true)" );                /* 6 */
            registerEventValue("in-opencl-runtime", "NANOS_OPENCL_CREATE_COMMAND_QUEUE_EVENT", "clCreateCommandQueue()" );                /* 7 */
            registerEventValue("in-opencl-runtime", "NANOS_OPENCL_GET_PROGRAM_EVENT", "Compile, build and clCreateKernel() nanox routine" );                /* 8 */
            registerEventValue("in-opencl-runtime", "NANOS_OPENCL_GENERIC_EVENT", "OpenCL generic event" );                              /* 9 */

<<<<<<< HEAD
            /* 40 */ registerEventKey("set-num-threads","Change Number of Threads");
            /* 41 */ registerEventKey("cpuid","Thread cpuid");
=======
            /* 40 */ registerEventKey("taskwait", "Call to the taskwait nanos runtime function", true);
>>>>>>> 21aa7ebb

            /* ** */ registerEventKey("debug","Debug Key", true); /* Keep this key as the last one */
         }

         /*! \brief InstrumentationDictionary destructor
          */
         ~InstrumentationDictionary() {}

         /*! \brief Inserts (or gets) a key into (from) the keyMap
          */
         nanos_event_key_t registerEventKey ( const std::string &key, const std::string &description="", bool abort_when_registered=true, bool enabled=true, bool stacked=false );

         /*! \brief Inserts (or gets) a key into (from) the keyMap
          */
         nanos_event_key_t registerEventKey ( const char *key, const char *description="", bool abort_when_registered=true, bool enabled=true, bool stacked=false );

         /*! \brief Gets a key into (from) the keyMap
          */
         nanos_event_key_t getEventKey ( const std::string &key );

         /*! \brief Gets a key into (from) the keyMap
          */
         nanos_event_key_t getEventKey ( const char *key );

         /*! \brief Inserts (or gets) a value into (from) the valueMap (which belongs to 'key' parameter )
          */
         nanos_event_value_t registerEventValue ( const std::string &key, const std::string &value,
                                                  const std::string &description="", bool abort_when_registered=true );

         /*! \brief Inserts (or gets) a value into (from) the valueMap (which belongs to 'key' parameter )
          */
         nanos_event_value_t registerEventValue ( const char *key, const char *value, const char *description="", bool abort_when_registered=true );

         /*! \brief Inserts a value into the valueMap, which belongs to 'key' parameter (value is given by user)
          */
         void registerEventValue ( const std::string &key, const std::string &value,
                                   nanos_event_value_t val,
                                   const std::string &description="", bool abort_when_registered=true );

         /*! \brief Inserts a value into the valueMap, which belongs to 'key' parameter (value is given by user)
          */
         void registerEventValue ( const char *key, const char *value, nanos_event_value_t val,
                                   const char *description="", bool abort_when_registered=true );

         /*! \brief Enable/disable all events in dictionary
          */
         void switchAllEvents ( bool on_off );

         /*! \brief Enable/disable all events prefixed with prefix
          */
         void switchEventPrefix ( const char *prefix, bool on_off );

         /*! \brief Gets a value into (from) the valueMap (which belongs to 'key' parameter )
          */
         nanos_event_value_t getEventValue ( const std::string &key, const std::string &value );

         /*! \brief Gets a value into (from) the valueMap (which belongs to 'key' parameter )
          */
         nanos_event_value_t getEventValue ( const char *key, const char *value );

         /*! \brief Returns starting point of keyMap ( iteration purposes )
          */
         ConstKeyMapIterator beginKeyMap ( void );

         /*! \brief Returns ending point of keyMap ( iteration purposes )
          */
         ConstKeyMapIterator endKeyMap ( void );

         /*! \brief Returns a Key description for a given key
          */
         const std::string getKeyDescription ( nanos_event_key_t key );

         /*! \brief Returns a Value description for a given key and a value
          */
         const std::string getValueDescription ( nanos_event_key_t key, nanos_event_value_t val );

   };
#endif

   class Instrumentation
   {
      public:
         class Event {
            private:
               nanos_event_type_t          _type;         /**< Event type */
               nanos_event_key_t           _key;          /**< Event key */
               nanos_event_value_t         _value;        /**< Event value */
               nanos_event_domain_t        _ptpDomain;    /**< A specific domain in which ptpId is unique */
               nanos_event_id_t            _ptpId;        /**< PtP event id */
               unsigned int                _partner;      /**< PtP communication partner (destination or origin), only applies to Cluster (is always 0 in smp) */


            public:
               /*! \brief Event default constructor
                *
                *  \see State Burst Point PtP
                */
               Event () : _type((nanos_event_type_t) 0), _key(0), _value(0),
                          _ptpDomain((nanos_event_domain_t) 0), _ptpId(0), _partner( NANOX_INSTRUMENTATION_PARTNER_MYSELF ) {}
               /*! \brief Event constructor
                *
                *  Generic constructor used by all other specific constructors
                *
                *  \see State Burst Point PtP
                */
               Event ( nanos_event_type_t type, nanos_event_key_t key, nanos_event_value_t value,
                       nanos_event_domain_t ptp_domain, nanos_event_id_t ptp_id, unsigned int partner = NANOX_INSTRUMENTATION_PARTNER_MYSELF ) :
                     _type (type), _key(key), _value (value),
                     _ptpDomain (ptp_domain), _ptpId (ptp_id), _partner(partner)
               { }

               /*! \brief Event copy constructor
                */
               Event ( const Event & evt )
               {
                  _type = evt._type;
                  _key = evt._key;
                  _value = evt._value;
                  _ptpDomain = evt._ptpDomain;
                  _ptpId     = evt._ptpId;
                  _partner   = evt._partner;

               }

               /*! \brief Event copy assignment operator
                */
               void operator= ( const Event & evt )
               {
                  // self-assignment: ok
                  if ( this == &evt ) return;

                  _type = evt._type;
                  _key = evt._key;
                  _value = evt._value;
                  _ptpDomain = evt._ptpDomain;
                  _ptpId     = evt._ptpId;
                  _partner   = evt._partner;

               }

               /*! \brief Event destructor
                */
               ~Event() {}

               /*! \brief Get event type
                */
               nanos_event_type_t getType () const;

               /*! \brief Get event state
                */
               nanos_event_state_value_t getState ();

               /*! \brief Get key
                */
               nanos_event_key_t getKey () const;

               /*! \brief Get value
                */
               nanos_event_value_t getValue () const;

               /*! \brief Get specific domain ( useful in PtP events)
                *  \see getId
                */
               unsigned int getDomain ( void ) const;

               /*! \brief Get event id (unique in a specific domain, useful in PtP events)
                *  \see getDomain
                */
               long long getId( void ) const;

               /*! \brief Get event partner (destination or origin of a PtP event, only applies to Cluster, returns 0 on SMP)
                *  \see getDomain
                */
               unsigned int getPartner( void ) const;

               /*! \brief Change event type to the complementary value (i.e. if type is BURST_START it changes to BURST_END)
                */
               void reverseType ( );
         };
         class State : public Event {
            private:
              /*! \brief State event default constructor (private)
               */
               State();
              /*! \brief State event copy constructor (private)
               */
               State( State &s);
              /*! \brief State event copy constructor (private)
               */
               State& operator= ( State &s);
            public:
              /*! \brief State event constructor
               */
              State ( nanos_event_type_t type = NANOS_STATE_START, nanos_event_state_value_t state = NANOS_ERROR )
                    : Event (type, 0, (nanos_event_value_t) state, (nanos_event_domain_t) 0, (nanos_event_id_t) 0 ) { }
              friend class Instrumentation;
         };
         class Burst : public Event {
             private:
               /*! \brief Burst event default constructor (private)
                */
               Burst();
               /*! \brief Burst event copy constructor (private)
                */
               Burst( Burst &b);
               /*! \brief Burst event copy constructor (private)
                */
               Burst& operator= ( Burst &b);
             public:
               /*! \brief Burst event constructor
                */
               Burst ( bool start, nanos_event_key_t key, nanos_event_value_t value )
                     : Event ( start? NANOS_BURST_START: NANOS_BURST_END, key, value, (nanos_event_domain_t) 0, (nanos_event_id_t) 0 ) { }
         };
         class Point : public Event {
             private:
               /*! \brief Point event default constructor (private)
                */
               Point();
               /*! \brief Point event copy constructor (private)
                */
               Point( Point &p );
               /*! \brief Point event copy assignment operator (private)
                */
               Point& operator= ( Point &p );
             public:
               /*! \brief Point event constructor
                */
               Point ( nanos_event_key_t key, nanos_event_value_t value )
                     : Event ( NANOS_POINT, key, value, (nanos_event_domain_t) 0, (nanos_event_id_t) 0 ) { }
         };
         class PtP : public Event {
            private:
               /*! \brief PtP event default constructor (private)
                */
               PtP();
               /*! \brief PtP event copy constructor (private)
                */
               PtP( PtP &ptp);
               /*! \brief PtP event copy assignment operator (private)
                */
               PtP& operator= ( PtP &ptp);
            public:
               /*! \brief PtP event constructor
                */
               PtP ( bool start, nanos_event_domain_t domain, nanos_event_id_t id, nanos_event_key_t key,  nanos_event_value_t value, unsigned int partner = NANOX_INSTRUMENTATION_PARTNER_MYSELF )
                   : Event ( start ? NANOS_PTP_START : NANOS_PTP_END , key, value, domain, id, partner ) { }
               friend class Instrumentation;
         };
#ifndef NANOS_INSTRUMENTATION_ENABLED
      public:
         Instrumentation () {}
         ~Instrumentation () {}
#else
      protected: /* They can be accessed by plugins (derived classes ) */
         InstrumentationDictionary      _instrumentationDictionary; /**< Instrumentation Dictionary (allow to register keys and values) */
         InstrumentationContext        &_instrumentationContext; /**< Instrumentation Context */
         bool                           _emitStateEvents;
         bool                           _emitPtPEvents;
      private:
         /*! \brief Instrumentation default constructor (private)
          */
         Instrumentation();
         /*! \brief Instrumentation copy constructor (private)
          */
         Instrumentation( Instrumentation &i);
         /*! \brief Instrumentation copy assignment operator (private)
          */
         Instrumentation& operator= ( Instrumentation &i);
      public:
         /*! \brief Instrumentation constructor
          */
         Instrumentation( InstrumentationContext &ic ) : _instrumentationDictionary(), _instrumentationContext(ic), _emitStateEvents(true), _emitPtPEvents(true) {}

         /*! \brief Instrumentation destructor
          */
         virtual ~Instrumentation() {}

         /*! \brief Gets InstrumentationDictionary
          *
          */
         InstrumentationDictionary * getInstrumentationDictionary ( void );

         /*! \brief Enable/disable events
          */
         void filterEvents(std::string event_default, std::list<std::string> &enable_events, std::list<std::string> &disable_events );

         // low-level instrumentation interface (pure virtual functions)

         /*! \brief Pure virtual functions executed at the beginning of instrumentation phase
          *
          *  Each of (specific) instrumentation modules have to implement this function in order
          *  to be consistent with the instrumentation model
          */
         virtual void initialize( void ) = 0;

         /*! \brief Pure virtual functions executed at the end of instrumentation phase
          *
          *  Each of (specific) instrumentation modules have to implement this function in order
          *  to be consistent with the instrumentation model
          */
         virtual void finalize( void ) = 0;

         /*! \brief Pure virtual functions executed to enable again instrumentation
          *
          *  Each of (specific) instrumentation modules have to implement this function in order
          *  to be consistent with the instrumentation model
          */
         virtual void enable( void ) = 0;
         /*! \brief Pure virtual functions executed to disable instrumentation
          *
          *  Each of (specific) instrumentation modules have to implement this function in order
          *  to be consistent with the instrumentation model
          */
         virtual void disable( void ) = 0;

         /*! \brief Pure virtual function executed on each thread initialization
          *
          */
         virtual void threadStart( BaseThread &thread ) = 0;

         /*! \brief Pure virtual function executed on each thread finalization
          *
          */
         virtual void threadFinish ( BaseThread &thread ) = 0;

         virtual void addResumeTask( WorkDescriptor &w ) = 0 ;

         virtual void addSuspendTask( WorkDescriptor &w, bool last = false ) = 0 ;

         /*! \brief Pure virtual functions executed each time runtime wants to add an event
          *
          *  Each of (specific) instrumentation modules have to implement this function in order
          *  to be consistent with the instrumentation model. This function includes several
          *  events in a row to facilitate implementation in which several events occurs at
          *  the same time (i.e. same timestamp).
          *
          *  \param[in] count is the number of events
          *  \param[in] events is a vector of 'count' events
          */
         virtual void addEventList ( unsigned int count, Event *events ) = 0;

         // CORE: high-level instrumentation interface (virtual functions)

         /*! \brief Used when creating a work descriptor (initializes instrumentation context associated to a WD)
          */
         virtual void wdCreate( WorkDescriptor* newWD );

         /*! \brief Used in work descriptor context switch (oldWD has finished completely its execution
          *
          *  \param[in] oldWD, is the work descriptor which leaves the cpu
          *  \param[in] newWD, is the work descriptor which enters the cpu
          */
         virtual void wdSwitch( WorkDescriptor* oldWD, WorkDescriptor* newWD, bool last = false );

         /*! \brief Used by higher levels to create a BURST_START event
          *
          *  \param[in,out] e is an event reference, preallocated by the caller
          *  \param[in] key is the key in the related  pair <key,value>
          *  \param[in] value is the value in related pair <key,value>
          */
         void  createBurstEvent ( Event *e, nanos_event_key_t key, nanos_event_value_t value, InstrumentationContextData *icd = NULL );

         /*! \brief Used by higher levels to create a BURST_END event
          *
          *  \param[in,out] e is an event reference, preallocated by the caller
          *  \param[in] key is the key in the related  pair <key,value>
          *  \param[in] value is the value in related pair <key,value>
          */
         void closeBurstEvent ( Event *e, nanos_event_key_t key, InstrumentationContextData *icd = NULL );

         /*! \brief Used by higher levels to create a STATE event
          *
          *  \param[in,out] e is an event reference, preallocated by the caller
          *  \param[in] state is the state value for the event
          */
         void createStateEvent ( Event *e, nanos_event_state_value_t state, InstrumentationContextData *icd = NULL );

         /*! \brief Used by higher levels to create a STATE event (value will be previous state in instrumentation context info)
          *
          *  \param[in,out] e is an event reference, preallocated by the caller
          */
         void returnPreviousStateEvent ( Event *e, InstrumentationContextData *icd = NULL );

         /*! \brief Used by higher levels to create a POINT (punctual) event
          *
          *  The created event will contain a vector of nkvs pairs <key,value> that are build from
          *  separated vectors of keys and values respectively (received as a parameters).
          *
          *  \param[in,out] e is an event reference, preallocated by the caller
          *  \param[in] nkvs is the number of pairs <key,value> related with the new event
          *  \param[in] key is a vector of nkvs keys
          *  \param[in] value is a vector of nkvs  values
          */
         void createPointEvent ( Event *e, nanos_event_key_t key, nanos_event_value_t value );

         /*! \brief Used by higher levels to create a PTP_START event
          *
          *  The created event will contain a vector of nkvs pairs <key,value> that are build from
          *  separated vectors of keys and values respectively (received as a parameters).
          *
          *  \param[in,out] e is an event reference, preallocated by the caller
          *  \param[in] domain specifies a specific domain in which id is a unique value
          *  \param[in] id is a unique id in a given domain context
          *  \param[in] nkvs is the number of pairs <key,value> related with the new event
          *  \param[in] key is a vector of nkvs keys
          *  \param[in] value is a vector of nkvs  values
          *  \param[in] partner is the origin node of the event
          */
         void createPtPStart ( Event *e, nanos_event_domain_t domain, nanos_event_id_t id,
                               nanos_event_key_t keys, nanos_event_value_t values, unsigned int partner = NANOX_INSTRUMENTATION_PARTNER_MYSELF );

         /*! \brief Used by higher levels to create a PTP_END event
          *
          *  The created event will contain a vector of nkvs pairs <key,value> that are build from
          *  separated vectors of keys and values respectively (received as a parameters).
          *
          *  \param[in,out] e is an event reference, preallocated by the caller
          *  \param[in] domain specifies a specific domain in which id is a unique value
          *  \param[in] id is a unique id in a given domain context
          *  \param[in] nkvs is the number of pairs <key,value> related with the new event
          *  \param[in] key is a vector of nkvs keys
          *  \param[in] value is a vector of nkvs  values
          *  \param[in] partner is the destination node of the event
          */
         void createPtPEnd ( Event *e, nanos_event_domain_t domain, nanos_event_id_t id,
                             nanos_event_key_t keys, nanos_event_value_t values, unsigned int partner = NANOX_INSTRUMENTATION_PARTNER_MYSELF );

         /*! \brief Used by higher levels to create a deferred POINT event into a given WorkDescriptor (wd)
          */
         void createDeferredPointEvent ( WorkDescriptor &wd, unsigned int nkvs, nanos_event_key_t *keys,
                                         nanos_event_value_t *values );

         /*! \brief Used by higher levels to create a deferred PTP_START event into a given WorkDescriptor (wd)
          */
         void createDeferredPtPStart ( WorkDescriptor &wd, nanos_event_domain_t domain, nanos_event_id_t id,
                                       nanos_event_key_t key, nanos_event_value_t value, unsigned int partner = NANOX_INSTRUMENTATION_PARTNER_MYSELF );

         /*! \brief Used by higher levels to create a deferred PTP_END event into a given WorkDescriptor (wd)
          */
         void createDeferredPtPEnd ( WorkDescriptor &wd, nanos_event_domain_t domain, nanos_event_id_t id,
                                     nanos_event_key_t key, nanos_event_value_t value, unsigned int partner = NANOX_INSTRUMENTATION_PARTNER_MYSELF );

         void raisePointEvents ( unsigned int nkvs, nanos_event_key_t *key, nanos_event_value_t *val );

         void raiseOpenStateEvent ( nanos_event_state_value_t state );
         void raiseCloseStateEvent ( void );

         void raiseOpenBurstEvent ( nanos_event_key_t key, nanos_event_value_t val );
         void raiseCloseBurstEvent ( nanos_event_key_t key );

         void raiseOpenPtPEvent ( nanos_event_domain_t domain, nanos_event_id_t id, nanos_event_key_t key, nanos_event_value_t val, unsigned int partner = NANOX_INSTRUMENTATION_PARTNER_MYSELF );
         void raiseClosePtPEvent ( nanos_event_domain_t domain, nanos_event_id_t id, nanos_event_key_t key, nanos_event_value_t val, unsigned int partner = NANOX_INSTRUMENTATION_PARTNER_MYSELF );

         void raiseOpenStateAndBurst ( nanos_event_state_value_t state, nanos_event_key_t key, nanos_event_value_t val );
         void raiseCloseStateAndBurst ( nanos_event_key_t key );
#endif
   };
}
#endif<|MERGE_RESOLUTION|>--- conflicted
+++ resolved
@@ -366,12 +366,9 @@
             registerEventValue("in-opencl-runtime", "NANOS_OPENCL_GET_PROGRAM_EVENT", "Compile, build and clCreateKernel() nanox routine" );                /* 8 */
             registerEventValue("in-opencl-runtime", "NANOS_OPENCL_GENERIC_EVENT", "OpenCL generic event" );                              /* 9 */
 
-<<<<<<< HEAD
-            /* 40 */ registerEventKey("set-num-threads","Change Number of Threads");
-            /* 41 */ registerEventKey("cpuid","Thread cpuid");
-=======
             /* 40 */ registerEventKey("taskwait", "Call to the taskwait nanos runtime function", true);
->>>>>>> 21aa7ebb
+            /* 41 */ registerEventKey("set-num-threads","Change Number of Threads");
+            /* 42 */ registerEventKey("cpuid","Thread cpuid");
 
             /* ** */ registerEventKey("debug","Debug Key", true); /* Keep this key as the last one */
          }
