--- conflicted
+++ resolved
@@ -388,21 +388,6 @@
          numEvents++;
       }
 
-<<<<<<< HEAD
-      /* Creating State event's: substates */
-      if ( !_instrumentationContext.isStateEventEnabled( old_icd ) ) {
-         if ( _instrumentationContext.showStackedStates () ) {
-            for ( it_s = _instrumentationContext.beginSubState(old_icd); it_s != _instrumentationContext.endSubState(old_icd); it_s++ ) {
-               ASSIGN_EVENT( e[i++] , State , ( NANOS_SUBSTATE_END, *it_s ) );
-            }
-         }
-         ASSIGN_EVENT( e[i++] , State , ( NANOS_SUBSTATE_START, NANOS_NOT_RUNNING ) );
-      }
-
-      ensure0(i == oldPtP + oldStates + oldSubStates, "Final substate events doesn't fit with computed value.");
-
-=======
->>>>>>> 7707e933
       /* Regenerating reverse bursts for old WD */
       InstrumentationContextData::ConstBurstIterator it;
       for ( it = _instrumentationContext.beginBurst( old_icd ); it != _instrumentationContext.endBurst( old_icd ); it++ ) {
@@ -414,12 +399,7 @@
    /* Creating entering wd events */
    if ( new_icd != NULL) {
       /* Creating PtP event */
-<<<<<<< HEAD
-      ASSIGN_EVENT( e[i++] , PtP , (false, NANOS_WD_DOMAIN, (nanos_event_id_t) newWD->getId(), 0, NULL) );
-     
-=======
       if ( _emitPtPEvents ) ASSIGN_EVENT( e[i++] , PtP , (false, NANOS_WD_DOMAIN, (nanos_event_id_t) newWD->getId(), 0, 0) );
->>>>>>> 7707e933
 
       if ( csEvent ) {
          ASSIGN_EVENT( e[i++] , State , ( NANOS_STATE_END, NANOS_CONTEXT_SWITCH ) );
