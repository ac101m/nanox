/*************************************************************************************/
/*      Copyright 2009 Barcelona Supercomputing Center                               */
/*                                                                                   */
/*      This file is part of the NANOS++ library.                                    */
/*                                                                                   */
/*      NANOS++ is free software: you can redistribute it and/or modify              */
/*      it under the terms of the GNU Lesser General Public License as published by  */
/*      the Free Software Foundation, either version 3 of the License, or            */
/*      (at your option) any later version.                                          */
/*                                                                                   */
/*      NANOS++ is distributed in the hope that it will be useful,                   */
/*      but WITHOUT ANY WARRANTY; without even the implied warranty of               */
/*      MERCHANTABILITY or FITNESS FOR A PARTICULAR PURPOSE.  See the                */
/*      GNU Lesser General Public License for more details.                          */
/*                                                                                   */
/*      You should have received a copy of the GNU Lesser General Public License     */
/*      along with NANOS++.  If not, see <http://www.gnu.org/licenses/>.             */
/*************************************************************************************/

#ifndef _NANOS_SYSTEM_DECL_H
#define _NANOS_SYSTEM_DECL_H

#include "processingelement_decl.hpp"
#include "throttle_decl.hpp"
#include <vector>
#include <string>
#include "schedule_decl.hpp"
#include "threadteam_decl.hpp"
#include "slicer_decl.hpp"
#include "worksharing_decl.hpp"
#include "nanos-int.h"
#include "dataaccess_fwd.hpp"
#include "instrumentation_decl.hpp"
#include "network_decl.hpp"
#include "pminterface_decl.hpp"
#include "plugin_decl.hpp"
#include "archplugin_decl.hpp"
#include "barrier_decl.hpp"
#include "accelerator_decl.hpp"
#include "location.hpp"
#include "addressspace_decl.hpp"
#include "smpbaseplugin_decl.hpp"
#include "hwloc_decl.hpp"

#include "newregiondirectory_decl.hpp"

#ifdef GPU_DEV
#include "pinnedallocator_decl.hpp"
#include "gpuprocessor_fwd.hpp"
#endif

#ifdef OpenCL_DEV
#include "openclprocessor_fwd.hpp"
#endif

namespace nanos
{

// This class initializes/finalizes the library
// All global variables MUST be declared inside
   class System
   {
      public:

         // constants
         typedef enum { DEDICATED, SHARED } ExecutionMode;
         typedef enum { POOL, ONE_THREAD } InitialMode;
         typedef enum { NONE, WRITE_THROUGH, WRITE_BACK, DEFAULT } CachePolicyType;
         typedef Config::MapVar<CachePolicyType> CachePolicyConfig;

         typedef void (*Init) ();
         //typedef std::vector<Accelerator *> AList;

      private:
         // types
         typedef std::map<unsigned int, PE *>         PEList;
         typedef std::map<unsigned int, BaseThread *> ThreadList;
         typedef std::map<std::string, Slicer *> Slicers;
         typedef std::map<std::string, WorkSharing *> WorkSharings;
         typedef std::multimap<std::string, std::string> ModulesPlugins;
         typedef std::vector<ArchPlugin*> ArchitecturePlugins;
         
         // global seeds
         Atomic<int> _atomicWDSeed; /*!< \brief ID seed for new WD's */
         Atomic<int> _threadIdSeed; /*!< \brief ID seed for new threads */
         Atomic<unsigned int> _peIdSeed;     /*!< \brief ID seed for new PE's */

         // configuration variables
         int                  _deviceStackSize;
         bool                 _profile;
         bool                 _instrument;
         bool                 _verboseMode;
         bool                 _summary;            /*!< \brief Flag to enable the summary */
         time_t               _summaryStartTime;   /*!< \brief Track time to show duration in summary */
         ExecutionMode        _executionMode;
         InitialMode          _initialMode;
         bool                 _untieMaster;
         bool                 _delayedStart;
         bool                 _synchronizedStart;
         //! Enable Dynamic Load Balancing library
         bool                 _enableDLB;
         //! Maintain predecessors list, disabled by default, used by botlev and async threads (#1027)
         bool                 _predecessorLists;


         //cutoff policy and related variables
         ThrottlePolicy      *_throttlePolicy;
         SchedulerStats       _schedStats;
         SchedulerConf        _schedConf;

         /*! names of the scheduling, cutoff, barrier and instrumentation plugins */
         std::string          _defSchedule;
         std::string          _defThrottlePolicy;
         std::string          _defBarr;
         std::string          _defInstr;
         /*! Name of the dependencies manager plugin */
         std::string          _defDepsManager;

         std::string          _defArch;
         std::string          _defDeviceName;

         const Device         *_defDevice;

         /*! factories for scheduling, pes and barriers objects */
         peFactory            _hostFactory;
         barrFactory          _defBarrFactory;
         
         /*! Valid plugin map (module)->(list of plugins) */
         ModulesPlugins       _validPlugins;
         
         /*! Architecture plugins */
         SMPBasePlugin       *_smpPlugin;
         ArchitecturePlugins  _archs;
         

         PEList               _pes;
         ThreadList           _workers;

         //! List of all supported architectures by _pes
         DeviceList           _devices;
        
         /*! It counts how many threads have finalized their initialization */
         Atomic<unsigned int> _initializedThreads;
         /*! This counts how many threads we're waiting to be initialized */
         unsigned int         _targetThreads;
         /*! \brief How many threads have been already paused (since the
          scheduler's halt). */
         Atomic<unsigned int> _pausedThreads;
         //! Condition to wait until all threads are paused
         SingleSyncCond<EqualConditionChecker<unsigned int> >  _pausedThreadsCond;
         //! Condition to wait until all threads are un paused
         SingleSyncCond<EqualConditionChecker<unsigned int> >  _unpausedThreadsCond;

         Slicers              _slicers; /**< set of global slicers */

         /*! Cluster: system Network object */
         Network              _net;
         bool                 _usingCluster;
         bool                 _usingNode2Node;
         bool                 _usingPacking;
         std::string          _conduit;

         WorkSharings         _worksharings; /**< set of global worksharings */

         Instrumentation     *_instrumentation; /**< Instrumentation object used in current execution */
         SchedulePolicy      *_defSchedulePolicy;
         
         /*! Dependencies domain manager */
         DependenciesManager *_dependenciesManager;

         /*! It manages all registered and active plugins */
         PluginManager        _pluginManager;

         // Programming model interface
         PMInterface *        _pmInterface;

         NewNewRegionDirectory _masterRegionDirectory;
         
         WD *slaveParentWD;
         BaseThread *_masterGpuThd;

         unsigned int                                  _separateMemorySpacesCount;
         std::vector< SeparateMemoryAddressSpace * >   _separateAddressSpaces;
         HostMemoryAddressSpace                        _hostMemory;
         RegionCache::CachePolicy                      _regionCachePolicy;
         std::string                                   _regionCachePolicyStr;

         std::set<unsigned int>                        _clusterNodes;
         std::set<unsigned int>                        _numaNodes;

         unsigned int                                  _acceleratorCount;
         //! Maps from a physical NUMA node to a user-selectable node
         std::vector<int>                              _numaNodeMap;
         
#ifdef GPU_DEV
         //! Keep record of the data that's directly allocated on pinned memory
         PinnedAllocator      _pinnedMemoryCUDA;
#endif
#ifdef NANOS_INSTRUMENTATION_ENABLED
         std::list<std::string>    _enableEvents;
         std::list<std::string>    _disableEvents;
         std::string               _instrumentDefault;
         bool                      _enableCpuidEvent;
#endif

         const int                 _lockPoolSize;
         Lock *                    _lockPool;
         ThreadTeam               *_mainTeam;
         bool                      _simulator;

         //! Specifies the maximum number of times a recoverable task can re-execute (avoids infinite recursion).
         int                       _task_max_retries;

         // disable copy constructor & assignment operation
         System( const System &sys );
         const System & operator= ( const System &sys );

         void config ();
         void loadModules();
         void unloadModules();

<<<<<<< HEAD
=======
         /*!
          * \brief Updates team members so that it matches with system's _cpu_active_set
          */
         void applyCpuMask();

         /*!
          * \brief Processes the system's _cpu_active_set for later update the threads
          *
          * Depending on the system binding configuration, this function will update _bindings to be able
          * later to create new PE's or just update the raw number of threads if binding is disabled
          */
         void processCpuMask( void );
         
>>>>>>> 76ec91e3
         Atomic<int> _atomicSeedWg;
         Atomic<unsigned int> _affinityFailureCount;
         bool                      _createLocalTasks;
         bool _verboseDevOps;
         bool _verboseCopies;
         bool _splitOutputForThreads;
         int _userDefinedNUMANode;
      public:
         Hwloc _hwloc;

      private:
         PE * createPE ( std::string pe_type, int pid, int uid );

         //* \brief Prints the Environment Summary (resources, plugins, prog. model, etc.) before the execution
         void environmentSummary( void );

         //* \brief Prints the Execution Summary (time, completed tasks, etc.) at the end of the execution
         void executionSummary( void );

      public:
         /*! \brief System default constructor
          */
         System ();
         /*! \brief System destructor
          */
         ~System ();

         void start ();
         void finish ();

         int getWorkDescriptorId( void );


         /*!
          * \brief Set up the teamData of the thread to be included in the team, and optionally add it
          * \param[in,out] team The team where the thread will be added
          * \param[in,out] thread The thread to be included
          * \param[in] enter Should the thread enter the team?
          * \param[in] star Is the thread a star within the team?
          * \param[in] creator Is the thread the creator of the team?
          */
         void acquireWorker( ThreadTeam * team, BaseThread * thread, bool enter=true, bool star=false, bool creator=false );


         void submit ( WD &work );
         void submitWithDependencies (WD& work, size_t numDataAccesses, DataAccess* dataAccesses);
         void waitOn ( size_t numDataAccesses, DataAccess* dataAccesses);
         void inlineWork ( WD &work );

         void createWD (WD **uwd, size_t num_devices, nanos_device_t *devices,
                        size_t data_size, size_t data_align, void ** data, WD *uwg,
                        nanos_wd_props_t *props, nanos_wd_dyn_props_t *dyn_props, size_t num_copies, nanos_copy_data_t **copies,
                        size_t num_dimensions, nanos_region_dimension_internal_t **dimensions,
                        nanos_translate_args_t translate_args, const char *description, Slicer *slicer );

         void duplicateWD ( WD **uwd, WD *wd );

        /* \brief prepares a WD to be scheduled/executed.
         * \param work WD to be set up
         */
         void setupWD( WD &work, WD *parent );

         /*!
          * \brief Method to get the device types of all the architectures running
          */
         DeviceList & getSupportedDevices();

         void setDeviceStackSize ( int stackSize );

         int getDeviceStackSize () const;

         ExecutionMode getExecutionMode () const;

         bool getVerbose () const;

         void setVerbose ( bool value );

         void setInitialMode ( InitialMode mode );
         InitialMode getInitialMode() const;

         void setDelayedStart ( bool set);

         bool getDelayedStart () const;

         int getCreatedTasks() const ;

         int getTaskNum() const;

         int getIdleNum() const;

         int getReadyNum() const;

         int getRunningTasks() const;
         
         int getNumCreatedPEs() const;

         int getNumWorkers() const;

         int getNumWorkers( DeviceData *arch );


         void setUntieMaster ( bool value );

         bool getUntieMaster () const;

         void setSynchronizedStart ( bool value );
         bool getSynchronizedStart ( void ) const;

         //! \brief Enables or disables the use of predecessor lists
         void setPredecessorLists ( bool value );
         //! \brief Checks if predecessor lists are enabled
         bool getPredecessorLists ( void ) const;

         int nextThreadId ();
         unsigned int nextPEId ();

         bool isSummaryEnabled() const;
         
         /*!
          * \brief Returns whether DLB is enabled
          */
         bool dlbEnabled() const;

         /*!
          * \brief Returns the maximum number of times a task can try to recover from an error by re-executing itself.
          */
         int getTaskMaxRetries() const;

         // team related methods
         /*!
          * \brief Returns, if any, the worker thread with lower ID that has no team or that has been tagged to sleep
          */
         BaseThread * getUnassignedWorker ( void );

         /*!
          * \brief Returns a new team of threads 
          * \param[in] nthreads Number of threads in the team.
          * \param[in] constraints This parameter is not used.
          * \param[in] reuse Reuse current thread as part of the team.
          * \param[in] parallel Identifies the type of team, parallel code or single executor.
          */
         ThreadTeam * createTeam ( unsigned nthreads, void *constraints=NULL, bool reuse=true, bool enter=true, bool parallel=false );
         
         BaseThread * getWorker( unsigned int n );

         void endTeam ( ThreadTeam *team );

         /*!
          * \brief Updates the number of active worker threads and adds them to the main team
          * \param[in] nthreads
          */
         void updateActiveWorkers ( int nthreads );

         /*!
          * \brief Get the process mask of active CPUs by reference
          */
         const cpu_set_t& getCpuProcessMask () const;

         /*!
          * \brief Get the process mask of active CPUs
          * \param[out] mask
          */
         void getCpuProcessMask ( cpu_set_t *mask ) const;

         /*!
          * \brief Set the process mask
          * \param[in] mask
          */
         void setCpuProcessMask ( const cpu_set_t *mask );

         /*!
          * \brief Add the CPUs in mask into the current process mask
          * \param[in] mask
          */
         void addCpuProcessMask ( const cpu_set_t *mask );

         /*!
          * \brief Get the current mask of active CPUs by reference
          */
         const cpu_set_t& getCpuActiveMask () const;

         /*!
          * \brief Get the current mask of active CPUs
          * \param[out] mask
          */
         void getCpuActiveMask ( cpu_set_t *mask ) const;

         /*!
          * \brief Set the mask of active CPUs
          * \param[in] mask
          */
         void setCpuActiveMask ( const cpu_set_t *mask );

         /*!
          * \brief Add the CPUs in mask into the current mask of active CPUs
          * \param[in] mask
          */
         void addCpuActiveMask ( const cpu_set_t *mask );

         void setThrottlePolicy( ThrottlePolicy * policy );

         bool throttleTaskIn( void ) const;
         void throttleTaskOut( void ) const;

         const std::string & getDefaultSchedule() const;

         const std::string & getDefaultThrottlePolicy() const;

         const std::string & getDefaultBarrier() const;

         const std::string & getDefaultInstrumentation() const;

         const std::string & getDefaultArch() const;
         
         void setDefaultArch( const std::string &arch );

         void setHostFactory ( peFactory factory );

         void setDefaultBarrFactory ( barrFactory factory );

         Slicer * getSlicer( const std::string &label ) const;

         WorkSharing * getWorkSharing( const std::string &label ) const;

         Instrumentation * getInstrumentation ( void ) const;

         void setInstrumentation ( Instrumentation *instr );

#ifdef NANOS_INSTRUMENTATION_ENABLED
         bool isCpuidEventEnabled ( void ) const;
#endif

         void registerSlicer ( const std::string &label, Slicer *slicer);

         void registerWorkSharing ( const std::string &label, WorkSharing *ws);

         void setDefaultSchedulePolicy ( SchedulePolicy *policy );
         
         SchedulePolicy * getDefaultSchedulePolicy ( ) const;

         SchedulerStats & getSchedulerStats ();
         SchedulerConf  & getSchedulerConf();
         
         /*! \brief Disables the execution of pending WDs in the scheduler's
          queue.
         */
         void stopScheduler ();
         /*! \brief Resumes the execution of pending WDs in the scheduler's
          queue.
         */
         void startScheduler ();
         
         //! \brief Checks if the scheduler is stopped or not.
         bool isSchedulerStopped () const;
         
         /*! \brief Waits until all threads are paused. This is useful if you
          * want that no task is executed after the scheduler is disabled.
          * \note The scheduler must be stopped first.
          * \sa stopScheduler(), waitUntilThreadsUnpaused
          */
         void waitUntilThreadsPaused();
         
         /*! \brief Waits until all threads are unpaused. Use this
          * when you require that no task is running in a certain section.
          * In that case, you'll probably disable the scheduler, wait for
          * threads to be paused, do something, and then start over. Before
          * starting over, you need to call this function, because if you don't
          * there is the potential risk of threads been unpaused causing a race
          * condition.
          * \note The scheduler must be started first.
          * \sa stopScheduler(), waitUntilThreadsUnpaused
          */
         void waitUntilThreadsUnpaused();
         
         void pausedThread();
         
         void unpausedThread();
         
         /*! \brief Returns the name of the default dependencies manager.
          */
         const std::string & getDefaultDependenciesManager() const;
         
         /*! \brief Specifies the dependencies manager to be used.
          *  \param manager DependenciesManager.
          */
         void setDependenciesManager ( DependenciesManager *manager );
         
         /*! \brief Returns the dependencies manager in use.
          */
         DependenciesManager * getDependenciesManager ( ) const;

         Network * getNetwork( void );
         bool usingCluster( void ) const;
         bool usingNewCache( void ) const;
         bool useNode2Node( void ) const;
         bool usePacking( void ) const;
         const std::string & getNetworkConduit() const;

         void stopFirstThread( void );

         void setPMInterface (PMInterface *_pm);
         PMInterface & getPMInterface ( void ) const;
         bool isCacheEnabled();
         
         /**! \brief Register an architecture plugin.
          *   \param plugin A pointer to the plugin.
          *   \return The index of the plugin in the vector.
          */
         size_t registerArchitecture( ArchPlugin * plugin );

#ifdef GPU_DEV
         char * getOmpssUsesCuda();
         char * getOmpssUsesCublas();

         PinnedAllocator& getPinnedAllocatorCUDA();
#endif

         void threadReady ();
         
         void setSlaveParentWD( WD * wd ){ slaveParentWD = wd ; };
         WD* getSlaveParentWD( ){ return slaveParentWD ; };

         void registerPlugin ( const char *name, Plugin &plugin );
         bool loadPlugin ( const char *name );
         bool loadPlugin ( const std::string &name );
         Plugin * loadAndGetPlugin ( const char *name );
         Plugin * loadAndGetPlugin ( const std::string &name );
         int getWgId();
         unsigned int getRootMemorySpaceId();

         HostMemoryAddressSpace &getHostMemory() { return _hostMemory; }
          
         SeparateMemoryAddressSpace &getSeparateMemory( memory_space_id_t id ) { 
            //std::cerr << "Requested object " << _separateAddressSpaces[ id ] <<std::endl;
            return *(_separateAddressSpaces[ id ]); 
         }
         
         void addSeparateMemory( memory_space_id_t id, SeparateMemoryAddressSpace* memory) { 
            //std::cerr << "Requested object " << _separateAddressSpaces[ id ] <<std::endl;
            _separateAddressSpaces[ id ]=memory; 
         }
         
         unsigned int getNewSeparateMemoryAddressSpaceId() { return _separateMemorySpacesCount++; }
         unsigned int getSeparateMemoryAddressSpacesCount() { return _separateMemorySpacesCount - 1; }

      //private:
         //std::list< std::list<GraphEntry *> * > _graphRepLists;
         //Lock _graphRepListsLock;
      public:
         //std::list<GraphEntry *> *getGraphRepList();
         
         NewNewRegionDirectory &getMasterRegionDirectory() { return _masterRegionDirectory; }
         ProcessingElement &getPEWithMemorySpaceId( memory_space_id_t id );;
         
         void setValidPlugin ( const std::string &module,  const std::string &plugin );
         
         /*! \brief Registers a plugin option. Depending on whether nanox --help
          * is running or not, it will use a list of valid plugins or not.
          *  \param option Name of the option in NX_ARGS.
          *  \param module Module name (i.e. sched for schedule policies).
          *  \param var Variable that will store the read value (i.e. _defSchedule).
          *  \param helpMessage Help message to be printed in nanox --help
          *  \param cfg Config object.
          */
         void registerPluginOption ( const std::string &option, const std::string &module, std::string &var, const std::string &helpMessage, Config &cfg );

         /*! \brief Returns one of the system lock (belonging to the pool of locks)
          */
         Lock * getLockAddress(void *addr ) const;

         /*! \brief Returns if there are pendant writes for a given memory address
          *
          *  \param [in] addr memory address
          *  \return {True/False} depending if there are pendant writes
          */
         bool haveDependencePendantWrites ( void *addr ) const;
         
                  
        /**
         * \brief Registers PEs to current nanox workers/team
         * Function created to serve MPI device
         * Whoever creates the threads is reponsible 
         * of increasing extrae max threads
         * \param num_pes number of process spawned
         * \param pes pointer to a list of Processing Elements
         */
         void addPEsAndThreadsToTeam(PE **pes, int num_pes, BaseThread** threads, int num_threads);
         
         void increaseAffinityFailureCount() { _affinityFailureCount++; }
         unsigned int getAffinityFailureCount() { return _affinityFailureCount.value(); }

         /*! \brief Active current thread (i.e. pthread ) and include it into the main team
          */
         void admitCurrentThread ( bool isWorker );
         void expelCurrentThread ( bool isWorker );
         
         //This main will do nothing normally
         //It will act as an slave and call exit(0) when we need slave behaviour
         //in offload or cluster version
         void ompss_nanox_main ();         
         void _registerMemoryChunk(memory_space_id_t loc, void *addr, std::size_t len);
         void registerNodeOwnedMemory(unsigned int node, void *addr, std::size_t len);
         void stickToProducer(void *addr, std::size_t len);
         void setCreateLocalTasks(bool value);
         memory_space_id_t addSeparateMemoryAddressSpace( Device &arch, bool allocWide );
         void setSMPPlugin(SMPBasePlugin *p);
         SMPBasePlugin *getSMPPlugin() const;
         bool isSimulator() const;
         ThreadTeam *getMainTeam();
         bool getVerboseDevOps() const;
         bool getVerboseCopies() const;
         bool getSplitOutputForThreads() const;
         RegionCache::CachePolicy getRegionCachePolicy() const;
         void createDependence( WD* pred, WD* succ);
         unsigned int getNumClusterNodes() const;
         unsigned int getNumNumaNodes() const;
         //! Return INT_MIN if physicalNode does not have a mapping.
         int getVirtualNUMANode( int physicalNode ) const;
         std::set<unsigned int> const &getClusterNodeSet() const;
         memory_space_id_t getMemorySpaceIdOfClusterNode( unsigned int node ) const;
         int getUserDefinedNUMANode() const;
         void setUserDefinedNUMANode( int nodeId );
         void registerObject( int numObjects, nanos_copy_data_internal_t *obj );

         unsigned int getNumAccelerators() const;
         unsigned int getNewAcceleratorId();
   };

   extern System sys;

};

#endif
<|MERGE_RESOLUTION|>--- conflicted
+++ resolved
@@ -219,22 +219,6 @@
          void loadModules();
          void unloadModules();
 
-<<<<<<< HEAD
-=======
-         /*!
-          * \brief Updates team members so that it matches with system's _cpu_active_set
-          */
-         void applyCpuMask();
-
-         /*!
-          * \brief Processes the system's _cpu_active_set for later update the threads
-          *
-          * Depending on the system binding configuration, this function will update _bindings to be able
-          * later to create new PE's or just update the raw number of threads if binding is disabled
-          */
-         void processCpuMask( void );
-         
->>>>>>> 76ec91e3
          Atomic<int> _atomicSeedWg;
          Atomic<unsigned int> _affinityFailureCount;
          bool                      _createLocalTasks;
