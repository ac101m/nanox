/*************************************************************************************/
/*      Copyright 2009 Barcelona Supercomputing Center                               */
/*                                                                                   */
/*      This file is part of the NANOS++ library.                                    */
/*                                                                                   */
/*      NANOS++ is free software: you can redistribute it and/or modify              */
/*      it under the terms of the GNU Lesser General Public License as published by  */
/*      the Free Software Foundation, either version 3 of the License, or            */
/*      (at your option) any later version.                                          */
/*                                                                                   */
/*      NANOS++ is distributed in the hope that it will be useful,                   */
/*      but WITHOUT ANY WARRANTY; without even the implied warranty of               */
/*      MERCHANTABILITY or FITNESS FOR A PARTICULAR PURPOSE.  See the                */
/*      GNU Lesser General Public License for more details.                          */
/*                                                                                   */
/*      You should have received a copy of the GNU Lesser General Public License     */
/*      along with NANOS++.  If not, see <http://www.gnu.org/licenses/>.             */
/*************************************************************************************/

#ifndef _NANOS_COPYDATA
#define _NANOS_COPYDATA

#include "copydata_decl.hpp"

using namespace nanos;

inline CopyData::CopyData ( uint64_t addr, nanos_sharing_t nxSharing, bool input, bool output, std::size_t numDimensions, nanos_region_dimension_internal_t const *dims, ptrdiff_t off )
{
   address = (void *) addr;
   sharing = nxSharing;
   flags.input = input;
   flags.output = output;
<<<<<<< HEAD
   size = storageSize;
   cpDesc.tag = addr;
   cpDesc.dirVersion = 0;
   cpDesc.copying = false;
   cpDesc.flushing = false;
=======
   dimension_count = numDimensions;
   dimensions = dims;
   offset = off;
>>>>>>> bcf5dc23
}

inline CopyData::CopyData ( const CopyData &cd )
{
   address = cd.address;
   sharing = cd.sharing;
   flags.input = cd.flags.input;
   flags.output = cd.flags.output;
<<<<<<< HEAD
   size = cd.size;
   cpDesc = cd.cpDesc;
=======
   dimension_count = cd.dimension_count;
   dimensions = cd.dimensions;
   offset = cd.offset;
>>>>>>> bcf5dc23
}

inline const CopyData & CopyData::operator= ( const CopyData &cd )
{
   if ( this == &cd ) return *this;
   address = cd.address;
   sharing = cd.sharing;
   flags.input = cd.flags.input;
   flags.output = cd.flags.output;
<<<<<<< HEAD
   size = cd.size;
   cpDesc = cd.cpDesc;
=======
   dimension_count = cd.dimension_count;
   dimensions = cd.dimensions;
   offset = cd.offset;
>>>>>>> bcf5dc23
   return *this;
}

inline void *CopyData::getBaseAddress() const
{
   return address;
}

inline void CopyData::setBaseAddress( void *addr )
{
   address = addr;
}

inline bool CopyData::isInput() const
{
   return flags.input;
}

inline void CopyData::setInput( bool b )
{
   flags.input = b;
}

inline bool CopyData::isOutput() const
{
   return flags.output;
}

inline void CopyData::setOutput( bool b )
{
   flags.output = b;
}

inline std::size_t CopyData::getSize() const
{
   std::size_t size = 0;
   ensure( dimension_count >= 1, "Wrong dimension_count ");
   size = dimensions[0].accessed_length;
   for ( int i = 1; i < dimension_count; i += 1 )
      size *= dimensions[i].accessed_length;
   return size;
}

inline bool CopyData::isShared() const
{
   return sharing ==  NANOS_SHARED;
}

inline bool CopyData::isPrivate() const
{
   return sharing ==  NANOS_PRIVATE;
}

inline nanos_sharing_t CopyData::getSharing() const
{
   return sharing;
}

<<<<<<< HEAD
inline CopyDescriptor CopyData::getCopyDescriptor() const
{
   return CopyDescriptor( ( CopyDescriptor & ) cpDesc );
}

inline void CopyData::setCopyDescriptor( CopyDescriptor cpd )
{
   cpDesc = cpd;

#if 0
   cpDesc.tag = cpd.tag;
   cpDesc.dirVersion = cpd.dirVersion;
   cpDesc.copying = cpd.copying;
   cpDesc.flushing = cpd.flushing;
#endif
}

=======
inline std::size_t CopyData::getNumDimensions() const
{
   return dimension_count;
}

inline nanos_region_dimension_internal_t const *CopyData::getDimensions() const
{
   return dimensions;
}

inline void CopyData::setDimensions(nanos_region_dimension_internal_t const *dims)
{
   dimensions = dims;
}

inline uint64_t CopyData::getAddress() const
{
   return ( (uint64_t) address ); 
}
>>>>>>> bcf5dc23
#endif<|MERGE_RESOLUTION|>--- conflicted
+++ resolved
@@ -30,17 +30,13 @@
    sharing = nxSharing;
    flags.input = input;
    flags.output = output;
-<<<<<<< HEAD
-   size = storageSize;
+   dimension_count = numDimensions;
+   dimensions = dims;
+   offset = off;
    cpDesc.tag = addr;
    cpDesc.dirVersion = 0;
    cpDesc.copying = false;
    cpDesc.flushing = false;
-=======
-   dimension_count = numDimensions;
-   dimensions = dims;
-   offset = off;
->>>>>>> bcf5dc23
 }
 
 inline CopyData::CopyData ( const CopyData &cd )
@@ -49,14 +45,10 @@
    sharing = cd.sharing;
    flags.input = cd.flags.input;
    flags.output = cd.flags.output;
-<<<<<<< HEAD
-   size = cd.size;
-   cpDesc = cd.cpDesc;
-=======
    dimension_count = cd.dimension_count;
    dimensions = cd.dimensions;
    offset = cd.offset;
->>>>>>> bcf5dc23
+   cpDesc = cd.cpDesc;
 }
 
 inline const CopyData & CopyData::operator= ( const CopyData &cd )
@@ -66,14 +58,10 @@
    sharing = cd.sharing;
    flags.input = cd.flags.input;
    flags.output = cd.flags.output;
-<<<<<<< HEAD
-   size = cd.size;
-   cpDesc = cd.cpDesc;
-=======
    dimension_count = cd.dimension_count;
    dimensions = cd.dimensions;
    offset = cd.offset;
->>>>>>> bcf5dc23
+   cpDesc = cd.cpDesc;
    return *this;
 }
 
@@ -132,25 +120,6 @@
    return sharing;
 }
 
-<<<<<<< HEAD
-inline CopyDescriptor CopyData::getCopyDescriptor() const
-{
-   return CopyDescriptor( ( CopyDescriptor & ) cpDesc );
-}
-
-inline void CopyData::setCopyDescriptor( CopyDescriptor cpd )
-{
-   cpDesc = cpd;
-
-#if 0
-   cpDesc.tag = cpd.tag;
-   cpDesc.dirVersion = cpd.dirVersion;
-   cpDesc.copying = cpd.copying;
-   cpDesc.flushing = cpd.flushing;
-#endif
-}
-
-=======
 inline std::size_t CopyData::getNumDimensions() const
 {
    return dimension_count;
@@ -170,5 +139,22 @@
 {
    return ( (uint64_t) address ); 
 }
->>>>>>> bcf5dc23
+
+inline CopyDescriptor CopyData::getCopyDescriptor() const
+{
+   return CopyDescriptor( ( CopyDescriptor & ) cpDesc );
+}
+
+inline void CopyData::setCopyDescriptor( CopyDescriptor cpd )
+{
+   cpDesc = cpd;
+
+#if 0
+   cpDesc.tag = cpd.tag;
+   cpDesc.dirVersion = cpd.dirVersion;
+   cpDesc.copying = cpd.copying;
+   cpDesc.flushing = cpd.flushing;
+#endif
+}
+
 #endif