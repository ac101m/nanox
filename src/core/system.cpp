--- conflicted
+++ resolved
@@ -146,10 +146,7 @@
 	   , _preSchedule (false)
       , _slots()
 	   , _watchAddr (NULL)
-<<<<<<< HEAD
-=======
 	   , _newAlloc (true)
->>>>>>> 52d7a423
 {
    verbose0 ( "NANOS++ initializing... start" );
 
@@ -872,9 +869,6 @@
 
    //! \note deleting allocator (if any)
    if ( allocator != NULL ) free (allocator);
-
-   // FIXME: if we enable this, the program may crash calling _net.finalize():
-   _pluginManager.unloadPlugins();
 
    verbose0 ( "NANOS++ shutting down.... end" );
    //! \note printing execution summary
