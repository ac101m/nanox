/*************************************************************************************/
/*      Copyright 2009 Barcelona Supercomputing Center                               */
/*                                                                                   */
/*      This file is part of the NANOS++ library.                                    */
/*                                                                                   */
/*      NANOS++ is free software: you can redistribute it and/or modify              */
/*      it under the terms of the GNU Lesser General Public License as published by  */
/*      the Free Software Foundation, either version 3 of the License, or            */
/*      (at your option) any later version.                                          */
/*                                                                                   */
/*      NANOS++ is distributed in the hope that it will be useful,                   */
/*      but WITHOUT ANY WARRANTY; without even the implied warranty of               */
/*      MERCHANTABILITY or FITNESS FOR A PARTICULAR PURPOSE.  See the                */
/*      GNU Lesser General Public License for more details.                          */
/*                                                                                   */
/*      You should have received a copy of the GNU Lesser General Public License     */
/*      along with NANOS++.  If not, see <http://www.gnu.org/licenses/>.             */
/*************************************************************************************/

#include "dependableobjectwd.hpp"
#include "workdescriptor.hpp"
#include "schedule.hpp"
#include "synchronizedcondition.hpp"
#include "smpdd.hpp"
#include "instrumentation.hpp"
#include "system.hpp"
#include "instrumentation.hpp"
#include "system.hpp"
#include "directory.hpp"

using namespace nanos;

void DOSubmit::dependenciesSatisfied ( )
{
<<<<<<< HEAD
   if ( needsSubmission() ) {
      DependenciesDomain::decreaseTasksInGraph();
      _submittedWD->submit();
   }
=======
   DependenciesDomain::decreaseTasksInGraph();
   dependenciesSatisfiedNoSubmit();
   _submittedWD->submit( true );
}

void DOSubmit::dependenciesSatisfiedNoSubmit( )
{
}

bool DOSubmit::canBeBatchReleased ( ) const
{
   return numPredecessors() == 1 && sys.getDefaultSchedulePolicy()->isValidForBatch( _submittedWD );
>>>>>>> 288bebdb
}

unsigned long DOSubmit::getDescription ( )
{
   return (unsigned long) ((nanos::ext::SMPDD &) _submittedWD->getActiveDevice()).getWorkFct();
}

void DOSubmit::instrument ( DependableObject &successor )
{
   NANOS_INSTRUMENT ( void * pred = getRelatedObject(); )
   NANOS_INSTRUMENT ( void * succ = successor.getRelatedObject(); )
   NANOS_INSTRUMENT (
                      if ( succ == NULL ) {
                         DependableObject::DependableObjectVector &succ2 = successor.getSuccessors();
                         for ( DependableObject::DependableObjectVector::iterator it = succ2.begin(); it != succ2.end(); it++ ) {
                            instrument ( *(*it) ); 
                         }
                         return;
                      }
                    )
   NANOS_INSTRUMENT ( static Instrumentation *instr = sys.getInstrumentation(); )
   NANOS_INSTRUMENT ( WorkDescriptor *wd_sender = (WorkDescriptor *) pred; )
   NANOS_INSTRUMENT ( WorkDescriptor *wd_receiver = (WorkDescriptor *) succ; )
   NANOS_INSTRUMENT ( nanos_event_id_t id = ( ((nanos_event_id_t) wd_sender->getId()) << 32 ) + wd_receiver->getId(); )
   NANOS_INSTRUMENT ( instr->raiseOpenPtPEvent( NANOS_WD_DEPENDENCY, id, 0, 0 ); )
   NANOS_INSTRUMENT ( instr->createDeferredPtPEnd ( *wd_receiver, NANOS_WD_DEPENDENCY, id, 0, 0 ); )
}


bool DOWait::waits()
{
   return true;
}

void DOWait::init()
{
   _depsSatisfied = false;
}

int DOWait::decreasePredecessors ( std::list<uint64_t>const * flushDeps, bool blocking )
{
   int retval = DependableObject::decreasePredecessors ( flushDeps, blocking );

   if ( blocking ) {
      _syncCond.wait();

      Directory *d = _waitDomainWD->getDirectory(false);
      if ( d != NULL ) {
         d->synchronizeHost( *flushDeps );
      }
   }

   return retval;
}

void DOWait::dependenciesSatisfied ( )
{
   DependenciesDomain::decreaseTasksInGraph();
   _depsSatisfied = true;
   // It seems that _syncCond.check() generates a race condition here
   _syncCond.signal();
}

void DOWait::instrument ( DependableObject &successor )
{
   NANOS_INSTRUMENT ( void * pred = getRelatedObject(); )
   NANOS_INSTRUMENT ( void * succ = successor.getRelatedObject(); )
   NANOS_INSTRUMENT (
                      if ( succ == NULL ) {
                         DependableObject::DependableObjectVector &succ2 = successor.getSuccessors();
                         for ( DependableObject::DependableObjectVector::iterator it = succ2.begin(); it != succ2.end(); it++ ) {
                            instrument ( *(*it) ); 
                         }
                         return;
                      }
                    )
   NANOS_INSTRUMENT ( static Instrumentation *instr = sys.getInstrumentation(); )
   NANOS_INSTRUMENT ( WorkDescriptor *wd_sender = (WorkDescriptor *) pred; )
   NANOS_INSTRUMENT ( WorkDescriptor *wd_receiver = (WorkDescriptor *) succ; )
   NANOS_INSTRUMENT ( nanos_event_id_t id = ( ((nanos_event_id_t) wd_sender->getId()) << 32 ) + wd_receiver->getId(); )
   NANOS_INSTRUMENT ( instr->raiseOpenPtPEvent( NANOS_WD_DEPENDENCY, id, 0, 0 ); )
   NANOS_INSTRUMENT ( instr->createDeferredPtPEnd ( *wd_receiver, NANOS_WD_DEPENDENCY, id, 0, 0 ); )
}
<|MERGE_RESOLUTION|>--- conflicted
+++ resolved
@@ -32,15 +32,11 @@
 
 void DOSubmit::dependenciesSatisfied ( )
 {
-<<<<<<< HEAD
    if ( needsSubmission() ) {
       DependenciesDomain::decreaseTasksInGraph();
-      _submittedWD->submit();
+      dependenciesSatisfiedNoSubmit();
+      _submittedWD->submit( true );
    }
-=======
-   DependenciesDomain::decreaseTasksInGraph();
-   dependenciesSatisfiedNoSubmit();
-   _submittedWD->submit( true );
 }
 
 void DOSubmit::dependenciesSatisfiedNoSubmit( )
@@ -50,7 +46,6 @@
 bool DOSubmit::canBeBatchReleased ( ) const
 {
    return numPredecessors() == 1 && sys.getDefaultSchedulePolicy()->isValidForBatch( _submittedWD );
->>>>>>> 288bebdb
 }
 
 unsigned long DOSubmit::getDescription ( )
@@ -90,9 +85,9 @@
    _depsSatisfied = false;
 }
 
-int DOWait::decreasePredecessors ( std::list<uint64_t>const * flushDeps, bool blocking )
+int DOWait::decreasePredecessors ( std::list<uint64_t>const * flushDeps,  DependableObject * finishedPred, bool blocking )
 {
-   int retval = DependableObject::decreasePredecessors ( flushDeps, blocking );
+   int retval = DependableObject::decreasePredecessors ( flushDeps, finishedPred, blocking );
 
    if ( blocking ) {
       _syncCond.wait();
