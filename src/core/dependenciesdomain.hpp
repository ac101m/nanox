--- conflicted
+++ resolved
@@ -48,7 +48,7 @@
 {
 }
 
-<<<<<<< HEAD
+//<<<<<<< HEAD
 inline int DependenciesDomain::getId()
 {
    return _id;
@@ -72,17 +72,18 @@
 inline Lock& DependenciesDomain::getLock()
 {
    return _lock;
-=======
-inline void DependenciesDomain::submitDependableObject ( DependableObject &depObj, std::vector<Dependency> &deps, SchedulePolicySuccessorFunctor* callback )
-{
-   submitDependableObjectInternal ( depObj, deps.begin(), deps.end(), callback );
 }
-
-inline void DependenciesDomain::submitDependableObject ( DependableObject &depObj, size_t numDeps, Dependency* deps, SchedulePolicySuccessorFunctor* callback )
-{
-   submitDependableObjectInternal ( depObj, deps, deps+numDeps, callback );
->>>>>>> 6b4775ac
-}
+//=======
+//inline void DependenciesDomain::submitDependableObject ( DependableObject &depObj, std::vector<Dependency> &deps, SchedulePolicySuccessorFunctor* callback )
+//{
+//   submitDependableObjectInternal ( depObj, deps.begin(), deps.end(), callback );
+//}
+//
+//inline void DependenciesDomain::submitDependableObject ( DependableObject &depObj, size_t numDeps, Dependency* deps, SchedulePolicySuccessorFunctor* callback )
+//{
+//   submitDependableObjectInternal ( depObj, deps, deps+numDeps, callback );
+//}
+//>>>>>>> cluster
 
 inline void DependenciesDomain::lock ( )
 {
