--- conflicted
+++ resolved
@@ -24,17 +24,10 @@
 #include <set>
 #include <vector>
 #include "atomic_decl.hpp"
-<<<<<<< HEAD
-#include "regionstatus_fwd.hpp"
-#include "dataaccess_decl.hpp"
-#include "dependenciesdomain_fwd.hpp"
-#include "region_fwd.hpp"
-#include "workdescriptor_fwd.hpp"
-=======
 #include "dataaccess_decl.hpp"
 #include "dependenciesdomain_fwd.hpp"
 #include "basedependency_fwd.hpp"
->>>>>>> bcf5dc23
+#include "workdescriptor_fwd.hpp"
 
 namespace nanos
 {
@@ -57,11 +50,7 @@
    {
       public:
          typedef std::set<DependableObject *> DependableObjectVector; /**< Type vector of successors  */
-<<<<<<< HEAD
-         typedef std::vector<Region> RegionContainer; /**< Container of Regions accessed */
-=======
          typedef std::vector<BaseDependency*> TargetVector; /**< Type vector of output objects */
->>>>>>> bcf5dc23
          
       private:
          unsigned int             _id;              /**< DependableObject identifier */
@@ -69,13 +58,8 @@
          unsigned int             _references;      /** References counter */
          DependableObjectVector   _successors;      /**< List of successiors */
          DependenciesDomain      *_domain;          /**< DependenciesDomain where this is located */
-<<<<<<< HEAD
-         RegionContainer          _writtenRegions;  /**< List of written regions */
-         RegionContainer          _readRegions;     /**< List of read regions */
-=======
          TargetVector             _outputObjects;   /**< List of output objects */
          TargetVector             _readObjects;     /**< List of read objects */
->>>>>>> bcf5dc23
          Lock                     _objectLock;      /**< Lock to do exclusive use of the DependableObject */
          volatile bool            _submitted;
          WorkDescriptor           *_wd;             /**< Pointer to the work descriptor represented by this DependableObject */
@@ -84,26 +68,17 @@
         /*! \brief DependableObject default constructor
          */
          DependableObject ( ) 
-<<<<<<< HEAD
-            :  _id ( 0 ), _numPredecessors ( 0 ), _references(1), _successors(), _domain( NULL ),
-               _writtenRegions(), _readRegions(), _objectLock(), _submitted(false), _wd( NULL )  {}
+            :  _id ( 0 ), _numPredecessors ( 0 ), _references(1), _successors(), _domain( NULL ), _outputObjects(),
+               _readObjects(), _objectLock(), _submitted(false), _wd( NULL ) {}
          DependableObject ( WorkDescriptor *wd ) 
-            :  _id ( 0 ), _numPredecessors ( 0 ), _references(1), _successors(), _domain( NULL ),
-               _writtenRegions(), _readRegions(), _objectLock(), _submitted(false), _wd( wd )  {}
-=======
             :  _id ( 0 ), _numPredecessors ( 0 ), _references(1), _successors(), _domain( NULL ), _outputObjects(),
-               _readObjects(), _objectLock(), _submitted(false) {}
->>>>>>> bcf5dc23
+               _readObjects(), _objectLock(), _submitted(false), _wd( wd ) {}
         /*! \brief DependableObject copy constructor
          *  \param depObj another DependableObject
          */
          DependableObject ( const DependableObject &depObj )
             : _id ( depObj._id ), _numPredecessors ( depObj._numPredecessors ), _references(depObj._references),
-<<<<<<< HEAD
-              _successors ( depObj._successors ), _domain ( depObj._domain ), _readRegions(), _objectLock(), _submitted(false), _wd( depObj._wd ) {}
-=======
-              _successors ( depObj._successors ), _domain ( depObj._domain ), _outputObjects( ), _readObjects(), _objectLock(), _submitted(false) {}
->>>>>>> bcf5dc23
+              _successors ( depObj._successors ), _domain ( depObj._domain ), _outputObjects( ), _readObjects(), _objectLock(), _submitted(false), _wd( depObj._wd ) {}
 
         /*! \brief DependableObject copy assignment operator, can be self-assigned.
          *  \param depObj another DependableObject
@@ -119,9 +94,6 @@
 
          virtual void dependenciesSatisfied ( ) { }
 
-<<<<<<< HEAD
-         virtual void wait ( std::list<Region> const &regions ) { }
-=======
          /*! \brief Waits until the dependencies with the given addresses
           * are satisfied.
           * \param flushDeps List of memory addresses.
@@ -133,7 +105,6 @@
           * non region code will use the address + the offset.
           */
          virtual void wait ( std::list<uint64_t>const & flushDeps  ) { }
->>>>>>> bcf5dc23
 
          virtual bool waits ( );
 
@@ -187,51 +158,32 @@
          *  \returns the DependenciesDomain where this belongs
          */
          DependenciesDomain * getDependenciesDomain ( ) const;
-<<<<<<< HEAD
-=======
 
         /*! \brief Set the DependenciesDomain where this belongs
          *  \param dependenciesDomain the DependenciesDomain where this belongs
          */
          void setDependenciesDomain ( DependenciesDomain *dependenciesDomain );
->>>>>>> bcf5dc23
-
-        /*! \brief Set the DependenciesDomain where this belongs
-         *  \param dependenciesDomain the DependenciesDomain where this belongs
-         */
-<<<<<<< HEAD
-         void setDependenciesDomain ( DependenciesDomain *dependenciesDomain );
-=======
+
+        /*! \brief Add an output object to the list.
+         *  \sa TrackableObject
+         */
          void addWriteTarget ( BaseDependency const &outObj );
->>>>>>> bcf5dc23
-
-        /*! \brief Add a written region to the list.
-         */
-<<<<<<< HEAD
-         void addWriteRegion ( Region const &region );
-
-        /*! \brief Get the list of written objects.
-         */
-         RegionContainer const & getWrittenRegions ( ) const;
-=======
+
+        /*! \brief Get the list of output objects.
+         *  \sa TrackableObject
+         */
          TargetVector const & getWrittenTargets ( );
->>>>>>> bcf5dc23
          
         /*! \brief Add a read object to the list.
-         */
-<<<<<<< HEAD
-         void addReadRegion ( Region const &region );
-=======
+         *  \sa TrackableObject
+         */
          void addReadTarget ( BaseDependency const &readObj );
->>>>>>> bcf5dc23
+         
          
         /*! \brief Get the list of read objects.
-         */
-<<<<<<< HEAD
-         RegionContainer const & getReadRegions ( ) const;
-=======
+         *  \sa TrackableObject
+         */
          TargetVector const & getReadTargets ( );
->>>>>>> bcf5dc23
 
         /*! \brief Increases the object's references counter
          */
@@ -267,7 +219,6 @@
 
          void setWD( WorkDescriptor *wd );
          WorkDescriptor * getWD( void );
-         
    };
 
 };
