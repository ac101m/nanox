--- conflicted
+++ resolved
@@ -149,12 +149,8 @@
    for ( it = _threads.begin(); it != _threads.end(); it++ ) {
       thread = *it;
       if ( thread->isMainThread() ) continue; /* Protection for main thread/s */
-<<<<<<< HEAD
-=======
-      if ( thread->isWaiting() ) thread->wakeup();
+      thread->stop();
       if ( sys.getSchedulerConf().getUseBlock() ) thread->unblock();
->>>>>>> 62a5323b
-      thread->stop();
       if ( thread->isWaiting() ) thread->wakeup();
    }
 
