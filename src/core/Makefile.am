#####################################################################################
#      Copyright 2015 Barcelona Supercomputing Center                               #
#                                                                                   #
#      This file is part of the NANOS++ library.                                    #
#                                                                                   #
#      NANOS++ is free software: you can redistribute it and/or modify              #
#      it under the terms of the GNU Lesser General Public License as published by  #
#      the Free Software Foundation, either version 3 of the License, or            #
#      (at your option) any later version.                                          #
#                                                                                   #
#      NANOS++ is distributed in the hope that it will be useful,                   #
#      but WITHOUT ANY WARRANTY; without even the implied warranty of               #
#      MERCHANTABILITY or FITNESS FOR A PARTICULAR PURPOSE.  See the                #
#      GNU Lesser General Public License for more details.                          #
#                                                                                   #
#      You should have received a copy of the GNU Lesser General Public License     #
#      along with NANOS++.  If not, see <http://www.gnu.org/licenses/>.             #
#####################################################################################

#SUBDIRS = performance debug instrumentation instrumentation-debug

include $(top_srcdir)/src/common.am

pkginclude_HEADERS=nanos-int.h nanos_error.h

devinclude_HEADERS = \
	nanos-int.h \
	nanos_error.h \
	barrier_fwd.hpp \
	barrier_decl.hpp \
	barrier.hpp \
	cachedaccelerator_decl.hpp \
	cachedaccelerator.hpp \
	threadmanager_decl.hpp \
	threadteam_fwd.hpp \
	threadteam_decl.hpp \
	threadteam.hpp \
	basethread_fwd.hpp\
	basethread_decl.hpp\
	basethread.hpp\
	processingelement_fwd.hpp \
	processingelement_decl.hpp \
	processingelement.hpp \
	accelerator_fwd.hpp \
	accelerator_decl.hpp \
	schedule_fwd.hpp \
	schedule_decl.hpp \
	schedule.hpp \
	system_fwd.hpp \
	system_decl.hpp\
	system.hpp \
	wddeque_fwd.hpp \
	wddeque_decl.hpp \
	wddeque.hpp \
	workdescriptor_fwd.hpp \
	workdescriptor_decl.hpp \
	workdescriptor.hpp \
	worksharing_decl.hpp \
	slicer_fwd.hpp \
	slicer_decl.hpp \
	slicer.hpp \
	instrumentationcontext_fwd.hpp \
	instrumentationcontext_decl.hpp \
	instrumentationcontext.hpp \
	instrumentationmodule_decl.hpp \
	instrumentation_fwd.hpp \
	instrumentation_decl.hpp \
	instrumentation.hpp \
	throttle_fwd.hpp \
	throttle_decl.hpp \
	dataaccess_fwd.hpp \
	dataaccess_decl.hpp \
	dataaccess.hpp \
	copydata_fwd.hpp \
	copydata_decl.hpp \
	copydata.hpp \
	dependableobject_fwd.hpp \
	dependableobject_decl.hpp \
	dependableobject.hpp \
	dependableobjectwd_fwd.hpp \
	dependableobjectwd_decl.hpp \
	dependableobjectwd.hpp \
	commutationdepobj_decl.hpp \
	commutationdepobj.hpp \
	dependenciesdomain_fwd.hpp \
	dependenciesdomain_decl.hpp \
	dependenciesdomain.hpp \
	synchronizedcondition_fwd.hpp \
	synchronizedcondition_decl.hpp \
	synchronizedcondition.hpp \
	pminterface_decl.hpp  \
	basethread_decl.hpp \
	asyncthread_fwd.hpp \
	asyncthread_decl.hpp \
	asyncthread.hpp \
	networkapi.hpp  \
	network_decl.hpp  \
	bitcounter.hpp \
	regiondict_decl.hpp  \
	regiondict.hpp  \
	newregiondirectory.hpp  \
	newregiondirectory_decl.hpp  \
	regioncache_fwd.hpp  \
	regioncache_decl.hpp  \
	regioncache.hpp  \
	location_decl.hpp  \
	location.hpp  \
	deviceops_decl.hpp  \
	deviceops_fwd.hpp  \
	deviceops.hpp  \
	version.hpp  \
	version_decl.hpp  \
	cachedregionstatus.hpp  \
	cachedregionstatus_decl.hpp  \
	addressspace_decl.hpp  \
	addressspace.hpp  \
	addressspace_fwd.hpp  \
	memcontroller_fwd.hpp  \
	memcontroller_decl.hpp  \
	memcachecopy_decl.hpp \
	memcachecopy_fwd.hpp \
	memoryops_decl.hpp \
	memoryops_fwd.hpp \
	globalregt_decl.hpp \
	address_fwd.hpp \
	address_decl.hpp \
	address.hpp \
	basedependency_fwd.hpp \
	basedependency_decl.hpp \
	graphentry_decl.hpp \
	taskexecutionexception_decl.hpp \
	taskexecutionexception.hpp \
	trackableobject_fwd.hpp \
	trackableobject_decl.hpp \
	trackableobject.hpp \
	regionset_decl.hpp \
	router_fwd.hpp \
	router_decl.hpp \
	router.hpp \
<<<<<<< HEAD
	invalidationcontroller_decl.hpp \
=======
	task_reduction_decl.hpp \
	task_reduction.hpp \
>>>>>>> ed033aab
	$(END)

common_sources=\
	nanos-int.h \
	nanos_error.h \
	barrier_fwd.hpp \
	barrier_decl.hpp \
	barrier.hpp \
	cachedaccelerator_decl.hpp \
	cachedaccelerator.hpp \
	threadteam_fwd.hpp \
	threadteam_decl.hpp \
	threadteam.hpp \
	threadteam.cpp \
	basethread_fwd.hpp\
	basethread_decl.hpp\
	basethread.hpp\
	basethread.cpp\
	asyncthread_fwd.hpp \
	asyncthread_decl.hpp \
	asyncthread.hpp \
	asyncthread.cpp \
	processingelement_fwd.hpp \
	processingelement_decl.hpp \
	processingelement.hpp \
	processingelement.cpp \
	accelerator_fwd.hpp \
	accelerator_decl.hpp \
	accelerator.cpp \
	schedule_fwd.hpp \
	schedule_decl.hpp \
	schedule.hpp \
	schedule.cpp \
	system_fwd.hpp \
	system_decl.hpp\
	system.hpp \
	system.cpp \
	wddeque_fwd.hpp \
	wddeque_decl.hpp \
	wddeque.hpp \
	wddeque.cpp \
	workdescriptor_fwd.hpp \
	workdescriptor_decl.hpp \
	workdescriptor.hpp \
	workdescriptor.cpp \
	worksharing_decl.hpp \
	slicer_fwd.hpp \
	slicer_decl.hpp \
	slicer.hpp \
	instrumentationcontext_fwd.hpp \
	instrumentationcontext_decl.hpp \
	instrumentationcontext.hpp \
	instrumentationmodule_decl.hpp \
	instrumentation_fwd.hpp \
	instrumentation_decl.hpp \
	instrumentation.hpp \
	throttle_fwd.hpp \
	throttle_decl.hpp \
	dataaccess_fwd.hpp \
	dataaccess_decl.hpp \
	dataaccess.hpp \
	copydata_fwd.hpp \
	copydata_decl.hpp \
	copydata.hpp \
	copydata.cpp \
	dependableobject_fwd.hpp \
	dependableobject_decl.hpp \
	dependableobject.hpp \
	dependableobject.cpp \
	dependableobjectwd_fwd.hpp \
	dependableobjectwd_decl.hpp \
	dependableobjectwd.hpp \
	dependableobjectwd.cpp \
	commutationdepobj_decl.hpp \
	commutationdepobj.hpp \
	dependenciesdomain_fwd.hpp \
	dependenciesdomain_decl.hpp \
	dependenciesdomain.hpp \
	dependenciesdomain.cpp \
	synchronizedcondition_fwd.hpp \
	synchronizedcondition_decl.hpp \
	synchronizedcondition.hpp \
	pminterface_decl.hpp  \
	basethread_decl.hpp \
	networkapi.hpp  \
	network_decl.hpp  \
	network.cpp  \
	bitcounter.hpp \
	dataaccess_fwd.hpp \
	dataaccess_decl.hpp \
	dataaccess.hpp \
	regiondict_decl.hpp  \
	regiondict.hpp  \
	regiondict.cpp  \
	newregiondirectory.cpp  \
	newregiondirectory.hpp  \
	newregiondirectory_decl.hpp  \
	regioncache_fwd.hpp  \
	regioncache_decl.hpp  \
	regioncache.hpp  \
	regioncache.cpp  \
	location_decl.hpp  \
	location.hpp  \
	deviceops_decl.hpp  \
	deviceops_fwd.hpp  \
	deviceops.hpp  \
	version.hpp  \
	version_decl.hpp  \
	cachedregionstatus.hpp  \
	cachedregionstatus_decl.hpp  \
	addressspace.cpp  \
	addressspace_decl.hpp  \
	addressspace.hpp  \
	addressspace_fwd.hpp  \
	memcontroller_fwd.hpp  \
	memcontroller_decl.hpp  \
	memcontroller.cpp  \
	memcachecopy_decl.hpp \
	memcachecopy_fwd.hpp \
	memcachecopy.cpp \
	memoryops_decl.hpp \
	memoryops_fwd.hpp \
	memoryops.cpp \
	globalregt_decl.hpp \
	globalregt.cpp \
	address_fwd.hpp \
	address_decl.hpp \
	address.hpp \
	address_fwd.hpp \
	address_decl.hpp \
	address.hpp \
	basedependency_fwd.hpp \
	basedependency_decl.hpp \
	graphentry_decl.hpp \
	taskexecutionexception_decl.hpp \
	taskexecutionexception.hpp \
	taskexecutionexception.cpp \
	regionset_decl.hpp \
	regionset.cpp \
<<<<<<< HEAD
	invalidationcontroller_decl.hpp \
	invalidationcontroller.cpp \
=======
	threadmanager_decl.hpp \
	threadmanager.cpp \
   task_reduction_decl.hpp \
   task_reduction.hpp \
>>>>>>> ed033aab
	$(END)

instr_sources = \
	instrumentation.cpp \
	instrumentationcontext.cpp \
	$(END)


debug_LTLIBRARIES=
instrumentation_LTLIBRARIES=
instrumentation_debug_LTLIBRARIES=
performance_LTLIBRARIES=

if is_debug_enabled
debug_LTLIBRARIES+=debug/libnanox.la

debug_libnanox_la_CPPFLAGS=$(common_includes) $(common_debug_CPPFLAGS) @dlbinc@
debug_libnanox_la_CXXFLAGS=$(common_includes) $(common_debug_CXXFLAGS)
debug_libnanox_la_LDFLAGS=$(AM_LDFLAGS) $(version_flags) $(ignore_muldefs) @cudalib@ @dlblib@ -Wl,-rpath,$(libdir)/debug
debug_libnanox_la_LIBADD=$(common_libadd) @cudalibs@ @dlb_dbg@ @nanos_config_libs_debug@
debug_libnanox_la_SOURCES=$(common_sources)
debug_libnanox_la_DEPENDENCIES=$(common_libadd) @nanos_config_libs_debug@
endif

if is_instrumentation_debug_enabled
instrumentation_debug_LTLIBRARIES+=instrumentation-debug/libnanox.la

instrumentation_debug_libnanox_la_CPPFLAGS=$(common_includes) $(common_instrumentation_debug_CPPFLAGS) @dlbinc@
instrumentation_debug_libnanox_la_CXXFLAGS=$(common_includes) $(common_instrumentation_debug_CXXFLAGS)
instrumentation_debug_libnanox_la_LDFLAGS=$(AM_LDFLAGS) $(version_flags) $(ignore_muldefs) @cudalib@ @dlblib@ -Wl,-rpath,$(libdir)/instrumentation-debug
instrumentation_debug_libnanox_la_LIBADD=$(common_libadd) @cudalibs@ @dlb_instr_dbg@ @nanos_config_libs_instrumentation_debug@
instrumentation_debug_libnanox_la_SOURCES=$(common_sources) $(instr_sources)
instrumentation_debug_libnanox_la_DEPENDENCIES=$(common_libadd) @nanos_config_libs_instrumentation_debug@
endif

if is_instrumentation_enabled
instrumentation_LTLIBRARIES+=instrumentation/libnanox.la

instrumentation_libnanox_la_CPPFLAGS=$(common_includes) $(common_instrumentation_CPPFLAGS) @dlbinc@
instrumentation_libnanox_la_CXXFLAGS=$(common_includes) $(common_instrumentation_CXXFLAGS)
instrumentation_libnanox_la_LDFLAGS=$(AM_LDFLAGS) $(version_flags) $(ignore_muldefs) @cudalib@ @dlblib@ -Wl,-rpath,$(libdir)/instrumentation
instrumentation_libnanox_la_LIBADD=$(common_libadd) @cudalibs@ @dlb_instr@ @nanos_config_libs_instrumentation@
instrumentation_libnanox_la_SOURCES=$(common_sources) $(instr_sources)
instrumentation_libnanox_la_DEPENDENCIES=$(common_libadd) @nanos_config_libs_instrumentation@
endif

if is_performance_enabled
performance_LTLIBRARIES+=performance/libnanox.la

performance_libnanox_la_CPPFLAGS=$(common_includes) $(common_performance_CPPFLAGS) @dlbinc@
performance_libnanox_la_CXXFLAGS=$(common_includes) $(common_performance_CXXFLAGS)
performance_libnanox_la_LDFLAGS=$(AM_LDFLAGS) $(version_flags) $(ignore_muldefs) @cudalib@ @dlblib@ -Wl,-rpath,$(libdir)/performance
performance_libnanox_la_LIBADD=$(common_libadd) @cudalibs@ @dlb@ @nanos_config_libs_performance@
performance_libnanox_la_SOURCES=$(common_sources)
performance_libnanox_la_DEPENDENCIES=$(common_libadd) @nanos_config_libs_performance@
endif
<|MERGE_RESOLUTION|>--- conflicted
+++ resolved
@@ -137,12 +137,9 @@
 	router_fwd.hpp \
 	router_decl.hpp \
 	router.hpp \
-<<<<<<< HEAD
 	invalidationcontroller_decl.hpp \
-=======
 	task_reduction_decl.hpp \
 	task_reduction.hpp \
->>>>>>> ed033aab
 	$(END)
 
 common_sources=\
@@ -282,15 +279,12 @@
 	taskexecutionexception.cpp \
 	regionset_decl.hpp \
 	regionset.cpp \
-<<<<<<< HEAD
 	invalidationcontroller_decl.hpp \
 	invalidationcontroller.cpp \
-=======
 	threadmanager_decl.hpp \
 	threadmanager.cpp \
    task_reduction_decl.hpp \
    task_reduction.hpp \
->>>>>>> ed033aab
 	$(END)
 
 instr_sources = \
