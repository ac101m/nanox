--- conflicted
+++ resolved
@@ -121,39 +121,22 @@
    return NANOS_OK;
 }
 
-<<<<<<< HEAD
-NANOS_API_DEF(nanos_err_t, nanos_wait_on, ( size_t num_data_accesses, nanos_data_access_t* data_accesses ))
-=======
 NANOS_API_DEF(nanos_err_t, nanos_wait_on, ( size_t num_data_accesses, nanos_data_access_t *data_accesses ))
->>>>>>> bcf5dc23
 {
    NANOS_INSTRUMENT( InstrumentStateAndBurst inst("api","wait_on",NANOS_SYNCHRONIZATION ); )
 
    NANOS_INSTRUMENT ( static InstrumentationDictionary *ID = sys.getInstrumentation()->getInstrumentationDictionary(); )
 
-<<<<<<< HEAD
-   NANOS_INSTRUMENT ( static nanos_event_key_t wd_num_data_accesses = ID->getEventKey("wd-num-dataaccs"); )
-   NANOS_INSTRUMENT ( static nanos_event_key_t wd_data_accesses_ptr = ID->getEventKey("wd-dataaccs-ptr"); )
-                                                                                                                                                         
+   NANOS_INSTRUMENT ( static nanos_event_key_t wd_num_deps = ID->getEventKey("wd-num-deps"); )
+   NANOS_INSTRUMENT ( static nanos_event_key_t wd_deps_ptr = ID->getEventKey("wd-deps-ptr"); )
+
    NANOS_INSTRUMENT ( nanos_event_key_t Keys[2]; )
    NANOS_INSTRUMENT ( nanos_event_value_t Values[2]; )
 
-   NANOS_INSTRUMENT ( Keys[0] = wd_num_data_accesses; )
-   NANOS_INSTRUMENT ( Values[0] = (nanos_event_value_t) num_data_accesses; )
-
-   NANOS_INSTRUMENT ( Keys[1] = wd_data_accesses_ptr; );
-=======
-   NANOS_INSTRUMENT ( static nanos_event_key_t wd_num_deps = ID->getEventKey("wd-num-deps"); )
-   NANOS_INSTRUMENT ( static nanos_event_key_t wd_deps_ptr = ID->getEventKey("wd-deps-ptr"); )
-
-   NANOS_INSTRUMENT ( nanos_event_key_t Keys[2]; )
-   NANOS_INSTRUMENT ( nanos_event_value_t Values[2]; )
-
    NANOS_INSTRUMENT ( Keys[0] = wd_num_deps; )
    NANOS_INSTRUMENT ( Values[0] = (nanos_event_value_t) num_data_accesses; )
 
    NANOS_INSTRUMENT ( Keys[1] = wd_deps_ptr; );
->>>>>>> bcf5dc23
    NANOS_INSTRUMENT ( Values[1] = (nanos_event_value_t) data_accesses; )
 
    NANOS_INSTRUMENT( sys.getInstrumentation()->raisePointEvents(2, Keys, Values); )
