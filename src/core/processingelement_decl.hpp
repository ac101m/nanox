--- conflicted
+++ resolved
@@ -63,13 +63,7 @@
          virtual WorkDescriptor & getMasterWD () const = 0;
          virtual WorkDescriptor & getWorkerWD () const = 0;
          virtual WorkDescriptor & getMultiWorkerWD () const = 0;
-<<<<<<< HEAD
-         ThreadList &getThreads();
 
-=======
-
-      public:
->>>>>>> a1d535ca
          /*! \brief ProcessingElement constructor
           */
          ProcessingElement ( const Device *arch, const Device *subArch, unsigned int memSpaceId,
