/*************************************************************************************/
/*      Copyright 2015 Barcelona Supercomputing Center                               */
/*                                                                                   */
/*      This file is part of the NANOS++ library.                                    */
/*                                                                                   */
/*      NANOS++ is free software: you can redistribute it and/or modify              */
/*      it under the terms of the GNU Lesser General Public License as published by  */
/*      the Free Software Foundation, either version 3 of the License, or            */
/*      (at your option) any later version.                                          */
/*                                                                                   */
/*      NANOS++ is distributed in the hope that it will be useful,                   */
/*      but WITHOUT ANY WARRANTY; without even the implied warranty of               */
/*      MERCHANTABILITY or FITNESS FOR A PARTICULAR PURPOSE.  See the                */
/*      GNU Lesser General Public License for more details.                          */
/*                                                                                   */
/*      You should have received a copy of the GNU Lesser General Public License     */
/*      along with NANOS++.  If not, see <http://www.gnu.org/licenses/>.             */
/*************************************************************************************/

#include "plugin.hpp"
#include "openclconfig.hpp"
#include "openclplugin.hpp"
#include <dlfcn.h>

#ifdef HAVE_OPENCL_OPENCL_H
#include <OpenCL/opencl.h>
#endif

#ifdef HAVE_CL_OPENCL_H
#include <CL/opencl.h>
#endif

namespace nanos {
namespace ext {
   
   std::string OpenCLPlugin::_devTy = "ALL";
   // All found devices
   std::map<cl_device_id, cl_context> OpenCLPlugin::_devices;

   void OpenCLPlugin::config( Config &cfg )
   {
      cfg.setOptionsSection( "OpenCL Arch", "OpenCL specific options" );
      // Select the device to use.
      cfg.registerConfigOption( "opencl-device-type",
                                NEW Config::StringVar( _devTy ),
                                "Defines the OpenCL device type to use "
                                "(ALL, CPU, GPU, ACCELERATOR)" );
      cfg.registerEnvOption( "opencl-device-type", "NX_OPENCL_DEVICE_TYPE" );
      cfg.registerArgOption( "opencl-device-type", "opencl-device-type" );
   
      OpenCLConfig::prepare( cfg );
   }

   void OpenCLPlugin::init()
   {
      OpenCLConfig::apply( this );
      _opencls = NEW std::vector<nanos::ext::OpenCLProcessor *>(nanos::ext::OpenCLConfig::getOpenCLDevicesCount(), (nanos::ext::OpenCLProcessor *) NULL); 
      _openclThreads = NEW std::vector<nanos::ext::OpenCLThread *>(nanos::ext::OpenCLConfig::getOpenCLDevicesCount(), (nanos::ext::OpenCLThread *) NULL); 
      for ( unsigned int openclC = 0; openclC < nanos::ext::OpenCLConfig::getOpenCLDevicesCount() ; openclC++ ) {
         memory_space_id_t id = sys.addSeparateMemoryAddressSpace( ext::OpenCLDev, nanos::ext::OpenCLConfig::getAllocWide(), 0 );
         SeparateMemoryAddressSpace &oclmemory = sys.getSeparateMemory( id );
         oclmemory.setAcceleratorNumber( sys.getNewAcceleratorId() );

         ext::SMPProcessor *core = sys.getSMPPlugin()->getLastFreeSMPProcessorAndReserve();
         if ( core == NULL ) {
            fatal0("Unable to get a core to run the GPU thread.");
         }
         core->setNumFutureThreads( 1 );

         OpenCLProcessor *ocl = NEW nanos::ext::OpenCLProcessor( openclC, id, core, oclmemory );
         (*_opencls)[openclC] = ocl;
      }
   }
   
   /*unsigned OpenCLPlugin::getPEsInNode( unsigned node ) const
   {
      // TODO: make it work correctly
      // If it is the last node, assign
      //if ( node == ( sys.getNumSockets() - 1 ) )
   }*/
   
   unsigned OpenCLPlugin::getNumHelperPEs() const
   {
      return OpenCLConfig::getOpenCLDevicesCount();
   }

//   unsigned OpenCLPlugin::getNumPEs() const
//   {
//      return OpenCLConfig::getOpenCLDevicesCount();
//   }
   
   unsigned OpenCLPlugin::getNumThreads() const
   {
      return OpenCLConfig::getOpenCLDevicesCount();
   }
   
   void OpenCLPlugin::createBindingList()
   {
////      /* As we now how many devices we have and how many helper threads we
////       * need, reserve a PE for them */
//      for ( unsigned i = 0; i < OpenCLConfig::getOpenCLDevicesCount(); ++i )
//      {
//         // As we don't have NUMA info, don't request an specific node
//         bool numa = false;
//         // TODO: if HWLOC is available, use it.
//         int node = sys.getNumSockets() - 1;
//         bool reserved;
//         unsigned pe = sys.reservePE( numa, node, reserved );
//         
//         // Now add this node to the binding list
//         addBinding( pe );
//      }
   }

   PE* OpenCLPlugin::createPE( unsigned id, unsigned uid )
   {
      //pe->setNUMANode( sys.getNodeOfPE( pe->getId() ) );
//      memory_space_id_t mid = sys.getNewSeparateMemoryAddressSpaceId();
//      SeparateMemoryAddressSpace *oclmemory = NEW SeparateMemoryAddressSpace( mid, ext::OpenCLDev, nanos::ext::OpenCLConfig::getAllocWide());
//      oclmemory->setNodeNumber( 0 );
//      //ext::OpenCLMemorySpace *oclmemspace = NEW ext::OpenCLMemorySpace();
//      //oclmemory->setSpecificData( oclmemspace );
//      sys.addSeparateMemory(mid,oclmemory);
//      nanos::ext::OpenCLProcessor *openclPE = NEW nanos::ext::OpenCLProcessor( getBinding(id), id, uid, mid, *oclmemory );
//      
//      openclPE->setNUMANode( sys.getNodeOfPE( openclPE->getId() ) ); 
//      return openclPE;
      return NULL;
   }

   void OpenCLPlugin::addPEs( std::map<unsigned int, ProcessingElement *> &pes ) const {
      for ( std::vector<OpenCLProcessor *>::const_iterator it = _opencls->begin(); it != _opencls->end(); it++ ) {
         pes.insert( std::make_pair( (*it)->getId(), *it ) );
      }
   }
<<<<<<< HEAD
}

virtual void addDevices( DeviceList &devices ) const
{
   if ( !_opencls->empty() )
      devices.insert( ( *_opencls->begin() )->getDeviceType() );
}

virtual void startSupportThreads() {
   for ( unsigned int openclC = 0; openclC < _opencls->size(); openclC += 1 ) {
      OpenCLProcessor *ocl = (*_opencls)[openclC];
      (*_openclThreads)[openclC] = (ext::OpenCLThread *) &ocl->startOpenCLThread();
=======
   
   void OpenCLPlugin::addDevices( DeviceList &devices ) const
   {
      if ( !_opencls->empty() )
         devices.insert( ( *_opencls->begin() )->getDeviceType() );
>>>>>>> ed033aab
   }
   
   
   void OpenCLPlugin::startSupportThreads() {
      for ( unsigned int openclC = 0; openclC < _opencls->size(); openclC += 1 ) {
         OpenCLProcessor *ocl = (*_opencls)[openclC];
         (*_openclThreads)[openclC] = (ext::OpenCLThread *) &ocl->startOpenCLThread();
      }
   }
   
   void OpenCLPlugin::startWorkerThreads( std::map<unsigned int, BaseThread *> &workers ) {
      for ( std::vector<OpenCLThread *>::iterator it = _openclThreads->begin(); it != _openclThreads->end(); it++ ) {
         workers.insert( std::make_pair( (*it)->getId(), *it ) );
      }
   }
   
   void OpenCLPlugin::finalize() {
   }

} // End namespace ext.
} // End namespace nanos.


DECLARE_PLUGIN("arch-opencl",nanos::ext::OpenCLPlugin);
<|MERGE_RESOLUTION|>--- conflicted
+++ resolved
@@ -133,26 +133,11 @@
          pes.insert( std::make_pair( (*it)->getId(), *it ) );
       }
    }
-<<<<<<< HEAD
-}
-
-virtual void addDevices( DeviceList &devices ) const
-{
-   if ( !_opencls->empty() )
-      devices.insert( ( *_opencls->begin() )->getDeviceType() );
-}
-
-virtual void startSupportThreads() {
-   for ( unsigned int openclC = 0; openclC < _opencls->size(); openclC += 1 ) {
-      OpenCLProcessor *ocl = (*_opencls)[openclC];
-      (*_openclThreads)[openclC] = (ext::OpenCLThread *) &ocl->startOpenCLThread();
-=======
    
    void OpenCLPlugin::addDevices( DeviceList &devices ) const
    {
       if ( !_opencls->empty() )
          devices.insert( ( *_opencls->begin() )->getDeviceType() );
->>>>>>> ed033aab
    }
    
    
