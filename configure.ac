--- conflicted
+++ resolved
@@ -1092,7 +1092,6 @@
 echo ""
 echo "Host arch:" $SMP_ARCH
 echo "Configured architectures:" $ARCHITECTURES
-<<<<<<< HEAD
 if test x$cluster_enabled = xyes ; then
    echo "With cluster/gasnet conduits:" $CONDUITS
    if test x$have_C_mpi = xyes ; then
@@ -1103,7 +1102,4 @@
    fi
 fi
 echo ""
-=======
-echo ""
-echo "Extra options:" $OPTIONS
->>>>>>> caba0b95
+echo "Extra options:" $OPTIONS