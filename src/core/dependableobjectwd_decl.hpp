--- conflicted
+++ resolved
@@ -22,8 +22,7 @@
 
 #include "synchronizedcondition_decl.hpp"
 #include "dependableobject_decl.hpp"
-//#include "dependableobject.hpp"
-//#include "workdescriptor_fwd.hpp"
+#include "workdescriptor_fwd.hpp"
 
 namespace nanos
 {
@@ -112,11 +111,7 @@
 
          /*! \brief Wait method blocks execution untill dependencies are satisfied
           */
-<<<<<<< HEAD
-         virtual void wait ( std::list<Region> const &deps );
-=======
          virtual void wait ( std::list<uint64_t> const & flushDeps  );
->>>>>>> bcf5dc23
 
          /*! \brief whether the DO gets blocked and no more dependencies can
           *  be submitted until it is satisfied.
