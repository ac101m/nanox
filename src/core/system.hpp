/*************************************************************************************/
/*      Copyright 2009 Barcelona Supercomputing Center                               */
/*                                                                                   */
/*      This file is part of the NANOS++ library.                                    */
/*                                                                                   */
/*      NANOS++ is free software: you can redistribute it and/or modify              */
/*      it under the terms of the GNU Lesser General Public License as published by  */
/*      the Free Software Foundation, either version 3 of the License, or            */
/*      (at your option) any later version.                                          */
/*                                                                                   */
/*      NANOS++ is distributed in the hope that it will be useful,                   */
/*      but WITHOUT ANY WARRANTY; without even the implied warranty of               */
/*      MERCHANTABILITY or FITNESS FOR A PARTICULAR PURPOSE.  See the                */
/*      GNU Lesser General Public License for more details.                          */
/*                                                                                   */
/*      You should have received a copy of the GNU Lesser General Public License     */
/*      along with NANOS++.  If not, see <http://www.gnu.org/licenses/>.             */
/*************************************************************************************/

#ifndef _NANOS_SYSTEM_H
#define _NANOS_SYSTEM_H

#include "system_decl.hpp"
#include "dependenciesdomain_decl.hpp"
#include <vector>
#include <string>
#include "schedule.hpp"
#include "threadteam.hpp"
#include "slicer.hpp"
#include "nanos-int.h"
#include "dataaccess.hpp"
#include "instrumentation_decl.hpp"
#include "synchronizedcondition.hpp"
#include "cache_map.hpp"
#include <cmath>


#ifdef HWLOC
#include <hwloc.h>
#endif

using namespace nanos;

// methods to access configuration variable         
inline void System::setNumPEs ( int npes ) { _numPEs = npes; }

inline int System::getNumPEs () const { return _numPEs; }

inline unsigned System::getMaxThreads () const { return _targetThreads; } 

inline void System::setNumThreads ( int nthreads ) { _numThreads = nthreads; }

inline int System::getNumThreads () const { return _numThreads; }

<<<<<<< HEAD
inline System::DeviceList & System::getSupportedDevices() { return _devices; }

inline int System::getCpuCount () const { return CPU_COUNT( &_cpu_set ) ; };
=======
inline int System::getCpuCount () const { return CPU_COUNT( &_cpuSet ) ; };
>>>>>>> 288bebdb

inline void System::setDeviceStackSize ( int stackSize ) { _deviceStackSize = stackSize; }

inline int System::getDeviceStackSize () const {return _deviceStackSize; }

inline void System::setBindingStart ( int value ) { _bindingStart = value; }

inline int System::getBindingStart () const { return _bindingStart; }

inline void System::setBindingStride ( int value ) { _bindingStride = value;  }

inline int System::getBindingStride () const { return _bindingStride; }

inline void System::setBinding ( bool set ) { _bindThreads = set; }

inline bool System::getBinding () const { return _bindThreads; }

inline System::ExecutionMode System::getExecutionMode () const { return _executionMode; }

inline bool System::getVerbose () const { return _verboseMode; }

inline void System::setVerbose ( bool value ) { _verboseMode = value; }

inline void System::setInitialMode ( System::InitialMode mode ) { _initialMode = mode; }

inline System::InitialMode System::getInitialMode() const { return _initialMode; }

inline void System::setDelayedStart ( bool set) { _delayedStart = set; }

inline bool System::getDelayedStart () const { return _delayedStart; }

inline int System::getCreatedTasks() const { return _schedStats._createdTasks.value(); }

inline int System::getTaskNum() const { return _schedStats._totalTasks.value(); }

inline int System::getReadyNum() const { return _schedStats._readyTasks.value(); }

inline int System::getIdleNum() const { return _schedStats._idleThreads.value(); }

inline int System::getRunningTasks() const { return _workers.size() - _schedStats._idleThreads.value(); }

inline void System::setUntieMaster ( bool value ) { _untieMaster = value; }
inline bool System::getUntieMaster () const { return _untieMaster; }

inline void System::setSynchronizedStart ( bool value ) { _synchronizedStart = value; }
inline bool System::getSynchronizedStart ( void ) const { return _synchronizedStart; }

inline int System::getWorkDescriptorId( void ) { return _atomicWDSeed++; }

inline int System::getNumWorkers() const { return _workers.size(); }

inline int System::getNumSockets() const { return _numSockets; }
inline void System::setNumSockets ( int numSockets ) { _numSockets = numSockets; }

inline int System::getNumAvailSockets() const
{
   return _numAvailSockets;
}

inline int System::getVirtualNUMANode( int physicalNode ) const
{
   return _numaNodeMap[ physicalNode ];
}

inline int System::getCurrentSocket() const { return _currentSocket; }
inline void System::setCurrentSocket( int currentSocket ) { _currentSocket = currentSocket; }

inline int System::getCoresPerSocket() const { return _coresPerSocket; }
inline void System::setCoresPerSocket ( int coresPerSocket ) { _coresPerSocket = coresPerSocket; }

inline int System::getBindingId ( int pe ) const
{
   return _bindings[ pe % _bindings.size() ];
}

inline bool System::isHwlocAvailable () const
{
#ifdef HWLOC
   return true;
#else
   return false;
#endif
}

inline void System::loadHwloc ()
{
#ifdef HWLOC
   // Allocate and initialize topology object.
   hwloc_topology_init( ( hwloc_topology_t* )&_hwlocTopology );
   
   // If the user provided an alternate topology
   if ( !_topologyPath.empty() )
   {
      int res = hwloc_topology_set_xml( ( hwloc_topology_t ) _hwlocTopology, _topologyPath.c_str() );
      fatal_cond0( res != 0, "Could not load hwloc topology xml file." );
   }
   
   // Enable GPU detection
   hwloc_topology_set_flags( ( hwloc_topology_t ) _hwlocTopology, HWLOC_TOPOLOGY_FLAG_IO_DEVICES );
   
   // Perform the topology detection.
   hwloc_topology_load( ( hwloc_topology_t ) _hwlocTopology );
#endif
}

inline void System::loadNUMAInfo ()
{
#ifdef HWLOC
   hwloc_topology_t topology = ( hwloc_topology_t ) _hwlocTopology;

   // Nodes that can be seen by hwloc
   unsigned allowedNodes = 0;
   // Hardware threads
   unsigned hwThreads = 0;
   
   // Read the number of numa nodes if the user didn't set that value
   if ( _numSockets == 0 )
   {
      int depth = hwloc_get_type_depth( topology, HWLOC_OBJ_NODE );

      
      // If there are NUMA nodes in this machine
      if ( depth != HWLOC_TYPE_DEPTH_UNKNOWN ) {
         //hwloc_const_cpuset_t cpuset = hwloc_topology_get_online_cpuset( topology );
         //allowedNodes = hwloc_get_nbobjs_inside_cpuset_by_type( topology, cpuset, HWLOC_OBJ_NODE );
         //hwThreads = hwloc_get_nbobjs_inside_cpuset_by_type( topology, cpuset, HWLOC_OBJ_PU );
         unsigned nodes = hwloc_get_nbobjs_by_depth( topology, depth );
         //hwloc_cpuset_t set = i

         // For each node, count how many hardware threads there are below.
         for ( unsigned nodeIdx = 0; nodeIdx < nodes; ++nodeIdx )
         {
            hwloc_obj_t node = hwloc_get_obj_by_depth( topology, depth, nodeIdx );
            int localThreads = hwloc_get_nbobjs_inside_cpuset_by_type( topology, node->cpuset, HWLOC_OBJ_PU );
            // Increase hw thread count
            hwThreads += localThreads;
            // If this node has hw threads beneath, increase the number of viewable nodes
            if ( localThreads > 0 ) ++allowedNodes;
         }
         _numSockets = nodes;
      }
      // Otherwise, set it to 1
      else {
         allowedNodes = 1; 
         _numSockets = 1;
      }
   }

   if( _coresPerSocket == 0 )
      _coresPerSocket = std::ceil( hwThreads / static_cast<float>( allowedNodes ) );
#else
   // Number of sockets can be read with
   // cat /proc/cpuinfo | grep "physical id" | sort | uniq | wc -l
   // Cores per socket:
   // cat /proc/cpuinfo | grep 'core id' | sort | uniq | wc -l
   
   // Assume just 1 socket
   if ( _numSockets == 0 )
      _numSockets = 1;
   
   // Same thing, just change the value if the user didn't provide one
   if ( _coresPerSocket == 0 )
      _coresPerSocket = std::ceil( _targetThreads / static_cast<float>( _numSockets ) );
#endif
   verbose0( toString( "[NUMA] " ) + toString( _numSockets ) + toString( " NUMA nodes, " ) + toString( _coresPerSocket ) + toString( " HW threads each." ) );
}

inline void System::completeNUMAInfo()
{
   // Create the NUMA node translation table. Do this before creating the team,
   // as the schedulers might need the information.
   _numaNodeMap.resize( _numSockets, INT_MIN );

   /* As all PEs are already created by this time, count how many physical
    * NUMA nodes are available, and map from a physical id to a virtual ID
    * that can be selected by the user via nanos_current_socket() */
   for ( PEList::const_iterator it = _pes.begin(); it != _pes.end(); ++it )
   {
      int node = (*it)->getNUMANode();
      // If that node has not been translated, yet
      if ( _numaNodeMap[ node ] == INT_MIN )
      {
         verbose0( "Mapping from physical node " << node << " to user node " << _numAvailSockets );
         _numaNodeMap[ node ] = _numAvailSockets;
         // Increase the number of available sockets
         ++_numAvailSockets;
      }
      // Otherwise, do nothing
   }

   verbose0( _numAvailSockets << " NUMA node(s) available for the user." );

}

inline void System::unloadHwloc ()
{
#ifdef HWLOC
   /* Destroy topology object. */
   hwloc_topology_destroy( ( hwloc_topology_t )_hwlocTopology );
#endif
}

inline unsigned System::getNodeOfPE ( unsigned pe )
{
#ifdef HWLOC
   // cast just once
   hwloc_topology_t topology = ( hwloc_topology_t ) _hwlocTopology;
   
   hwloc_obj_t pu = hwloc_get_pu_obj_by_os_index( topology, pe );
   
   // Now we have the PU object, go find its parent numa node
   hwloc_obj_t numaNode =
      hwloc_get_ancestor_obj_by_type( topology, HWLOC_OBJ_NODE, pu );
   
   // If the machine is not NUMA
   if ( numaNode == NULL )
      return 0;

   return numaNode->os_index;
#else
   // Dirty way, will not work with hyperthreading
   // Use /sys/bus/cpu/devices/cpuX/
   //return pe / getCoresPerSocket();
   
   // Otherwise, return
   return sys.getNumSockets() - 1;
#endif
}

inline void System::setThrottlePolicy( ThrottlePolicy * policy ) { _throttlePolicy = policy; }

inline const std::string & System::getDefaultSchedule() const { return _defSchedule; }

inline const std::string & System::getDefaultThrottlePolicy() const { return _defThrottlePolicy; }

inline const std::string & System::getDefaultBarrier() const { return _defBarr; }

inline const std::string & System::getDefaultInstrumentation() const { return _defInstr; }

inline void System::setHostFactory ( peFactory factory ) { _hostFactory = factory; }

inline void System::setDefaultBarrFactory ( barrFactory factory ) { _defBarrFactory = factory; }

inline Slicer * System::getSlicer( const std::string &label ) const 
{ 
   Slicers::const_iterator it = _slicers.find(label);
   if ( it == _slicers.end() ) return NULL;
   return (*it).second;
}

inline WorkSharing * System::getWorkSharing( const std::string &label ) const 
{ 
   WorkSharings::const_iterator it = _worksharings.find(label);
   if ( it == _worksharings.end() ) return NULL;
   return (*it).second;
}

inline Instrumentation * System::getInstrumentation ( void ) const { return _instrumentation; }

inline void System::setInstrumentation ( Instrumentation *instr ) { _instrumentation = instr; }

#ifdef NANOS_INSTRUMENTATION_ENABLED
inline bool System::isCpuidEventEnabled ( void ) const { return _enableCpuidEvent; }
#endif

inline void System::registerSlicer ( const std::string &label, Slicer *slicer) { _slicers[label] = slicer; }

inline void System::registerWorkSharing ( const std::string &label, WorkSharing *ws) { _worksharings[label] = ws; }

inline void System::setDefaultSchedulePolicy ( SchedulePolicy *policy ) { _defSchedulePolicy = policy; }
inline SchedulePolicy * System::getDefaultSchedulePolicy ( ) const  { return _defSchedulePolicy; }

inline SchedulerStats & System::getSchedulerStats () { return _schedStats; }
inline SchedulerConf  & System::getSchedulerConf ()  { return _schedConf; }

inline void System::stopScheduler ()
{
   myThread->pause();
   _schedConf.setSchedulerEnabled( false );
}

inline void System::startScheduler ()
{
   myThread->unpause();
   _schedConf.setSchedulerEnabled( true );
}

inline bool System::isSchedulerStopped () const
{
   return _schedConf.getSchedulerEnabled();
}

inline void System::pausedThread ()
{
   _pausedThreadsCond.reference();
   _unpausedThreadsCond.reference();
   ++_pausedThreads;
   if ( _pausedThreadsCond.check() ) {
      _pausedThreadsCond.signal();
   }
   _pausedThreadsCond.unreference();
   _unpausedThreadsCond.unreference();
}

inline void System::unpausedThread ()
{
   _pausedThreadsCond.reference();
   _unpausedThreadsCond.reference();
   // TODO (#582): Do we need a reference and unreference block here?
   --_pausedThreads;
   if ( _unpausedThreadsCond.check() ) {
      _unpausedThreadsCond.signal();
   }
   _unpausedThreadsCond.unreference();
   _pausedThreadsCond.unreference();
}

inline const std::string & System::getDefaultDependenciesManager() const
{
   return _defDepsManager;
}

inline void System::setDependenciesManager ( DependenciesManager *manager )
{
   _dependenciesManager = manager;
}

inline DependenciesManager * System::getDependenciesManager ( ) const
{
   return _dependenciesManager;
}

inline const std::string & System::getDefaultArch() const { return _defArch; }
inline void System::setDefaultArch( const std::string &arch ) { _defArch = arch; }

inline void System::setPMInterface(PMInterface *pm)
{
   ensure0(!_pmInterface,"PM interface already in place!");
   _pmInterface = pm;
}

inline PMInterface &  System::getPMInterface(void) const { return *_pmInterface; }

inline bool System::isCacheEnabled() { return _useCaches; }

inline System::CachePolicyType System::getCachePolicy() { return _cachePolicy; }

inline CacheMap& System::getCacheMap() { return _cacheMap; }

inline size_t System::registerArchitecture( ArchPlugin * plugin )
{
   size_t id = _archs.size();
   _archs.push_back( plugin );
   return id;
}

#ifdef GPU_DEV
//TODO: remove this from system, should be inside gpuconfig.cpp, but weak attributes don't seem to be working inside gpu device
//This var name has to be consistant with the one which the compiler "fills" (basically, do not rename it)
extern __attribute__((weak)) char ompss_uses_cuda;
extern __attribute__((weak)) char gpu_cublas_init;

inline char *  System::getOmpssUsesCuda() { return &ompss_uses_cuda; }
inline char *  System::getOmpssUsesCublas() { return &gpu_cublas_init; }

inline PinnedAllocator& System::getPinnedAllocatorCUDA() { return _pinnedMemoryCUDA; }
#endif

inline bool System::throttleTaskIn ( void ) const { return _throttlePolicy->throttleIn(); }
inline void System::throttleTaskOut ( void ) const { _throttlePolicy->throttleOut(); }

inline void System::threadReady()
{
   _initializedThreads++;
  
   /*! It's better not to call Scheduler::waitOnCondition here as the initialization is not
       yet finished 

      TODO: we can consider thread yielding */
   while (_initializedThreads.value() < _targetThreads) {}
}

inline void System::registerPlugin ( const char *name, Plugin &plugin )
{
   _pluginManager.registerPlugin(name, plugin);
}

inline bool System::loadPlugin ( const char * name )
{
   return _pluginManager.load(name);
}

inline bool System::loadPlugin ( const std::string & name )
{
   return _pluginManager.load(name);
}

inline Plugin * System::loadAndGetPlugin ( const char *name )
{
   return _pluginManager.loadAndGetPlugin(name, false);
}

inline Plugin * System::loadAndGetPlugin ( const std::string & name )
{
   return _pluginManager.loadAndGetPlugin(name, false);
}

inline void System::setValidPlugin ( const std::string &module,  const std::string &plugin )
{
   _validPlugins.insert( make_pair( module, plugin ) );
}

inline void System::registerPluginOption ( const std::string &option, const std::string &module,
                                          std::string &var, const std::string &helpMessage,
                                          Config& cfg )
{
   if ( !_validPlugins.empty() ) {
      // Get the list of valid plugins
      Config::PluginVar* pluginVar = NEW Config::PluginVar( _defDepsManager, NULL, 0 );
      ModulesPlugins::const_iterator it;
      // Find deps
      std::pair<ModulesPlugins::const_iterator, ModulesPlugins::const_iterator> ret
         = _validPlugins.equal_range( module );
      
      // For each deps plugin, add it as an option
      for ( it = ret.first; it != ret.second; ++it ){
         pluginVar->addOption( it->second );
      }
      
      cfg.registerConfigOption ( option, pluginVar, helpMessage );
   }
   else {
      cfg.registerConfigOption ( option, NEW Config::StringVar( var ), helpMessage );
   }
}

inline int System::nextThreadId () { return _threadIdSeed++; }

inline Lock * System::getLockAddress ( void *addr ) const { return &_lockPool[((((uintptr_t)addr)>>8)%_lockPoolSize)];} ;

inline bool System::dlbEnabled() const { return _enableDLB; }

inline bool System::haveDependencePendantWrites ( void *addr ) const
{
   return myThread->getCurrentWD()->getDependenciesDomain().haveDependencePendantWrites ( addr );
}

#endif
<|MERGE_RESOLUTION|>--- conflicted
+++ resolved
@@ -52,13 +52,9 @@
 
 inline int System::getNumThreads () const { return _numThreads; }
 
-<<<<<<< HEAD
 inline System::DeviceList & System::getSupportedDevices() { return _devices; }
 
-inline int System::getCpuCount () const { return CPU_COUNT( &_cpu_set ) ; };
-=======
 inline int System::getCpuCount () const { return CPU_COUNT( &_cpuSet ) ; };
->>>>>>> 288bebdb
 
 inline void System::setDeviceStackSize ( int stackSize ) { _deviceStackSize = stackSize; }
 
