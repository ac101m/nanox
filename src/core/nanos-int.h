/*************************************************************************************/
/*      Copyright 2009 Barcelona Supercomputing Center                               */
/*                                                                                   */
/*      This file is part of the NANOS++ library.                                    */
/*                                                                                   */
/*      NANOS++ is free software: you can redistribute it and/or modify              */
/*      it under the terms of the GNU Lesser General Public License as published by  */
/*      the Free Software Foundation, either version 3 of the License, or            */
/*      (at your option) any later version.                                          */
/*                                                                                   */
/*      NANOS++ is distributed in the hope that it will be useful,                   */
/*      but WITHOUT ANY WARRANTY; without even the implied warranty of               */
/*      MERCHANTABILITY or FITNESS FOR A PARTICULAR PURPOSE.  See the                */
/*      GNU Lesser General Public License for more details.                          */
/*                                                                                   */
/*      You should have received a copy of the GNU Lesser General Public License     */
/*      along with NANOS++.  If not, see <http://www.gnu.org/licenses/>.             */
/*************************************************************************************/
#ifndef __NANOS_INT_H
#define __NANOS_INT_H

//! \file nanos_c_api_macros.h
//! \brief 
//
//! \defgroup core Nanos++ Core

#include <stdio.h>
#include <stdint.h>
#include <stddef.h>
#include <stdbool.h>

#define NANOS_API_DECL(Type, Name, Params) \
    extern Type Name##_ Params; \
    extern Type Name Params

#ifdef _NANOS_INTERNAL

   #define NANOS_API_DEF(Type, Name, Params) \
       __attribute__((alias(#Name))) Type Name##_ Params; \
       Type Name Params

#endif

//! \addtogroup capi_types Types and Structures
//! \ingroup capi
//! \{

#ifdef __cplusplus
extern "C"
#endif
typedef struct {
   /* NOTE: The first dimension is represented in terms of bytes. */

   /* Size of the dimension in terms of the size of the previous dimension. */
   size_t size;

   /* Lower bound in terms of the size of the previous dimension. */
   size_t lower_bound;
   /* Accessed length in terms of the size of the previous dimension. */
   size_t accessed_length;
} nanos_region_dimension_internal_t;

#ifdef __cplusplus
extern "C"
#endif
typedef struct {
   bool  input: 1;
   bool  output: 1;
   bool  can_rename:1;
   bool  concurrent: 1;
   bool  commutative: 1;
} nanos_access_type_internal_t;

/* This structure is initialized in dataaccess.hpp. Any change in
 * its contents has to be reflected in DataAccess constructor
 */
#ifdef __cplusplus
extern "C"
#endif
typedef struct {
   /* Base address of the accessed range */
   void *address;
   
   nanos_access_type_internal_t flags;
   
   /* Number of dimensions */
   short dimension_count;
   
   /* The first dimension will be the contiguous one, and its size and
    * offset must be expressed in bytes, not elements.
    */
#if defined(_MERCURIUM) && defined(_MF03)
   // Fortran makes a strong separation between pointers and arrays and they
   // cannot be mixed in any way. To the eyes of Mercurium the original
   // declaration would be a pointer to a scalar, not a pointer to an array
   void* dimensions;
#else
   nanos_region_dimension_internal_t const *dimensions;
#endif
   
   /* Offset of the first element */
   ptrdiff_t offset;
} nanos_data_access_internal_t;

typedef enum {
   NANOS_PRIVATE,
   NANOS_SHARED,
} nanos_sharing_t;

typedef struct {
   void *original;
   void *privates;
   size_t element_size;
   size_t num_scalars;
   void *descriptor; // This is only used in Fortran, it holds a Fortran array descriptor
   void (*bop)( void *, void *, int num_scalars);
   void (*vop)( int n, void *, void *);
   void (*cleanup)(void *);
} nanos_reduction_t;

<<<<<<< HEAD
typedef unsigned int memory_space_id_t;
=======
typedef size_t (*typeSerSizeAdapter)(void* this_);
typedef void (*typeSerAdapter)(void* this_, void* buff);
typedef void (*typeSerAssignAdapter)(void* this_, void* buff);
>>>>>>> 717f75e0

/* This structure is initialized in copydata.hpp. Any change in
 * its contents has to be reflected in CopyData constructor
 */
typedef struct {
   void *address;
   nanos_sharing_t sharing;
   struct {
      bool input: 1;
      bool output: 1;
   } flags;
   short dimension_count;

#if defined(_MERCURIUM) && defined(_MF03)
   // Fortran makes a strong separation between pointers and arrays and they
   // cannot be mixed in any way. To the eyes of Mercurium the original
   // declaration would be a pointer to a scalar, not a pointer to an array
   void* dimensions;
#else
   nanos_region_dimension_internal_t const *dimensions;
#endif
   ptrdiff_t offset;
   uint64_t _hostBaseAddress;
<<<<<<< HEAD
   memory_space_id_t _hostRegionId;
=======
   /**** Serialize INFO ****/
   /* Pointer to the function which will return the size of the object*/
   typeSerSizeAdapter serialize_size_adapter;
   /* Pointer to the function which will fill the buffer*/
   typeSerAdapter serialize_adapter;
   /* Pointer to the function which will do the assignation ONLY VALID IN THE HOST*/
   typeSerAssignAdapter serialize_assign_adapter;
>>>>>>> 717f75e0
} nanos_copy_data_internal_t;

typedef nanos_access_type_internal_t nanos_access_type_t;
typedef nanos_region_dimension_internal_t nanos_region_dimension_t;

#ifndef _NANOS_INTERNAL

typedef nanos_data_access_internal_t nanos_data_access_t;
typedef nanos_copy_data_internal_t nanos_copy_data_t;

#else

namespace nanos {
   class DataAccess;
   class CopyData;
}
typedef nanos::DataAccess nanos_data_access_t;
typedef nanos::CopyData nanos_copy_data_t;

#endif

// C++ types hidden as void *
typedef void * nanos_thread_t;
typedef void * nanos_wd_t;                                                                                                                               
// SlicerCompoundWD data structure
typedef struct {
   int nsect;
   nanos_wd_t lwd[];
} nanos_compound_wd_data_t;

// SlicerRepeatN data structure
typedef struct {
   int n;
} nanos_repeat_n_info_t;

// SlicerFor data structure
typedef struct {
   int lower;
   int upper;
   int step;
   bool last;
   bool wait;
   int chunk;
   int stride;
   int thid;
   int threads;
   void *args;
} nanos_loop_info_t;

// C++ types hidden as void *
typedef void * nanos_ws_t;      // type for a worksharing plugin
typedef void * nanos_ws_info_t; // type for user provided information describing a worksharing (used in create service)
typedef void * nanos_ws_data_t; // abstract type to specify all data needed for a worksharing construct (used internally to communicate all threads)
typedef void * nanos_ws_item_t; // abstract type to specify a portion for a worksharing construct (used in next item service)

typedef struct {
   int           lower_bound;  // loop lower bound
   int           upper_bound;  // loop upper bound
   int           loop_step;    // loop step
   int           chunk_size;   // loop chunk size
} nanos_ws_info_loop_t; /* nanos_ws_info_t, specific loop data */

typedef struct {
   int   lower;      // loop item lower bound
   int   upper;      // loop item upper bound
   bool  execute:1;  // is a valid loop item?
   bool  last:1;     // is the last loop item?
} nanos_ws_item_loop_t; /* nanos_ws_item_t, specific loop data */

typedef struct nanos_ws_desc {
   volatile nanos_ws_t   ws;         // Worksharing plugin (specified at worksharing create service), API -> Worksharing plugin
   nanos_ws_data_t       data;       // Worksharing plugin data (specified at worksharing create service), API -> Worksharing plugin
   struct nanos_ws_desc *next;       // Sequence management: this is 'next' global enqueued worksharing descriptor, internal use
   nanos_thread_t       *threads;    // Slicer plugin information: supporting thread map (lives at slicer creator's stack), API -> Slicer plugin
   int                   nths;       // Slicer plugin information: number of supporting threads, API ->  Slicer plugin
} nanos_ws_desc_t;

// WD const properties
typedef struct {
   bool mandatory_creation:1;
   bool tied:1;
   bool clear_chunk:1;
   bool reserved0:1;
   bool reserved1:1;
   bool reserved2:1;
   bool reserved3:1;
   bool reserved4:1;
} nanos_wd_props_t;

typedef struct {
   bool is_final:1;
   bool reserved1:1;
   bool reserved2:1;
   bool reserved3:1;
   bool reserved4:1;
   bool reserved5:1;
   bool reserved6:1;
   bool reserved7:1;
} nanos_wd_dyn_flags_t;

typedef struct {
   nanos_wd_dyn_flags_t flags;
   nanos_thread_t tie_to;
   int priority;
} nanos_wd_dyn_props_t;

typedef struct {
  void * (*factory) (void *arg);
  //size_t dd_size;
  void * arg;
} nanos_device_t;

/*! \todo Move nanos_smp_args_t to some dependent part ? */
typedef struct {
   void (*outline) (void *);
} nanos_smp_args_t;

#ifdef __cplusplus
extern "C" {
#endif
// factories
// smp
NANOS_API_DECL(void *, nanos_smp_factory,( void *args));
#define NANOS_SMP_DESC( args ) { nanos_smp_factory, &( args ) }

#ifdef __cplusplus
};
#endif
// instrumentation structures

typedef enum { NANOS_STATE_START, NANOS_STATE_END, NANOS_SUBSTATE_START, NANOS_SUBSTATE_END,
               NANOS_BURST_START, NANOS_BURST_END, NANOS_PTP_START, NANOS_PTP_END, NANOS_POINT, EVENT_TYPES
} nanos_event_type_t; /**< Event types  */

typedef unsigned int         nanos_event_key_t; /**< Key (on key-value pair) */
typedef unsigned long long   nanos_event_value_t; /**< Value (on key-value pair) */

typedef enum { NANOS_NOT_CREATED, NANOS_NOT_RUNNING, NANOS_STARTUP, NANOS_SHUTDOWN, NANOS_ERROR, NANOS_IDLE,
               NANOS_RUNTIME, NANOS_RUNNING, NANOS_SYNCHRONIZATION, NANOS_SCHEDULING, NANOS_CREATION,
               NANOS_MEM_TRANSFER_IN, NANOS_MEM_TRANSFER_OUT, NANOS_MEM_TRANSFER_LOCAL,
               NANOS_MEM_TRANSFER_DEVICE_IN, NANOS_MEM_TRANSFER_DEVICE_OUT, NANOS_MEM_TRANSFER_DEVICE_LOCAL,
               NANOS_CACHE, NANOS_YIELD, NANOS_ACQUIRING_LOCK, NANOS_CONTEXT_SWITCH, NANOS_DEBUG, 
 /*22*/        NANOS_EVENT_STATE_TYPES
} nanos_event_state_value_t; /**< State enum values */

typedef enum { NANOS_WD_DOMAIN, NANOS_WD_DEPENDENCY, NANOS_WAIT, NANOS_WD_REMOTE, NANOS_XFER_PUT, NANOS_XFER_GET,
               NANOS_AM_WORK, NANOS_AM_WORK_DONE, NANOS_XFER_WAIT_REQ_PUT, NANOS_XFER_FREE_TMP_BUFF } nanos_event_domain_t; /**< Specifies a domain */

typedef long long  nanos_event_id_t; /**< Used as unique id within a given domain */
  
typedef struct {
   nanos_event_type_t   type;
   nanos_event_key_t    key;
   nanos_event_value_t  value;
   nanos_event_domain_t domain; 
   nanos_event_id_t     id;
} nanos_event_t;

/* Lock C interface */
typedef enum { NANOS_LOCK_FREE = 0, NANOS_LOCK_BUSY = 1 } nanos_lock_state_t;
typedef struct nanos_lock_t {
   volatile nanos_lock_state_t state_;
#ifdef __cplusplus
   nanos_lock_t ( nanos_lock_state_t init=NANOS_LOCK_FREE ) : state_(init) {}
#endif
} nanos_lock_t;

/* Translation function type  */
typedef void (* nanos_translate_args_t) (void *, nanos_wd_t);

/* This types are for the symbols in the linker section for function initialization */
typedef void (nanos_init_func_t) ( void * );
typedef struct {
   nanos_init_func_t  *func;
   void               *data;
} nanos_init_desc_t;

//! \}

#endif<|MERGE_RESOLUTION|>--- conflicted
+++ resolved
@@ -118,13 +118,10 @@
    void (*cleanup)(void *);
 } nanos_reduction_t;
 
-<<<<<<< HEAD
 typedef unsigned int memory_space_id_t;
-=======
 typedef size_t (*typeSerSizeAdapter)(void* this_);
 typedef void (*typeSerAdapter)(void* this_, void* buff);
 typedef void (*typeSerAssignAdapter)(void* this_, void* buff);
->>>>>>> 717f75e0
 
 /* This structure is initialized in copydata.hpp. Any change in
  * its contents has to be reflected in CopyData constructor
@@ -148,9 +145,7 @@
 #endif
    ptrdiff_t offset;
    uint64_t _hostBaseAddress;
-<<<<<<< HEAD
    memory_space_id_t _hostRegionId;
-=======
    /**** Serialize INFO ****/
    /* Pointer to the function which will return the size of the object*/
    typeSerSizeAdapter serialize_size_adapter;
@@ -158,7 +153,6 @@
    typeSerAdapter serialize_adapter;
    /* Pointer to the function which will do the assignation ONLY VALID IN THE HOST*/
    typeSerAssignAdapter serialize_assign_adapter;
->>>>>>> 717f75e0
 } nanos_copy_data_internal_t;
 
 typedef nanos_access_type_internal_t nanos_access_type_t;
