#include "plugin.hpp"
#include "system.hpp"
#include "instrumentation.hpp"
#include "instrumentationcontext_decl.hpp"
#include <extrae_types.h>
#include <mpitrace_user_events.h>
#include "debug.hpp"
#include <sys/stat.h>
#include <sys/types.h>
#include <sys/wait.h>
#include <string.h>
#include <iostream>
#include <fstream>
#include <alloca.h>
#include <stdlib.h>
#include <libgen.h>
#include "os.hpp"
#include "errno.h"
#include <unistd.h>

#ifdef MPI_DEV
#include "mpi.h"
#include "mpiprocessor.hpp"
#endif

#ifndef EXTRAE_VERSION
#warning Extrae library version is not supported (use >= 2.4):
#else

#  define NANOX_EXTRAE_SUPPORTED_VERSION

#  if EXTRAE_VERSION_MAJOR(EXTRAE_VERSION) == 2 /************* version 2.x.x */
#      define extrae_size_t unsigned int

#    if EXTRAE_VERSION_MINOR(EXTRAE_VERSION) == 2 /*********** version 2.2.x */ 
#      warning Extrae library version is not supported (use >= 2.4):
#      undef NANOX_EXTRAE_SUPPORTED_VERSION
#    endif /*------------------------------------------------- version 2.2.x */

#    if EXTRAE_VERSION_MINOR(EXTRAE_VERSION) == 3 /*********** version 2.3.x */
#      warning Extrae library version is not supported (use >= 2.4):
#      undef NANOX_EXTRAE_SUPPORTED_VERSION
#    endif /*------------------------------------------------- version 2.3.x */

#  endif /*--------------------------------------------------- version 2.x.x */
#  if EXTRAE_VERSION_MAJOR(EXTRAE_VERSION) == 3 /************* version 3.x.x */
#      define extrae_size_t unsigned int
#  endif /*--------------------------------------------------- version 3.x.x */
#endif

#ifdef NANOX_EXTRAE_SUPPORTED_VERSION
extern "C" {
   unsigned int nanos_ompitrace_get_max_threads ( void );
   unsigned int nanos_ompitrace_get_thread_num ( void );
   unsigned int nanos_extrae_node_id();
   unsigned int nanos_extrae_num_nodes();
   void         nanos_ompitrace_instrumentation_barrier();
   void         Extrae_change_num_threads (unsigned nthreads);
}

namespace nanos {

   const extrae_type_t _eventState      = 9000000;   /*!< event coding state changes */
   const extrae_type_t _eventPtPStart   = 9000001;   /*!< event coding comm start */
   const extrae_type_t _eventPtPEnd     = 9000002;   /*!< event coding comm end */
   const extrae_type_t _eventSubState   = 9000004;   /*!< event coding sub-state changes */
   const extrae_type_t _eventBase       = 9200000;   /*!< event base (used in key/value pairs) */

class InstrumentationExtrae: public Instrumentation 
{
#ifndef NANOS_INSTRUMENTATION_ENABLED
   public:
      // constructor
      InstrumentationExtrae( ) : Instrumentation() {}

      // destructor
      ~InstrumentationExtrae() {}

      // low-level instrumentation interface (mandatory functions)
      void initialize( void ) {}
      void finalize( void ) {}
      void disable( void ) {}
      void enable( void ) {}
      void addEventList ( unsigned int count, Event *events ) {}
      void addResumeTask( WorkDescriptor &w ) {}
      void addSuspendTask( WorkDescriptor &w ) {}
      void threadStart( BaseThread &thread ) {}
      void threadFinish ( BaseThread &thread ) {}
      void incrementMaxThreads( void ) {}
#else
   private:
      int                                            _maxThreads;
   public:
      // constructor
      InstrumentationExtrae ( ) : Instrumentation( *NEW InstrumentationContextDisabled() ) {}
      // destructor
      ~InstrumentationExtrae ( ) { }

<<<<<<< HEAD
      void modifyParaverRowFile()
      {
#if 0
         // rename ROW file to a temporary file
         std::string line;
         std::string _traceFileName_ROW_tmp = _traceFileName_ROW + "__tmp";
         rename ( _traceFileName_ROW.c_str(), _traceFileName_ROW_tmp.c_str() );

         // Input file: temporary file
         std::ifstream i_file;
         i_file.open ( _traceFileName_ROW_tmp.c_str(), std::ios::in );

         // Output file: paraver config 
         std::ofstream o_file;
         o_file.open ( _traceFileName_ROW.c_str(), std::ios::out | std::ios::app);

         if ( o_file.is_open() && i_file.is_open() ) {
            bool cont = true;
            bool print = true;
            while ( cont ) {
               cont = getline ( i_file, line );
               if ( print == true ) {
                  // printing was alredy enabled, so disable if...
                  print = print && line.find("LEVEL THREAD"); // ... found LEVEL THREAD section
                  print = print && line.find("LEVEL CPU"); // ... found LEVEL CPU section
               } else {
                  // printing was already disabled so enabled if...
                  print = !line.find("LEVEL NODE"); // ... found LEVEL NODE section
               }

               if ( print ) o_file << line << std::endl;
            }

            // Adding thread info
            unsigned int num_threads = sys.getNumWorkers();
            o_file << "LEVEL CPU SIZE " << num_threads << std::endl;
            for ( unsigned int i = 0; i < num_threads; i++ ) {
               o_file << sys.getWorker(i)->getDescription() << std::endl;
            }
            o_file << std::endl;

            o_file.close();
            i_file.close();

            remove ( _traceFileName_ROW_tmp.c_str() );
         } else {
            if (o_file.is_open()) o_file.close();
            if (i_file.is_open()) i_file.close();
            message0("Unable to open paraver config file");  
            rename ( _traceFileName_ROW_tmp.c_str(), _traceFileName_ROW.c_str() );
         }
#endif
      }

=======
>>>>>>> a010ca98
      void initialize ( void )
      {
         /* check environment variable: EXTRAE_ON */
         char *mpi_trace_on = getenv("EXTRAE_ON");
         /* if MPITRAE_ON not defined, active it */
         if ( mpi_trace_on == NULL ) {
            mpi_trace_on = NEW char[12];
            strcpy(mpi_trace_on, "EXTRAE_ON=1");
            putenv (mpi_trace_on);
         }

        // Common thread information
        Extrae_set_threadid_function ( nanos_ompitrace_get_thread_num );
        Extrae_set_numthreads_function ( nanos_ompitrace_get_max_threads );

        // Cluster specific information
        Extrae_set_taskid_function ( nanos_extrae_node_id );
        Extrae_set_numtasks_function ( nanos_extrae_num_nodes );
        Extrae_set_barrier_tasks_function ( nanos_ompitrace_instrumentation_barrier );
#ifdef MPI_DEV
        /* if MPITRAE_ON not defined, activate it */
        int provided;
        //MPI Init triggers extrae init
        //If OmpSs has compiled MPI tasks, we assume we are in an offload environment
        //if (sys.getOmpssUsesOffload()!=0){ //doesnt seem to be working...
        char *offload_trace_on = getenv("NX_OFFLOAD_INSTRUMENTATION");
        if (offload_trace_on != NULL){
           MPI_Init_thread(0, 0, MPI_THREAD_MULTIPLE, &provided);
        } else {
#endif
            /* Regular SMP OMPItrace initialization */      
            OMPItrace_init();      
#ifdef MPI_DEV
        }
#endif
        
        Extrae_register_codelocation_type( 9200011, 9200021, "User Function Name", "User Function Location" );

        Extrae_register_stacked_type( (extrae_type_t) _eventState );
        InstrumentationDictionary::ConstKeyMapIterator itK;
        InstrumentationDictionary *iD = sys.getInstrumentation()->getInstrumentationDictionary();

        /* Generating key/value events */
        for ( itK = iD->beginKeyMap(); itK != iD->endKeyMap(); itK++ ) {
           InstrumentationKeyDescriptor *kD = itK->second;
           if (kD->isStacked()) {
              Extrae_register_stacked_type( (extrae_type_t) _eventBase+kD->getId() );
           }
        }

        /* Keep current number of threads */
        _maxThreads = sys.getNumThreads();
      }

      void finalize ( void )
      {
         /* Getting Instrumentation Dictionary */
         InstrumentationDictionary::ConstKeyMapIterator itK;
         InstrumentationKeyDescriptor::ConstValueMapIterator itV;
         InstrumentationDictionary *iD = sys.getInstrumentation()->getInstrumentationDictionary();
	      nanos_event_key_t usr_functName = iD->getEventKey("user-funct-name");
	      nanos_event_key_t usr_functLocation = iD->getEventKey("user-funct-location");

         for ( itK = iD->beginKeyMap(); itK != iD->endKeyMap(); itK++ ) {
            InstrumentationKeyDescriptor *kD = itK->second;
            extrae_type_t type = _eventBase+kD->getId(); 
            char *type_desc = ( char *) alloca(sizeof(char) * (kD->getDescription().size() + 1) );
            strncpy ( type_desc, kD->getDescription().c_str(), kD->getDescription().size()+1 );
            unsigned nval = kD->getSize();
            if ( kD->getId() == usr_functLocation ) {
               for ( itV = kD->beginValueMap(); itV != kD->endValueMap(); itV++ ) {
                  // Parsing event description
                  std::string description = iD->getValueDescription( kD->getId(), (itV->second)->getId() );
                  int pos1 = description.find_first_of("@");
                  int pos2 = description.find_first_of("@",pos1+1);
                  int length = description.size();
                  int  line = atoi ( (description.substr(pos2+1, length)).c_str());
                  Extrae_register_function_address ( 
                     (void *) (itV->second)->getId(),
                     (char *) description.substr(0,pos1).c_str(),
                     (char *) description.substr(pos1+1,(pos2-pos1-1)).c_str(),
                     (unsigned) line
                  );
               }
            } else if (kD->getId() == usr_functName ) {
               // DO Nothing
            } else {
               extrae_value_t *values = (extrae_value_t *) alloca(sizeof(extrae_value_t) * nval);
               char **val_desc = (char **) alloca(sizeof(char *) * nval);
               unsigned val_id = 0;
               for ( itV = kD->beginValueMap(); itV != kD->endValueMap(); itV++ ) {
                  InstrumentationValueDescriptor *vD = itV->second;
                  values[val_id] = vD->getId();
                  val_desc[val_id] = (char *) alloca(sizeof(char) * (vD->getDescription().size() + 1) );
                  strncpy(val_desc[val_id], vD->getDescription().c_str(), vD->getDescription().size()+1 );
                  val_id++;
               }
               Extrae_define_event_type( (extrae_type_t *) &type, type_desc, &val_id, values, val_desc);

            }
         }
         /* HARDCODED values */
         {
            unsigned nval = NANOS_EVENT_STATE_TYPES;
            extrae_value_t *values = (extrae_value_t *) alloca( sizeof(extrae_value_t) * nval );
            char **val_desc = (char **) alloca( sizeof(char *) * nval );
            unsigned int i = 0;
            static std::string nanos_event_state_value_str[] = {"NOT CREATED", "NOT RUNNING", 
               "STARTUP", "SHUTDOWN", "ERROR", "IDLE",
               "RUNTIME", "RUNNING", "SYNCHRONIZATION", "SCHEDULING", "CREATION",
               "DATA TRANSFER TO DEVICE", "DATA TRANSFER TO HOST", "LOCAL DATA TRANSFER IN DEVICE",
               "DATA TRANSFER TO DEVICE", "DATA TRANSFER TO HOST", "LOCAL DATA TRANSFER IN DEVICE",
               "CACHE ALLOC/FREE", "YIELD", "ACQUIRING LOCK", "CONTEXT SWITCH", "DEBUG"};

            for ( i = 0; i < (nval - 1); i++ ) { // Do not show the DEBUG state
               values[i] = i;
               val_desc[i] = (char *) nanos_event_state_value_str[i].c_str();
            }
            values[i] = 27;
            val_desc[i++] = (char *) "EXTRAE I/O";

            unsigned extrae_zero = 0;
            Extrae_define_event_type( (extrae_type_t *) &_eventState, (char *) "Thread state: ", &nval, values, val_desc );
            Extrae_define_event_type( (extrae_type_t *) &_eventPtPStart, (char *) "Point-to-point origin", &extrae_zero, NULL, NULL );
            Extrae_define_event_type( (extrae_type_t *) &_eventPtPEnd, (char *) "Point-to-point destination", &extrae_zero, NULL, NULL );
            Extrae_define_event_type( (extrae_type_t *) &_eventSubState, (char *) "Thread sub-state", &nval, values, val_desc );
         }

         OMPItrace_fini();
<<<<<<< HEAD
         modifyParaverRowFile();
=======
>>>>>>> a010ca98
      }

      void disable( void ) { Extrae_shutdown(); }
      void enable( void ) { Extrae_restart(); }

      void addEventList ( unsigned int count, Event *events) 
      {
         extrae_combined_events_t ce;
         InstrumentationDictionary *iD = sys.getInstrumentation()->getInstrumentationDictionary();

         ce.HardwareCounters = 1;
         ce.Callers = 0;
         ce.UserFunction = EXTRAE_USER_FUNCTION_NONE;
         ce.nEvents = 0;
         ce.nCommunications = 0;
  
         for (unsigned int i = 0; i < count; i++)
         {
            Event &e = events[i];
            switch ( e.getType() ) {
               case NANOS_STATE_START:
               case NANOS_STATE_END:
               case NANOS_SUBSTATE_START:
               case NANOS_SUBSTATE_END:
                  ce.nEvents++;
                  break;
               case NANOS_PTP_START:
               case NANOS_PTP_END:
                  ce.nCommunications++;
                  break;
               case NANOS_POINT:
               case NANOS_BURST_START:
               case NANOS_BURST_END:
                  ce.nEvents++;
                  break;
               default: break;
            }
         }

         ce.Types = (extrae_type_t *) alloca (ce.nEvents * sizeof (extrae_type_t));
         ce.Values = (extrae_value_t *) alloca (ce.nEvents * sizeof (extrae_value_t));
         ce.Communications = (extrae_user_communication_t *) alloca (ce.nCommunications * sizeof ( extrae_user_communication_t));

         int j = 0; int k = 0;
         nanos_event_key_t ckey = 0;
         extrae_value_t cvalue = 0;
         nanos_event_key_t sizeKey = iD->getEventKey("xfer-size");

         for (unsigned int i = 0; i < count; i++)
         {
            Event &e = events[i];
            unsigned int type = e.getType();
            switch ( type ) {
               case NANOS_STATE_START:
                  ce.Types[j] = _eventState;
                  ce.Values[j++] = e.getState();
                  break;
               case NANOS_STATE_END:
                  ce.Types[j] = _eventState;
                  ce.Values[j++] = 0;
                  break;
               case NANOS_SUBSTATE_START:
                  ce.Types[j] = _eventSubState;
                  ce.Values[j++] = e.getState();
                  break;
               case NANOS_SUBSTATE_END:
                  ce.Types[j] = _eventSubState;
                  ce.Values[j++] = 0;
                  break;
               case NANOS_PTP_START:
               case NANOS_PTP_END:
                  /* Creating PtP event */
                  if ( type == NANOS_PTP_START) ce.Communications[k].type = EXTRAE_USER_SEND;
                  else ce.Communications[k].type = EXTRAE_USER_RECV;
                  ce.Communications[k].tag = e.getDomain();
                  ce.Communications[k].id = e.getId();

                  ckey = e.getKey();
                  if ( ckey == sizeKey ) ce.Communications[k].size = e.getValue();
                  else ce.Communications[k].size = e.getId();

                  if ( e.getPartner() == NANOX_INSTRUMENTATION_PARTNER_MYSELF ) {
                     ce.Communications[k].partner = EXTRAE_COMM_PARTNER_MYSELF;
                  } else {
                     ce.Communications[k].partner = (extrae_comm_partner_t) e.getPartner();
                  }

                  k++;
                  break;
               case NANOS_POINT:
               case NANOS_BURST_START:
                  ckey = e.getKey();
                  cvalue = e.getValue();
                  if (  ckey != 0 ) { 
                     ce.Types[j] = _eventBase + ckey;
                     ce.Values[j++] = cvalue;
                  }
                  break;
               case NANOS_BURST_END:
                  ckey = e.getKey();
                  if (  ckey != 0 ) { 
                     ce.Types[j] = _eventBase + ckey;
                     ce.Values[j++] = 0; // end
                  }
                  break;
               default: break;
            }
         }

         // if showing stacked burst is false remove duplicates
         if ( !_instrumentationContext.showStackedBursts() ) {
            int rmValues = 0;
            for ( extrae_size_t i = 0; i < ce.nEvents; i++ )
            {
               for ( extrae_size_t jj = i+1; jj < ce.nEvents; jj++ )
               {
                  if ( ce.Types[i] == ce.Types[jj] )
                  {
                     ce.Types[i] = 0;
                     rmValues++;
                  }
               }
            }
            ce.nEvents -= rmValues;
            for ( extrae_size_t jj = 0, i = 0; i < ce.nEvents; i++ )
            {
               while ( ce.Types[jj] == 0 ) jj++;
               ce.Types[i] = ce.Types[jj];
               ce.Values[i] = ce.Values[jj++];
            }
         }

         Extrae_emit_CombinedEvents ( &ce );
      }
      void addResumeTask( WorkDescriptor &w )
      {
          Extrae_resume_virtual_thread ( w.getId() );
      }

      void addSuspendTask( WorkDescriptor &w, bool last )
      {
         Extrae_suspend_virtual_thread ();
      }

      void threadStart( BaseThread &thread ) {}
      void threadFinish ( BaseThread &thread ) {}

      void incrementMaxThreads( void )
      {
         Extrae_change_num_threads( ++_maxThreads );
      }

#endif
};

namespace ext {

class InstrumentationParaverPlugin : public Plugin {
   public:
      InstrumentationParaverPlugin () : Plugin("Instrumentation which generates a Paraver trace.",1) {}
      ~InstrumentationParaverPlugin () {}

      void config( Config &cfg ) {}

      void init ()
      {
         sys.setInstrumentation( NEW InstrumentationExtrae() );
      }
};

} // namespace ext

} // namespace nanos

DECLARE_PLUGIN("instrumentation-paraver",nanos::ext::InstrumentationParaverPlugin);

#endif<|MERGE_RESOLUTION|>--- conflicted
+++ resolved
@@ -96,63 +96,6 @@
       // destructor
       ~InstrumentationExtrae ( ) { }
 
-<<<<<<< HEAD
-      void modifyParaverRowFile()
-      {
-#if 0
-         // rename ROW file to a temporary file
-         std::string line;
-         std::string _traceFileName_ROW_tmp = _traceFileName_ROW + "__tmp";
-         rename ( _traceFileName_ROW.c_str(), _traceFileName_ROW_tmp.c_str() );
-
-         // Input file: temporary file
-         std::ifstream i_file;
-         i_file.open ( _traceFileName_ROW_tmp.c_str(), std::ios::in );
-
-         // Output file: paraver config 
-         std::ofstream o_file;
-         o_file.open ( _traceFileName_ROW.c_str(), std::ios::out | std::ios::app);
-
-         if ( o_file.is_open() && i_file.is_open() ) {
-            bool cont = true;
-            bool print = true;
-            while ( cont ) {
-               cont = getline ( i_file, line );
-               if ( print == true ) {
-                  // printing was alredy enabled, so disable if...
-                  print = print && line.find("LEVEL THREAD"); // ... found LEVEL THREAD section
-                  print = print && line.find("LEVEL CPU"); // ... found LEVEL CPU section
-               } else {
-                  // printing was already disabled so enabled if...
-                  print = !line.find("LEVEL NODE"); // ... found LEVEL NODE section
-               }
-
-               if ( print ) o_file << line << std::endl;
-            }
-
-            // Adding thread info
-            unsigned int num_threads = sys.getNumWorkers();
-            o_file << "LEVEL CPU SIZE " << num_threads << std::endl;
-            for ( unsigned int i = 0; i < num_threads; i++ ) {
-               o_file << sys.getWorker(i)->getDescription() << std::endl;
-            }
-            o_file << std::endl;
-
-            o_file.close();
-            i_file.close();
-
-            remove ( _traceFileName_ROW_tmp.c_str() );
-         } else {
-            if (o_file.is_open()) o_file.close();
-            if (i_file.is_open()) i_file.close();
-            message0("Unable to open paraver config file");  
-            rename ( _traceFileName_ROW_tmp.c_str(), _traceFileName_ROW.c_str() );
-         }
-#endif
-      }
-
-=======
->>>>>>> a010ca98
       void initialize ( void )
       {
          /* check environment variable: EXTRAE_ON */
@@ -282,10 +225,6 @@
          }
 
          OMPItrace_fini();
-<<<<<<< HEAD
-         modifyParaverRowFile();
-=======
->>>>>>> a010ca98
       }
 
       void disable( void ) { Extrae_shutdown(); }
