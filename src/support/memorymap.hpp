#ifndef MEMORYMAP_H
#define MEMORYMAP_H

#include <iostream>
#include <stdio.h>
#include "memorymap_decl.hpp"

namespace nanos {

inline MemoryChunk& MemoryChunk::operator=( MemoryChunk const &mc ) {
   _addr = mc._addr;
   _len = mc._len;
   return *this;
}

inline bool MemoryChunk::operator<( MemoryChunk const &chunk ) const {
   return _addr < chunk._addr;
} 

inline uint64_t MemoryChunk::getAddress() const {
   return _addr;
}
inline std::size_t MemoryChunk::getLength() const {
   return _len;
}

inline bool MemoryChunk::equal( MemoryChunk const &target ) const {
   return ( _addr == target._addr && _len == target._len );
}

inline bool MemoryChunk::contains( MemoryChunk const &target ) const {
   return ( ( _addr <= target._addr) && ( ( _addr + _len ) >= ( target._addr + target._len ) ) );
}

inline MemoryChunk::OverlapType MemoryChunk::checkOverlap( MemoryChunk const &target ) const {
   OverlapType ret;
   if ( _addr < target._addr ) {
      if ( _addr + _len > target._addr ) {
         if ( _addr + _len > target._addr + target._len ) {
            ret = SUBCHUNK_OVERLAP; 
         } else if ( _addr + _len < target._addr + target._len ) {
            ret = END_OVERLAP;
         } else {
            ret = SUBCHUNK_END_OVERLAP; 
         }
      } else {
         ret = NO_OVERLAP;
      }
   } else if ( _addr > target._addr ) {
      if ( target._addr + target._len > _addr ) {
         if ( target._addr + target._len > _addr + _len ) {
            ret = TOTAL_OVERLAP; 
         } else if ( target._addr + target._len < _addr + _len ) {
            ret = BEGIN_OVERLAP;
         } else {
            ret = TOTAL_END_OVERLAP;
         }
      } else {
         ret = NO_OVERLAP;
      }
   } else { //addr == target._addr
      if ( target._len > _len ) {
         ret = TOTAL_BEGIN_OVERLAP;
      } else {
         ret = SUBCHUNK_BEGIN_OVERLAP;
      }
   }
      //fprintf( stderr, "detected %s\n", strOverlap[ret] );
   return ret;
}

inline void MemoryChunk::intersect( MemoryChunk &mcA, MemoryChunk &mcB, MemoryChunk &mcC ) {
   //assume A < B and NO TOTAL overlap
   std::size_t intersectionLen = mcA._addr + mcA._len - mcB._addr;
   mcC._addr = mcA._addr + mcA._len;
   mcC._len = mcB._len - intersectionLen;
   mcB._len = intersectionLen;
   mcA._len -= intersectionLen;
}

inline void MemoryChunk::partition( MemoryChunk &mcA, MemoryChunk const &mcB, MemoryChunk &mcC ) {
   //assume A < B and A totally overlaps B
   std::size_t remainingLen = ( mcA._addr + mcA._len ) - ( mcB._addr + mcB._len );
   mcC._addr = mcB._addr + mcB._len;
   mcC._len = remainingLen;
   mcA._len -= ( remainingLen + mcB._len );
}

inline void MemoryChunk::partitionBeginAgtB( MemoryChunk &mcA, MemoryChunk &mcB ) {
   //assume A.addr = B.addr, A.len > B.len,  A.addr is NOT modified 
   std::size_t bLen = mcA._len - mcB._len;
   mcB._addr = mcA._addr + mcB._len;
   mcB._len = bLen;
   mcA._len -= mcB._len;
}

inline void MemoryChunk::partitionBeginAltB( MemoryChunk const &mcA, MemoryChunk &mcB ) {
   //assume A.addr = B.addr, A.len < B.len,  A.addr is NOT modified 
   std::size_t bLen = mcB._len - mcA._len;
   mcB._addr = mcA._addr + mcA._len;
   mcB._len = bLen;
}

inline void MemoryChunk::partitionEnd( MemoryChunk &mcA, MemoryChunk const &mcB ) {
   //assume A.addr+A.len = B.addr+B.len, A.len > B.len,  B.addr is NOT modified 
   mcA._len -= mcB._len;
}

inline void MemoryChunk::expandIncluding( MemoryChunk const &mcB ) {
   _len = ( mcB._addr + mcB._len ) - _addr;
}

inline void MemoryChunk::expandExcluding( MemoryChunk const &mcB ) {
   _len = ( mcB._addr - _addr );
}

inline void MemoryChunk::cutAfter( MemoryChunk const &mc ) {
   _len = ( _addr + _len ) - ( mc._addr + mc._len );
   _addr = mc._addr + mc._len;
}


template < typename _Type >
void MemoryMap< _Type >::insertWithOverlap( const MemoryChunk &key, typename BaseMap::iterator &hint, MemChunkList &ptrList )
{
   class LocalFunctions {
      MemoryMap< _Type > &_thisMap;
      MemoryChunk        &_key;
      iterator           &_hint;
      MemChunkList       &_ptrList;

      public:
      LocalFunctions( MemoryMap< _Type > &thisMap, MemoryChunk &localKey, iterator &localHint, MemChunkList &localPtrList ) :
         _thisMap( thisMap ), _key( localKey ), _hint( localHint ), _ptrList( localPtrList ) { }

      void insertNoOverlap()
      {
         _Type *ptr = (_Type *) NULL;
         _hint = _thisMap.insert( _hint, typename BaseMap::value_type( _key, ptr ) );
         _ptrList.push_back( MemChunkPair ( &( _hint->first ), &( _hint->second ) ) );
      }

      void insertBeginOverlap()
      {
         /*
          *                +=====================+
          *                |     rightChunk      |
          *                | (already inserted)  |
          *                +=====================+
          *   +-----------------------+
          *   |      leftChunk        |
          *   |    (to be inserted)   |
          *   +-----------------------+
          *           == intersect ==
          *   +------------+
          *   | leftChunk  |
          *   +------------+
          *        ^       +==========+............+
          *        |       |rightChunk|righLeftOver|
          *        |       +==========+............+
          *   added to result----^
          */
         _Type *ptr = (_Type *) NULL;
         MemoryChunk &leftChunk = _key;
         MemoryChunk &rightChunk = const_cast< MemoryChunk & >( _hint->first );
         MemoryChunk rightLeftOver;

         MemoryChunk::intersect( leftChunk, rightChunk, rightLeftOver );

         _hint = _thisMap.insert( _hint, typename BaseMap::value_type( leftChunk, ptr ) ); //add the left chunk, 
         _ptrList.push_back( MemChunkPair ( &( _hint->first ), &( _hint->second ) ) );
         _hint++; //advance the iterator (it should reach "rightChunk"!)
         _ptrList.push_back( MemChunkPair ( &( _hint->first ), &( _hint->second ) ) );

         _hint = _thisMap.insert( _hint, typename BaseMap::value_type( rightLeftOver, NEW _Type( *_hint->second ) ) );
      }

      void insertEndOverlap()
      {
         MemoryChunk &leftChunk = const_cast< MemoryChunk & >( _hint->first );
         MemoryChunk &rightChunk = _key;
         MemoryChunk rightLeftOver;
         /*
          *   +=======================+
          *   |      leftChunk        |
          *   |   (already inserted)  |
          *   +=======================+
          *                +---------------------+
          *                |     rightChunk      |
          *                |  (to be inserted)   |
          *                +---------------------+
          *           == intersect ==
          *   +============+
          *   | leftChunk  |
          *   +============+
          *                +----------+............+
          *                |rightChunk|righLeftOver| <- not to be inserted yet.
          *                +----------+............+
          *   added to result-----^        ^------ not added to result (processed on next iterations)
          */

         MemoryChunk::intersect( leftChunk, rightChunk, rightLeftOver );

         //add the right chunk 
         _hint = _thisMap.insert( _hint, typename BaseMap::value_type( rightChunk, NEW _Type( *_hint->second ) ) );
         //result: right chunk
         _ptrList.push_back( MemChunkPair ( &( _hint->first ), &( _hint->second) ) );
         //leftover not added to result since more overlapping may exist
         _key = rightLeftOver;  //try to add what is left
      }

      void insertTotalOverlap()
      {
         _Type *ptr = (_Type *) NULL;
         MemoryChunk &leftChunk = _key;
         MemoryChunk &rightChunk = const_cast< MemoryChunk & >( _hint->first );
         _Type ** rightChunkDataPtr = &( _hint->second );
         MemoryChunk leftLeftOver;
         /*
          *                +=====================+
          *                |     rightChunk      |
          *                |  (already inserted) |
          *                +=====================+
          *   +-----------------------------------------------+
          *   |                  leftChunk                    |
          *   |               (to be inserted)                |
          *   +-----------------------------------------------+
          *                    == partition ==
          *                +=====================+
          *                |     rightChunk      |
          *                +=====================+
          *   +------------+        ^            +............+
          *   | leftChunk  |        |            |leftLeftOver|
          *   +------------+        |            +............+
          *         ^------  added to result          ^-- not added (keep processing)
          */

         MemoryChunk::partition( leftChunk, rightChunk, leftLeftOver );

         _hint = _thisMap.insert( _hint, typename BaseMap::value_type( leftChunk, ptr ) ); //add the left chunk, 
         _ptrList.push_back( MemChunkPair ( &( _hint->first ), &( _hint->second ) ) ); //return: leftChunk
         _ptrList.push_back( MemChunkPair ( &rightChunk, rightChunkDataPtr ) ); //return: rightChunk
         _key = leftLeftOver; //try to add what is left
      }

      void insertSubchunkOverlap()
      {
         MemoryChunk &leftChunk = const_cast< MemoryChunk & >( _hint->first );
         MemoryChunk &rightChunk = _key;
         MemoryChunk leftLeftOver;
         /*
          *   +===============================================+
          *   |                  leftChunk                    |
          *   |               (already inserted)              |
          *   +===============================================+
          *                +---------------------+
          *                |     rightChunk      |
          *                |  (to be inserted)   |
          *                +---------------------+
          *                    == partition ==
          *   +============+                     +............+
          *   | leftChunk  |                     |leftLeftOver|
          *   +============+                     +............+
          *                +---------------------+
          *                |     rightChunk      |
          *                +---------------------+
          *                   added to result
          */

         MemoryChunk::partition( leftChunk, rightChunk, leftLeftOver );

         _hint = _thisMap.insert( _hint, typename BaseMap::value_type( rightChunk, NEW _Type( *_hint->second ) ) ); //add the right chunk, 
         _ptrList.push_back( MemChunkPair ( &( _hint->first ), &( _hint->second ) ) ); //return: rightChunk
         _hint = _thisMap.insert( _hint, typename BaseMap::value_type( leftLeftOver, NEW _Type( *_hint->second ) ) ); //add the leftover
      }

      void insertTotalBeginOverlap()
      {
         MemoryChunk &leftChunk = const_cast< MemoryChunk & >( _hint->first );
         MemoryChunk &rightChunk = _key;
         /*
          *   +=====================+
          *   |      leftChunk      |
          *   |  (already inserted) |
          *   +=====================+
          *   +-----------------------------------------------+
          *   |                 rightChunk                    |
          *   |               (to be inserted)                |
          *   +-----------------------------------------------+
          *                    == partitionBeginAltB ==
          *   +=====================+
          *   |      leftChunk      |
          *   +=====================+
          *             ^           +.........................+
          *             |           |       rightChunk        |
          *             |           +.........................+
          *       added to result         ^-- not added (keep processing)
          */
         MemoryChunk::partitionBeginAltB( leftChunk, rightChunk );
         _ptrList.push_back( MemChunkPair ( &( _hint->first ), &( _hint->second ) ) ); //return: leftChunk
         _key = rightChunk; // redundant
      }

      void insertSubchunkBeginOverlap()
      {
         MemoryChunk &leftChunk = const_cast< MemoryChunk & >( _hint->first );
         MemoryChunk &rightChunk = _key;
         /*
          *   +===============================================+
          *   |                  leftChunk                    |
          *   |               (already inserted)              |
          *   +===============================================+
          *   +---------------------+
          *   |     rightChunk      |
          *   |  (to be inserted)   |
          *   +---------------------+
          *                == partitionBeginAgtB ==
          *                         +-------------------------+
          *                         |        rightChunk       |
          *                         +-------------------------+
          *   +=====================+
          *   |     leftchunk       |
          *   +=====================+
          *       added to result
          */
         MemoryChunk::partitionBeginAgtB( leftChunk, rightChunk );
         _ptrList.push_back( MemChunkPair ( &( _hint->first ), &( _hint->second ) ) ); //return: leftChunk
         _hint = _thisMap.insert( _hint, typename BaseMap::value_type( rightChunk, NEW _Type( *_hint->second ) ) ); //add the rightChunk
      }

      void insertTotalEndOverlap()
      {
         _Type *ptr = (_Type *) NULL;
         MemoryChunk &leftChunk = _key;
         MemoryChunk &rightChunk = const_cast< MemoryChunk & >( _hint->first );
         const MemoryChunk *rightChunkPtr = &( _hint->first );
         _Type ** rightChunkDataPtr = &( _hint->second );
         /*
          *                             +=====================+
          *                             |     rightChunk      |
          *                             |  (already inserted) |
          *                             +=====================+
          *   +-----------------------------------------------+
          *   |                  leftChunk                    |
          *   |               (to be inserted)                |
          *   +-----------------------------------------------+
          *                    == partition ==
          *                             +=====================+
          *                             |     rightChunk      |
          *                             +=====================+
          *   +-------------------------+        ^
          *   |        leftChunk        |        |
          *   +-------------------------+        |
          *         ^------  added to result ----+
          */
         MemoryChunk::partitionEnd( leftChunk, rightChunk );
         _hint = _thisMap.insert( _hint, typename BaseMap::value_type( rightChunk, ptr ) ); //add the leftChunk
         _ptrList.push_back( MemChunkPair ( &( _hint->first ), &( _hint->second ) ) ); //return: leftChunk
         _ptrList.push_back( MemChunkPair ( rightChunkPtr, rightChunkDataPtr ) ); //return: rightChunk
      }

      void insertSubchunkEndOverlap()
      {
         MemoryChunk &leftChunk = const_cast< MemoryChunk & >( _hint->first );
         MemoryChunk &rightChunk = _key;
         /*
          *   +===============================================+
          *   |                  leftChunk                    |
          *   |               (already inserted)              |
          *   +===============================================+
          *                             +---------------------+
          *                             |     rightChunk      |
          *                             |  (to be inserted)   |
          *                             +---------------------+
          *                    == partition ==
          *   +=========================+
          *   |        leftChunk        |
          *   +=========================+
          *                             +---------------------+
          *                             |     rightChunk      |
          *                             +---------------------+
          *                                added to result
          */
         MemoryChunk::partitionEnd( leftChunk, rightChunk );
         _hint = _thisMap.insert( _hint, typename BaseMap::value_type( rightChunk, NEW _Type( *_hint->second ) ) ); //add the rightChunk
         _ptrList.push_back( MemChunkPair ( &( _hint->first ), &( _hint->second ) ) ); //return: rightChunk
      }
   };
   // precondition: there is no exact match
   bool lastChunk = false;
   MemoryChunk iterKey = key;
   LocalFunctions local( *this, iterKey, hint, ptrList );
   if ( !this->empty() )
   {
      if ( hint != this->begin() )
         hint--;
      do {
         switch ( hint->first.checkOverlap( iterKey ) )
         {
            case MemoryChunk::NO_OVERLAP:
               if ( iterKey.getAddress() < hint->first.getAddress() )
               {
                  local.insertNoOverlap();
                  lastChunk = true;
               }
               break;
            case MemoryChunk::BEGIN_OVERLAP:
               local.insertBeginOverlap();
               lastChunk = true; //this is a final situation since the to-be-inserted chunk ends.
               break;
            case MemoryChunk::END_OVERLAP:
               local.insertEndOverlap();
               break;
            case MemoryChunk::TOTAL_OVERLAP:
               local.insertTotalOverlap();
               break;
            case MemoryChunk::SUBCHUNK_OVERLAP:
               local.insertSubchunkOverlap();
               lastChunk = true;
               break;
            case MemoryChunk::TOTAL_BEGIN_OVERLAP:
               local.insertTotalBeginOverlap();
               break;
            case MemoryChunk::SUBCHUNK_BEGIN_OVERLAP:
               local.insertSubchunkBeginOverlap();
               lastChunk = true;
               break;
            case MemoryChunk::TOTAL_END_OVERLAP:
               local.insertTotalEndOverlap();
               lastChunk = true;
               break;
            case MemoryChunk::SUBCHUNK_END_OVERLAP:
               local.insertSubchunkEndOverlap();
               lastChunk = true;
               break;
         }
         hint++;
      } while ( hint != this->end() && !lastChunk );
      if ( hint == this->end() && !lastChunk )
      {
         // no more chunks in the map but there is still "key" to insert
         hint = this->insert( hint, typename BaseMap::value_type( iterKey, ( _Type * ) NULL ) );
         ptrList.push_back( MemChunkPair ( &(hint->first), &(hint->second) ) );
      }
   } else {
      hint = this->insert( hint, typename BaseMap::value_type( key, ( _Type * ) NULL ) );
      ptrList.push_back( MemChunkPair ( &(hint->first), &(hint->second) ) );
   }
}


template < typename _Type >
void MemoryMap< _Type >::insertWithOverlapButNotGenerateIntersects( const MemoryChunk &key, typename BaseMap::iterator &hint, MemChunkList &ptrList )
{
   class LocalFunctions {
      MemoryMap< _Type > &_thisMap;
      MemoryChunk        &_key;
      iterator           &_hint;
      MemChunkList       &_ptrList;

      public:
      LocalFunctions( MemoryMap< _Type > &thisMap, MemoryChunk &localKey, iterator &localHint, MemChunkList &localPtrList ) :
         _thisMap( thisMap ), _key( localKey ), _hint( localHint ), _ptrList( localPtrList ) { }

      void insertNoOverlap()
      {
         _Type *ptr = (_Type *) NULL;
         _hint = _thisMap.insert( _hint, typename BaseMap::value_type( _key, ptr ) );
         _ptrList.push_back( MemChunkPair ( &( _hint->first ), &( _hint->second ) ) );
      }

      void insertBeginOverlap()
      {
         /*
          *                +=====================+
          *                |     rightChunk      |
          *                | (already inserted)  |
          *                +=====================+
          *   +-----------------------+
          *   |      leftChunk        |
          *   |    (to be inserted)   |
          *   +-----------------------+
          *           == intersect ==
          *   +------------+
          *   | leftChunk  |
          *   +------------+
          *        ^       +==========+............+
          *        |       |rightChunk|righLeftOver|
          *        |       +==========+............+
          *   added to result----^
          */
         _Type *ptr = (_Type *) NULL;
         MemoryChunk &leftChunk = _key;
         MemoryChunk rightChunk = _hint->first ;
         MemoryChunk rightLeftOver;

         MemoryChunk::intersect( leftChunk, rightChunk, rightLeftOver );

         _hint = _thisMap.insert( _hint, typename BaseMap::value_type( leftChunk, ptr ) ); //add the left chunk, 
         _ptrList.push_back( MemChunkPair ( &( _hint->first ), &( _hint->second ) ) );
         _hint++; //advance the iterator (it should reach "rightChunk"!)
         _ptrList.push_back( MemChunkPair ( &( _hint->first ), &( _hint->second ) ) );

         //_hint = _thisMap.insert( _hint, typename BaseMap::value_type( rightLeftOver, NEW _Type( *_hint->second ) ) );
      }

      void insertEndOverlap()
      {
         MemoryChunk leftChunk = _hint->first;
         MemoryChunk &rightChunk = _key;
         MemoryChunk rightLeftOver;
         /*
          *   +=======================+
          *   |      leftChunk        |
          *   |   (already inserted)  |
          *   +=======================+
          *                +---------------------+
          *                |     rightChunk      |
          *                |  (to be inserted)   |
          *                +---------------------+
          *           == intersect ==
          *   +============+
          *   | leftChunk  |
          *   +============+
          *                +----------+............+
          *                |rightChunk|righLeftOver| <- not to be inserted yet.
          *                +----------+............+
          *   added to result-----^        ^------ not added to result (processed on next iterations)
          */

         MemoryChunk::intersect( leftChunk, rightChunk, rightLeftOver );

         //add the right chunk 
         //_hint = _thisMap.insert( _hint, typename BaseMap::value_type( rightChunk, NEW _Type( *_hint->second ) ) );
         //result: right chunk
         _ptrList.push_back( MemChunkPair ( &( _hint->first ), &( _hint->second) ) );
         //leftover not added to result since more overlapping may exist
         _key = rightLeftOver;  //try to add what is left
      }

      void insertTotalOverlap()
      {
         _Type *ptr = (_Type *) NULL;
         MemoryChunk &leftChunk = _key;
         MemoryChunk &rightChunk = const_cast< MemoryChunk & >( _hint->first );
         _Type ** rightChunkDataPtr = &( _hint->second );
         MemoryChunk leftLeftOver;
         /*
          *                +=====================+
          *                |     rightChunk      |
          *                |  (already inserted) |
          *                +=====================+
          *   +-----------------------------------------------+
          *   |                  leftChunk                    |
          *   |               (to be inserted)                |
          *   +-----------------------------------------------+
          *                    == partition ==
          *                +=====================+
          *                |     rightChunk      |
          *                +=====================+
          *   +------------+        ^            +............+
          *   | leftChunk  |        |            |leftLeftOver|
          *   +------------+        |            +............+
          *         ^------  added to result          ^-- not added (keep processing)
          */

         MemoryChunk::partition( leftChunk, rightChunk, leftLeftOver );

         _hint = _thisMap.insert( _hint, typename BaseMap::value_type( leftChunk, ptr ) ); //add the left chunk, 
         _ptrList.push_back( MemChunkPair ( &( _hint->first ), &( _hint->second ) ) ); //return: leftChunk
         _ptrList.push_back( MemChunkPair ( &rightChunk, rightChunkDataPtr ) ); //return: rightChunk
         _key = leftLeftOver; //try to add what is left
      }

      void insertSubchunkOverlap()
      {
         //MemoryChunk leftChunk = _hint->first;
         //MemoryChunk &rightChunk = _key;
         //MemoryChunk leftLeftOver;
         /*
          *   +===============================================+
          *   |                  leftChunk                    |
          *   |               (already inserted)              |
          *   +===============================================+
          *                +---------------------+
          *                |     rightChunk      |
          *                |  (to be inserted)   |
          *                +---------------------+
          *                    == partition ==
          *   +============+                     +............+
          *   | leftChunk  |                     |leftLeftOver|
          *   +============+                     +............+
          *                +---------------------+
          *                |     rightChunk      |
          *                +---------------------+
          *                   added to result
          */

         //MemoryChunk::partition( leftChunk, rightChunk, leftLeftOver );

         //_hint = _thisMap.insert( _hint, typename BaseMap::value_type( rightChunk, NEW _Type( *_hint->second ) ) ); //add the right chunk, 
         _ptrList.push_back( MemChunkPair ( &( _hint->first ), &( _hint->second ) ) ); //return: rightChunk
         //_hint = _thisMap.insert( _hint, typename BaseMap::value_type( leftLeftOver, NEW _Type( *_hint->second ) ) ); //add the leftover
      }

      void insertTotalBeginOverlap()
      {
         MemoryChunk &leftChunk = const_cast< MemoryChunk & >( _hint->first );
         MemoryChunk &rightChunk = _key;
         /*
          *   +=====================+
          *   |      leftChunk      |
          *   |  (already inserted) |
          *   +=====================+
          *   +-----------------------------------------------+
          *   |                 rightChunk                    |
          *   |               (to be inserted)                |
          *   +-----------------------------------------------+
          *                    == partitionBeginAltB ==
          *   +=====================+
          *   |      leftChunk      |
          *   +=====================+
          *             ^           +.........................+
          *             |           |       rightChunk        |
          *             |           +.........................+
          *       added to result         ^-- not added (keep processing)
          */
         MemoryChunk::partitionBeginAltB( leftChunk, rightChunk );
         _ptrList.push_back( MemChunkPair ( &( _hint->first ), &( _hint->second ) ) ); //return: leftChunk
         _key = rightChunk; // redundant
      }

      void insertSubchunkBeginOverlap()
      {
         //MemoryChunk &leftChunk = const_cast< MemoryChunk & >( _hint->first );
         //MemoryChunk &rightChunk = _key;
         /*
          *   +===============================================+
          *   |                  leftChunk                    |
          *   |               (already inserted)              |
          *   +===============================================+
          *   +---------------------+
          *   |     rightChunk      |
          *   |  (to be inserted)   |
          *   +---------------------+
          *                == partitionBeginAgtB ==
          *                         +-------------------------+
          *                         |        rightChunk       |
          *                         +-------------------------+
          *   +=====================+
          *   |     leftchunk       |
          *   +=====================+
          *       added to result
          */
         //MemoryChunk::partitionBeginAgtB( leftChunk, rightChunk );
         _ptrList.push_back( MemChunkPair ( &( _hint->first ), &( _hint->second ) ) ); //return: leftChunk
         //_hint = _thisMap.insert( _hint, typename BaseMap::value_type( rightChunk, NEW _Type( *_hint->second ) ) ); //add the rightChunk
      }

      void insertTotalEndOverlap()
      {
         _Type *ptr = (_Type *) NULL;
         MemoryChunk &leftChunk = _key;
         MemoryChunk &rightChunk = const_cast< MemoryChunk & >( _hint->first );
         const MemoryChunk *rightChunkPtr = &( _hint->first );
         _Type ** rightChunkDataPtr = &( _hint->second );
         /*
          *                             +=====================+
          *                             |     rightChunk      |
          *                             |  (already inserted) |
          *                             +=====================+
          *   +-----------------------------------------------+
          *   |                  leftChunk                    |
          *   |               (to be inserted)                |
          *   +-----------------------------------------------+
          *                    == partition ==
          *                             +=====================+
          *                             |     rightChunk      |
          *                             +=====================+
          *   +-------------------------+        ^
          *   |        leftChunk        |        |
          *   +-------------------------+        |
          *         ^------  added to result ----+
          */
         MemoryChunk::partitionEnd( leftChunk, rightChunk );
         _hint = _thisMap.insert( _hint, typename BaseMap::value_type( rightChunk, ptr ) ); //add the leftChunk
         _ptrList.push_back( MemChunkPair ( &( _hint->first ), &( _hint->second ) ) ); //return: leftChunk
         _ptrList.push_back( MemChunkPair ( rightChunkPtr, rightChunkDataPtr ) ); //return: rightChunk
      }

      void insertSubchunkEndOverlap()
      {
         //MemoryChunk leftChunk = _hint->first;
         //MemoryChunk &rightChunk = _key;
         /*
          *   +===============================================+
          *   |                  leftChunk                    |
          *   |               (already inserted)              |
          *   +===============================================+
          *                             +---------------------+
          *                             |     rightChunk      |
          *                             |  (to be inserted)   |
          *                             +---------------------+
          *                    == partition ==
          *   +=========================+
          *   |        leftChunk        |
          *   +=========================+
          *                             +---------------------+
          *                             |     rightChunk      |
          *                             +---------------------+
          *                                added to result
          */
         //MemoryChunk::partitionEnd( leftChunk, rightChunk );
         //_hint = _thisMap.insert( _hint, typename BaseMap::value_type( rightChunk, NEW _Type( *_hint->second ) ) ); //add the rightChunk
         _ptrList.push_back( MemChunkPair ( &( _hint->first ), &( _hint->second ) ) ); //return: rightChunk
      }
   };
   // precondition: there is no exact match
   bool lastChunk = false;
   MemoryChunk iterKey = key;
   LocalFunctions local( *this, iterKey, hint, ptrList );
   if ( !this->empty() )
   {
      if ( hint != this->begin() )
         hint--;
      do {
         switch ( hint->first.checkOverlap( iterKey ) )
         {
            case MemoryChunk::NO_OVERLAP:
               if ( iterKey.getAddress() < hint->first.getAddress() )
               {
                  local.insertNoOverlap();
                  lastChunk = true;
               }
               break;
            case MemoryChunk::BEGIN_OVERLAP:
               local.insertBeginOverlap();
               lastChunk = true; //this is a final situation since the to-be-inserted chunk ends.
               break;
            case MemoryChunk::END_OVERLAP:
               local.insertEndOverlap();
               break;
            case MemoryChunk::TOTAL_OVERLAP:
               local.insertTotalOverlap();
               break;
            case MemoryChunk::SUBCHUNK_OVERLAP:
               local.insertSubchunkOverlap();
               lastChunk = true;
               break;
            case MemoryChunk::TOTAL_BEGIN_OVERLAP:
               local.insertTotalBeginOverlap();
               break;
            case MemoryChunk::SUBCHUNK_BEGIN_OVERLAP:
               local.insertSubchunkBeginOverlap();
               lastChunk = true;
               break;
            case MemoryChunk::TOTAL_END_OVERLAP:
               local.insertTotalEndOverlap();
               lastChunk = true;
               break;
            case MemoryChunk::SUBCHUNK_END_OVERLAP:
               local.insertSubchunkEndOverlap();
               lastChunk = true;
               break;
         }
         hint++;
      } while ( hint != this->end() && !lastChunk );
      if ( hint == this->end() && !lastChunk )
      {
         // no more chunks in the map but there is still "key" to insert
         hint = this->insert( hint, typename BaseMap::value_type( iterKey, ( _Type * ) NULL ) );
         ptrList.push_back( MemChunkPair ( &(hint->first), &(hint->second) ) );
      }
   } else {
      hint = this->insert( hint, typename BaseMap::value_type( key, ( _Type * ) NULL ) );
      ptrList.push_back( MemChunkPair ( &(hint->first), &(hint->second) ) );
   }
}

template < typename _Type >
void MemoryMap< _Type >::getWithOverlap( const MemoryChunk &key, const_iterator &hint, ConstMemChunkList &ptrList ) const
{
   class LocalFunctions {
      MemoryChunk          &_key;
      const_iterator       &_hint;
      ConstMemChunkList    &_ptrList;

      public:
      LocalFunctions( MemoryChunk &localKey, const_iterator &localHint, ConstMemChunkList &localPtrList ) :
         _key( localKey ), _hint( localHint ), _ptrList( localPtrList ) { }

      void getNoOverlap()
      {
         _ptrList.push_back( ConstMemChunkPair ( NEW MemoryChunk( _key ), NULL ) );
      }

      void getBeginOverlap( )
      {
         /*
          *                +=====================+
          *                |     rightChunk      |
          *                | (already inserted)  |
          *                +=====================+
          *   +-----------------------+
          *   |      leftChunk        |
          *   |    (to be inserted)   |
          *   +-----------------------+
          *           == intersect ==
          *   +------------+
          *   | leftChunk  |
          *   +------------+
          *        ^       +==========+............+
          *        |       |rightChunk|righLeftOver|
          *        |       +==========+............+
          *   added to result----^
          */
         MemoryChunk leftChunk = _key;
         MemoryChunk rightChunk = _hint->first ;
         MemoryChunk rightLeftOver;

         MemoryChunk::intersect( leftChunk, rightChunk, rightLeftOver );

         _ptrList.push_back( ConstMemChunkPair ( NEW MemoryChunk( leftChunk ) , NULL ) );
         _ptrList.push_back( ConstMemChunkPair ( NEW MemoryChunk( rightChunk ) , &(_hint->second) ) );
      }

      void getEndOverlap( )
      {
         MemoryChunk leftChunk = _hint->first ;
         MemoryChunk rightChunk = _key;
         MemoryChunk rightLeftOver;
         /*
          *   +=======================+
          *   |      leftChunk        |
          *   |   (already inserted)  |
          *   +=======================+
          *                +---------------------+
          *                |     rightChunk      |
          *                |  (to be inserted)   |
          *                +---------------------+
          *           == intersect ==
          *   +============+
          *   | leftChunk  |
          *   +============+
          *                +----------+............+
          *                |rightChunk|righLeftOver| <- not to be inserted yet.
          *                +----------+............+
          *   added to result-----^        ^------ not added to result (processed on next iterations)
          */

         MemoryChunk::intersect( leftChunk, rightChunk, rightLeftOver );

         //add the right chunk 
         //hint = this->insert( hint, typename BaseMap::value_type( rightChunk, NEW _Type( *hint->second ) ) );
         //result: right chunk
         _ptrList.push_back( ConstMemChunkPair ( NEW MemoryChunk( rightChunk ), &(_hint->second) ) );
         //leftover not added to result since more overlapping may exist
         _key = rightLeftOver;  //try to add what is left
      }

      void getTotalOverlap( )
      {
         //_Type *ptr = (_Type *) NULL;
         MemoryChunk leftChunk = _key;
         MemoryChunk rightChunk = _hint->first ;
         MemoryChunk leftLeftOver;
         /*
          *                +=====================+
          *                |     rightChunk      |
          *                |  (already inserted) |
          *                +=====================+
          *   +-----------------------------------------------+
          *   |                  leftChunk                    |
          *   |               (to be inserted)                |
          *   +-----------------------------------------------+
          *                    == partition ==
          *                +=====================+
          *                |     rightChunk      |
          *                +=====================+
          *   +------------+        ^            +............+
          *   | leftChunk  |        |            |leftLeftOver|
          *   +------------+        |            +............+
          *         ^------  added to result          ^-- not added (keep processing)
          */

         MemoryChunk::partition( leftChunk, rightChunk, leftLeftOver );

         _ptrList.push_back( ConstMemChunkPair ( NEW MemoryChunk ( leftChunk ), NULL ) ); //return: leftChunk
         _ptrList.push_back( ConstMemChunkPair ( NEW MemoryChunk ( rightChunk ), &(_hint->second) ) ); //return: rightChunk
         _key = leftLeftOver; //try to add what is left
      }

      void getSubchunkOverlap()
      {
         MemoryChunk leftChunk = _hint->first ;
         MemoryChunk rightChunk = _key;
         MemoryChunk leftLeftOver;
         /*
          *   +===============================================+
          *   |                  leftChunk                    |
          *   |               (already inserted)              |
          *   +===============================================+
          *                +---------------------+
          *                |     rightChunk      |
          *                |  (to be inserted)   |
          *                +---------------------+
          *                    == partition ==
          *   +============+                     +............+
          *   | leftChunk  |                     |leftLeftOver|
          *   +============+                     +............+
          *                +---------------------+
          *                |     rightChunk      |
          *                +---------------------+
          *                   added to result
          */

         MemoryChunk::partition( leftChunk, rightChunk, leftLeftOver );

         _ptrList.push_back( ConstMemChunkPair ( NEW MemoryChunk( rightChunk ), &(_hint->second) ) ); //return: rightChunk
      }

      void getTotalBeginOverlap()
      {
         MemoryChunk leftChunk = _hint->first ;
         MemoryChunk rightChunk = _key;
         /*
          *   +=====================+
          *   |      leftChunk      |
          *   |  (already inserted) |
          *   +=====================+
          *   +-----------------------------------------------+
          *   |                 rightChunk                    |
          *   |               (to be inserted)                |
          *   +-----------------------------------------------+
          *                    == partitionBeginAltB ==
          *   +=====================+
          *   |      leftChunk      |
          *   +=====================+
          *             ^           ...........................
          *             |           :       rightChunk        :
          *             |           :.........................:
          *       added to result         ^-- not added (keep processing)
          */
         MemoryChunk::partitionBeginAltB( leftChunk, rightChunk );
         _ptrList.push_back( ConstMemChunkPair ( NEW MemoryChunk ( rightChunk ), &(_hint->second) ) ); //return: leftChunk
         _key = rightChunk;
      }

      void getSubchunkBeginOverlap()
      {
         MemoryChunk leftChunk = _hint->first ;
         MemoryChunk rightChunk = _key;
         /*
          *   +===============================================+
          *   |                  leftChunk                    |
          *   |               (already inserted)              |
          *   +===============================================+
          *   +---------------------+
          *   |     rightChunk      |
          *   |  (to be inserted)   |
          *   +---------------------+
          *                == partitionBeginAgtB ==
          *                         +-------------------------+
          *                         |        rightChunk       |
          *                         +-------------------------+
          *   +=====================+
          *   |     leftchunk       |
          *   +=====================+
          *       added to result
          */
         MemoryChunk::partitionBeginAgtB( leftChunk, rightChunk );
         _ptrList.push_back( ConstMemChunkPair ( NEW MemoryChunk( leftChunk ), &(_hint->second) ) ); //return: leftChunk
      }

      void getTotalEndOverlap()
      {
         MemoryChunk leftChunk = _key;
         MemoryChunk rightChunk = _hint->first ;
         //const MemoryChunk *rightChunkPtr = &( hint->first );
         _Type * const * rightChunkDataPtr = &( _hint->second );
         /*
          *                             +=====================+
          *                             |     rightChunk      |
          *                             |  (already inserted) |
          *                             +=====================+
          *   +-----------------------------------------------+
          *   |                  leftChunk                    |
          *   |               (to be inserted)                |
          *   +-----------------------------------------------+
          *                    == partition ==
          *                             +=====================+
          *                             |     rightChunk      |
          *                             +=====================+
          *   +-------------------------+        ^
          *   |        leftChunk        |        |
          *   +-------------------------+        |
          *         ^------  added to result ----+
          */
         MemoryChunk::partitionEnd( leftChunk, rightChunk );
         _ptrList.push_back( ConstMemChunkPair ( NEW MemoryChunk ( leftChunk ), NULL ) ); //return: leftChunk
         _ptrList.push_back( ConstMemChunkPair ( NEW MemoryChunk ( rightChunk ), rightChunkDataPtr ) ); //return: rightChunk
      }

      void getSubchunkEndOverlap()
      {
         MemoryChunk leftChunk = _hint->first ;
         MemoryChunk rightChunk = _key;
         /*
          *   +===============================================+
          *   |                  leftChunk                    |
          *   |               (already inserted)              |
          *   +===============================================+
          *                             +---------------------+
          *                             |     rightChunk      |
          *                             |  (to be inserted)   |
          *                             +---------------------+
          *                    == partition ==
          *   +=========================+
          *   |        leftChunk        |
          *   +=========================+
          *                             +---------------------+
          *                             |     rightChunk      |
          *                             +---------------------+
          *                                added to result
          */
         MemoryChunk::partitionEnd( leftChunk, rightChunk );
         _ptrList.push_back( ConstMemChunkPair ( NEW MemoryChunk ( rightChunk ), &(_hint->second) ) ); //return: rightChunk
      }
   };

   // precondition: there is no exact match
   bool lastChunk = false;
   MemoryChunk iterKey = key;
   LocalFunctions local( iterKey, hint, ptrList );
   if ( !this->empty() )
   {
      if ( hint != this->begin() )
         hint--;
      do {
         //fprintf(stderr, "iterKey %d %d, hint %d %d : %s\n", iterKey.getAddress(), iterKey.getLength(), hint->first.getAddress(), hint->first.getLength(), MemoryChunk::strOverlap[ hint->first.checkOverlap( iterKey ) ]);
         switch ( hint->first.checkOverlap( iterKey ) )
         {
            case MemoryChunk::NO_OVERLAP:
               if ( iterKey.getAddress() < hint->first.getAddress() )
               {
                  local.getNoOverlap();
                  lastChunk = true;
               }
               break;
            case MemoryChunk::BEGIN_OVERLAP:
               local.getBeginOverlap();
               lastChunk = true; //this is a final situation since the to-be-inserted chunk ends.
               break;
            case MemoryChunk::END_OVERLAP:
               local.getEndOverlap();
               break;
            case MemoryChunk::TOTAL_OVERLAP:
               local.getTotalOverlap();
               break;
            case MemoryChunk::SUBCHUNK_OVERLAP:
               local.getSubchunkOverlap();
               lastChunk = true;
               break;
            case MemoryChunk::TOTAL_BEGIN_OVERLAP:
               local.getTotalBeginOverlap();
               break;
            case MemoryChunk::SUBCHUNK_BEGIN_OVERLAP:
               local.getSubchunkBeginOverlap();
               lastChunk = true;
               break;
            case MemoryChunk::TOTAL_END_OVERLAP:
               local.getTotalEndOverlap();
               lastChunk = true;
               break;
            case MemoryChunk::SUBCHUNK_END_OVERLAP:
               local.getSubchunkEndOverlap();
               lastChunk = true;
               break;
         }
         hint++;
      } while ( hint != this->end() && !lastChunk );
   } else {
      ptrList.push_back( ConstMemChunkPair ( NEW MemoryChunk(key), NULL ) );
   }
}

template < typename _Type >
void MemoryMap< _Type >::getWithOverlapNoExactKey( const MemoryChunk &key, const_iterator &hint, ConstMemChunkList &ptrList ) const
{
   class LocalFunctions {
      MemoryChunk          &_key;
      const_iterator       &_hint;
      ConstMemChunkList    &_ptrList;

      public:
      LocalFunctions( MemoryChunk &localKey, const_iterator &localHint, ConstMemChunkList &localPtrList ) :
         _key( localKey ), _hint( localHint ), _ptrList( localPtrList ) { }

      void getNoOverlap()
      {
         _ptrList.push_back( ConstMemChunkPair ( NEW MemoryChunk( _key ), NULL ) );
      }

      void getBeginOverlap( )
      {
         /*
          *                +=====================+
          *                |     rightChunk      |
          *                | (already inserted)  |
          *                +=====================+
          *   +-----------------------+
          *   |      leftChunk        |
          *   |    (to be inserted)   |
          *   +-----------------------+
          *           == intersect ==
          *   +------------+
          *   | leftChunk  |
          *   +------------+
          *        ^       +==========+............+
          *        |       |rightChunk|righLeftOver|
          *        |       +==========+............+
          *   added to result----^
          */
         MemoryChunk leftChunk = _key;
         MemoryChunk rightChunk = _hint->first ;
         MemoryChunk rightLeftOver;

         MemoryChunk::intersect( leftChunk, rightChunk, rightLeftOver );

         _ptrList.push_back( ConstMemChunkPair ( NEW MemoryChunk( leftChunk ) , NULL ) );
         _ptrList.push_back( ConstMemChunkPair ( NEW MemoryChunk( _hint->first ) , &(_hint->second) ) );
      }

      void getEndOverlap( )
      {
         MemoryChunk leftChunk = _hint->first ;
         MemoryChunk rightChunk = _key;
         MemoryChunk rightLeftOver;
         /*
          *   +=======================+
          *   |      leftChunk        |
          *   |   (already inserted)  |
          *   +=======================+
          *                +---------------------+
          *                |     rightChunk      |
          *                |  (to be inserted)   |
          *                +---------------------+
          *           == intersect ==
          *   +============+
          *   | leftChunk  |
          *   +============+
          *                +----------+............+
          *                |rightChunk|righLeftOver| <- not to be inserted yet.
          *                +----------+............+
          *   added to result-----^        ^------ not added to result (processed on next iterations)
          */

         MemoryChunk::intersect( leftChunk, rightChunk, rightLeftOver );

         //add the right chunk 
         //hint = this->insert( hint, typename BaseMap::value_type( rightChunk, NEW _Type( *hint->second ) ) );
         //result: right chunk
         _ptrList.push_back( ConstMemChunkPair ( NEW MemoryChunk( _hint->first ), &(_hint->second) ) );
         //leftover not added to result since more overlapping may exist
         _key = rightLeftOver;  //try to add what is left
      }

      void getTotalOverlap( )
      {
         //_Type *ptr = (_Type *) NULL;
         MemoryChunk leftChunk = _key;
         MemoryChunk rightChunk = _hint->first ;
         MemoryChunk leftLeftOver;
         /*
          *                +=====================+
          *                |     rightChunk      |
          *                |  (already inserted) |
          *                +=====================+
          *   +-----------------------------------------------+
          *   |                  leftChunk                    |
          *   |               (to be inserted)                |
          *   +-----------------------------------------------+
          *                    == partition ==
          *                +=====================+
          *                |     rightChunk      |
          *                +=====================+
          *   +------------+        ^            +............+
          *   | leftChunk  |        |            |leftLeftOver|
          *   +------------+        |            +............+
          *         ^------  added to result          ^-- not added (keep processing)
          */

         MemoryChunk::partition( leftChunk, rightChunk, leftLeftOver );

         _ptrList.push_back( ConstMemChunkPair ( NEW MemoryChunk ( leftChunk ), NULL ) ); //return: leftChunk
         _ptrList.push_back( ConstMemChunkPair ( NEW MemoryChunk ( _hint->first ), &(_hint->second) ) ); //return: rightChunk
         _key = leftLeftOver; //try to add what is left
      }

      void getSubchunkOverlap()
      {
         //MemoryChunk leftChunk = _hint->first ;
         //MemoryChunk rightChunk = _key;
         //MemoryChunk leftLeftOver;
         /*
          *   +===============================================+
          *   |                  leftChunk                    |
          *   |               (already inserted)              |
          *   +===============================================+
          *                +---------------------+
          *                |     rightChunk      |
          *                |  (to be inserted)   |
          *                +---------------------+
          *                    == partition ==
          *   +============+                     +............+
          *   | leftChunk  |                     |leftLeftOver|
          *   +============+                     +............+
          *                +---------------------+
          *                |     rightChunk      |
          *                +---------------------+
          *                   added to result
          */

         //MemoryChunk::partition( leftChunk, rightChunk, leftLeftOver );

         _ptrList.push_back( ConstMemChunkPair ( NEW MemoryChunk( _hint->first ), &(_hint->second) ) ); //return: rightChunk
      }

      void getTotalBeginOverlap()
      {
         MemoryChunk leftChunk = _hint->first ;
         MemoryChunk rightChunk = _key;
         /*
          *   +=====================+
          *   |      leftChunk      |
          *   |  (already inserted) |
          *   +=====================+
          *   +-----------------------------------------------+
          *   |                 rightChunk                    |
          *   |               (to be inserted)                |
          *   +-----------------------------------------------+
          *                    == partitionBeginAltB ==
          *   +=====================+
          *   |      leftChunk      |
          *   +=====================+
          *             ^           ...........................
          *             |           :       rightChunk        :
          *             |           :.........................:
          *       added to result         ^-- not added (keep processing)
          */
         MemoryChunk::partitionBeginAltB( leftChunk, rightChunk );
         _ptrList.push_back( ConstMemChunkPair ( NEW MemoryChunk ( _hint->first ), &(_hint->second) ) ); //return: leftChunk
         _key = rightChunk;
      }

      void getSubchunkBeginOverlap()
      {
         //MemoryChunk leftChunk = _hint->first ;
         //MemoryChunk rightChunk = _key;
         /*
          *   +===============================================+
          *   |                  leftChunk                    |
          *   |               (already inserted)              |
          *   +===============================================+
          *   +---------------------+
          *   |     rightChunk      |
          *   |  (to be inserted)   |
          *   +---------------------+
          *                == partitionBeginAgtB ==
          *                         +-------------------------+
          *                         |        rightChunk       |
          *                         +-------------------------+
          *   +=====================+
          *   |     leftchunk       |
          *   +=====================+
          *       added to result
          */
         //MemoryChunk::partitionBeginAgtB( leftChunk, rightChunk );
         _ptrList.push_back( ConstMemChunkPair ( NEW MemoryChunk( _hint->first ), &(_hint->second) ) ); //return: leftChunk
      }

      void getTotalEndOverlap()
      {
         MemoryChunk leftChunk = _key;
         MemoryChunk rightChunk = _hint->first ;
         //const MemoryChunk *rightChunkPtr = &( hint->first );
         _Type * const * rightChunkDataPtr = &( _hint->second );
         /*
          *                             +=====================+
          *                             |     rightChunk      |
          *                             |  (already inserted) |
          *                             +=====================+
          *   +-----------------------------------------------+
          *   |                  leftChunk                    |
          *   |               (to be inserted)                |
          *   +-----------------------------------------------+
          *                    == partition ==
          *                             +=====================+
          *                             |     rightChunk      |
          *                             +=====================+
          *   +-------------------------+        ^
          *   |        leftChunk        |        |
          *   +-------------------------+        |
          *         ^------  added to result ----+
          */
         MemoryChunk::partitionEnd( leftChunk, rightChunk );
         _ptrList.push_back( ConstMemChunkPair ( NEW MemoryChunk ( leftChunk ), NULL ) ); //return: leftChunk
         _ptrList.push_back( ConstMemChunkPair ( NEW MemoryChunk ( _hint->first ), rightChunkDataPtr ) ); //return: rightChunk
      }

      void getSubchunkEndOverlap()
      {
         //MemoryChunk leftChunk = _hint->first ;
         //MemoryChunk rightChunk = _key;
         /*
          *   +===============================================+
          *   |                  leftChunk                    |
          *   |               (already inserted)              |
          *   +===============================================+
          *                             +---------------------+
          *                             |     rightChunk      |
          *                             |  (to be inserted)   |
          *                             +---------------------+
          *                    == partition ==
          *   +=========================+
          *   |        leftChunk        |
          *   +=========================+
          *                             +---------------------+
          *                             |     rightChunk      |
          *                             +---------------------+
          *                                added to result
          */
         //MemoryChunk::partitionEnd( leftChunk, rightChunk );
         _ptrList.push_back( ConstMemChunkPair ( NEW MemoryChunk ( _hint->first ), &(_hint->second) ) ); //return: rightChunk
      }
   };

   // precondition: there is no exact match
   bool lastChunk = false;
   MemoryChunk iterKey = key;
   LocalFunctions local( iterKey, hint, ptrList );
   if ( !this->empty() )
   {
      if ( hint != this->begin() )
         hint--;
      do {
         //fprintf(stderr, "iterKey %d %d, hint %d %d : %s\n", iterKey.getAddress(), iterKey.getLength(), hint->first.getAddress(), hint->first.getLength(), MemoryChunk::strOverlap[ hint->first.checkOverlap( iterKey ) ]);
         switch ( hint->first.checkOverlap( iterKey ) )
         {
            case MemoryChunk::NO_OVERLAP:
               if ( iterKey.getAddress() < hint->first.getAddress() )
               {
                  local.getNoOverlap();
                  lastChunk = true;
               }
               break;
            case MemoryChunk::BEGIN_OVERLAP:
               local.getBeginOverlap();
               lastChunk = true; //this is a final situation since the to-be-inserted chunk ends.
               break;
            case MemoryChunk::END_OVERLAP:
               local.getEndOverlap();
               break;
            case MemoryChunk::TOTAL_OVERLAP:
               local.getTotalOverlap();
               break;
            case MemoryChunk::SUBCHUNK_OVERLAP:
               local.getSubchunkOverlap();
               lastChunk = true;
               break;
            case MemoryChunk::TOTAL_BEGIN_OVERLAP:
               local.getTotalBeginOverlap();
               break;
            case MemoryChunk::SUBCHUNK_BEGIN_OVERLAP:
               local.getSubchunkBeginOverlap();
               lastChunk = true;
               break;
            case MemoryChunk::TOTAL_END_OVERLAP:
               local.getTotalEndOverlap();
               lastChunk = true;
               break;
            case MemoryChunk::SUBCHUNK_END_OVERLAP:
               local.getSubchunkEndOverlap();
               lastChunk = true;
               break;
         }
         hint++;
      } while ( hint != this->end() && !lastChunk );
   } else {
      ptrList.push_back( ConstMemChunkPair ( NEW MemoryChunk(key), NULL ) );
   }
}

<<<<<<< HEAD
//template < typename _Type >
//void MemoryMap< _Type >::insertWithOverlapButNotGenerateIntersects( const MemoryChunk &key, typename BaseMap::iterator &hint, MemChunkList &ptrList )
//{
//   class LocalFunctions {
//      MemoryMap< _Type > &_thisMap;
//      MemoryChunk        &_key;
//      iterator           &_hint;
//      MemChunkList       &_ptrList;
//
//      public:
//      LocalFunctions( MemoryMap< _Type > &thisMap, MemoryChunk &localKey, iterator &localHint, MemChunkList &localPtrList ) :
//         _thisMap( thisMap ), _key( localKey ), _hint( localHint ), _ptrList( localPtrList ) { }
//
//      void insertNoOverlap()
//      {
//         _Type *ptr = (_Type *) NULL;
//         _hint = _thisMap.insert( _hint, typename BaseMap::value_type( _key, ptr ) );
//         _ptrList.push_back( MemChunkPair ( &( _hint->first ), &( _hint->second ) ) );
//      }
//
//      void insertBeginOverlap()
//      {
//         /*
//          *                +=====================+
//          *                |     rightChunk      |
//          *                | (already inserted)  |
//          *                +=====================+
//          *   +-----------------------+
//          *   |      leftChunk        |
//          *   |    (to be inserted)   |
//          *   +-----------------------+
//          *           == intersect ==
//          *   +------------+
//          *   | leftChunk  |
//          *   +------------+
//          *        ^       +==========+............+
//          *        |       |rightChunk|righLeftOver|
//          *        |       +==========+............+
//          *   added to result----^
//          */
//         _Type *ptr = (_Type *) NULL;
//         MemoryChunk &leftChunk = _key;
//         MemoryChunk rightChunk = _hint->first ;
//         MemoryChunk rightLeftOver;
//
//         MemoryChunk::intersect( leftChunk, rightChunk, rightLeftOver );
//
//         _hint = _thisMap.insert( _hint, typename BaseMap::value_type( leftChunk, ptr ) ); //add the left chunk, 
//         _ptrList.push_back( MemChunkPair ( &( _hint->first ), &( _hint->second ) ) );
//         _hint++; //advance the iterator (it should reach "rightChunk"!)
//         _ptrList.push_back( MemChunkPair ( &( _hint->first ), &( _hint->second ) ) );
//
//         //_hint = _thisMap.insert( _hint, typename BaseMap::value_type( rightLeftOver, NEW _Type( *_hint->second ) ) );
//      }
//
//      void insertEndOverlap()
//      {
//         MemoryChunk leftChunk = _hint->first;
//         MemoryChunk &rightChunk = _key;
//         MemoryChunk rightLeftOver;
//         /*
//          *   +=======================+
//          *   |      leftChunk        |
//          *   |   (already inserted)  |
//          *   +=======================+
//          *                +---------------------+
//          *                |     rightChunk      |
//          *                |  (to be inserted)   |
//          *                +---------------------+
//          *           == intersect ==
//          *   +============+
//          *   | leftChunk  |
//          *   +============+
//          *                +----------+............+
//          *                |rightChunk|righLeftOver| <- not to be inserted yet.
//          *                +----------+............+
//          *   added to result-----^        ^------ not added to result (processed on next iterations)
//          */
//
//         MemoryChunk::intersect( leftChunk, rightChunk, rightLeftOver );
//
//         //add the right chunk 
//         //_hint = _thisMap.insert( _hint, typename BaseMap::value_type( rightChunk, NEW _Type( *_hint->second ) ) );
//         //result: right chunk
//         _ptrList.push_back( MemChunkPair ( &( _hint->first ), &( _hint->second) ) );
//         //leftover not added to result since more overlapping may exist
//         _key = rightLeftOver;  //try to add what is left
//      }
//
//      void insertTotalOverlap()
//      {
//         _Type *ptr = (_Type *) NULL;
//         MemoryChunk &leftChunk = _key;
//         MemoryChunk &rightChunk = const_cast< MemoryChunk & >( _hint->first );
//         _Type ** rightChunkDataPtr = &( _hint->second );
//         MemoryChunk leftLeftOver;
//         /*
//          *                +=====================+
//          *                |     rightChunk      |
//          *                |  (already inserted) |
//          *                +=====================+
//          *   +-----------------------------------------------+
//          *   |                  leftChunk                    |
//          *   |               (to be inserted)                |
//          *   +-----------------------------------------------+
//          *                    == partition ==
//          *                +=====================+
//          *                |     rightChunk      |
//          *                +=====================+
//          *   +------------+        ^            +............+
//          *   | leftChunk  |        |            |leftLeftOver|
//          *   +------------+        |            +............+
//          *         ^------  added to result          ^-- not added (keep processing)
//          */
//
//         MemoryChunk::partition( leftChunk, rightChunk, leftLeftOver );
//
//         _hint = _thisMap.insert( _hint, typename BaseMap::value_type( leftChunk, ptr ) ); //add the left chunk, 
//         _ptrList.push_back( MemChunkPair ( &( _hint->first ), &( _hint->second ) ) ); //return: leftChunk
//         _ptrList.push_back( MemChunkPair ( &rightChunk, rightChunkDataPtr ) ); //return: rightChunk
//         _key = leftLeftOver; //try to add what is left
//      }
//
//      void insertSubchunkOverlap()
//      {
//         //MemoryChunk leftChunk = _hint->first;
//         //MemoryChunk &rightChunk = _key;
//         //MemoryChunk leftLeftOver;
//         /*
//          *   +===============================================+
//          *   |                  leftChunk                    |
//          *   |               (already inserted)              |
//          *   +===============================================+
//          *                +---------------------+
//          *                |     rightChunk      |
//          *                |  (to be inserted)   |
//          *                +---------------------+
//          *                    == partition ==
//          *   +============+                     +............+
//          *   | leftChunk  |                     |leftLeftOver|
//          *   +============+                     +............+
//          *                +---------------------+
//          *                |     rightChunk      |
//          *                +---------------------+
//          *                   added to result
//          */
//
//         //MemoryChunk::partition( leftChunk, rightChunk, leftLeftOver );
//
//         //_hint = _thisMap.insert( _hint, typename BaseMap::value_type( rightChunk, NEW _Type( *_hint->second ) ) ); //add the right chunk, 
//         _ptrList.push_back( MemChunkPair ( &( _hint->first ), &( _hint->second ) ) ); //return: rightChunk
//         //_hint = _thisMap.insert( _hint, typename BaseMap::value_type( leftLeftOver, NEW _Type( *_hint->second ) ) ); //add the leftover
//      }
//
//      void insertTotalBeginOverlap()
//      {
//         MemoryChunk &leftChunk = const_cast< MemoryChunk & >( _hint->first );
//         MemoryChunk &rightChunk = _key;
//         /*
//          *   +=====================+
//          *   |      leftChunk      |
//          *   |  (already inserted) |
//          *   +=====================+
//          *   +-----------------------------------------------+
//          *   |                 rightChunk                    |
//          *   |               (to be inserted)                |
//          *   +-----------------------------------------------+
//          *                    == partitionBeginAltB ==
//          *   +=====================+
//          *   |      leftChunk      |
//          *   +=====================+
//          *             ^           +.........................+
//          *             |           |       rightChunk        |
//          *             |           +.........................+
//          *       added to result         ^-- not added (keep processing)
//          */
//         MemoryChunk::partitionBeginAltB( leftChunk, rightChunk );
//         _ptrList.push_back( MemChunkPair ( &( _hint->first ), &( _hint->second ) ) ); //return: leftChunk
//         _key = rightChunk; // redundant
//      }
//
//      void insertSubchunkBeginOverlap()
//      {
//         //MemoryChunk &leftChunk = const_cast< MemoryChunk & >( _hint->first );
//         //MemoryChunk &rightChunk = _key;
//         /*
//          *   +===============================================+
//          *   |                  leftChunk                    |
//          *   |               (already inserted)              |
//          *   +===============================================+
//          *   +---------------------+
//          *   |     rightChunk      |
//          *   |  (to be inserted)   |
//          *   +---------------------+
//          *                == partitionBeginAgtB ==
//          *                         +-------------------------+
//          *                         |        rightChunk       |
//          *                         +-------------------------+
//          *   +=====================+
//          *   |     leftchunk       |
//          *   +=====================+
//          *       added to result
//          */
//         //MemoryChunk::partitionBeginAgtB( leftChunk, rightChunk );
//         _ptrList.push_back( MemChunkPair ( &( _hint->first ), &( _hint->second ) ) ); //return: leftChunk
//         //_hint = _thisMap.insert( _hint, typename BaseMap::value_type( rightChunk, NEW _Type( *_hint->second ) ) ); //add the rightChunk
//      }
//
//      void insertTotalEndOverlap()
//      {
//         _Type *ptr = (_Type *) NULL;
//         MemoryChunk &leftChunk = _key;
//         MemoryChunk &rightChunk = const_cast< MemoryChunk & >( _hint->first );
//         const MemoryChunk *rightChunkPtr = &( _hint->first );
//         _Type ** rightChunkDataPtr = &( _hint->second );
//         /*
//          *                             +=====================+
//          *                             |     rightChunk      |
//          *                             |  (already inserted) |
//          *                             +=====================+
//          *   +-----------------------------------------------+
//          *   |                  leftChunk                    |
//          *   |               (to be inserted)                |
//          *   +-----------------------------------------------+
//          *                    == partition ==
//          *                             +=====================+
//          *                             |     rightChunk      |
//          *                             +=====================+
//          *   +-------------------------+        ^
//          *   |        leftChunk        |        |
//          *   +-------------------------+        |
//          *         ^------  added to result ----+
//          */
//         MemoryChunk::partitionEnd( leftChunk, rightChunk );
//         _hint = _thisMap.insert( _hint, typename BaseMap::value_type( rightChunk, ptr ) ); //add the leftChunk
//         _ptrList.push_back( MemChunkPair ( &( _hint->first ), &( _hint->second ) ) ); //return: leftChunk
//         _ptrList.push_back( MemChunkPair ( rightChunkPtr, rightChunkDataPtr ) ); //return: rightChunk
//      }
//
//      void insertSubchunkEndOverlap()
//      {
//         //MemoryChunk leftChunk = _hint->first;
//         //MemoryChunk &rightChunk = _key;
//         /*
//          *   +===============================================+
//          *   |                  leftChunk                    |
//          *   |               (already inserted)              |
//          *   +===============================================+
//          *                             +---------------------+
//          *                             |     rightChunk      |
//          *                             |  (to be inserted)   |
//          *                             +---------------------+
//          *                    == partition ==
//          *   +=========================+
//          *   |        leftChunk        |
//          *   +=========================+
//          *                             +---------------------+
//          *                             |     rightChunk      |
//          *                             +---------------------+
//          *                                added to result
//          */
//         //MemoryChunk::partitionEnd( leftChunk, rightChunk );
//         //_hint = _thisMap.insert( _hint, typename BaseMap::value_type( rightChunk, NEW _Type( *_hint->second ) ) ); //add the rightChunk
//         _ptrList.push_back( MemChunkPair ( &( _hint->first ), &( _hint->second ) ) ); //return: rightChunk
//      }
//   };
//   // precondition: there is no exact match
//   bool lastChunk = false;
//   MemoryChunk iterKey = key;
//   LocalFunctions local( *this, iterKey, hint, ptrList );
//   if ( !this->empty() )
//   {
//      if ( hint != this->begin() )
//         hint--;
//      do {
//         switch ( hint->first.checkOverlap( iterKey ) )
//         {
//            case MemoryChunk::NO_OVERLAP:
//               if ( iterKey.getAddress() < hint->first.getAddress() )
//               {
//                  local.insertNoOverlap();
//                  lastChunk = true;
//               }
//               break;
//            case MemoryChunk::BEGIN_OVERLAP:
//               local.insertBeginOverlap();
//               lastChunk = true; //this is a final situation since the to-be-inserted chunk ends.
//               break;
//            case MemoryChunk::END_OVERLAP:
//               local.insertEndOverlap();
//               break;
//            case MemoryChunk::TOTAL_OVERLAP:
//               local.insertTotalOverlap();
//               break;
//            case MemoryChunk::SUBCHUNK_OVERLAP:
//               local.insertSubchunkOverlap();
//               lastChunk = true;
//               break;
//            case MemoryChunk::TOTAL_BEGIN_OVERLAP:
//               local.insertTotalBeginOverlap();
//               break;
//            case MemoryChunk::SUBCHUNK_BEGIN_OVERLAP:
//               local.insertSubchunkBeginOverlap();
//               lastChunk = true;
//               break;
//            case MemoryChunk::TOTAL_END_OVERLAP:
//               local.insertTotalEndOverlap();
//               lastChunk = true;
//               break;
//            case MemoryChunk::SUBCHUNK_END_OVERLAP:
//               local.insertSubchunkEndOverlap();
//               lastChunk = true;
//               break;
//         }
//         hint++;
//      } while ( hint != this->end() && !lastChunk );
//      if ( hint == this->end() && !lastChunk )
//      {
//         // no more chunks in the map but there is still "key" to insert
//         hint = this->insert( hint, typename BaseMap::value_type( iterKey, ( _Type * ) NULL ) );
//         ptrList.push_back( MemChunkPair ( &(hint->first), &(hint->second) ) );
//      }
//   } else {
//      hint = this->insert( hint, typename BaseMap::value_type( key, ( _Type * ) NULL ) );
//      ptrList.push_back( MemChunkPair ( &(hint->first), &(hint->second) ) );
//   }
//}
=======
#if 0
template < typename _Type >
void MemoryMap< _Type >::insertWithOverlapButNotGenerateIntersects( const MemoryChunk &key, typename BaseMap::iterator &hint, MemChunkList &ptrList )
{
   class LocalFunctions {
      MemoryMap< _Type > &_thisMap;
      MemoryChunk        &_key;
      iterator           &_hint;
      MemChunkList       &_ptrList;

      public:
      LocalFunctions( MemoryMap< _Type > &thisMap, MemoryChunk &localKey, iterator &localHint, MemChunkList &localPtrList ) :
         _thisMap( thisMap ), _key( localKey ), _hint( localHint ), _ptrList( localPtrList ) { }

      void insertNoOverlap()
      {
         _Type *ptr = (_Type *) NULL;
         _hint = _thisMap.insert( _hint, typename BaseMap::value_type( _key, ptr ) );
         _ptrList.push_back( MemChunkPair ( &( _hint->first ), &( _hint->second ) ) );
      }

      void insertBeginOverlap()
      {
         /*
          *                +=====================+
          *                |     rightChunk      |
          *                | (already inserted)  |
          *                +=====================+
          *   +-----------------------+
          *   |      leftChunk        |
          *   |    (to be inserted)   |
          *   +-----------------------+
          *           == intersect ==
          *   +------------+
          *   | leftChunk  |
          *   +------------+
          *        ^       +==========+............+
          *        |       |rightChunk|righLeftOver|
          *        |       +==========+............+
          *   added to result----^
          */
         _Type *ptr = (_Type *) NULL;
         MemoryChunk &leftChunk = _key;
         MemoryChunk rightChunk = _hint->first ;
         MemoryChunk rightLeftOver;

         MemoryChunk::intersect( leftChunk, rightChunk, rightLeftOver );

         _hint = _thisMap.insert( _hint, typename BaseMap::value_type( leftChunk, ptr ) ); //add the left chunk, 
         _ptrList.push_back( MemChunkPair ( &( _hint->first ), &( _hint->second ) ) );
         _hint++; //advance the iterator (it should reach "rightChunk"!)
         _ptrList.push_back( MemChunkPair ( &( _hint->first ), &( _hint->second ) ) );

         //_hint = _thisMap.insert( _hint, typename BaseMap::value_type( rightLeftOver, NEW _Type( *_hint->second ) ) );
      }

      void insertEndOverlap()
      {
         MemoryChunk leftChunk = _hint->first;
         MemoryChunk &rightChunk = _key;
         MemoryChunk rightLeftOver;
         /*
          *   +=======================+
          *   |      leftChunk        |
          *   |   (already inserted)  |
          *   +=======================+
          *                +---------------------+
          *                |     rightChunk      |
          *                |  (to be inserted)   |
          *                +---------------------+
          *           == intersect ==
          *   +============+
          *   | leftChunk  |
          *   +============+
          *                +----------+............+
          *                |rightChunk|righLeftOver| <- not to be inserted yet.
          *                +----------+............+
          *   added to result-----^        ^------ not added to result (processed on next iterations)
          */

         MemoryChunk::intersect( leftChunk, rightChunk, rightLeftOver );

         //add the right chunk 
         //_hint = _thisMap.insert( _hint, typename BaseMap::value_type( rightChunk, NEW _Type( *_hint->second ) ) );
         //result: right chunk
         _ptrList.push_back( MemChunkPair ( &( _hint->first ), &( _hint->second) ) );
         //leftover not added to result since more overlapping may exist
         _key = rightLeftOver;  //try to add what is left
      }

      void insertTotalOverlap()
      {
         _Type *ptr = (_Type *) NULL;
         MemoryChunk &leftChunk = _key;
         MemoryChunk &rightChunk = const_cast< MemoryChunk & >( _hint->first );
         _Type ** rightChunkDataPtr = &( _hint->second );
         MemoryChunk leftLeftOver;
         /*
          *                +=====================+
          *                |     rightChunk      |
          *                |  (already inserted) |
          *                +=====================+
          *   +-----------------------------------------------+
          *   |                  leftChunk                    |
          *   |               (to be inserted)                |
          *   +-----------------------------------------------+
          *                    == partition ==
          *                +=====================+
          *                |     rightChunk      |
          *                +=====================+
          *   +------------+        ^            +............+
          *   | leftChunk  |        |            |leftLeftOver|
          *   +------------+        |            +............+
          *         ^------  added to result          ^-- not added (keep processing)
          */

         MemoryChunk::partition( leftChunk, rightChunk, leftLeftOver );

         _hint = _thisMap.insert( _hint, typename BaseMap::value_type( leftChunk, ptr ) ); //add the left chunk, 
         _ptrList.push_back( MemChunkPair ( &( _hint->first ), &( _hint->second ) ) ); //return: leftChunk
         _ptrList.push_back( MemChunkPair ( &rightChunk, rightChunkDataPtr ) ); //return: rightChunk
         _key = leftLeftOver; //try to add what is left
      }

      void insertSubchunkOverlap()
      {
         //MemoryChunk leftChunk = _hint->first;
         //MemoryChunk &rightChunk = _key;
         //MemoryChunk leftLeftOver;
         /*
          *   +===============================================+
          *   |                  leftChunk                    |
          *   |               (already inserted)              |
          *   +===============================================+
          *                +---------------------+
          *                |     rightChunk      |
          *                |  (to be inserted)   |
          *                +---------------------+
          *                    == partition ==
          *   +============+                     +............+
          *   | leftChunk  |                     |leftLeftOver|
          *   +============+                     +............+
          *                +---------------------+
          *                |     rightChunk      |
          *                +---------------------+
          *                   added to result
          */

         //MemoryChunk::partition( leftChunk, rightChunk, leftLeftOver );

         //_hint = _thisMap.insert( _hint, typename BaseMap::value_type( rightChunk, NEW _Type( *_hint->second ) ) ); //add the right chunk, 
         _ptrList.push_back( MemChunkPair ( &( _hint->first ), &( _hint->second ) ) ); //return: rightChunk
         //_hint = _thisMap.insert( _hint, typename BaseMap::value_type( leftLeftOver, NEW _Type( *_hint->second ) ) ); //add the leftover
      }

      void insertTotalBeginOverlap()
      {
         MemoryChunk &leftChunk = const_cast< MemoryChunk & >( _hint->first );
         MemoryChunk &rightChunk = _key;
         /*
          *   +=====================+
          *   |      leftChunk      |
          *   |  (already inserted) |
          *   +=====================+
          *   +-----------------------------------------------+
          *   |                 rightChunk                    |
          *   |               (to be inserted)                |
          *   +-----------------------------------------------+
          *                    == partitionBeginAltB ==
          *   +=====================+
          *   |      leftChunk      |
          *   +=====================+
          *             ^           +.........................+
          *             |           |       rightChunk        |
          *             |           +.........................+
          *       added to result         ^-- not added (keep processing)
          */
         MemoryChunk::partitionBeginAltB( leftChunk, rightChunk );
         _ptrList.push_back( MemChunkPair ( &( _hint->first ), &( _hint->second ) ) ); //return: leftChunk
         _key = rightChunk; // redundant
      }

      void insertSubchunkBeginOverlap()
      {
         //MemoryChunk &leftChunk = const_cast< MemoryChunk & >( _hint->first );
         //MemoryChunk &rightChunk = _key;
         /*
          *   +===============================================+
          *   |                  leftChunk                    |
          *   |               (already inserted)              |
          *   +===============================================+
          *   +---------------------+
          *   |     rightChunk      |
          *   |  (to be inserted)   |
          *   +---------------------+
          *                == partitionBeginAgtB ==
          *                         +-------------------------+
          *                         |        rightChunk       |
          *                         +-------------------------+
          *   +=====================+
          *   |     leftchunk       |
          *   +=====================+
          *       added to result
          */
         //MemoryChunk::partitionBeginAgtB( leftChunk, rightChunk );
         _ptrList.push_back( MemChunkPair ( &( _hint->first ), &( _hint->second ) ) ); //return: leftChunk
         //_hint = _thisMap.insert( _hint, typename BaseMap::value_type( rightChunk, NEW _Type( *_hint->second ) ) ); //add the rightChunk
      }

      void insertTotalEndOverlap()
      {
         _Type *ptr = (_Type *) NULL;
         MemoryChunk &leftChunk = _key;
         MemoryChunk &rightChunk = const_cast< MemoryChunk & >( _hint->first );
         const MemoryChunk *rightChunkPtr = &( _hint->first );
         _Type ** rightChunkDataPtr = &( _hint->second );
         /*
          *                             +=====================+
          *                             |     rightChunk      |
          *                             |  (already inserted) |
          *                             +=====================+
          *   +-----------------------------------------------+
          *   |                  leftChunk                    |
          *   |               (to be inserted)                |
          *   +-----------------------------------------------+
          *                    == partition ==
          *                             +=====================+
          *                             |     rightChunk      |
          *                             +=====================+
          *   +-------------------------+        ^
          *   |        leftChunk        |        |
          *   +-------------------------+        |
          *         ^------  added to result ----+
          */
         MemoryChunk::partitionEnd( leftChunk, rightChunk );
         _hint = _thisMap.insert( _hint, typename BaseMap::value_type( rightChunk, ptr ) ); //add the leftChunk
         _ptrList.push_back( MemChunkPair ( &( _hint->first ), &( _hint->second ) ) ); //return: leftChunk
         _ptrList.push_back( MemChunkPair ( rightChunkPtr, rightChunkDataPtr ) ); //return: rightChunk
      }

      void insertSubchunkEndOverlap()
      {
         //MemoryChunk leftChunk = _hint->first;
         //MemoryChunk &rightChunk = _key;
         /*
          *   +===============================================+
          *   |                  leftChunk                    |
          *   |               (already inserted)              |
          *   +===============================================+
          *                             +---------------------+
          *                             |     rightChunk      |
          *                             |  (to be inserted)   |
          *                             +---------------------+
          *                    == partition ==
          *   +=========================+
          *   |        leftChunk        |
          *   +=========================+
          *                             +---------------------+
          *                             |     rightChunk      |
          *                             +---------------------+
          *                                added to result
          */
         //MemoryChunk::partitionEnd( leftChunk, rightChunk );
         //_hint = _thisMap.insert( _hint, typename BaseMap::value_type( rightChunk, NEW _Type( *_hint->second ) ) ); //add the rightChunk
         _ptrList.push_back( MemChunkPair ( &( _hint->first ), &( _hint->second ) ) ); //return: rightChunk
      }
   };
   // precondition: there is no exact match
   bool lastChunk = false;
   MemoryChunk iterKey = key;
   LocalFunctions local( *this, iterKey, hint, ptrList );
   if ( !this->empty() )
   {
      if ( hint != this->begin() )
         hint--;
      do {
         switch ( hint->first.checkOverlap( iterKey ) )
         {
            case MemoryChunk::NO_OVERLAP:
               if ( iterKey.getAddress() < hint->first.getAddress() )
               {
                  local.insertNoOverlap();
                  lastChunk = true;
               }
               break;
            case MemoryChunk::BEGIN_OVERLAP:
               local.insertBeginOverlap();
               lastChunk = true; //this is a final situation since the to-be-inserted chunk ends.
               break;
            case MemoryChunk::END_OVERLAP:
               local.insertEndOverlap();
               break;
            case MemoryChunk::TOTAL_OVERLAP:
               local.insertTotalOverlap();
               break;
            case MemoryChunk::SUBCHUNK_OVERLAP:
               local.insertSubchunkOverlap();
               lastChunk = true;
               break;
            case MemoryChunk::TOTAL_BEGIN_OVERLAP:
               local.insertTotalBeginOverlap();
               break;
            case MemoryChunk::SUBCHUNK_BEGIN_OVERLAP:
               local.insertSubchunkBeginOverlap();
               lastChunk = true;
               break;
            case MemoryChunk::TOTAL_END_OVERLAP:
               local.insertTotalEndOverlap();
               lastChunk = true;
               break;
            case MemoryChunk::SUBCHUNK_END_OVERLAP:
               local.insertSubchunkEndOverlap();
               lastChunk = true;
               break;
         }
         hint++;
      } while ( hint != this->end() && !lastChunk );
      if ( hint == this->end() && !lastChunk )
      {
         // no more chunks in the map but there is still "key" to insert
         hint = this->insert( hint, typename BaseMap::value_type( iterKey, ( _Type * ) NULL ) );
         ptrList.push_back( MemChunkPair ( &(hint->first), &(hint->second) ) );
      }
   } else {
      hint = this->insert( hint, typename BaseMap::value_type( key, ( _Type * ) NULL ) );
      ptrList.push_back( MemChunkPair ( &(hint->first), &(hint->second) ) );
   }
}
#endif
>>>>>>> 75b004ac

template < typename _Type >
void MemoryMap< _Type >::getOrAddChunk2( uint64_t addr, std::size_t len, MemChunkList &resultEntries )
{
   MemoryChunk key( addr, len );

   typename BaseMap::iterator it = this->lower_bound( key );
   if ( it == this->end() || this->key_comp()( key, it->first ) || it->first.getLength() != len )
   {
      /* NOT EXACT ADDR FOUND: "addr" is higher than any odther addr in the map OR less than "it" */
      insertWithOverlapButNotGenerateIntersects( key, it, resultEntries );
      //res = MEM_CHUNK_NOT_FOUND_BUT_ALLOCATED;
   }
   else
   {
      /* EXACT ADDR FOUND */
      resultEntries.push_back( MemChunkPair( &(it->first), &(it->second) ) );
   }
}

template < typename _Type >
void MemoryMap< _Type >::getOrAddChunk( uint64_t addr, std::size_t len, MemChunkList &resultEntries )
{
   MemoryChunk key( addr, len );

   typename BaseMap::iterator it = this->lower_bound( key );
   if ( it == this->end() || this->key_comp()( key, it->first ) || it->first.getLength() != len )
   {
      /* NOT EXACT ADDR FOUND: "addr" is higher than any odther addr in the map OR less than "it" */
      insertWithOverlap( key, it, resultEntries );
      //res = MEM_CHUNK_NOT_FOUND_BUT_ALLOCATED;
   }
   else
   {
      /* EXACT ADDR FOUND */
      resultEntries.push_back( MemChunkPair( &(it->first), &(it->second) ) );
   }
}

template < typename _Type >
void MemoryMap< _Type >::getChunk2( uint64_t addr, std::size_t len, ConstMemChunkList &resultEntries ) const
{
   MemoryChunk key( addr, len );

   //fprintf(stderr, "%s key requested addr %d, len %d\n", __FUNCTION__, key.getAddress(), key.getLength() );
   const_iterator it = this->lower_bound( key );
   if ( it == this->end() || this->key_comp()( key, it->first ) || it->first.getLength() != len )
   {
      /* NOT EXACT ADDR FOUND: "addr" is higher than any odther addr in the map OR less than "it" */
      getWithOverlap( key, it, resultEntries );
      //for (typename MemChunkList::iterator it = resultEntries.begin(); it != resultEntries.end(); it++)
      //{
      //   //fprintf(stderr, "result entry addr %d, len %d\n", it->first->getAddress(), it->first->getLength() );
      //   //if ( it->second != NULL ) 
      //   //   if ( *(it->second) != NULL ) 
      //   //      (*it->second)->print();
      //   //   else fprintf(stderr, "entry is null!! \n");
      //   //else fprintf(stderr, "entry ptr is null!! \n");
      //}
      if ( resultEntries.size() == 0 )
         fprintf(stderr, "result entry EMPTY!\n" );

   }
   else
   {
      /* EXACT ADDR FOUND */
      resultEntries.push_back( ConstMemChunkPair( NEW MemoryChunk( key ), &( it->second ) ) );
      //fprintf(stderr, "result entry addr %d, len %d\n", key.getAddress(), key.getLength() );
   }
}

template < typename _Type >
void MemoryMap< _Type >::getChunk3( uint64_t addr, std::size_t len, ConstMemChunkList &resultEntries ) const
{
   MemoryChunk key( addr, len );

   //fprintf(stderr, "%s key requested addr %d, len %d\n", __FUNCTION__, key.getAddress(), key.getLength() );
   const_iterator it = this->lower_bound( key );
   if ( it == this->end() || this->key_comp()( key, it->first ) || it->first.getLength() != len )
   {
      /* NOT EXACT ADDR FOUND: "addr" is higher than any odther addr in the map OR less than "it" */
      getWithOverlapNoExactKey( key, it, resultEntries );
      //for (typename MemChunkList::iterator it = resultEntries.begin(); it != resultEntries.end(); it++)
      //{
      //   //fprintf(stderr, "result entry addr %d, len %d\n", it->first->getAddress(), it->first->getLength() );
      //   //if ( it->second != NULL ) 
      //   //   if ( *(it->second) != NULL ) 
      //   //      (*it->second)->print();
      //   //   else fprintf(stderr, "entry is null!! \n");
      //   //else fprintf(stderr, "entry ptr is null!! \n");
      //}
      if ( resultEntries.size() == 0 )
         fprintf(stderr, "result entry EMPTY!\n" );

   }
   else
   {
      /* EXACT ADDR FOUND */
      resultEntries.push_back( ConstMemChunkPair( NEW MemoryChunk( key ), &( it->second ) ) );
      //fprintf(stderr, "result entry addr %d, len %d\n", key.getAddress(), key.getLength() );
   }
}

template < typename _Type >
void MemoryMap< _Type >::print() const
{
   int i = 0;
   typename BaseMap::const_iterator it = this->begin();
   std::cerr << "printing memory chunks" << std::endl;
   for (; it != this->end(); it++)
   {
      std::cerr << "\tchunk: " << i++ << " addr=" << (void *) it->first.getAddress() <<"(" << (uint64_t)it->first.getAddress()<< ")" << " len=" << it->first.getLength() << " ptr val is " << it->second << " addr of ptr val is " << (void *) &(it->second) << " ";
      it->second->print();
   } 
   std::cerr << "end of memory chunks" << std::endl;
}

}

#endif /* _NANOS_MEMORYMAP_H */<|MERGE_RESOLUTION|>--- conflicted
+++ resolved
@@ -1391,666 +1391,6 @@
    }
 }
 
-<<<<<<< HEAD
-//template < typename _Type >
-//void MemoryMap< _Type >::insertWithOverlapButNotGenerateIntersects( const MemoryChunk &key, typename BaseMap::iterator &hint, MemChunkList &ptrList )
-//{
-//   class LocalFunctions {
-//      MemoryMap< _Type > &_thisMap;
-//      MemoryChunk        &_key;
-//      iterator           &_hint;
-//      MemChunkList       &_ptrList;
-//
-//      public:
-//      LocalFunctions( MemoryMap< _Type > &thisMap, MemoryChunk &localKey, iterator &localHint, MemChunkList &localPtrList ) :
-//         _thisMap( thisMap ), _key( localKey ), _hint( localHint ), _ptrList( localPtrList ) { }
-//
-//      void insertNoOverlap()
-//      {
-//         _Type *ptr = (_Type *) NULL;
-//         _hint = _thisMap.insert( _hint, typename BaseMap::value_type( _key, ptr ) );
-//         _ptrList.push_back( MemChunkPair ( &( _hint->first ), &( _hint->second ) ) );
-//      }
-//
-//      void insertBeginOverlap()
-//      {
-//         /*
-//          *                +=====================+
-//          *                |     rightChunk      |
-//          *                | (already inserted)  |
-//          *                +=====================+
-//          *   +-----------------------+
-//          *   |      leftChunk        |
-//          *   |    (to be inserted)   |
-//          *   +-----------------------+
-//          *           == intersect ==
-//          *   +------------+
-//          *   | leftChunk  |
-//          *   +------------+
-//          *        ^       +==========+............+
-//          *        |       |rightChunk|righLeftOver|
-//          *        |       +==========+............+
-//          *   added to result----^
-//          */
-//         _Type *ptr = (_Type *) NULL;
-//         MemoryChunk &leftChunk = _key;
-//         MemoryChunk rightChunk = _hint->first ;
-//         MemoryChunk rightLeftOver;
-//
-//         MemoryChunk::intersect( leftChunk, rightChunk, rightLeftOver );
-//
-//         _hint = _thisMap.insert( _hint, typename BaseMap::value_type( leftChunk, ptr ) ); //add the left chunk, 
-//         _ptrList.push_back( MemChunkPair ( &( _hint->first ), &( _hint->second ) ) );
-//         _hint++; //advance the iterator (it should reach "rightChunk"!)
-//         _ptrList.push_back( MemChunkPair ( &( _hint->first ), &( _hint->second ) ) );
-//
-//         //_hint = _thisMap.insert( _hint, typename BaseMap::value_type( rightLeftOver, NEW _Type( *_hint->second ) ) );
-//      }
-//
-//      void insertEndOverlap()
-//      {
-//         MemoryChunk leftChunk = _hint->first;
-//         MemoryChunk &rightChunk = _key;
-//         MemoryChunk rightLeftOver;
-//         /*
-//          *   +=======================+
-//          *   |      leftChunk        |
-//          *   |   (already inserted)  |
-//          *   +=======================+
-//          *                +---------------------+
-//          *                |     rightChunk      |
-//          *                |  (to be inserted)   |
-//          *                +---------------------+
-//          *           == intersect ==
-//          *   +============+
-//          *   | leftChunk  |
-//          *   +============+
-//          *                +----------+............+
-//          *                |rightChunk|righLeftOver| <- not to be inserted yet.
-//          *                +----------+............+
-//          *   added to result-----^        ^------ not added to result (processed on next iterations)
-//          */
-//
-//         MemoryChunk::intersect( leftChunk, rightChunk, rightLeftOver );
-//
-//         //add the right chunk 
-//         //_hint = _thisMap.insert( _hint, typename BaseMap::value_type( rightChunk, NEW _Type( *_hint->second ) ) );
-//         //result: right chunk
-//         _ptrList.push_back( MemChunkPair ( &( _hint->first ), &( _hint->second) ) );
-//         //leftover not added to result since more overlapping may exist
-//         _key = rightLeftOver;  //try to add what is left
-//      }
-//
-//      void insertTotalOverlap()
-//      {
-//         _Type *ptr = (_Type *) NULL;
-//         MemoryChunk &leftChunk = _key;
-//         MemoryChunk &rightChunk = const_cast< MemoryChunk & >( _hint->first );
-//         _Type ** rightChunkDataPtr = &( _hint->second );
-//         MemoryChunk leftLeftOver;
-//         /*
-//          *                +=====================+
-//          *                |     rightChunk      |
-//          *                |  (already inserted) |
-//          *                +=====================+
-//          *   +-----------------------------------------------+
-//          *   |                  leftChunk                    |
-//          *   |               (to be inserted)                |
-//          *   +-----------------------------------------------+
-//          *                    == partition ==
-//          *                +=====================+
-//          *                |     rightChunk      |
-//          *                +=====================+
-//          *   +------------+        ^            +............+
-//          *   | leftChunk  |        |            |leftLeftOver|
-//          *   +------------+        |            +............+
-//          *         ^------  added to result          ^-- not added (keep processing)
-//          */
-//
-//         MemoryChunk::partition( leftChunk, rightChunk, leftLeftOver );
-//
-//         _hint = _thisMap.insert( _hint, typename BaseMap::value_type( leftChunk, ptr ) ); //add the left chunk, 
-//         _ptrList.push_back( MemChunkPair ( &( _hint->first ), &( _hint->second ) ) ); //return: leftChunk
-//         _ptrList.push_back( MemChunkPair ( &rightChunk, rightChunkDataPtr ) ); //return: rightChunk
-//         _key = leftLeftOver; //try to add what is left
-//      }
-//
-//      void insertSubchunkOverlap()
-//      {
-//         //MemoryChunk leftChunk = _hint->first;
-//         //MemoryChunk &rightChunk = _key;
-//         //MemoryChunk leftLeftOver;
-//         /*
-//          *   +===============================================+
-//          *   |                  leftChunk                    |
-//          *   |               (already inserted)              |
-//          *   +===============================================+
-//          *                +---------------------+
-//          *                |     rightChunk      |
-//          *                |  (to be inserted)   |
-//          *                +---------------------+
-//          *                    == partition ==
-//          *   +============+                     +............+
-//          *   | leftChunk  |                     |leftLeftOver|
-//          *   +============+                     +............+
-//          *                +---------------------+
-//          *                |     rightChunk      |
-//          *                +---------------------+
-//          *                   added to result
-//          */
-//
-//         //MemoryChunk::partition( leftChunk, rightChunk, leftLeftOver );
-//
-//         //_hint = _thisMap.insert( _hint, typename BaseMap::value_type( rightChunk, NEW _Type( *_hint->second ) ) ); //add the right chunk, 
-//         _ptrList.push_back( MemChunkPair ( &( _hint->first ), &( _hint->second ) ) ); //return: rightChunk
-//         //_hint = _thisMap.insert( _hint, typename BaseMap::value_type( leftLeftOver, NEW _Type( *_hint->second ) ) ); //add the leftover
-//      }
-//
-//      void insertTotalBeginOverlap()
-//      {
-//         MemoryChunk &leftChunk = const_cast< MemoryChunk & >( _hint->first );
-//         MemoryChunk &rightChunk = _key;
-//         /*
-//          *   +=====================+
-//          *   |      leftChunk      |
-//          *   |  (already inserted) |
-//          *   +=====================+
-//          *   +-----------------------------------------------+
-//          *   |                 rightChunk                    |
-//          *   |               (to be inserted)                |
-//          *   +-----------------------------------------------+
-//          *                    == partitionBeginAltB ==
-//          *   +=====================+
-//          *   |      leftChunk      |
-//          *   +=====================+
-//          *             ^           +.........................+
-//          *             |           |       rightChunk        |
-//          *             |           +.........................+
-//          *       added to result         ^-- not added (keep processing)
-//          */
-//         MemoryChunk::partitionBeginAltB( leftChunk, rightChunk );
-//         _ptrList.push_back( MemChunkPair ( &( _hint->first ), &( _hint->second ) ) ); //return: leftChunk
-//         _key = rightChunk; // redundant
-//      }
-//
-//      void insertSubchunkBeginOverlap()
-//      {
-//         //MemoryChunk &leftChunk = const_cast< MemoryChunk & >( _hint->first );
-//         //MemoryChunk &rightChunk = _key;
-//         /*
-//          *   +===============================================+
-//          *   |                  leftChunk                    |
-//          *   |               (already inserted)              |
-//          *   +===============================================+
-//          *   +---------------------+
-//          *   |     rightChunk      |
-//          *   |  (to be inserted)   |
-//          *   +---------------------+
-//          *                == partitionBeginAgtB ==
-//          *                         +-------------------------+
-//          *                         |        rightChunk       |
-//          *                         +-------------------------+
-//          *   +=====================+
-//          *   |     leftchunk       |
-//          *   +=====================+
-//          *       added to result
-//          */
-//         //MemoryChunk::partitionBeginAgtB( leftChunk, rightChunk );
-//         _ptrList.push_back( MemChunkPair ( &( _hint->first ), &( _hint->second ) ) ); //return: leftChunk
-//         //_hint = _thisMap.insert( _hint, typename BaseMap::value_type( rightChunk, NEW _Type( *_hint->second ) ) ); //add the rightChunk
-//      }
-//
-//      void insertTotalEndOverlap()
-//      {
-//         _Type *ptr = (_Type *) NULL;
-//         MemoryChunk &leftChunk = _key;
-//         MemoryChunk &rightChunk = const_cast< MemoryChunk & >( _hint->first );
-//         const MemoryChunk *rightChunkPtr = &( _hint->first );
-//         _Type ** rightChunkDataPtr = &( _hint->second );
-//         /*
-//          *                             +=====================+
-//          *                             |     rightChunk      |
-//          *                             |  (already inserted) |
-//          *                             +=====================+
-//          *   +-----------------------------------------------+
-//          *   |                  leftChunk                    |
-//          *   |               (to be inserted)                |
-//          *   +-----------------------------------------------+
-//          *                    == partition ==
-//          *                             +=====================+
-//          *                             |     rightChunk      |
-//          *                             +=====================+
-//          *   +-------------------------+        ^
-//          *   |        leftChunk        |        |
-//          *   +-------------------------+        |
-//          *         ^------  added to result ----+
-//          */
-//         MemoryChunk::partitionEnd( leftChunk, rightChunk );
-//         _hint = _thisMap.insert( _hint, typename BaseMap::value_type( rightChunk, ptr ) ); //add the leftChunk
-//         _ptrList.push_back( MemChunkPair ( &( _hint->first ), &( _hint->second ) ) ); //return: leftChunk
-//         _ptrList.push_back( MemChunkPair ( rightChunkPtr, rightChunkDataPtr ) ); //return: rightChunk
-//      }
-//
-//      void insertSubchunkEndOverlap()
-//      {
-//         //MemoryChunk leftChunk = _hint->first;
-//         //MemoryChunk &rightChunk = _key;
-//         /*
-//          *   +===============================================+
-//          *   |                  leftChunk                    |
-//          *   |               (already inserted)              |
-//          *   +===============================================+
-//          *                             +---------------------+
-//          *                             |     rightChunk      |
-//          *                             |  (to be inserted)   |
-//          *                             +---------------------+
-//          *                    == partition ==
-//          *   +=========================+
-//          *   |        leftChunk        |
-//          *   +=========================+
-//          *                             +---------------------+
-//          *                             |     rightChunk      |
-//          *                             +---------------------+
-//          *                                added to result
-//          */
-//         //MemoryChunk::partitionEnd( leftChunk, rightChunk );
-//         //_hint = _thisMap.insert( _hint, typename BaseMap::value_type( rightChunk, NEW _Type( *_hint->second ) ) ); //add the rightChunk
-//         _ptrList.push_back( MemChunkPair ( &( _hint->first ), &( _hint->second ) ) ); //return: rightChunk
-//      }
-//   };
-//   // precondition: there is no exact match
-//   bool lastChunk = false;
-//   MemoryChunk iterKey = key;
-//   LocalFunctions local( *this, iterKey, hint, ptrList );
-//   if ( !this->empty() )
-//   {
-//      if ( hint != this->begin() )
-//         hint--;
-//      do {
-//         switch ( hint->first.checkOverlap( iterKey ) )
-//         {
-//            case MemoryChunk::NO_OVERLAP:
-//               if ( iterKey.getAddress() < hint->first.getAddress() )
-//               {
-//                  local.insertNoOverlap();
-//                  lastChunk = true;
-//               }
-//               break;
-//            case MemoryChunk::BEGIN_OVERLAP:
-//               local.insertBeginOverlap();
-//               lastChunk = true; //this is a final situation since the to-be-inserted chunk ends.
-//               break;
-//            case MemoryChunk::END_OVERLAP:
-//               local.insertEndOverlap();
-//               break;
-//            case MemoryChunk::TOTAL_OVERLAP:
-//               local.insertTotalOverlap();
-//               break;
-//            case MemoryChunk::SUBCHUNK_OVERLAP:
-//               local.insertSubchunkOverlap();
-//               lastChunk = true;
-//               break;
-//            case MemoryChunk::TOTAL_BEGIN_OVERLAP:
-//               local.insertTotalBeginOverlap();
-//               break;
-//            case MemoryChunk::SUBCHUNK_BEGIN_OVERLAP:
-//               local.insertSubchunkBeginOverlap();
-//               lastChunk = true;
-//               break;
-//            case MemoryChunk::TOTAL_END_OVERLAP:
-//               local.insertTotalEndOverlap();
-//               lastChunk = true;
-//               break;
-//            case MemoryChunk::SUBCHUNK_END_OVERLAP:
-//               local.insertSubchunkEndOverlap();
-//               lastChunk = true;
-//               break;
-//         }
-//         hint++;
-//      } while ( hint != this->end() && !lastChunk );
-//      if ( hint == this->end() && !lastChunk )
-//      {
-//         // no more chunks in the map but there is still "key" to insert
-//         hint = this->insert( hint, typename BaseMap::value_type( iterKey, ( _Type * ) NULL ) );
-//         ptrList.push_back( MemChunkPair ( &(hint->first), &(hint->second) ) );
-//      }
-//   } else {
-//      hint = this->insert( hint, typename BaseMap::value_type( key, ( _Type * ) NULL ) );
-//      ptrList.push_back( MemChunkPair ( &(hint->first), &(hint->second) ) );
-//   }
-//}
-=======
-#if 0
-template < typename _Type >
-void MemoryMap< _Type >::insertWithOverlapButNotGenerateIntersects( const MemoryChunk &key, typename BaseMap::iterator &hint, MemChunkList &ptrList )
-{
-   class LocalFunctions {
-      MemoryMap< _Type > &_thisMap;
-      MemoryChunk        &_key;
-      iterator           &_hint;
-      MemChunkList       &_ptrList;
-
-      public:
-      LocalFunctions( MemoryMap< _Type > &thisMap, MemoryChunk &localKey, iterator &localHint, MemChunkList &localPtrList ) :
-         _thisMap( thisMap ), _key( localKey ), _hint( localHint ), _ptrList( localPtrList ) { }
-
-      void insertNoOverlap()
-      {
-         _Type *ptr = (_Type *) NULL;
-         _hint = _thisMap.insert( _hint, typename BaseMap::value_type( _key, ptr ) );
-         _ptrList.push_back( MemChunkPair ( &( _hint->first ), &( _hint->second ) ) );
-      }
-
-      void insertBeginOverlap()
-      {
-         /*
-          *                +=====================+
-          *                |     rightChunk      |
-          *                | (already inserted)  |
-          *                +=====================+
-          *   +-----------------------+
-          *   |      leftChunk        |
-          *   |    (to be inserted)   |
-          *   +-----------------------+
-          *           == intersect ==
-          *   +------------+
-          *   | leftChunk  |
-          *   +------------+
-          *        ^       +==========+............+
-          *        |       |rightChunk|righLeftOver|
-          *        |       +==========+............+
-          *   added to result----^
-          */
-         _Type *ptr = (_Type *) NULL;
-         MemoryChunk &leftChunk = _key;
-         MemoryChunk rightChunk = _hint->first ;
-         MemoryChunk rightLeftOver;
-
-         MemoryChunk::intersect( leftChunk, rightChunk, rightLeftOver );
-
-         _hint = _thisMap.insert( _hint, typename BaseMap::value_type( leftChunk, ptr ) ); //add the left chunk, 
-         _ptrList.push_back( MemChunkPair ( &( _hint->first ), &( _hint->second ) ) );
-         _hint++; //advance the iterator (it should reach "rightChunk"!)
-         _ptrList.push_back( MemChunkPair ( &( _hint->first ), &( _hint->second ) ) );
-
-         //_hint = _thisMap.insert( _hint, typename BaseMap::value_type( rightLeftOver, NEW _Type( *_hint->second ) ) );
-      }
-
-      void insertEndOverlap()
-      {
-         MemoryChunk leftChunk = _hint->first;
-         MemoryChunk &rightChunk = _key;
-         MemoryChunk rightLeftOver;
-         /*
-          *   +=======================+
-          *   |      leftChunk        |
-          *   |   (already inserted)  |
-          *   +=======================+
-          *                +---------------------+
-          *                |     rightChunk      |
-          *                |  (to be inserted)   |
-          *                +---------------------+
-          *           == intersect ==
-          *   +============+
-          *   | leftChunk  |
-          *   +============+
-          *                +----------+............+
-          *                |rightChunk|righLeftOver| <- not to be inserted yet.
-          *                +----------+............+
-          *   added to result-----^        ^------ not added to result (processed on next iterations)
-          */
-
-         MemoryChunk::intersect( leftChunk, rightChunk, rightLeftOver );
-
-         //add the right chunk 
-         //_hint = _thisMap.insert( _hint, typename BaseMap::value_type( rightChunk, NEW _Type( *_hint->second ) ) );
-         //result: right chunk
-         _ptrList.push_back( MemChunkPair ( &( _hint->first ), &( _hint->second) ) );
-         //leftover not added to result since more overlapping may exist
-         _key = rightLeftOver;  //try to add what is left
-      }
-
-      void insertTotalOverlap()
-      {
-         _Type *ptr = (_Type *) NULL;
-         MemoryChunk &leftChunk = _key;
-         MemoryChunk &rightChunk = const_cast< MemoryChunk & >( _hint->first );
-         _Type ** rightChunkDataPtr = &( _hint->second );
-         MemoryChunk leftLeftOver;
-         /*
-          *                +=====================+
-          *                |     rightChunk      |
-          *                |  (already inserted) |
-          *                +=====================+
-          *   +-----------------------------------------------+
-          *   |                  leftChunk                    |
-          *   |               (to be inserted)                |
-          *   +-----------------------------------------------+
-          *                    == partition ==
-          *                +=====================+
-          *                |     rightChunk      |
-          *                +=====================+
-          *   +------------+        ^            +............+
-          *   | leftChunk  |        |            |leftLeftOver|
-          *   +------------+        |            +............+
-          *         ^------  added to result          ^-- not added (keep processing)
-          */
-
-         MemoryChunk::partition( leftChunk, rightChunk, leftLeftOver );
-
-         _hint = _thisMap.insert( _hint, typename BaseMap::value_type( leftChunk, ptr ) ); //add the left chunk, 
-         _ptrList.push_back( MemChunkPair ( &( _hint->first ), &( _hint->second ) ) ); //return: leftChunk
-         _ptrList.push_back( MemChunkPair ( &rightChunk, rightChunkDataPtr ) ); //return: rightChunk
-         _key = leftLeftOver; //try to add what is left
-      }
-
-      void insertSubchunkOverlap()
-      {
-         //MemoryChunk leftChunk = _hint->first;
-         //MemoryChunk &rightChunk = _key;
-         //MemoryChunk leftLeftOver;
-         /*
-          *   +===============================================+
-          *   |                  leftChunk                    |
-          *   |               (already inserted)              |
-          *   +===============================================+
-          *                +---------------------+
-          *                |     rightChunk      |
-          *                |  (to be inserted)   |
-          *                +---------------------+
-          *                    == partition ==
-          *   +============+                     +............+
-          *   | leftChunk  |                     |leftLeftOver|
-          *   +============+                     +............+
-          *                +---------------------+
-          *                |     rightChunk      |
-          *                +---------------------+
-          *                   added to result
-          */
-
-         //MemoryChunk::partition( leftChunk, rightChunk, leftLeftOver );
-
-         //_hint = _thisMap.insert( _hint, typename BaseMap::value_type( rightChunk, NEW _Type( *_hint->second ) ) ); //add the right chunk, 
-         _ptrList.push_back( MemChunkPair ( &( _hint->first ), &( _hint->second ) ) ); //return: rightChunk
-         //_hint = _thisMap.insert( _hint, typename BaseMap::value_type( leftLeftOver, NEW _Type( *_hint->second ) ) ); //add the leftover
-      }
-
-      void insertTotalBeginOverlap()
-      {
-         MemoryChunk &leftChunk = const_cast< MemoryChunk & >( _hint->first );
-         MemoryChunk &rightChunk = _key;
-         /*
-          *   +=====================+
-          *   |      leftChunk      |
-          *   |  (already inserted) |
-          *   +=====================+
-          *   +-----------------------------------------------+
-          *   |                 rightChunk                    |
-          *   |               (to be inserted)                |
-          *   +-----------------------------------------------+
-          *                    == partitionBeginAltB ==
-          *   +=====================+
-          *   |      leftChunk      |
-          *   +=====================+
-          *             ^           +.........................+
-          *             |           |       rightChunk        |
-          *             |           +.........................+
-          *       added to result         ^-- not added (keep processing)
-          */
-         MemoryChunk::partitionBeginAltB( leftChunk, rightChunk );
-         _ptrList.push_back( MemChunkPair ( &( _hint->first ), &( _hint->second ) ) ); //return: leftChunk
-         _key = rightChunk; // redundant
-      }
-
-      void insertSubchunkBeginOverlap()
-      {
-         //MemoryChunk &leftChunk = const_cast< MemoryChunk & >( _hint->first );
-         //MemoryChunk &rightChunk = _key;
-         /*
-          *   +===============================================+
-          *   |                  leftChunk                    |
-          *   |               (already inserted)              |
-          *   +===============================================+
-          *   +---------------------+
-          *   |     rightChunk      |
-          *   |  (to be inserted)   |
-          *   +---------------------+
-          *                == partitionBeginAgtB ==
-          *                         +-------------------------+
-          *                         |        rightChunk       |
-          *                         +-------------------------+
-          *   +=====================+
-          *   |     leftchunk       |
-          *   +=====================+
-          *       added to result
-          */
-         //MemoryChunk::partitionBeginAgtB( leftChunk, rightChunk );
-         _ptrList.push_back( MemChunkPair ( &( _hint->first ), &( _hint->second ) ) ); //return: leftChunk
-         //_hint = _thisMap.insert( _hint, typename BaseMap::value_type( rightChunk, NEW _Type( *_hint->second ) ) ); //add the rightChunk
-      }
-
-      void insertTotalEndOverlap()
-      {
-         _Type *ptr = (_Type *) NULL;
-         MemoryChunk &leftChunk = _key;
-         MemoryChunk &rightChunk = const_cast< MemoryChunk & >( _hint->first );
-         const MemoryChunk *rightChunkPtr = &( _hint->first );
-         _Type ** rightChunkDataPtr = &( _hint->second );
-         /*
-          *                             +=====================+
-          *                             |     rightChunk      |
-          *                             |  (already inserted) |
-          *                             +=====================+
-          *   +-----------------------------------------------+
-          *   |                  leftChunk                    |
-          *   |               (to be inserted)                |
-          *   +-----------------------------------------------+
-          *                    == partition ==
-          *                             +=====================+
-          *                             |     rightChunk      |
-          *                             +=====================+
-          *   +-------------------------+        ^
-          *   |        leftChunk        |        |
-          *   +-------------------------+        |
-          *         ^------  added to result ----+
-          */
-         MemoryChunk::partitionEnd( leftChunk, rightChunk );
-         _hint = _thisMap.insert( _hint, typename BaseMap::value_type( rightChunk, ptr ) ); //add the leftChunk
-         _ptrList.push_back( MemChunkPair ( &( _hint->first ), &( _hint->second ) ) ); //return: leftChunk
-         _ptrList.push_back( MemChunkPair ( rightChunkPtr, rightChunkDataPtr ) ); //return: rightChunk
-      }
-
-      void insertSubchunkEndOverlap()
-      {
-         //MemoryChunk leftChunk = _hint->first;
-         //MemoryChunk &rightChunk = _key;
-         /*
-          *   +===============================================+
-          *   |                  leftChunk                    |
-          *   |               (already inserted)              |
-          *   +===============================================+
-          *                             +---------------------+
-          *                             |     rightChunk      |
-          *                             |  (to be inserted)   |
-          *                             +---------------------+
-          *                    == partition ==
-          *   +=========================+
-          *   |        leftChunk        |
-          *   +=========================+
-          *                             +---------------------+
-          *                             |     rightChunk      |
-          *                             +---------------------+
-          *                                added to result
-          */
-         //MemoryChunk::partitionEnd( leftChunk, rightChunk );
-         //_hint = _thisMap.insert( _hint, typename BaseMap::value_type( rightChunk, NEW _Type( *_hint->second ) ) ); //add the rightChunk
-         _ptrList.push_back( MemChunkPair ( &( _hint->first ), &( _hint->second ) ) ); //return: rightChunk
-      }
-   };
-   // precondition: there is no exact match
-   bool lastChunk = false;
-   MemoryChunk iterKey = key;
-   LocalFunctions local( *this, iterKey, hint, ptrList );
-   if ( !this->empty() )
-   {
-      if ( hint != this->begin() )
-         hint--;
-      do {
-         switch ( hint->first.checkOverlap( iterKey ) )
-         {
-            case MemoryChunk::NO_OVERLAP:
-               if ( iterKey.getAddress() < hint->first.getAddress() )
-               {
-                  local.insertNoOverlap();
-                  lastChunk = true;
-               }
-               break;
-            case MemoryChunk::BEGIN_OVERLAP:
-               local.insertBeginOverlap();
-               lastChunk = true; //this is a final situation since the to-be-inserted chunk ends.
-               break;
-            case MemoryChunk::END_OVERLAP:
-               local.insertEndOverlap();
-               break;
-            case MemoryChunk::TOTAL_OVERLAP:
-               local.insertTotalOverlap();
-               break;
-            case MemoryChunk::SUBCHUNK_OVERLAP:
-               local.insertSubchunkOverlap();
-               lastChunk = true;
-               break;
-            case MemoryChunk::TOTAL_BEGIN_OVERLAP:
-               local.insertTotalBeginOverlap();
-               break;
-            case MemoryChunk::SUBCHUNK_BEGIN_OVERLAP:
-               local.insertSubchunkBeginOverlap();
-               lastChunk = true;
-               break;
-            case MemoryChunk::TOTAL_END_OVERLAP:
-               local.insertTotalEndOverlap();
-               lastChunk = true;
-               break;
-            case MemoryChunk::SUBCHUNK_END_OVERLAP:
-               local.insertSubchunkEndOverlap();
-               lastChunk = true;
-               break;
-         }
-         hint++;
-      } while ( hint != this->end() && !lastChunk );
-      if ( hint == this->end() && !lastChunk )
-      {
-         // no more chunks in the map but there is still "key" to insert
-         hint = this->insert( hint, typename BaseMap::value_type( iterKey, ( _Type * ) NULL ) );
-         ptrList.push_back( MemChunkPair ( &(hint->first), &(hint->second) ) );
-      }
-   } else {
-      hint = this->insert( hint, typename BaseMap::value_type( key, ( _Type * ) NULL ) );
-      ptrList.push_back( MemChunkPair ( &(hint->first), &(hint->second) ) );
-   }
-}
-#endif
->>>>>>> 75b004ac
-
 template < typename _Type >
 void MemoryMap< _Type >::getOrAddChunk2( uint64_t addr, std::size_t len, MemChunkList &resultEntries )
 {
