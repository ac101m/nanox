/*************************************************************************************/
/*      Copyright 2009 Barcelona Supercomputing Center                               */
/*                                                                                   */
/*      This file is part of the NANOS++ library.                                    */
/*                                                                                   */
/*      NANOS++ is free software: you can redistribute it and/or modify              */
/*      it under the terms of the GNU Lesser General Public License as published by  */
/*      the Free Software Foundation, either version 3 of the License, or            */
/*      (at your option) any later version.                                          */
/*                                                                                   */
/*      NANOS++ is distributed in the hope that it will be useful,                   */
/*      but WITHOUT ANY WARRANTY; without even the implied warranty of               */
/*      MERCHANTABILITY or FITNESS FOR A PARTICULAR PURPOSE.  See the                */
/*      GNU Lesser General Public License for more details.                          */
/*                                                                                   */
/*      You should have received a copy of the GNU Lesser General Public License     */
/*      along with NANOS++.  If not, see <http://www.gnu.org/licenses/>.             */
/*************************************************************************************/

#include "schedule.hpp"
#include "processingelement.hpp"
#include "basethread.hpp"
#include "smpthread.hpp"
#include "system.hpp"
#include "config.hpp"
#include "instrumentationmodule_decl.hpp"
#include "os.hpp"

#ifdef CLUSTER_DEV
#include "clusterthread_decl.hpp"
#include "clusternode_decl.hpp"
#include "gpudd.hpp"
#include "smpdd.hpp"
#endif
#include "wddeque.hpp"
#include "dlb.hpp"

using namespace nanos;

void SchedulerConf::config (Config &cfg)
{
   cfg.setOptionsSection ( "Core [Scheduler]", "Policy independent scheduler options"  );

   cfg.registerConfigOption( "yield-opt", NEW Config::FlagOption( _useYield, true ),
                             "Thread yield on idle and condition waits (default is disabled)" );
   cfg.registerArgOption( "yield-opt", "enable-yield" );

   cfg.registerConfigOption( "block-opt", NEW Config::FlagOption( _useBlock, true ),
                             "Thread block on idle and condition waits (default is disabled)" );
   cfg.registerArgOption( "block-opt", "enable-block" );

   cfg.registerConfigOption ( "num-spins", NEW Config::UintVar( _numSpins ), "Set number of spins before yield (default = 1)" );
   cfg.registerArgOption ( "num-spins", "spins" );

   cfg.registerConfigOption ( "num-checks", NEW Config::UintVar( _numChecks ), "Set number of checks before schedule on wait conditions (default = 1)" );
   cfg.registerArgOption ( "num-checks", "checks" );

   cfg.registerConfigOption ( "num-yields", NEW Config::UintVar( _numYields ), "Set number of yields before block (default = 1)" );
   cfg.registerArgOption ( "num-yields", "yields" );

}

void Scheduler::submit ( WD &wd, bool force_queue )
{
   NANOS_INSTRUMENT( InstrumentState inst(NANOS_SCHEDULING) );
   BaseThread *mythread = getMyThreadSafe();

   debug ( "submitting task " << wd.getId() );

   wd.submitted();
   wd.setReady();

   /* handle tied tasks */
   BaseThread *wd_tiedto = wd.isTiedTo();
   if ( wd.isTied() && wd_tiedto != mythread ) {
      if ( wd_tiedto->getTeam() == NULL ) {
         wd_tiedto->addNextWD( &wd );
      } else {
         wd_tiedto->getTeam()->getSchedulePolicy().queue( wd_tiedto, wd );
      }
      return;
   }

   /* handle tasks which cannot run in current thread */
   if ( force_queue || !wd.canRunIn(*mythread->runningOn()) ) {
     /* We have to avoid work-first scheduler to return this kind of tasks, so we enqueue
      * it in our scheduler system. Global ready task queue will take care about task/thread
      * architecture, while local ready task queue will wait until stealing. */
      mythread->getTeam()->getSchedulePolicy().queue( mythread, wd );
      return;
   }

   //! \todo (#581): move this to the upper if
   if ( !sys.getSchedulerConf().getSchedulerEnabled() ) {
      // Pause this thread
      mythread->pause();
      // Scheduler stopped, queue work.
      mythread->getTeam()->getSchedulePolicy().queue( mythread, wd );
      return;
   }
   // The thread is not paused, mark it as so
   mythread->unpause();
   // And go on
   WD *next = mythread->getTeam()->getSchedulePolicy().atSubmit( mythread, wd );

   /* If SchedulePolicy have returned a 'next' value, we have to context switch to
      that WorkDescriptor */
   if ( next ) {
      WD *slice;
      /* We must ensure this 'next' has no sliced components. If it have them we have to
       * queue the remaining parts of 'next' */
      if ( !next->dequeue(&slice) ) {
         mythread->getTeam()->getSchedulePolicy().queue( mythread, *next );
      }
      switchTo ( slice );
   }

}

void Scheduler::submit ( WD ** wds, size_t numElems )
{
   NANOS_INSTRUMENT( InstrumentState inst(NANOS_SCHEDULING) );
   
   if ( numElems == 0 ) return;
   
   BaseThread *mythread = myThread;
   
   // create a vector of threads for each wd
   BaseThread ** threadList = NEW BaseThread*[numElems];
   for( size_t i = 0; i < numElems; ++i )
   {
      WD* wd = wds[i];
      wd->_mcontrol.preInit();
      
      // If the wd is tied to anyone
      BaseThread *wd_tiedto = wd->isTiedTo();
      if ( wd->isTied() && wd_tiedto != mythread ) {
         if ( wd_tiedto->getTeam() == NULL ) {
            //wd_tiedto->addNextWD( &wd );
            // WHAT HERE???
            fatal( "Uncontrolled batch path");
         } else {
            //wd_tiedto->getTeam()->getSchedulePolicy().queue( wd_tiedto, wd );
            threadList[i] = wd_tiedto;
         }
         continue;
      }
      // Otherwise, use mythread
      threadList[i] = mythread;
   }
   
   // Call the scheduling policy
   mythread->getTeam()->getSchedulePolicy().queue( threadList, wds, numElems );
   
   // Release
   delete[] threadList;
}

void Scheduler::updateCreateStats ( WD &wd )
{
   sys.getSchedulerStats()._createdTasks++;
   sys.getSchedulerStats()._totalTasks++;
   wd.setConfigured(); 

}

void Scheduler::updateExitStats ( WD &wd )
{
   sys.throttleTaskOut();
   if ( wd.isConfigured() ) sys.getSchedulerStats()._totalTasks--;
}

struct TestInputs {
   static void call( ProcessingElement *pe, WorkDescriptor *wd ) {
      pe->testInputs( *wd );
   }
};

template<class behaviour>
inline void Scheduler::idleLoop ()
{
   NANOS_INSTRUMENT ( static InstrumentationDictionary *ID = sys.getInstrumentation()->getInstrumentationDictionary(); )

   NANOS_INSTRUMENT ( static nanos_event_key_t total_spins_key  = ID->getEventKey("num-spins"); )
   NANOS_INSTRUMENT ( static nanos_event_key_t total_yields_key = ID->getEventKey("num-yields"); )
   NANOS_INSTRUMENT ( static nanos_event_key_t total_blocks_key = ID->getEventKey("num-blocks"); )
   NANOS_INSTRUMENT ( static nanos_event_key_t total_scheds_key  = ID->getEventKey("num-scheds"); )

   NANOS_INSTRUMENT ( static nanos_event_key_t time_yields_key = ID->getEventKey("time-yields"); )
   NANOS_INSTRUMENT ( static nanos_event_key_t time_blocks_key = ID->getEventKey("time-blocks"); )
   NANOS_INSTRUMENT ( static nanos_event_key_t time_scheds_key = ID->getEventKey("time-scheds"); )

   NANOS_INSTRUMENT ( nanos_event_key_t Keys[7]; )

   NANOS_INSTRUMENT ( Keys[0] = total_yields_key; )
   NANOS_INSTRUMENT ( Keys[1] = time_yields_key; )
   NANOS_INSTRUMENT ( Keys[2] = total_blocks_key; )
   NANOS_INSTRUMENT ( Keys[3] = time_blocks_key; )
   NANOS_INSTRUMENT ( Keys[4] = total_spins_key; )
   NANOS_INSTRUMENT ( Keys[5] = total_scheds_key; )
   NANOS_INSTRUMENT ( Keys[6] = time_scheds_key; )

   NANOS_INSTRUMENT ( unsigned event_start; )
   NANOS_INSTRUMENT ( unsigned event_num; )

   NANOS_INSTRUMENT( InstrumentState inst(NANOS_IDLE) );

   const int init_spins = sys.getSchedulerConf().getNumSpins();
   const int init_yields = sys.getSchedulerConf().getNumYields();
   const bool use_yield = sys.getSchedulerConf().getUseYield();
   const bool use_block = sys.getSchedulerConf().getUseBlock();
   int spins = init_spins;
   int yields = init_yields;

   NANOS_INSTRUMENT ( unsigned long total_spins = 0; )  /* Number of spins by idle phase*/
   NANOS_INSTRUMENT ( unsigned long total_yields = 0; ) /* Number of yields by idle phase */
   NANOS_INSTRUMENT ( unsigned long total_blocks = 0; ) /* Number of blocks by idle phase */
   NANOS_INSTRUMENT ( unsigned long total_scheds = 0; ) /* Number of scheds by idle phase */

   NANOS_INSTRUMENT ( unsigned long time_blocks = 0; ) /* Time of blocks by idle phase */
   NANOS_INSTRUMENT ( unsigned long time_yields = 0; ) /* Time of yields by idle phase */
   NANOS_INSTRUMENT ( unsigned long time_scheds = 0; ) /* Time of yields by idle phase */

   WD *current = myThread->getCurrentWD();
   //WD *prefetchedWD = NULL; 
   //current->setIdle();
   sys.getSchedulerStats()._idleThreads++;
   for ( ; ; ) {
      BaseThread *thread = getMyThreadSafe();
      spins--;

      if ( !thread->isRunning() && !behaviour::exiting() ) break;

      //! \note thread can only wait if not in exit behaviour, meaning that it has no user's work
      // descriptor in its stack frame
      if ( thread->isSleeping() && !behaviour::exiting() ) thread->wait();

      myThread->getNextWDQueue().iterate<TestInputs>();
      WD * next = myThread->getNextWD();
      // This should be ideally performed in getNextWD, but it's const...
      if ( !sys.getSchedulerConf().getSchedulerEnabled() ) {
         // The thread is paused, mark it as so
         myThread->pause();
      }
      else {
         // The thread is not paused, mark it as so
         myThread->unpause();
      }

      if ( !next && thread->getTeam() != NULL ) {
         memoryFence();
         if ( sys.getSchedulerStats()._readyTasks > 0 ) {
            NANOS_INSTRUMENT ( total_scheds++; )
            NANOS_INSTRUMENT ( unsigned long begin_sched = (unsigned long) ( OS::getMonotonicTime() * 1.0e9  ); )

            next = behaviour::getWD(thread,current);

            NANOS_INSTRUMENT (  unsigned long end_sched = (unsigned long) ( OS::getMonotonicTime() * 1.0e9  ); )
            NANOS_INSTRUMENT (time_scheds += ( end_sched - begin_sched ); )
         }
      } 

      if ( next ) {
         sys.getSchedulerStats()._idleThreads--;

         NANOS_INSTRUMENT (total_spins+= (init_spins - spins); )

         NANOS_INSTRUMENT ( nanos_event_value_t Values[7]; )

         NANOS_INSTRUMENT ( Values[0] = (nanos_event_value_t) total_yields; )
         NANOS_INSTRUMENT ( Values[1] = (nanos_event_value_t) time_yields; )
         NANOS_INSTRUMENT ( Values[2] = (nanos_event_value_t) total_blocks; )
         NANOS_INSTRUMENT ( Values[3] = (nanos_event_value_t) time_blocks; )
         NANOS_INSTRUMENT ( Values[4] = (nanos_event_value_t) total_spins; )
         NANOS_INSTRUMENT ( Values[5] = (nanos_event_value_t) total_scheds; )
         NANOS_INSTRUMENT ( Values[6] = (nanos_event_value_t) time_scheds; )

         NANOS_INSTRUMENT ( event_start = 0; event_num = 7; )
         NANOS_INSTRUMENT ( if (total_yields == 0 ) { event_start = 2; event_num = 5; } )
         NANOS_INSTRUMENT ( if (total_yields == 0 && total_blocks == 0) { event_start = 4; event_num = 3; } )
         NANOS_INSTRUMENT ( if (total_scheds == 0 ) { event_num -= 2; } )

         NANOS_INSTRUMENT( sys.getInstrumentation()->raisePointEvents(event_num, &Keys[event_start], &Values[event_start]); )

         behaviour::switchWD(thread, current, next);

         thread = getMyThreadSafe();
         sys.getSchedulerStats()._idleThreads++;

         NANOS_INSTRUMENT (total_spins = 0; )
         NANOS_INSTRUMENT (total_blocks = 0; )
         NANOS_INSTRUMENT (total_yields = 0; )
         NANOS_INSTRUMENT (total_scheds = 0; )

         NANOS_INSTRUMENT (time_yields = 0; )
         NANOS_INSTRUMENT (time_blocks = 0; )
         NANOS_INSTRUMENT (time_scheds = 0; )

         spins = init_spins;
         continue;
      }


      if ( spins == 0 ) {
         NANOS_INSTRUMENT ( total_spins += init_spins; )
         dlb_returnCpusIfNeeded();
#if 0
         if ( sys.dlbEnabled() && DLB_ReturnClaimedCpus && getMyThreadSafe()->getId() == 0 && sys.getPMInterface().isMalleable() )
            DLB_ReturnClaimedCpus();
#endif
         if ( yields == 0 || !use_yield ) {
            if ( use_block ) {
               NANOS_INSTRUMENT ( total_blocks++; )
               NANOS_INSTRUMENT ( unsigned long begin_block = (unsigned long) ( OS::getMonotonicTime() * 1.0e9  ); )
               // thread->block(); FIXME:xteruel
               NANOS_INSTRUMENT ( unsigned long end_block = (unsigned long) ( OS::getMonotonicTime() * 1.0e9  ); )
               NANOS_INSTRUMENT ( time_blocks += ( end_block - begin_block ); )
            }
            yields = init_yields;
         } else if ( use_yield ) {
            NANOS_INSTRUMENT ( total_yields++; )
            NANOS_INSTRUMENT ( unsigned long begin_yield = (unsigned long) ( OS::getMonotonicTime() * 1.0e9  ); )
            thread->yield();
            NANOS_INSTRUMENT ( unsigned long end_yield = (unsigned long) ( OS::getMonotonicTime() * 1.0e9  ); )
            NANOS_INSTRUMENT ( time_yields += ( end_yield - begin_yield ); )
            if ( use_block ) yields--;
         }
<<<<<<< HEAD
         spins = nspins;
      }
      else {
         thread->idle();
         if ( sys.getNetwork()->getNodeNum() > 0 ) { sys.getNetwork()->poll(0); }
=======
         spins = init_spins;
>>>>>>> 487930f4
      }
      else { thread->idle(); }
   }

   NANOS_INSTRUMENT (total_spins+= (init_spins - spins); )

   NANOS_INSTRUMENT ( nanos_event_value_t Values[7]; )

   NANOS_INSTRUMENT ( Values[0] = (nanos_event_value_t) total_yields; )
   NANOS_INSTRUMENT ( Values[1] = (nanos_event_value_t) time_yields; )
   NANOS_INSTRUMENT ( Values[2] = (nanos_event_value_t) total_blocks; )
   NANOS_INSTRUMENT ( Values[3] = (nanos_event_value_t) time_blocks; )
   NANOS_INSTRUMENT ( Values[4] = (nanos_event_value_t) total_spins; )
   NANOS_INSTRUMENT ( Values[5] = (nanos_event_value_t) total_scheds; )
   NANOS_INSTRUMENT ( Values[6] = (nanos_event_value_t) time_scheds; )

   NANOS_INSTRUMENT ( event_start = 0; event_num = 7; )
   NANOS_INSTRUMENT ( if (total_yields == 0 ) { event_start = 2; event_num = 5; } )
   NANOS_INSTRUMENT ( if (total_yields == 0 && total_blocks == 0) { event_start = 4; event_num = 3; } )
   NANOS_INSTRUMENT ( if (total_scheds == 0 ) { event_num -= 2; } )

   NANOS_INSTRUMENT( sys.getInstrumentation()->raisePointEvents(event_num, &Keys[event_start], &Values[event_start]); )

   sys.getSchedulerStats()._idleThreads--;
   current->setReady();
   //current->~WorkDescriptor();

   //// This is actually a free(current) but dressed up as C++
   //delete (char*) current;
}

void Scheduler::waitOnCondition (GenericSyncCond *condition)
{
   NANOS_INSTRUMENT ( static InstrumentationDictionary *ID = sys.getInstrumentation()->getInstrumentationDictionary(); )

   NANOS_INSTRUMENT ( static nanos_event_key_t total_spins_key  = ID->getEventKey("num-spins"); )
   NANOS_INSTRUMENT ( static nanos_event_key_t total_yields_key = ID->getEventKey("num-yields"); )
   NANOS_INSTRUMENT ( static nanos_event_key_t total_blocks_key = ID->getEventKey("num-blocks"); )
   NANOS_INSTRUMENT ( static nanos_event_key_t total_scheds_key  = ID->getEventKey("num-scheds"); )

   NANOS_INSTRUMENT ( static nanos_event_key_t time_yields_key = ID->getEventKey("time-yields"); )
   NANOS_INSTRUMENT ( static nanos_event_key_t time_blocks_key = ID->getEventKey("time-blocks"); )
   NANOS_INSTRUMENT ( static nanos_event_key_t time_scheds_key = ID->getEventKey("time-scheds"); )

   NANOS_INSTRUMENT ( nanos_event_key_t Keys[7]; )

   NANOS_INSTRUMENT ( Keys[0] = total_spins_key; )
   NANOS_INSTRUMENT ( Keys[1] = total_yields_key; )
   NANOS_INSTRUMENT ( Keys[2] = total_blocks_key; )
   NANOS_INSTRUMENT ( Keys[3] = total_scheds_key; )

   NANOS_INSTRUMENT ( Keys[4] = time_yields_key; )
   NANOS_INSTRUMENT ( Keys[5] = time_blocks_key; )
   NANOS_INSTRUMENT ( Keys[6] = time_scheds_key; )

   NANOS_INSTRUMENT ( unsigned event_start; )
   NANOS_INSTRUMENT ( unsigned event_num; )

   NANOS_INSTRUMENT( InstrumentState inst(NANOS_SYNCHRONIZATION) );

   const int init_spins = sys.getSchedulerConf().getNumSpins();
   const int init_checks = sys.getSchedulerConf().getNumChecks();
   const int init_yields = sys.getSchedulerConf().getNumYields();

   const bool use_yield = sys.getSchedulerConf().getUseYield();
   const bool use_block = sys.getSchedulerConf().getUseBlock();

   unsigned int checks = init_checks; 
   unsigned int spins = init_spins;
   unsigned int yields = init_yields;

   NANOS_INSTRUMENT ( unsigned long total_spins = 0; ) /* Number of spins by idle phase*/
   NANOS_INSTRUMENT ( unsigned long total_yields = 0; ) /* Number of yields by idle phase */
   NANOS_INSTRUMENT ( unsigned long total_blocks = 0; ) /* Number of blocks by idle phase */
   NANOS_INSTRUMENT ( unsigned long total_scheds= 0; ) /* Number of schedulers by idle phase */
   NANOS_INSTRUMENT ( unsigned long time_blocks = 0; ) /* Time of blocks by idle phase */
   NANOS_INSTRUMENT ( unsigned long time_yields = 0; ) /* Time of yields by idle phase */
   NANOS_INSTRUMENT ( unsigned long time_scheds = 0; ) /* Time of sched by idle phase */

   WD * current = myThread->getCurrentWD();

   sys.getSchedulerStats()._idleThreads++;
   current->setSyncCond( condition );
   //current->setIdle();
   
   BaseThread *thread = getMyThreadSafe();

   while ( !condition->check() && thread->isRunning() ) {
      checks--;
      if ( checks == 0 ) {
         checks = init_checks;
         condition->lock();
         if ( !( condition->check() ) ) {
            //! Init of schedule phase
            spins--;

            WD * next = myThread->getNextWD();

            if ( !next ) {
               memoryFence();
               if ( sys.getSchedulerStats()._readyTasks > 0 ) {
                  // If the scheduler is running
                  if ( sys.getSchedulerConf().getSchedulerEnabled() ) {
                     // The thread is not paused, mark it as so
                     thread->unpause();
                     
                     NANOS_INSTRUMENT ( total_scheds++; )
                     NANOS_INSTRUMENT ( unsigned long begin_sched = (unsigned long) ( OS::getMonotonicTime() * 1.0e9  ); )

                     next = thread->getTeam()->getSchedulePolicy().atBlock( thread, current );

                     NANOS_INSTRUMENT ( unsigned long end_sched = (unsigned long) ( OS::getMonotonicTime() * 1.0e9  ); )
                     NANOS_INSTRUMENT ( time_scheds += ( end_sched - begin_sched ); )
                  }
                  else {
                     // Pause this thread
                     thread->pause();
                  }
               }
            }

            if ( next ) {
               sys.getSchedulerStats()._idleThreads--;

               NANOS_INSTRUMENT ( nanos_event_value_t Values[7]; )

               NANOS_INSTRUMENT ( total_spins+= spins; )
               NANOS_INSTRUMENT ( Values[0] = (nanos_event_value_t) total_spins; )
               NANOS_INSTRUMENT ( Values[1] = (nanos_event_value_t) total_yields; )
               NANOS_INSTRUMENT ( Values[2] = (nanos_event_value_t) total_blocks; )
               NANOS_INSTRUMENT ( Values[3] = (nanos_event_value_t) total_scheds; )

               NANOS_INSTRUMENT ( Values[4] = (nanos_event_value_t) time_yields; )
               NANOS_INSTRUMENT ( Values[5] = (nanos_event_value_t) time_blocks; )
               NANOS_INSTRUMENT ( Values[6] = (nanos_event_value_t) time_scheds; )

               NANOS_INSTRUMENT ( event_start = 0; event_num = 7; )
               NANOS_INSTRUMENT ( if (total_yields == 0 ) { event_start = 2; event_num = 5; } )
               NANOS_INSTRUMENT ( if (total_yields == 0 && total_blocks == 0) { event_start = 4; event_num = 3; } )
               NANOS_INSTRUMENT ( if (total_scheds == 0 ) { event_num -= 2; } )

               NANOS_INSTRUMENT( sys.getInstrumentation()->raisePointEvents(event_num, &Keys[event_start], &Values[event_start]); )

               switchTo ( next );
               thread = getMyThreadSafe();

               NANOS_INSTRUMENT ( total_spins = 0; )

               NANOS_INSTRUMENT ( total_yields = 0; )
               NANOS_INSTRUMENT ( total_blocks = 0; )
               NANOS_INSTRUMENT ( total_scheds = 0; )

               NANOS_INSTRUMENT ( time_blocks = 0; ) 
               NANOS_INSTRUMENT ( time_yields = 0; )
               NANOS_INSTRUMENT ( time_scheds = 0; )

               sys.getSchedulerStats()._idleThreads++;

               spins = init_spins;
            }

            condition->unlock();

            if ( spins == 0 ) {
               NANOS_INSTRUMENT ( total_spins+= init_spins; )
               /* If DLB, return resources if needed */
               dlb_returnCpusIfNeeded();
#if 0
               if ( sys.dlbEnabled() && DLB_ReturnClaimedCpus && getMyThreadSafe()->getId() == 0 && sys.getPMInterface().isMalleable() )
                  DLB_ReturnClaimedCpus();
#endif
               if ( yields == 0 || !use_yield ) {
                  if ( use_block ) {
                     NANOS_INSTRUMENT ( total_blocks++; )
                     NANOS_INSTRUMENT ( unsigned long begin_block = (unsigned long) ( OS::getMonotonicTime() * 1.0e9  ); )
                     // thread->block(); FIXME:xteruel
                     NANOS_INSTRUMENT ( unsigned long end_block = (unsigned long) ( OS::getMonotonicTime() * 1.0e9  ); )
                     NANOS_INSTRUMENT ( time_blocks += ( end_block - begin_block ); )
                  }
                  yields = init_yields;
               } else if ( use_yield ) {
                  NANOS_INSTRUMENT ( total_yields++; )
                  NANOS_INSTRUMENT ( unsigned long begin_yield = (unsigned long) ( OS::getMonotonicTime() * 1.0e9  ); )
                  thread->yield();
                  NANOS_INSTRUMENT ( unsigned long end_yield = (unsigned long) ( OS::getMonotonicTime() * 1.0e9  ); )
                  NANOS_INSTRUMENT ( time_yields += ( end_yield - begin_yield ); )
                  if ( use_block ) yields--;
               }
               spins = init_spins;
            }
         } else {
            condition->unlock();
         }
      }
      thread->idle();
   }

   current->setSyncCond( NULL );
   sys.getSchedulerStats()._idleThreads--;
   if ( !current->isReady() ) {
      current->setReady();
   }

   NANOS_INSTRUMENT ( total_spins+= (init_spins - spins); )

   NANOS_INSTRUMENT ( nanos_event_value_t Values[7]; )

   NANOS_INSTRUMENT ( Values[0] = (nanos_event_value_t) total_spins; )
   NANOS_INSTRUMENT ( Values[1] = (nanos_event_value_t) total_yields; )
   NANOS_INSTRUMENT ( Values[2] = (nanos_event_value_t) total_blocks; )
   NANOS_INSTRUMENT ( Values[3] = (nanos_event_value_t) total_scheds; )

   NANOS_INSTRUMENT ( Values[4] = (nanos_event_value_t) time_yields; )
   NANOS_INSTRUMENT ( Values[5] = (nanos_event_value_t) time_blocks; )
   NANOS_INSTRUMENT ( Values[6] = (nanos_event_value_t) time_scheds; )

   NANOS_INSTRUMENT ( event_start = 0; event_num = 7; )
   NANOS_INSTRUMENT ( if (total_yields == 0 ) { event_start = 2; event_num = 5; } )
   NANOS_INSTRUMENT ( if (total_yields == 0 && total_blocks == 0) { event_start = 4; event_num = 3; } )
   NANOS_INSTRUMENT ( if (total_scheds == 0 ) { event_num -= 2; } )

   NANOS_INSTRUMENT( sys.getInstrumentation()->raisePointEvents(event_num, &Keys[event_start], &Values[event_start]); )

}

void Scheduler::wakeUp ( WD *wd )
{
   NANOS_INSTRUMENT( InstrumentState inst(NANOS_SYNCHRONIZATION) );
   
   if ( !wd->isReady() ) {
      /* Setting ready wd */
      wd->setReady();
      WD *next = NULL;
      if ( sys.getSchedulerConf().getSchedulerEnabled() ) {
         // The thread is not paused, mark it as so
         myThread->unpause();
         
         /* atWakeUp must check basic constraints */
         ThreadTeam *myTeam = getMyThreadSafe()->getTeam();
         if ( myTeam ) next = myTeam->getSchedulePolicy().atWakeUp( myThread, *wd );
         else fatal("Trying to wake up a WD from a thread without team.");
      }
      else {
         // Pause this thread
         myThread->pause();
      }
      /* If SchedulePolicy have returned a 'next' value, we have to context switch to
         that WorkDescriptor */
      if ( next ) {
         WD *slice;
         /* We must ensure this 'next' has no sliced components. If it have them we have to
          * queue the remaining parts of 'next' */
         if ( !next->dequeue(&slice) ) {
            myThread->getTeam()->getSchedulePolicy().queue( myThread, *next );
         }
         switchTo ( slice );
      }
   }
}

WD * Scheduler::prefetch( BaseThread *thread, WD &wd )
{
   if ( sys.getSchedulerConf().getSchedulerEnabled() ) {
      //! If the scheduler is running
      //! The thread is not paused, mark it as so...
      thread->unpause();
      
      //! ... and do the prefetch
      WD *prefetchedWD = thread->getTeam()->getSchedulePolicy().atPrefetch( thread, wd );
      if ( prefetchedWD ) {
         prefetchedWD->_mcontrol.preInit();
      }
      return prefetchedWD;
   } else {
      //! Otherwise, pause this thread
      thread->pause();
   }
   //! \bug FIXME (#581): Otherwise, do nothing: consequences?
   return NULL;
}

#ifdef CLUSTER_DEV
WD * Scheduler::getClusterWD( BaseThread *thread, int inGPU )
{
   WD * wd = NULL;
   if ( thread->getTeam() != NULL ) {
      wd = thread->getNextWD();
      if ( wd ) {
#ifdef GPU_DEV
         if ( ( inGPU == 1 && !wd->canRunIn( ext::GPU ) ) || ( inGPU == 0 && !wd->canRunIn( ext::SMP ) ) )
#else
         if ( inGPU == 0 && !wd->canRunIn( ext::SMP ) )
#endif
         { // found a non compatible wd in "nextWD", ignore it
            wd = thread->getTeam()->getSchedulePolicy().atIdle ( thread );
            //if(wd!=NULL)std::cerr << "GN got a wd with depth " <<wd->getDepth() << std::endl;
         } else {
           // thread->resetNextWD();
            std::cerr << "FIXME" << std::endl;
         }
      } else {
         wd = thread->getTeam()->getSchedulePolicy().atIdle ( thread );
         //if(wd!=NULL)std::cerr << "got a wd with depth " <<wd->getDepth() << std::endl;
      }
   }
   return wd;
}
#endif

#ifdef CLUSTER_DEV
void Scheduler::workerClusterLoop ()
{
   BaseThread *parent = myThread;
   myThread = myThread->getNextThread();

   for ( ; ; ) {
      if ( !parent->isRunning() ) break; //{ std::cerr << "FINISHING CLUSTER THD!" << std::endl; break; }

      if ( parent != myThread ) // if parent == myThread, then there are no "soft" threads and just do nothing but polling.
      {
         ext::ClusterThread * volatile myClusterThread = dynamic_cast< ext::ClusterThread * >( myThread );
         if ( myClusterThread->tryLock() ) {
            ext::ClusterNode *thisNode = dynamic_cast< ext::ClusterNode * >( myThread->runningOn() );
            thisNode->disableDevice( 1 ); 
            myClusterThread->clearCompletedWDsSMP2();

            if ( myClusterThread->hasWaitingDataWDs() ) {
               WD * wd_waiting = myClusterThread->getWaitingDataWD();
               if ( wd_waiting->isInputDataReady() ) {
                  myClusterThread->addRunningWDSMP( wd_waiting );
                  outlineWork( myThread, wd_waiting );
               } else {
                  myClusterThread->addWaitingDataWD( wd_waiting );


// Try to get a WD normally, this is needed because otherwise we will keep only checking the WaitingData WDs
               if ( myClusterThread->hasAPendingWDToInit() ) {
                  WD * wd = myClusterThread->getPendingInitWD();
                  if ( Scheduler::tryPreOutlineWork(wd) ) {
                     myThread->preOutlineWorkDependent( *wd );
                     //std::cerr << "GOT A PENDIGN WD for thd " << myThread->getId() <<" wd is " << wd->getId() << std::endl;
                     if ( wd->isInputDataReady() ) {
                        myClusterThread->addRunningWDSMP( wd );
                     //NANOS_INSTRUMENT( InstrumentState inst2(NANOS_OUTLINE_WORK); );
                        outlineWork( myThread, wd );
                     //NANOS_INSTRUMENT( inst2.close(); );
                     } else {
                        myClusterThread->addWaitingDataWD( wd );
                     }
                  } else {
                     //std::cerr << "REPEND WD for thd " << myThread->getId() <<" wd is " << wd->getId() << std::endl;
                     myClusterThread->setPendingInitWD( wd );
                  }
               } else {
                  if ( myClusterThread->acceptsWDsSMP() )
                  {
                     WD * wd = getClusterWD( myThread, 0 );
                     if ( wd )
                     {
                        Scheduler::prePreOutlineWork(wd); 
                        if ( Scheduler::tryPreOutlineWork(wd) ) {
                           myThread->preOutlineWorkDependent( *wd );
                           if ( wd->isInputDataReady() ) {
                              //std::cerr << "SUCCED WD for thd " << myThread->getId() <<" wd is " << wd->getId() << std::endl;
                              myClusterThread->addRunningWDSMP( wd );
                              //NANOS_INSTRUMENT( InstrumentState inst2(NANOS_OUTLINE_WORK); );
                              outlineWork( myThread, wd );
                              //NANOS_INSTRUMENT( inst2.close(); );
                           } else {
                              myClusterThread->addWaitingDataWD( wd );
                           }
                        } else {
                           //std::cerr << "ADDED A PENDIGN WD for thd " << myThread->getId() <<" wd is " << wd->getId() << std::endl;
                           myClusterThread->setPendingInitWD( wd );
                        }
                     }
                  }// else { std::cerr << "Max presend reached "<<myClusterThread->getId()  << std::endl; }
               }




               }
            } else {

               if ( myClusterThread->hasAPendingWDToInit() ) {
                  WD * wd = myClusterThread->getPendingInitWD();
                  if ( Scheduler::tryPreOutlineWork(wd) ) {
                     myThread->preOutlineWorkDependent( *wd );
                     //std::cerr << "GOT A PENDIGN WD for thd " << myThread->getId() <<" wd is " << wd->getId() << std::endl;
                     if ( wd->isInputDataReady() ) {
                        myClusterThread->addRunningWDSMP( wd );
                     //NANOS_INSTRUMENT( InstrumentState inst2(NANOS_OUTLINE_WORK); );
                        outlineWork( myThread, wd );
                     //NANOS_INSTRUMENT( inst2.close(); );
                     } else {
                        myClusterThread->addWaitingDataWD( wd );
                     }
                  } else {
                     //std::cerr << "REPEND WD for thd " << myThread->getId() <<" wd is " << wd->getId() << std::endl;
                     myClusterThread->setPendingInitWD( wd );
                  }
               } else {
                  if ( myClusterThread->acceptsWDsSMP() )
                  {
                     WD * wd = getClusterWD( myThread, 0 );
                     if ( wd )
                     {
                        Scheduler::prePreOutlineWork(wd); 
                        if ( Scheduler::tryPreOutlineWork(wd) ) {
                           myThread->preOutlineWorkDependent( *wd );
                           if ( wd->isInputDataReady() ) {
                              //std::cerr << "SUCCED WD for thd " << myThread->getId() <<" wd is " << wd->getId() << std::endl;
                              myClusterThread->addRunningWDSMP( wd );
                              //NANOS_INSTRUMENT( InstrumentState inst2(NANOS_OUTLINE_WORK); );
                              outlineWork( myThread, wd );
                              //NANOS_INSTRUMENT( inst2.close(); );
                           } else {
                              myClusterThread->addWaitingDataWD( wd );
                           }
                        } else {
                           //std::cerr << "ADDED A PENDIGN WD for thd " << myThread->getId() <<" wd is " << wd->getId() << std::endl;
                           myClusterThread->setPendingInitWD( wd );
                        }
                     }
                  }// else { std::cerr << "Max presend reached "<<myClusterThread->getId()  << std::endl; }
               }
            }
            thisNode->enableDevice( 1 ); 
#ifdef GPU_DEV
            thisNode->disableDevice( 0 ); 
            myClusterThread->clearCompletedWDsGPU2();

            if ( myClusterThread->hasWaitingDataWDs() ) {
               WD * wd_waiting = myClusterThread->getWaitingDataWD();
               if ( wd_waiting->isInputDataReady() ) {
                  myClusterThread->addRunningWDGPU( wd_waiting );
                  outlineWork( myThread, wd_waiting );
               } else {
                  myClusterThread->addWaitingDataWD( wd_waiting );


// Try to get a WD normally, this is needed because otherwise we will keep only checking the WaitingData WDs
               if ( myClusterThread->hasAPendingWDToInit() ) {
                  WD * wd = myClusterThread->getPendingInitWD();
                  if ( Scheduler::tryPreOutlineWork(wd) ) {
                     myThread->preOutlineWorkDependent( *wd );
                     //std::cerr << "GOT A PENDIGN WD for thd " << myThread->getId() <<" wd is " << wd->getId() << std::endl;
                     if ( wd->isInputDataReady() ) {
                        myClusterThread->addRunningWDGPU( wd );
                     //NANOS_INSTRUMENT( InstrumentState inst2(NANOS_OUTLINE_WORK); );
                        outlineWork( myThread, wd );
                     //NANOS_INSTRUMENT( inst2.close(); );
                     } else {
                        myClusterThread->addWaitingDataWD( wd );
                     }
                  } else {
                     //std::cerr << "REPEND WD for thd " << myThread->getId() <<" wd is " << wd->getId() << std::endl;
                     myClusterThread->setPendingInitWD( wd );
                  }
               } else {
                  if ( myClusterThread->acceptsWDsGPU() )
                  {
                     WD * wd = getClusterWD( myThread, 0 );
                     if ( wd )
                     {
                        Scheduler::prePreOutlineWork(wd); 
                        if ( Scheduler::tryPreOutlineWork(wd) ) {
                           myThread->preOutlineWorkDependent( *wd );
                           if ( wd->isInputDataReady() ) {
                              //std::cerr << "SUCCED WD for thd " << myThread->getId() <<" wd is " << wd->getId() << std::endl;
                              myClusterThread->addRunningWDGPU( wd );
                              //NANOS_INSTRUMENT( InstrumentState inst2(NANOS_OUTLINE_WORK); );
                              outlineWork( myThread, wd );
                              //NANOS_INSTRUMENT( inst2.close(); );
                           } else {
                              myClusterThread->addWaitingDataWD( wd );
                           }
                        } else {
                           //std::cerr << "ADDED A PENDIGN WD for thd " << myThread->getId() <<" wd is " << wd->getId() << std::endl;
                           myClusterThread->setPendingInitWD( wd );
                        }
                     }
                  }// else { std::cerr << "Max presend reached "<<myClusterThread->getId()  << std::endl; }
               }




               }
            } else {

               if ( myClusterThread->hasAPendingWDToInit() ) {
                  WD * wd = myClusterThread->getPendingInitWD();
                  if ( Scheduler::tryPreOutlineWork(wd) ) {
                     myThread->preOutlineWorkDependent( *wd );
                     //std::cerr << "GOT A PENDIGN WD for thd " << myThread->getId() <<" wd is " << wd->getId() << std::endl;
                     if ( wd->isInputDataReady() ) {
                        myClusterThread->addRunningWDGPU( wd );
                     //NANOS_INSTRUMENT( InstrumentState inst2(NANOS_OUTLINE_WORK); );
                        outlineWork( myThread, wd );
                     //NANOS_INSTRUMENT( inst2.close(); );
                     } else {
                        myClusterThread->addWaitingDataWD( wd );
                     }
                  } else {
                     //std::cerr << "REPEND WD for thd " << myThread->getId() <<" wd is " << wd->getId() << std::endl;
                     myClusterThread->setPendingInitWD( wd );
                  }
               } else {
                  if ( myClusterThread->acceptsWDsGPU() )
                  {
                     WD * wd = getClusterWD( myThread, 0 );
                     if ( wd )
                     {
                        Scheduler::prePreOutlineWork(wd); 
                        if ( Scheduler::tryPreOutlineWork(wd) ) {
                           myThread->preOutlineWorkDependent( *wd );
                           if ( wd->isInputDataReady() ) {
                              //std::cerr << "SUCCED WD for thd " << myThread->getId() <<" wd is " << wd->getId() << std::endl;
                              myClusterThread->addRunningWDGPU( wd );
                              //NANOS_INSTRUMENT( InstrumentState inst2(NANOS_OUTLINE_WORK); );
                              outlineWork( myThread, wd );
                              //NANOS_INSTRUMENT( inst2.close(); );
                           } else {
                              myClusterThread->addWaitingDataWD( wd );
                           }
                        } else {
                           //std::cerr << "ADDED A PENDIGN WD for thd " << myThread->getId() <<" wd is " << wd->getId() << std::endl;
                           myClusterThread->setPendingInitWD( wd );
                        }
                     }
                  }// else { std::cerr << "Max presend reached "<<myClusterThread->getId()  << std::endl; }
               }
            }
            thisNode->enableDevice( 0 ); 
#endif
            myClusterThread->unlock();
         }
      }
      sys.getNetwork()->poll(parent->getId());
      myThread = myThread->getNextThread();
   }

   ext::SMPMultiThread *parentM = dynamic_cast< ext::SMPMultiThread * >( parent );
   for ( unsigned int i = 0; i < parentM->getNumThreads(); i += 1 ) {
      myThread = parentM->getThreadVector()[ i ];
      myThread->leaveTeam();
      myThread->joined();
   }
   myThread = parent;
}
#endif


struct WorkerBehaviour
{
   static WD * getWD ( BaseThread *thread, WD *current )
   {
      if ( sys.getSchedulerConf().getSchedulerEnabled() ) {
         // The thread is not paused, mark it as so
         thread->unpause();
         
         return thread->getTeam()->getSchedulePolicy().atIdle ( thread );
      }
      // Pause this thread
      thread->pause();
      return NULL;
   }

   static void switchWD ( BaseThread *thread, WD *current, WD *next )
   {
      if (next->started()){
        Scheduler::switchTo(next);
      }
      else {
        if ( Scheduler::inlineWork ( next ) ) {
          next->~WorkDescriptor();
          delete[] (char *)next;
        }
      }
   }
   static bool checkThreadRunning( WD *current) { return true; }
   static bool exiting() { return false; }
};

void Scheduler::workerLoop ()
{
   idleLoop<WorkerBehaviour>();
}

void Scheduler::preOutlineWorkWithThread ( BaseThread * thread, WD *wd )
{
   //NANOS_INSTRUMENT( InstrumentState inst2(NANOS_PRE_OUTLINE_WORK); );
   NANOS_INSTRUMENT ( static InstrumentationDictionary *ID = sys.getInstrumentation()->getInstrumentationDictionary(); )
   NANOS_INSTRUMENT ( static nanos_event_key_t copy_data_in_key = ID->getEventKey("copy-data-in"); )
   NANOS_INSTRUMENT( sys.getInstrumentation()->raiseOpenBurstEvent( copy_data_in_key, (nanos_event_value_t) wd->getId() ); )
   //std::cerr << "starting WD " << wd->getId() << " at thd " << thread->getId() << " thd addr " << thread << std::endl; 
   // run it in the current frame
   //WD *oldwd = thread->getCurrentWD();

   //GenericSyncCond *syncCond = oldwd->getSyncCond();
   //if ( syncCond != NULL ) {
   //   syncCond->unlock();
   //}

   //std::cerr << "thd " << myThread->getId() <<  " switching(outlined) to task " << wd << ":" << wd->getId() << std::endl;
   debug( "switching(pre outline) from task " << &(thread->getThreadWD()) << ":" << thread->getThreadWD().getId() << " to " << wd << ":" << wd->getId() );

   //NANOS_INSTRUMENT( sys.getInstrumentation()->wdSwitch(oldwd, NULL, false) );

   // OLD: This ensures that when we return from the inlining is still the same thread
   // OLD: and we don't violate rules about tied WD

   // we tie to when outlining, because we will notify the tied thread when the execution completes
   wd->tieTo( *thread );
   thread->setCurrentWD( *wd );
   if (!wd->started())
      wd->init();

   NANOS_INSTRUMENT( sys.getInstrumentation()->raiseCloseBurstEvent( copy_data_in_key, 0 ); )
   //NANOS_INSTRUMENT( sys.getInstrumentation()->wdSwitch( NULL, wd, false) );
   //NANOS_INSTRUMENT( inst2.close(); );
}

void Scheduler::preOutlineWork ( WD *wd )
{
   BaseThread *thread = getMyThreadSafe();

   //NANOS_INSTRUMENT( InstrumentState inst2(NANOS_PRE_OUTLINE_WORK); );
   NANOS_INSTRUMENT ( static InstrumentationDictionary *ID = sys.getInstrumentation()->getInstrumentationDictionary(); )
   NANOS_INSTRUMENT ( static nanos_event_key_t copy_data_in_key = ID->getEventKey("copy-data-in"); )
   NANOS_INSTRUMENT( sys.getInstrumentation()->raiseOpenBurstEvent( copy_data_in_key, (nanos_event_value_t) wd->getId() ); )
   //std::cerr << "starting WD " << wd->getId() << " at thd " << thread->getId() << " thd addr " << thread << std::endl; 
   // run it in the current frame
   //WD *oldwd = thread->getCurrentWD();

   //GenericSyncCond *syncCond = oldwd->getSyncCond();
   //if ( syncCond != NULL ) {
   //   syncCond->unlock();
   //}

   //std::cerr << "thd " << myThread->getId() <<  " switching(outlined) to task " << wd << ":" << wd->getId() << std::endl;
   debug( "switching(pre outline) from task " << &(thread->getThreadWD()) << ":" << thread->getThreadWD().getId() << " to " << wd << ":" << wd->getId() );

   //NANOS_INSTRUMENT( sys.getInstrumentation()->wdSwitch(oldwd, NULL, false) );

   // OLD: This ensures that when we return from the inlining is still the same thread
   // OLD: and we don't violate rules about tied WD

   // we tie to when outlining, because we will notify the tied thread when the execution completes
   wd->tieTo( *thread );
   thread->setCurrentWD( *wd );
   if (!wd->started())
      wd->init();

   NANOS_INSTRUMENT( sys.getInstrumentation()->raiseCloseBurstEvent( copy_data_in_key, 0 ); )
   //NANOS_INSTRUMENT( sys.getInstrumentation()->wdSwitch( NULL, wd, false) );
   //NANOS_INSTRUMENT( inst2.close(); );
}

void Scheduler::prePreOutlineWork ( WD *wd )
{
   BaseThread *thread = getMyThreadSafe();
   wd->_mcontrol.initialize( *(thread->runningOn()) );
}

bool Scheduler::tryPreOutlineWork ( WD *wd )
{
   bool result = false;
   BaseThread *thread = getMyThreadSafe();

   if ( wd->_mcontrol.allocateInputMemory() ) {
      //NANOS_INSTRUMENT( InstrumentState inst2(NANOS_PRE_OUTLINE_WORK); );
      NANOS_INSTRUMENT ( static InstrumentationDictionary *ID = sys.getInstrumentation()->getInstrumentationDictionary(); )
      NANOS_INSTRUMENT ( static nanos_event_key_t copy_data_in_key = ID->getEventKey("copy-data-in"); )
      NANOS_INSTRUMENT( sys.getInstrumentation()->raiseOpenBurstEvent( copy_data_in_key, (nanos_event_value_t) wd->getId() ); )
      debug( "switching(try pre outline) from task " << &(thread->getThreadWD()) << ":" << thread->getThreadWD().getId() << " to " << wd << ":" << wd->getId() );

      result = true;
      wd->tieTo( *thread );
      thread->setCurrentWD( *wd );
      if ( !wd->started() ) {
         wd->init();
      }

      NANOS_INSTRUMENT( sys.getInstrumentation()->raiseCloseBurstEvent( copy_data_in_key, 0 ); )
      //NANOS_INSTRUMENT( inst2.close(); );
   }
   return result;
}

void Scheduler::postOutlineWork ( WD *wd, bool schedule, BaseThread *owner )
{
   BaseThread *thread = owner;
   //NANOS_INSTRUMENT( InstrumentState inst2(NANOS_POST_OUTLINE_WORK); );

   //std::cerr << "completing WD " << wd->getId() << " at thd " << owner->getId() << " thd addr " << owner << std::endl; 
   //if (schedule && thread->getNextWD() == NULL ) {
   //     thread->setNextWD(thread->getTeam()->getSchedulePolicy().atBeforeExit(thread,*wd));
   //}

   /* If WorkDescriptor has been submitted update statistics */
   updateExitStats (*wd);

   wd->finish();
   wd->done();
   wd->clear();


   //std::cerr << "thd " << myThread->getId() << "exiting task(inlined) " << wd << ":" << wd->getId() <<
   //       " to " << oldwd << ":" << oldwd->getId() << std::endl;
   debug( "exiting task(post outline) " << wd << ":" << wd->getId() << " to " << &(thread->getThreadWD()) << ":" << thread->getThreadWD().getId() );

   thread->setCurrentWD( thread->getThreadWD() );

   NANOS_INSTRUMENT( sys.getInstrumentation()->wdSwitch(wd, NULL, true) );

   //std::cerr << "completed WD " << wd->getId() << " at thd " << owner->getId() << " thd addr " << owner << std::endl; 
   //NANOS_INSTRUMENT( sys.getInstrumentation()->wdSwitch( NULL, oldwd, false) );

   // While we tie the inlined tasks this is not needed
   // as we will always return to the current thread
   #if 0
   if ( oldwd->isTiedTo() != NULL )
      switchToThread(oldwd->isTiedTo());
   #endif

   //ensure(oldwd->isTiedTo() == NULL || thread == oldwd->isTiedTo(),
   //        "Violating tied rules " + toString<BaseThread*>(thread) + "!=" + toString<BaseThread*>(oldwd->isTiedTo()));

   //NANOS_INSTRUMENT( inst2.close(); );
}

void Scheduler::outlineWork( BaseThread *currentThread, WD *wd ) {
   NANOS_INSTRUMENT( sys.getInstrumentation()->wdSwitch( NULL, wd, false) );
   currentThread->outlineWorkDependent( *wd );
}

void Scheduler::finishWork( WD * wd, bool schedule )
{
   /* If WorkDescriptor has been submitted update statistics */
   updateExitStats (*wd);

   //! \note getting more work to do (only if not going to sleep)
   if ( schedule && !getMyThreadSafe()->isSleeping() ) {
      BaseThread *thread = getMyThreadSafe();
      ThreadTeam *thread_team = thread->getTeam();
      if ( thread_team ) {
         WD *prefetchedWD = thread_team->getSchedulePolicy().atBeforeExit( thread, *wd, schedule );
         if ( prefetchedWD ) {
            prefetchedWD->_mcontrol.preInit();
            thread->addNextWD( prefetchedWD );
         }
      }
   }

   wd->done();
   wd->clear();

   /* If DLB, perform the adjustment of resources */
   if ( sys.getPMInterface().isMalleable() )
	dlb_updateAvailableCpus();

/*   if ( sys.dlbEnabled() && DLB_UpdateResources_max && getMyThreadSafe()->getId() == 0 ) {
      if ( sys.getPMInterface().isMalleable() )
         DLB_ReturnClaimedCpus();

      int needed_resources = sys.getSchedulerStats()._readyTasks.value() - sys.getNumThreads();
      if ( needed_resources > 0 )
         DLB_UpdateResources_max( needed_resources );
   }*/

}

bool Scheduler::inlineWork ( WD *wd, bool schedule )
{
   BaseThread *thread = getMyThreadSafe();

   // run it in the current frame
   WD *oldwd = thread->getCurrentWD();

   GenericSyncCond *syncCond = oldwd->getSyncCond();
   if ( syncCond != NULL ) syncCond->unlock();

   debug( "switching(inlined) from task " << oldwd << ":" << oldwd->getId() <<
          " to " << wd << ":" << wd->getId() << " at node " << sys.getNetwork()->getNodeNum() );

   //std::cerr << " ççç RUN TASK " << wd->getId() << " Depth " << wd->getDepth() << " ççç " << std::endl;
   // Initializing wd if necessary
   // It will be started later in inlineWorkDependent call
   
   wd->_mcontrol.initialize( *(thread->runningOn()) );
   bool result;
   do {
      result = wd->_mcontrol.allocateInputMemory();
   } while( result == false );

   if ( !wd->started() ) wd->init();

   // This ensures that when we return from the inlining is still the same thread
   // and we don't violate rules about tied WD
   if ( oldwd->isTiedTo() != NULL && (wd->isTiedTo() == NULL)) wd->tieTo(*oldwd->isTiedTo());

   thread->setCurrentWD( *wd );

   /* Instrumenting context switch: wd enters cpu (last = n/a) */
   NANOS_INSTRUMENT( sys.getInstrumentation()->wdSwitch( oldwd, wd, false) );

   const bool done = thread->inlineWorkDependent(*wd);

   // reload thread after running WD due wd may be not tied to thread if
   // both work descriptor were not tied to any thread
   thread = getMyThreadSafe();

   wd->finish();

   if ( done ) {
      finishWork( wd, schedule );
      /* Instrumenting context switch: wd leaves cpu and will not come back (last = true) and new_wd enters */
      NANOS_INSTRUMENT( sys.getInstrumentation()->wdSwitch(wd, oldwd, true) );
   }

   thread->setCurrentWD( *oldwd );

   // While we tie the inlined tasks this is not needed
   // as we will always return to the current thread
   #if 0
   if ( oldwd->isTiedTo() != NULL )
      switchToThread(oldwd->isTiedTo());
   #endif

   //std::cerr << " ççç END TASK " << wd->getId() << " Depth " << wd->getDepth() << " ççç " << std::endl;
   ensure(oldwd->isTiedTo() == NULL || thread == oldwd->isTiedTo(),
           "Violating tied rules " + toString<BaseThread*>(thread) + "!=" + toString<BaseThread*>(oldwd->isTiedTo()));
   
  return done;
}

void Scheduler::switchHelper (WD *oldWD, WD *newWD, void *arg)
{
   myThread->switchHelperDependent(oldWD, newWD, arg);

   GenericSyncCond *syncCond = oldWD->getSyncCond();
   if ( syncCond != NULL ) {
      oldWD->setBlocked();
      syncCond->addWaiter( oldWD );
      syncCond->unlock();
   } else {
      myThread->getTeam()->getSchedulePolicy().queue( myThread, *oldWD );
   }
   myThread->setCurrentWD( *newWD );
}

void Scheduler::switchTo ( WD *to )
{
   if ( false /*myThread->runningOn()->supportsUserLevelThreads() */) {
      if (!to->started()) {
         to->init();
         to->start(WD::IsAUserLevelThread);
      }
      
      debug( "switching from task " << myThread->getCurrentWD() << ":" << myThread->getCurrentWD()->getId() << " to " << to << ":" << to->getId() );
          
      NANOS_INSTRUMENT( WD *oldWD = myThread->getCurrentWD(); )
      NANOS_INSTRUMENT( sys.getInstrumentation()->wdSwitch( oldWD, to, false ) );

      myThread->switchTo( to, switchHelper );

   } else {
      if (inlineWork(to)) {
         to->~WorkDescriptor();
         delete[] (char *)to;
      }
   }
}

void Scheduler::yield ()
{
   NANOS_INSTRUMENT( InstrumentState inst(NANOS_SCHEDULING) );
   // If the scheduler is running
   if ( sys.getSchedulerConf().getSchedulerEnabled() ) {
      // The thread is not paused, mark it as so
      myThread->unpause();
      
      WD *next = myThread->getTeam()->getSchedulePolicy().atYield( myThread, myThread->getCurrentWD() );
      if ( next ) {
         switchTo(next);
      }
   }
   else {
      // Pause this thread
      myThread->pause();
   }
}

void Scheduler::switchToThread ( BaseThread *thread )
{
   while ( getMyThreadSafe() != thread )
        yield();
}

void Scheduler::exitHelper (WD *oldWD, WD *newWD, void *arg)
{
    myThread->exitHelperDependent(oldWD, newWD, arg);
    myThread->setCurrentWD( *newWD );
    oldWD->~WorkDescriptor();
    delete[] (char *)oldWD;
}

struct ExitBehaviour
{
   static WD * getWD ( BaseThread *thread, WD *current )
   {
      if ( sys.getSchedulerConf().getSchedulerEnabled() ) {
         // The thread is not paused, mark it as so
         thread->unpause();
         
         return thread->getTeam()->getSchedulePolicy().atAfterExit( thread, current );
      }
      
      // Pause this thread
      thread->pause();
      return NULL;
   }

   static void switchWD ( BaseThread *thread, WD *current, WD *next )
   {
      Scheduler::exitTo(next);
   }
   static bool checkThreadRunning( WD *current ) { return true; }
   static bool exiting() { return true; }
};

void Scheduler::exitTo ( WD *to )
 {
//! \bug FIXME: stack reusing was wrongly implementd and it's disabled (see #374)
//    WD *current = myThread->getCurrentWD();

    if (!to->started()) {
       to->init();
//       to->start(true,current);
       to->start(WD::IsAUserLevelThread,NULL);
    }

    //std::cerr << "thd " << myThread->getId() << "exiting task " << myThread->getCurrentWD() << ":" << myThread->getCurrentWD()->getId() <<
    //      " to " << to << ":" << to->getId() << std::endl;;
    debug( "exiting task " << myThread->getCurrentWD() << ":" << myThread->getCurrentWD()->getId() <<
          " to " << to << ":" << to->getId() );

    NANOS_INSTRUMENT( WD *oldWD = myThread->getCurrentWD(); )
    NANOS_INSTRUMENT( sys.getInstrumentation()->wdSwitch( oldWD, to, true ) );
    myThread->exitTo( to, Scheduler::exitHelper );
}

void Scheduler::exit ( void )
{
   // At this point the WD work is done, so we mark it as such and look for other work to do
   // Deallocation doesn't happen here because:
   // a) We are still running in the WD stack
   // b) Resources can potentially be reused by the next WD
   BaseThread *thread = myThread;

   WD *oldwd = thread->getCurrentWD();

   /* get next WorkDescriptor (if any) */
   WD *next =  thread->getNextWD();

   oldwd->finish();

   finishWork( oldwd, ( next == NULL ) );

   /* update next WorkDescriptor (if any) */
   next = ( next == NULL ) ? thread->getNextWD() : next;

   if ( sys.getSchedulerConf().getSchedulerEnabled() ) {
      // The thread is not paused, mark it as so
      thread->unpause();
   } else {
      // Pause this thread (only if we have no next wd to execute )
      if ( !next ) thread->pause();
   }

   if ( !next ) idleLoop<ExitBehaviour>();
   else Scheduler::exitTo(next);

   fatal("A thread should never return from Scheduler::exit");
}

int SchedulerStats::getCreatedTasks() { return _createdTasks.value(); }
int SchedulerStats::getReadyTasks() { return _readyTasks.value(); }
int SchedulerStats::getTotalTasks() { return _totalTasks.value(); }<|MERGE_RESOLUTION|>--- conflicted
+++ resolved
@@ -23,6 +23,7 @@
 #include "smpthread.hpp"
 #include "system.hpp"
 #include "config.hpp"
+#include "synchronizedcondition.hpp"
 #include "instrumentationmodule_decl.hpp"
 #include "os.hpp"
 
@@ -63,7 +64,7 @@
 void Scheduler::submit ( WD &wd, bool force_queue )
 {
    NANOS_INSTRUMENT( InstrumentState inst(NANOS_SCHEDULING) );
-   BaseThread *mythread = getMyThreadSafe();
+   BaseThread *mythread = myThread;
 
    debug ( "submitting task " << wd.getId() );
 
@@ -99,9 +100,9 @@
       return;
    }
    // The thread is not paused, mark it as so
-   mythread->unpause();
+   myThread->unpause();
    // And go on
-   WD *next = mythread->getTeam()->getSchedulePolicy().atSubmit( mythread, wd );
+   WD *next = getMyThreadSafe()->getTeam()->getSchedulePolicy().atSubmit( myThread, wd );
 
    /* If SchedulePolicy have returned a 'next' value, we have to context switch to
       that WorkDescriptor */
@@ -222,8 +223,7 @@
    NANOS_INSTRUMENT ( unsigned long time_scheds = 0; ) /* Time of yields by idle phase */
 
    WD *current = myThread->getCurrentWD();
-   //WD *prefetchedWD = NULL; 
-   //current->setIdle();
+   current->setIdle();
    sys.getSchedulerStats()._idleThreads++;
    for ( ; ; ) {
       BaseThread *thread = getMyThreadSafe();
@@ -299,7 +299,6 @@
          spins = init_spins;
          continue;
       }
-
 
       if ( spins == 0 ) {
          NANOS_INSTRUMENT ( total_spins += init_spins; )
@@ -325,38 +324,13 @@
             NANOS_INSTRUMENT ( time_yields += ( end_yield - begin_yield ); )
             if ( use_block ) yields--;
          }
-<<<<<<< HEAD
-         spins = nspins;
+         spins = init_spins;
       }
       else {
          thread->idle();
          if ( sys.getNetwork()->getNodeNum() > 0 ) { sys.getNetwork()->poll(0); }
-=======
-         spins = init_spins;
->>>>>>> 487930f4
-      }
-      else { thread->idle(); }
-   }
-
-   NANOS_INSTRUMENT (total_spins+= (init_spins - spins); )
-
-   NANOS_INSTRUMENT ( nanos_event_value_t Values[7]; )
-
-   NANOS_INSTRUMENT ( Values[0] = (nanos_event_value_t) total_yields; )
-   NANOS_INSTRUMENT ( Values[1] = (nanos_event_value_t) time_yields; )
-   NANOS_INSTRUMENT ( Values[2] = (nanos_event_value_t) total_blocks; )
-   NANOS_INSTRUMENT ( Values[3] = (nanos_event_value_t) time_blocks; )
-   NANOS_INSTRUMENT ( Values[4] = (nanos_event_value_t) total_spins; )
-   NANOS_INSTRUMENT ( Values[5] = (nanos_event_value_t) total_scheds; )
-   NANOS_INSTRUMENT ( Values[6] = (nanos_event_value_t) time_scheds; )
-
-   NANOS_INSTRUMENT ( event_start = 0; event_num = 7; )
-   NANOS_INSTRUMENT ( if (total_yields == 0 ) { event_start = 2; event_num = 5; } )
-   NANOS_INSTRUMENT ( if (total_yields == 0 && total_blocks == 0) { event_start = 4; event_num = 3; } )
-   NANOS_INSTRUMENT ( if (total_scheds == 0 ) { event_num -= 2; } )
-
-   NANOS_INSTRUMENT( sys.getInstrumentation()->raisePointEvents(event_num, &Keys[event_start], &Values[event_start]); )
-
+      }
+   }
    sys.getSchedulerStats()._idleThreads--;
    current->setReady();
    //current->~WorkDescriptor();
@@ -417,11 +391,12 @@
 
    sys.getSchedulerStats()._idleThreads++;
    current->setSyncCond( condition );
-   //current->setIdle();
+   current->setIdle();
    
    BaseThread *thread = getMyThreadSafe();
 
-   while ( !condition->check() && thread->isRunning() ) {
+   while ( !condition->check()
+         && thread->isRunning() ) {
       checks--;
       if ( checks == 0 ) {
          checks = init_checks;
@@ -910,7 +885,7 @@
         Scheduler::switchTo(next);
       }
       else {
-        if ( Scheduler::inlineWork ( next ) ) {
+        if ( Scheduler::inlineWork ( next /*jb merge , true*/ ) ) {
           next->~WorkDescriptor();
           delete[] (char *)next;
         }
@@ -1122,7 +1097,6 @@
    debug( "switching(inlined) from task " << oldwd << ":" << oldwd->getId() <<
           " to " << wd << ":" << wd->getId() << " at node " << sys.getNetwork()->getNodeNum() );
 
-   //std::cerr << " ççç RUN TASK " << wd->getId() << " Depth " << wd->getDepth() << " ççç " << std::endl;
    // Initializing wd if necessary
    // It will be started later in inlineWorkDependent call
    
@@ -1166,7 +1140,6 @@
       switchToThread(oldwd->isTiedTo());
    #endif
 
-   //std::cerr << " ççç END TASK " << wd->getId() << " Depth " << wd->getDepth() << " ççç " << std::endl;
    ensure(oldwd->isTiedTo() == NULL || thread == oldwd->isTiedTo(),
            "Violating tied rules " + toString<BaseThread*>(thread) + "!=" + toString<BaseThread*>(oldwd->isTiedTo()));
    
@@ -1190,16 +1163,24 @@
 
 void Scheduler::switchTo ( WD *to )
 {
-   if ( false /*myThread->runningOn()->supportsUserLevelThreads() */) {
+   if ( myThread->runningOn()->supportsUserLevelThreads() ) {
+
       if (!to->started()) {
+         to->_mcontrol.initialize( *(myThread->runningOn()) );
+         bool result;
+         do {
+            result = to->_mcontrol.allocateInputMemory();
+         } while( result == false );
+
          to->init();
          to->start(WD::IsAUserLevelThread);
       }
-      
-      debug( "switching from task " << myThread->getCurrentWD() << ":" << myThread->getCurrentWD()->getId() << " to " << to << ":" << to->getId() );
-          
+
+      debug( "switching from task " << myThread->getCurrentWD() << ":" << myThread->getCurrentWD()->getId() <<
+            " to " << to << ":" << to->getId() );
+
       NANOS_INSTRUMENT( WD *oldWD = myThread->getCurrentWD(); )
-      NANOS_INSTRUMENT( sys.getInstrumentation()->wdSwitch( oldWD, to, false ) );
+         NANOS_INSTRUMENT( sys.getInstrumentation()->wdSwitch( oldWD, to, false ) );
 
       myThread->switchTo( to, switchHelper );
 
@@ -1264,7 +1245,6 @@
    {
       Scheduler::exitTo(next);
    }
-   static bool checkThreadRunning( WD *current ) { return true; }
    static bool exiting() { return true; }
 };
 
@@ -1274,13 +1254,17 @@
 //    WD *current = myThread->getCurrentWD();
 
     if (!to->started()) {
+       to->_mcontrol.initialize( *(myThread->runningOn()) );
+       bool result;
+       do {
+          result = to->_mcontrol.allocateInputMemory();
+       } while( result == false );
+
        to->init();
-//       to->start(true,current);
+       //       to->start(true,current);
        to->start(WD::IsAUserLevelThread,NULL);
     }
 
-    //std::cerr << "thd " << myThread->getId() << "exiting task " << myThread->getCurrentWD() << ":" << myThread->getCurrentWD()->getId() <<
-    //      " to " << to << ":" << to->getId() << std::endl;;
     debug( "exiting task " << myThread->getCurrentWD() << ":" << myThread->getCurrentWD()->getId() <<
           " to " << to << ":" << to->getId() );
 
