--- conflicted
+++ resolved
@@ -195,21 +195,11 @@
          double                        _executionTime;    /**< WD starting wall-clock time */
          double                        _estimatedExecTime;  /**< WD estimated execution time */
 
-<<<<<<< HEAD
-         TR1::shared_ptr<DOSubmit>     _doSubmit;     /**< DependableObject representing this WD in its parent's dependencies domain */
-         LazyInit<DOWait>              _doWait;       /**< DependableObject used by this task to wait on dependencies */
-
-         DependenciesDomain           *_depsDomain;   /**< Dependences domain. Each WD has one where DependableObjects can be submitted */
-         LazyInit<Directory>           _directory;    /**< Directory to maintain cache coherence */
-
-         InstrumentationContextData    _instrumentationContextData; /**< Instrumentation Context Data (empty if no instr. enabled) */
-=======
          DOSubmit                     *_doSubmit;     /**< DependableObject representing this WD in its parent's depsendencies domain */
          LazyInit<DOWait>              _doWait;       /**< DependableObject used by this task to wait on dependencies */
 
          DependenciesDomain           *_depsDomain;   /**< Dependences domain. Each WD has one where DependableObjects can be submitted */
          Directory                    *_directory;    /**< Directory to mantain cache coherence */
->>>>>>> 943a70af
 
          bool                          _submitted;  /**< Has this WD been submitted to the Scheduler? */
          bool                          _configured;  /**< Has this WD been configured to the Scheduler? */
