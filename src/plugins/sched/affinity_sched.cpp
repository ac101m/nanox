/*************************************************************************************/
/*      Copyright 2009 Barcelona Supercomputing Center                               */
/*                                                                                   */
/*      This file is part of the NANOS++ library.                                    */
/*                                                                                   */
/*      NANOS++ is free software: you can redistribute it and/or modify              */
/*      it under the terms of the GNU Lesser General Public License as published by  */
/*      the Free Software Foundation, either version 3 of the License, or            */
/*      (at your option) any later version.                                          */
/*                                                                                   */
/*      NANOS++ is distributed in the hope that it will be useful,                   */
/*      but WITHOUT ANY WARRANTY; without even the implied warranty of               */
/*      MERCHANTABILITY or FITNESS FOR A PARTICULAR PURPOSE.  See the                */
/*      GNU Lesser General Public License for more details.                          */
/*                                                                                   */
/*      You should have received a copy of the GNU Lesser General Public License     */
/*      along with NANOS++.  If not, see <http://www.gnu.org/licenses/>.             */
/*************************************************************************************/

#include "schedule.hpp"
#include "wddeque.hpp"
#include "plugin.hpp"
#include "system.hpp"
#include "memtracker.hpp"

namespace nanos {
   namespace ext {

      class CacheSchedPolicy : public SchedulePolicy
      {
         private:

            struct TeamData : public ScheduleTeamData
            {
               WDDeque*           _readyQueues;
               WDDeque*           _bufferQueues;
               std::size_t*       _createdData;
               Atomic<bool>       _holdTasks;
 
               TeamData ( unsigned int size ) : ScheduleTeamData()
               {
                  _readyQueues = NEW WDDeque[size];
                  _bufferQueues = NEW WDDeque[size];
                  _createdData = NEW std::size_t[size];
	          for (unsigned int i = 0; i < size; i += 1) _createdData[i] = 0;
                  _holdTasks = false;
               }

               ~TeamData ()
               {
                  delete[] _readyQueues;
                  delete[] _bufferQueues;
                  delete[] _createdData;
               }
            };

            /** \brief Cache Scheduler data associated to each thread
              *
              */
            struct ThreadData : public ScheduleThreadData
            {
               /*! queue of ready tasks to be executed */
               unsigned int _cacheId;
               bool _init;

               ThreadData () : _cacheId(0), _init(false) {}
               virtual ~ThreadData () {
               }
            };

            /* disable copy and assigment */
            explicit CacheSchedPolicy ( const CacheSchedPolicy & );
            const CacheSchedPolicy & operator= ( const CacheSchedPolicy & );

         public:
            static bool _noSteal;
            // constructor
            CacheSchedPolicy() : SchedulePolicy ( "Cache" ) {}

            // destructor
            virtual ~CacheSchedPolicy() {}

            virtual size_t getTeamDataSize () const { return sizeof(TeamData); }
            virtual size_t getThreadDataSize () const { return sizeof(ThreadData); }

            virtual ScheduleTeamData * createTeamData ()
            {
               /* Queue 0 will be the global one */
<<<<<<< HEAD
               //unsigned int numQueues = sys.getCacheMap().getSize() + 1;
               unsigned int numQueues = 32;
               if ( preAlloc ) data = new (preAlloc) TeamData( numQueues );
               else data = NEW TeamData( numQueues );

               return data;
=======
               unsigned int numQueues = sys.getCacheMap().getSize() + 1;
               
               return NEW TeamData( numQueues );
>>>>>>> 74a6b333
            }

            virtual ScheduleThreadData * createThreadData ()
            {
               return NEW ThreadData();
            }

            /*!
            *  \brief Enqueue a work descriptor in the readyQueue of the passed thread
            *  \param thread pointer to the thread to which readyQueue the task must be appended
            *  \param wd a reference to the work descriptor to be enqueued
            *  \sa ThreadData, WD and BaseThread
            */
            virtual void queue ( BaseThread *thread, WD &wd )
            {
               ThreadData &data = ( ThreadData & ) *thread->getTeamData()->getScheduleData();
               if ( !data._init ) {
                  //data._cacheId = thread->runningOn()->getMemorySpaceId();
                  data._cacheId = thread->runningOn()->getMyNodeNumber() + 1;
                  data._init = true;
               }
               TeamData &tdata = (TeamData &) *thread->getTeam()->getScheduleData();

            //message("in queue node " << sys.getNetwork()->getNodeNum()<< " wd os " << wd.getId());
               if ( wd.isTied() ) {
                  //unsigned int index = wd.isTiedTo()->runningOn()->getMemorySpaceId();
                  unsigned int index = wd.isTiedTo()->runningOn()->getMyNodeNumber() + 1;
                  tdata._readyQueues[index].push_front ( &wd );
                  return;
               }
               if ( wd.getNumCopies() > 0 ){
                  CopyData * copies = wd.getCopies();
                  unsigned int wo_copies = 0, ro_copies = 0, rw_copies = 0;
                  std::size_t createdDataSize = 0;
                  for (unsigned int idx = 0; idx < wd.getNumCopies(); idx += 1)
                  {
                     if ( !copies[idx].isPrivate() ) {
                        rw_copies += (  copies[idx].isInput() &&  copies[idx].isOutput() );
                        ro_copies += (  copies[idx].isInput() && !copies[idx].isOutput() );
                        wo_copies += ( !copies[idx].isInput() &&  copies[idx].isOutput() );
                        createdDataSize += ( !copies[idx].isInput() &&  copies[idx].isOutput() ) * copies[idx].getSize();
                     }
                  }

                  if ( wo_copies == wd.getNumCopies() ) /* init task */
                  {
                     unsigned int numCaches = sys.getCacheMap().getSize();
                     message("numcaches is " << numCaches);
                     if (numCaches > 0) {
                     //int winner = numCaches - 1;
                     int winner = numCaches ;
                     for ( int i = winner - 1; i >= 0; i -= 1 )
                     {
                        winner = ( tdata._createdData[ winner ] < tdata._createdData[ i ] ) ? winner : i ;
                     }
                     tdata._createdData[ winner ] += createdDataSize;
                     tdata._bufferQueues[winner + 1].push_back( &wd );
                     message("init: queue " << (winner+1) << " for wd " << wd.getId() );
                     } else {
                        tdata._readyQueues[0].push_back( &wd );
                     }
                     //tdata._readyQueues[winner + 1].push_back( &wd );
                     tdata._holdTasks = true;
                  }
                  else
                  {
                     unsigned int numCaches = sys.getCacheMap().getSize();
                     unsigned int ranks[numCaches+1];
                     if ( tdata._holdTasks.value() )
                     {
                        if ( tdata._holdTasks.cswap( true, false ) )
                        {
                           for ( unsigned int idx = 1; idx <= numCaches+1; idx += 1) 
                           {
                              tdata._readyQueues[ idx ].transferElemsFrom( tdata._bufferQueues[ idx] );
                           }
                        }
                     }
                     for (unsigned int i = 0; i < numCaches+1; i++ ) {
                        ranks[i] = 0;
                     }
                     for ( unsigned int i = 0; i < wd.getNumCopies(); i++ ) {
                        if ( !copies[i].isPrivate() && copies[i].isOutput() ) {
                           WorkDescriptor* parent = wd.getParent();
                           if ( parent != NULL ) {
                              Directory *dir = parent->getDirectory();
                              if ( dir != NULL ) {
                                 DirectoryEntry *de = dir->findEntry(copies[i].getAddress());
                                 if ( de != NULL ) {
                                    for ( unsigned int j = 0; j < numCaches; j++ ) {
                                       ranks[j]+=((unsigned int)(de->getAccess( j+1 ) > 0))*copies[i].getSize();
                                    }
                                 }
                              }
                           }
		     //message("check wd " << wd.getId() << " tag " << (void*)copies[i].getAddress()  << " ranks " << ranks[0] << "," << ranks[1] << "," << ranks[2] << "," << ranks[3] );
                        }
                     }
                     unsigned int winner = 1;
                     unsigned int maxRank = 0;
                     for ( unsigned int i = 0; i < numCaches+1; i++ ) {
                        if ( ranks[i] > maxRank ) {
                           winner = i+1;
                           maxRank = ranks[i];
                        }
                     }
		     message("queued wd " << wd.getId() << " to queue " << winner << " ranks " << ranks[0] << "," << ranks[1] << "," << ranks[2] << "," << ranks[3] );
                     tdata._readyQueues[winner].push_back( &wd );
                  }
               } else {
                  tdata._readyQueues[0].push_front ( &wd );
               }
            }

            /*!
            *  \brief Function called when a new task must be created: the new created task
            *          is directly queued (Breadth-First policy)
            *  \param thread pointer to the thread to which belongs the new task
            *  \param wd a reference to the work descriptor of the new task
            *  \sa WD and BaseThread
            */
            virtual WD * atSubmit ( BaseThread *thread, WD &newWD )
            {
               queue(thread,newWD);

               return 0;
            }

            virtual WD *atIdle ( BaseThread *thread );
            virtual WD *atBlock ( BaseThread *thread, WD *current );

            virtual WD *atAfterExit ( BaseThread *thread, WD *current )
            {
               return atBlock(thread, current );
            }

            WD * atPrefetch ( BaseThread *thread, WD &current )
            {
               WD * found = current.getImmediateSuccessor(*thread);
         
               return found != NULL ? found : atIdle(thread);
            }
         
            WD * atBeforeExit ( BaseThread *thread, WD &current )
            {
               return current.getImmediateSuccessor(*thread);
            }

      };

      WD *CacheSchedPolicy::atBlock ( BaseThread *thread, WD *current )
      {
         WorkDescriptor * wd = NULL;

         ThreadData &data = ( ThreadData & ) *thread->getTeamData()->getScheduleData();
         if ( !data._init ) {
            //data._cacheId = thread->runningOn()->getMemorySpaceId();
            data._cacheId = thread->runningOn()->getMyNodeNumber() + 1;
            data._init = true;
         }
         TeamData &tdata = (TeamData &) *thread->getTeam()->getScheduleData();

         if ( tdata._holdTasks.value() ) 
         {
            if ( tdata._holdTasks.cswap( true, false ) )
            {
               unsigned int numCaches = sys.getCacheMap().getSize();
               for ( unsigned int idx = 1; idx <= numCaches+1; idx += 1) 
               {
                  tdata._readyQueues[ idx ].transferElemsFrom( tdata._bufferQueues[ idx] );
               }
            }
         }
         /*
          *  First try to schedule the thread with a task from its queue
          */
         if ( ( wd = tdata._readyQueues[data._cacheId].pop_front ( thread ) ) != NULL ) {
            message("Block:: Ive got a wd, Im at node " << data._cacheId );
            return wd;
         } else {
            /*
             * Then try to get it from the global queue
             */
             wd = tdata._readyQueues[0].pop_front ( thread );
         }
         if ( !_noSteal )
         {
            if ( wd == NULL ) {
               for ( unsigned int i = data._cacheId; i < sys.getCacheMap().getSize(); i++ ) {
                  if ( !tdata._readyQueues[i+1].empty() ) {
                     wd = tdata._readyQueues[i+1].pop_front( thread );
                     return wd;
                  } 
               }
               for ( unsigned int i = 0; i < data._cacheId; i++ ) {
                  if ( !tdata._readyQueues[i+1].empty() ) {
                     wd = tdata._readyQueues[i+1].pop_front( thread );
                     return wd;
                  } 
               }
            }
         }
         return wd;
      }

      /*! 
       */
      WD * CacheSchedPolicy::atIdle ( BaseThread *thread )
      {
         WorkDescriptor * wd = NULL;

         ThreadData &data = ( ThreadData & ) *thread->getTeamData()->getScheduleData();
         if ( !data._init ) {
            //data._cacheId = thread->runningOn()->getMemorySpaceId();
            data._cacheId = thread->runningOn()->getMyNodeNumber() + 1;
            data._init = true;
         }
         TeamData &tdata = (TeamData &) *thread->getTeam()->getScheduleData();

         /*
          *  First try to schedule the thread with a task from its queue
          */
         if ( ( wd = tdata._readyQueues[data._cacheId].pop_front ( thread ) ) != NULL ) {
           message("Ive got a wd, Im at node " << data._cacheId );
            return wd;
         } else {
            /*
             * Then try to get it from the global queue
             */
             //message("getting from global... im " << data._cacheId);
             wd = tdata._readyQueues[0].pop_front ( thread );
         }
         if ( !_noSteal )
         {
            if ( wd == NULL ) {
               for ( unsigned int i = data._cacheId; i < sys.getCacheMap().getSize(); i++ ) {
                  if ( tdata._readyQueues[i+1].size() > 1 ) {
                     wd = tdata._readyQueues[i+1].pop_front( thread );
                     return wd;
                  } 
               }
               for ( unsigned int i = 0; i < data._cacheId; i++ ) {
                  if ( tdata._readyQueues[i+1].size() > 1 ) {
                     wd = tdata._readyQueues[i+1].pop_front( thread );
                     return wd;
                  } 
               }
            }
         }
         return wd;
      }

      bool CacheSchedPolicy::_noSteal = false;

      class CacheSchedPlugin : public Plugin
      {
         public:
            CacheSchedPlugin() : Plugin( "Cache-guided scheduling Plugin",1 ) {}

            virtual void config( Config& cfg )
            {
               cfg.setOptionsSection( "Affinity module", "Data Affinity scheduling module" );
               cfg.registerConfigOption ( "affinity-no-steal", NEW Config::FlagOption( CacheSchedPolicy::_noSteal ), "Steal tasks from other threads");
               cfg.registerArgOption( "affinity-no-steal", "affinity-no-steal" );
            }

            virtual void init() {
               sys.setDefaultSchedulePolicy(NEW CacheSchedPolicy());
            }
      };

   }
}

DECLARE_PLUGIN("sched-affinity",nanos::ext::CacheSchedPlugin);<|MERGE_RESOLUTION|>--- conflicted
+++ resolved
@@ -86,18 +86,9 @@
             virtual ScheduleTeamData * createTeamData ()
             {
                /* Queue 0 will be the global one */
-<<<<<<< HEAD
-               //unsigned int numQueues = sys.getCacheMap().getSize() + 1;
-               unsigned int numQueues = 32;
-               if ( preAlloc ) data = new (preAlloc) TeamData( numQueues );
-               else data = NEW TeamData( numQueues );
-
-               return data;
-=======
                unsigned int numQueues = sys.getCacheMap().getSize() + 1;
                
                return NEW TeamData( numQueues );
->>>>>>> 74a6b333
             }
 
             virtual ScheduleThreadData * createThreadData ()
