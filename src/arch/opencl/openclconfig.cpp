
/*************************************************************************************/
/*      Copyright 2013 Barcelona Supercomputing Center                               */
/*                                                                                   */
/*      This file is part of the NANOS++ library.                                    */
/*                                                                                   */
/*      NANOS++ is free software: you can redistribute it and/or modify              */
/*      it under the terms of the GNU Lesser General Public License as published by  */
/*      the Free Software Foundation, either version 3 of the License, or            */
/*      (at your option) any later version.                                          */
/*                                                                                   */
/*      NANOS++ is distributed in the hope that it will be useful,                   */
/*      but WITHOUT ANY WARRANTY; without even the implied warranty of               */
/*      MERCHANTABILITY or FITNESS FOR A PARTICULAR PURPOSE.  See the                */
/*      GNU Lesser General Public License for more details.                          */
/*                                                                                   */
/*      You should have received a copy of the GNU Lesser General Public License     */
/*      along with NANOS++.  If not, see <http://www.gnu.org/licenses/>.             */
/*************************************************************************************/

#include "openclconfig.hpp"
#include "system.hpp"

using namespace nanos;
using namespace nanos::ext;

bool OpenCLConfig::_enableOpenCL = false;
bool OpenCLConfig::_forceShMem = false;
bool OpenCLConfig::_forceDisableOpenCL = false;
bool OpenCLConfig::_allocWide = true;
bool OpenCLConfig::_disableOCLdev2dev = false;
size_t OpenCLConfig::_devCacheSize = 0;
unsigned int OpenCLConfig::_devNum = INT_MAX;
unsigned int OpenCLConfig::_currNumDevices = 0;
<<<<<<< HEAD
=======
bool OpenCLConfig::_saveBinaryKernel = false;
System::CachePolicyType OpenCLConfig::_cachePolicy = System::WRITE_BACK;
>>>>>>> 487930f4
//This var name has to be consistant with the one which the compiler "fills" (basically, do not change it)
extern __attribute__((weak)) char ompss_uses_opencl;

std::map<cl_device_id,cl_context>* OpenCLConfig::_devicesPtr=0;

Atomic<unsigned> OpenCLConfig::_freeDevice = 0;

cl_device_id OpenCLConfig::getFreeDevice() {
   if(_freeDevice == _devicesPtr->size())
      fatal( "No more free devices" );
   
   int freeDev=_freeDevice++;
   
   std::map<cl_device_id,cl_context>::iterator iter=_devicesPtr->begin();
   for (int i=0; i < freeDev; ++i){
       ++iter;
   }

   return iter->first;
}

cl_context OpenCLConfig::getContextDevice(cl_device_id dev) {
   return (*_devicesPtr)[dev];
}

bool OpenCLConfig::getAllocWide() {
   return _allocWide;
}

void OpenCLConfig::prepare( Config &cfg )
{
   cfg.setOptionsSection( "OpenCL Arch", "OpenCL specific options" );

   // Enable/disable OpenCL.
   cfg.registerConfigOption( "enable-opencl",
                             NEW Config::FlagOption( _enableOpenCL ),
                             "Enable the use of "
                             "OpenCL back-end" );
   cfg.registerEnvOption( "enable-opencl", "NX_ENABLEOPENCL" );
   cfg.registerArgOption( "enable-opencl", "enable-opencl" );
   
   // Enable/disable OpenCL.
   cfg.registerConfigOption( "disable-opencl",
                             NEW Config::FlagOption( _forceDisableOpenCL ),
                             "Disable the use of "
                             "OpenCL back-end" );
   cfg.registerEnvOption( "disable-opencl", "NX_DISABLEOPENCL" );
   cfg.registerArgOption( "disable-opencl", "disable-opencl" );

   // Select the size of the device cache.
   cfg.registerConfigOption( "opencl-cache",
                             NEW Config::SizeVar( _devCacheSize ),
                             "Defines the amount of the cache "
                             "to be allocated on the device (bytes). "
                             " If this number is below 100, the amount of memory is taken as a percentage of the total device memory") ;
   cfg.registerEnvOption( "opencl-cache", "NX_OPENCL_CACHE" );
   cfg.registerArgOption( "opencl-cache", "opencl-cache" );
   
    // Select the size of the device cache.
   cfg.registerConfigOption( "opencl-max-devices",
                             NEW Config::UintVar( _devNum ),
                             "Defines the total maximum number of devices "
                             "to be used by nanox" );
   cfg.registerEnvOption( "opencl-max-devices", "NX_OPENCL_MAX_DEVICES" );
   cfg.registerArgOption( "opencl-max-devices", "opencl-max-devices" );

<<<<<<< HEAD
   cfg.registerConfigOption( "opencl-alloc-wide", NEW Config::FlagOption( _allocWide ),
                                "Do not alloc full objects in the cache." );
   cfg.registerEnvOption( "opencl-alloc-wide", "NX_OPENCL_DISABLE_ALLOCWIDE" );
   cfg.registerArgOption( "opencl-alloc-wide", "opencl-disable-alloc-wide" );
   
   cfg.registerConfigOption( "opencl-disable-devtodev", NEW Config::FlagOption( _disableOCLdev2dev ),
                                "Disable OpenCL dev to dev." );
   cfg.registerEnvOption( "opencl-disable-devtodev", "NX_OPENCL_DISABLE_DEVTODEV" );
   cfg.registerArgOption( "opencl-disable-devtodev", "opencl-disable-devtodev" );
=======
   // Enable/disable OpenCL.
   cfg.registerConfigOption( "force-opencl-mapped",
                             NEW Config::FlagOption( _forceShMem ),
                             "Force the use the use of mapped pointers for every device (Default: GPU -> NO, CPU->YES). Can save copy time on shared memory devices" );
   cfg.registerEnvOption( "force-opencl-mapped", "NX_FORCE_OPENCL_MAPPED");
   cfg.registerArgOption( "force-opencl-mapped", "force-opencl-mapped" );
   
   // Enable/disable binary kernel generation
   cfg.registerConfigOption( "opencl-save-kernel",
                             NEW Config::FlagOption( _saveBinaryKernel ),
                             "Save a binary version of the kernel" );
   cfg.registerArgOption( "opencl-save-kernel", "opencl-save-kernel" );
>>>>>>> 487930f4
}

void OpenCLConfig::apply(std::string &_devTy, std::map<cl_device_id, cl_context>& _devices)
{
    _devicesPtr=&_devices;
    //Auto-enable CUDA if it was not done before
   if (!_enableOpenCL) {
       //ompss_uses_opencl pointer will be null (is extern) if the compiler did not fill it
      _enableOpenCL=((&ompss_uses_opencl)!=0);
   }
   if( _forceDisableOpenCL || !_enableOpenCL ) 
     return;

   cl_int errCode;

   // Get the number of available platforms.
   cl_uint numPlats;
   if( clGetPlatformIDs( 0, NULL, &numPlats ) != CL_SUCCESS )
      fatal0( "Cannot detect the number of available OpenCL platforms" );

   if ( numPlats == 0 )
      fatal0( "No OpenCL platform available" );

   // Read all platforms.
   cl_platform_id *plats = new cl_platform_id[numPlats];
   if( clGetPlatformIDs( numPlats, plats, NULL ) != CL_SUCCESS )
      fatal0( "Cannot load OpenCL platforms" );

   // Is platform available?
   if( !numPlats )
      fatal0( "No OpenCL platform available" );

   std::vector<cl_platform_id> _plats;
   // Save platforms.
   _plats.assign(plats, plats + numPlats);
   delete [] plats;

   cl_device_type devTy;

   // Parse the requested device type.
   if( _devTy == "" || _devTy == "ALL" )
      devTy = CL_DEVICE_TYPE_ALL;
   else if( _devTy == "CPU" )
      devTy = CL_DEVICE_TYPE_CPU;
   else if( _devTy == "GPU" )
      devTy = CL_DEVICE_TYPE_GPU;
   else if( _devTy == "ACCELERATOR" )
      devTy = CL_DEVICE_TYPE_ACCELERATOR;
   else
      fatal0( "Unable to parse device type" );

   // Read all devices.
   for( std::vector<cl_platform_id>::iterator i = _plats.begin(),
                                              e = _plats.end();
                                              i != e;
                                              ++i ) {
      #ifndef NANOS_DISABLE_ALLOCATOR
         char buffer[200];
         clGetPlatformInfo(*i, CL_PLATFORM_VENDOR, 200, buffer, NULL);
         if (std::string(buffer)=="Intel(R) Corporation" || std::string(buffer)=="ARM"){
            debug0("Intel or ARM OpenCL don't work correctly when using nanox allocator, "
                    "please configure and reinstall nanox with --disable-allocator in case you want to use it, skipping Intel OpenCL devices");
            continue;
         }
      #endif
      // Get the number of available devices.
      cl_uint numDevices;
      errCode = clGetDeviceIDs( *i, devTy, 0, NULL, &numDevices );

      if( errCode != CL_SUCCESS )
         continue;

      // Read all matching devices.
      cl_device_id *devs = new cl_device_id[numDevices];
      errCode = clGetDeviceIDs( *i, devTy, numDevices, devs, NULL );
      if( errCode != CL_SUCCESS )
         continue;

      int devicesToUse=0;   
      cl_device_id *avaiableDevs = new cl_device_id[numDevices];
      // Get all avaiable devices
      for( cl_device_id *j = devs, *f = devs + numDevices; j != f; ++j )
      {
         cl_bool available;

         errCode = clGetDeviceInfo( *j,
                                      CL_DEVICE_AVAILABLE,
                                      sizeof( cl_bool ),
                                      &available,
                                      NULL );
         if( errCode != CL_SUCCESS )
           continue;

         if( available && _devices.size()+devicesToUse<_devNum){
             avaiableDevs[devicesToUse++]=*j;
         }
      }
      
      cl_context_properties props[] =
      {  CL_CONTEXT_PLATFORM,
         reinterpret_cast<cl_context_properties>(*i),
         0
      };

      //Cant instrument here
      //NANOS_OPENCL_CREATE_IN_OCL_RUNTIME_EVENT( ext::NANOS_OPENCL_CREATE_CONTEXT_EVENT );
      cl_context ctx = clCreateContext( props, devicesToUse, avaiableDevs, NULL, NULL, &errCode );
      //NANOS_OPENCL_CLOSE_IN_OCL_RUNTIME_EVENT;
      // Put all available devices inside the vector.
      for( cl_device_id *j = avaiableDevs, *f = avaiableDevs + devicesToUse; j != f; ++j )
      {
          _devices.insert(std::make_pair( *j , ctx) );
      }
	  _currNumDevices=_devices.size();

      delete [] devs;
   }
}<|MERGE_RESOLUTION|>--- conflicted
+++ resolved
@@ -25,18 +25,13 @@
 using namespace nanos::ext;
 
 bool OpenCLConfig::_enableOpenCL = false;
-bool OpenCLConfig::_forceShMem = false;
 bool OpenCLConfig::_forceDisableOpenCL = false;
 bool OpenCLConfig::_allocWide = true;
 bool OpenCLConfig::_disableOCLdev2dev = false;
 size_t OpenCLConfig::_devCacheSize = 0;
 unsigned int OpenCLConfig::_devNum = INT_MAX;
 unsigned int OpenCLConfig::_currNumDevices = 0;
-<<<<<<< HEAD
-=======
-bool OpenCLConfig::_saveBinaryKernel = false;
-System::CachePolicyType OpenCLConfig::_cachePolicy = System::WRITE_BACK;
->>>>>>> 487930f4
+//System::CachePolicyType OpenCLConfig::_cachePolicy = System::WRITE_BACK;
 //This var name has to be consistant with the one which the compiler "fills" (basically, do not change it)
 extern __attribute__((weak)) char ompss_uses_opencl;
 
@@ -86,7 +81,7 @@
    cfg.registerEnvOption( "disable-opencl", "NX_DISABLEOPENCL" );
    cfg.registerArgOption( "disable-opencl", "disable-opencl" );
 
-   // Select the size of the device cache.
+    // Select the size of the device cache.
    cfg.registerConfigOption( "opencl-cache",
                              NEW Config::SizeVar( _devCacheSize ),
                              "Defines the amount of the cache "
@@ -103,7 +98,6 @@
    cfg.registerEnvOption( "opencl-max-devices", "NX_OPENCL_MAX_DEVICES" );
    cfg.registerArgOption( "opencl-max-devices", "opencl-max-devices" );
 
-<<<<<<< HEAD
    cfg.registerConfigOption( "opencl-alloc-wide", NEW Config::FlagOption( _allocWide ),
                                 "Do not alloc full objects in the cache." );
    cfg.registerEnvOption( "opencl-alloc-wide", "NX_OPENCL_DISABLE_ALLOCWIDE" );
@@ -113,20 +107,6 @@
                                 "Disable OpenCL dev to dev." );
    cfg.registerEnvOption( "opencl-disable-devtodev", "NX_OPENCL_DISABLE_DEVTODEV" );
    cfg.registerArgOption( "opencl-disable-devtodev", "opencl-disable-devtodev" );
-=======
-   // Enable/disable OpenCL.
-   cfg.registerConfigOption( "force-opencl-mapped",
-                             NEW Config::FlagOption( _forceShMem ),
-                             "Force the use the use of mapped pointers for every device (Default: GPU -> NO, CPU->YES). Can save copy time on shared memory devices" );
-   cfg.registerEnvOption( "force-opencl-mapped", "NX_FORCE_OPENCL_MAPPED");
-   cfg.registerArgOption( "force-opencl-mapped", "force-opencl-mapped" );
-   
-   // Enable/disable binary kernel generation
-   cfg.registerConfigOption( "opencl-save-kernel",
-                             NEW Config::FlagOption( _saveBinaryKernel ),
-                             "Save a binary version of the kernel" );
-   cfg.registerArgOption( "opencl-save-kernel", "opencl-save-kernel" );
->>>>>>> 487930f4
 }
 
 void OpenCLConfig::apply(std::string &_devTy, std::map<cl_device_id, cl_context>& _devices)
