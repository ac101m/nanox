/*************************************************************************************/
/*      Copyright 2009 Barcelona Supercomputing Center                               */
/*                                                                                   */
/*      This file is part of the NANOS++ library.                                    */
/*                                                                                   */
/*      NANOS++ is free software: you can redistribute it and/or modify              */
/*      it under the terms of the GNU Lesser General Public License as published by  */
/*      the Free Software Foundation, either version 3 of the License, or            */
/*      (at your option) any later version.                                          */
/*                                                                                   */
/*      NANOS++ is distributed in the hope that it will be useful,                   */
/*      but WITHOUT ANY WARRANTY; without even the implied warranty of               */
/*      MERCHANTABILITY or FITNESS FOR A PARTICULAR PURPOSE.  See the                */
/*      GNU Lesser General Public License for more details.                          */
/*                                                                                   */
/*      You should have received a copy of the GNU Lesser General Public License     */
/*      along with NANOS++.  If not, see <http://www.gnu.org/licenses/>.             */
/*************************************************************************************/

#include "gputhread.hpp"
#include "gpuprocessor.hpp"
#include "instrumentationmodule_decl.hpp"
#include "schedule.hpp"
#include "system.hpp"

#include <cuda_runtime.h>

using namespace nanos;
using namespace nanos::ext;


void GPUThread::initializeDependent ()
{
   // Bind the thread to a GPU device
   NANOS_GPU_CREATE_IN_CUDA_RUNTIME_EVENT( NANOS_GPU_CUDA_SET_DEVICE_EVENT );
   cudaError_t err = cudaSetDevice( _gpuDevice );
   NANOS_GPU_CLOSE_IN_CUDA_RUNTIME_EVENT;
   if ( err != cudaSuccess )
      warning( "Couldn't set the GPU device for the thread: " << cudaGetErrorString( err ) );

   // Initialize GPUProcessor
   ( ( GPUProcessor * ) myThread->runningOn() )->init();

   // Warming up GPU's...
   if ( GPUConfig::isGPUWarmupDefined() ) {
      NANOS_GPU_CREATE_IN_CUDA_RUNTIME_EVENT( NANOS_GPU_CUDA_FREE_EVENT );
      cudaFree(0);
      NANOS_GPU_CLOSE_IN_CUDA_RUNTIME_EVENT;
   }

   // Reset CUDA errors that may have occurred inside the runtime initialization
   NANOS_GPU_CREATE_IN_CUDA_RUNTIME_EVENT( NANOS_GPU_CUDA_GET_LAST_ERROR_EVENT );
   err = cudaGetLastError();
   NANOS_GPU_CLOSE_IN_CUDA_RUNTIME_EVENT;
   if ( err != cudaSuccess )
      warning( "CUDA errors occurred during initialization:" << cudaGetErrorString( err ) );
}

void GPUThread::runDependent ()
{
   WD &work = getThreadWD();
   setCurrentWD( work );
   SMPDD &dd = ( SMPDD & ) work.activateDevice( SMP );
   dd.getWorkFct()( work.getData() );
   ( ( GPUProcessor * ) myThread->runningOn() )->cleanUp();
}

void GPUThread::inlineWorkDependent ( WD &wd )
{
   GPUDD &dd = ( GPUDD & )wd.getActiveDevice();
   GPUProcessor &myGPU = * ( GPUProcessor * ) myThread->runningOn();

   if ( GPUConfig::isOverlappingInputsDefined() ) {
      // Wait for the input transfer stream to finish
      NANOS_GPU_CREATE_IN_CUDA_RUNTIME_EVENT( NANOS_GPU_CUDA_INPUT_STREAM_SYNC_EVENT );
      cudaStreamSynchronize( myGPU.getGPUProcessorInfo()->getInTransferStream() );
      NANOS_GPU_CLOSE_IN_CUDA_RUNTIME_EVENT;
      // Erase the wait input list and synchronize it with cache
      myGPU.getInTransferList()->clearMemoryTransfers();
      myGPU.freeInputPinnedMemory();
   }

   // Check if someone is waiting for our data
   myGPU.getOutTransferList()->clearRequestedMemoryTransfers();

   // We wait for wd inputs, but as we have just waited for them, we could skip this step
   wd.start( WD::IsNotAUserLevelThread );

   if ( GPUConfig::isOverlappingOutputsDefined() ) {
      NANOS_GPU_CREATE_IN_CUDA_RUNTIME_EVENT( NANOS_GPU_CUDA_OUTPUT_STREAM_SYNC_EVENT );
      cudaStreamSynchronize( myGPU.getGPUProcessorInfo()->getOutTransferStream() );
      NANOS_GPU_CLOSE_IN_CUDA_RUNTIME_EVENT;
      myGPU.freeOutputPinnedMemory();
   }

   NANOS_INSTRUMENT ( InstrumentStateAndBurst inst1( "user-code", wd.getId(), NANOS_RUNNING ) );
   ( dd.getWorkFct() )( wd.getData() );

   if ( !GPUConfig::isOverlappingOutputsDefined() && !GPUConfig::isOverlappingInputsDefined() ) {
      // Wait for the GPU kernel to finish
      NANOS_GPU_CREATE_IN_CUDA_RUNTIME_EVENT( NANOS_GPU_CUDA_DEVICE_SYNC_EVENT );
#ifdef NANOS_GPU_USE_CUDA32
      cudaThreadSynchronize();
#else
      cudaDeviceSynchronize();
#endif
      NANOS_GPU_CLOSE_IN_CUDA_RUNTIME_EVENT;

      // Normally this instrumentation code is inserted by the compiler in the task outline.
      // But because the kernel call is asynchronous for GPUs we need to raise them manually here
      // when we know the kernel has really finished
      NANOS_INSTRUMENT ( raiseWDClosingEvents() );

      // Copy out results from tasks executed previously
      // Do it always, as another GPU may be waiting for results
      myGPU.getOutTransferList()->executeMemoryTransfers();
   }
   else {
      // Open a new substate instrumentation phase before copying out the results
      NANOS_INSTRUMENT ( InstrumentSubState inst2( NANOS_RUNTIME ) );
      myGPU.getOutTransferList()->executeMemoryTransfers();
   }

   if ( GPUConfig::isPrefetchingDefined() ) {
      NANOS_INSTRUMENT ( InstrumentSubState inst2( NANOS_RUNTIME ) );
      // Get next task in order to prefetch data to device memory
<<<<<<< HEAD
      WD *next = getNextWD();
      ensure( !next, "Attempting to overwrite nextWD." );
      // Having nextWD at that point is incorrect by now,
      // but occasionally it could be possible, so check for it before we overwrite it
      if ( next == NULL ) {
         next = Scheduler::prefetch( ( nanos::BaseThread * ) this, wd );
         setNextWD( next );
      }

      if ( next ) {
         next->init();
=======

      if ( reserveNextWD () ) {
         WD *next = Scheduler::prefetch( ( nanos::BaseThread * ) this, wd );
         setReservedNextWD( next );  
         if ( next != NULL ) next->init();
>>>>>>> b7efcdef
      }
   }

   if ( GPUConfig::isOverlappingOutputsDefined() || GPUConfig::isOverlappingInputsDefined() ) {
      // Wait for the GPU kernel to finish, if we have not waited before
      //cudaThreadSynchronize();
      NANOS_GPU_CREATE_IN_CUDA_RUNTIME_EVENT( NANOS_GPU_CUDA_KERNEL_STREAM_SYNC_EVENT );
      cudaStreamSynchronize( myGPU.getGPUProcessorInfo()->getKernelExecStream() );
      NANOS_GPU_CLOSE_IN_CUDA_RUNTIME_EVENT;

      // Normally this instrumentation code is inserted by the compiler in the task outline.
      // But because the kernel call is asynchronous for GPUs we need to raise them manually here
      // when we know the kernel has really finished
      NANOS_INSTRUMENT ( raiseWDClosingEvents() );
   }
}

void GPUThread::yield()
{
   ( ( GPUProcessor * ) runningOn() )->getInTransferList()->executeMemoryTransfers();
   ( ( GPUProcessor * ) runningOn() )->getOutTransferList()->executeMemoryTransfers();
}

void GPUThread::idle()
{
   ( ( GPUProcessor * ) runningOn() )->getInTransferList()->executeMemoryTransfers();
   ( ( GPUProcessor * ) runningOn() )->getOutTransferList()->removeMemoryTransfer();
}


void GPUThread::raiseWDClosingEvents ()
{
   if ( _wdClosingEvents ) {
      NANOS_INSTRUMENT(
            Instrumentation::Event e[2];
            sys.getInstrumentation()->closeBurstEvent( &e[0],
                  sys.getInstrumentation()->getInstrumentationDictionary()->getEventKey( "user-funct-name" ) );
            sys.getInstrumentation()->closeBurstEvent( &e[1],
                  sys.getInstrumentation()->getInstrumentationDictionary()->getEventKey( "user-funct-location" ) );

            sys.getInstrumentation()->addEventList( 2, e );
      );
      _wdClosingEvents = false;
   }
}<|MERGE_RESOLUTION|>--- conflicted
+++ resolved
@@ -124,25 +124,11 @@
    if ( GPUConfig::isPrefetchingDefined() ) {
       NANOS_INSTRUMENT ( InstrumentSubState inst2( NANOS_RUNTIME ) );
       // Get next task in order to prefetch data to device memory
-<<<<<<< HEAD
-      WD *next = getNextWD();
-      ensure( !next, "Attempting to overwrite nextWD." );
-      // Having nextWD at that point is incorrect by now,
-      // but occasionally it could be possible, so check for it before we overwrite it
-      if ( next == NULL ) {
-         next = Scheduler::prefetch( ( nanos::BaseThread * ) this, wd );
-         setNextWD( next );
-      }
-
-      if ( next ) {
-         next->init();
-=======
 
       if ( reserveNextWD () ) {
          WD *next = Scheduler::prefetch( ( nanos::BaseThread * ) this, wd );
          setReservedNextWD( next );  
          if ( next != NULL ) next->init();
->>>>>>> b7efcdef
       }
    }
 
