--- conflicted
+++ resolved
@@ -63,15 +63,10 @@
          sys.getInstrumentation()->getInstrumentationDictionary()->registerEventValue(key, value, use_this_val, description, abort_when_registered);
          *event_value = use_this_val;
       } else {
-      *event_value = sys.getInstrumentation()->getInstrumentationDictionary()->registerEventValue(key, value,  description, abort_when_registered);
-<<<<<<< HEAD
+         *event_value = sys.getInstrumentation()->getInstrumentationDictionary()->registerEventValue(key, value,  description, abort_when_registered);
       }
-   } catch ( ... ) {
-      return NANOS_UNKNOWN_ERR;
-=======
-   } catch ( nanos_err_t err) {
-      return err;
->>>>>>> bcf5dc23
+   } catch ( nanos_err_t err) {
+      return err;
    }
 #endif
    return NANOS_OK;
