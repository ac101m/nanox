/*************************************************************************************/
/*      Copyright 2009 Barcelona Supercomputing Center                               */
/*                                                                                   */
/*      This file is part of the NANOS++ library.                                    */
/*                                                                                   */
/*      NANOS++ is free software: you can redistribute it and/or modify              */
/*      it under the terms of the GNU Lesser General Public License as published by  */
/*      the Free Software Foundation, either version 3 of the License, or            */
/*      (at your option) any later version.                                          */
/*                                                                                   */
/*      NANOS++ is distributed in the hope that it will be useful,                   */
/*      but WITHOUT ANY WARRANTY; without even the implied warranty of               */
/*      MERCHANTABILITY or FITNESS FOR A PARTICULAR PURPOSE.  See the                */
/*      GNU Lesser General Public License for more details.                          */
/*                                                                                   */
/*      You should have received a copy of the GNU Lesser General Public License     */
/*      along with NANOS++.  If not, see <http://www.gnu.org/licenses/>.             */
/*************************************************************************************/

#ifndef _NANOS_CACHE
#define _NANOS_CACHE

#include <iostream>
#include <exception>
#include "config.hpp"
#include "compatibility.hpp"
#include "instrumentation.hpp"
#include "cache_decl.hpp"
#include "directory.hpp"
#include "atomic.hpp"
#include "processingelement_fwd.hpp"
#include "copydescriptor.hpp"

using namespace nanos;

inline unsigned int Cache::getId() const
{
  return _id;
}

inline void CachePolicy::registerCacheAccess( Directory& dir, uint64_t tag, size_t size, bool input, bool output )
{
   bool didCopyIn = false;
   DirectoryEntry *de = dir.getEntry( tag );
   CacheEntry *ce;
   if ( de == NULL ) { // Memory access not registered in the directory
      bool inserted;
      DirectoryEntry d = DirectoryEntry( tag, 0, ( output ? &_cache : NULL ), dir.getCacheMapSize() );
      de = &(dir.insert( tag, d, inserted ));
      if (!inserted) {
         if ( output ) {
            de->setOwner(&_cache);
            de->setInvalidated(false);
         }
      }

      CacheEntry c =  CacheEntry( NULL, size, tag, 0, output, input );
      ce = &(_cache.insert( tag, c, inserted ));
      if (inserted) { // allocate it
         ce->setAddress( _cache.allocate( dir, size ) );
         ce->setAllocSize( size );
         if (input) {
            CopyDescriptor cd = CopyDescriptor(tag);
            if ( _cache.copyDataToCache( cd, size ) ) {
               ce->setCopying(false);
            }
         }
      } else {        // wait for address
         while ( ce->getAddress() == NULL );
      }
   } else {
      // DirectoryEntry exists
      bool inserted = false;
      ce = _cache.getEntry( tag );
      if ( ce == NULL ) {
         // Create a new CacheEntry
         CacheEntry c = CacheEntry( NULL, size, tag, 0, output, input );
         ce = &(_cache.insert( tag, c, inserted ));
         if (inserted) { // allocate it
            
#if 0 /* jbueno*/
            Cache *owner = de->getOwner();
            if ( owner != NULL && !(!input && output) ) {
               owner->invalidate( dir, tag, size, de );
               owner->syncTransfer(tag);
               while( de->getOwner() != NULL ) myThread->idle();
            }
            ce->setAddress( _cache.allocate( dir, size ) );
            ce->setAllocSize( size );
            if (input) {
               while ( de->getOwner() != NULL ) myThread->idle();
               CopyDescriptor cd = CopyDescriptor(tag);
               if ( _cache.copyDataToCache( cd, size ) ) {
                  ce->setCopying(false);
               }
            }
            if (output) {
               de->setOwner( &_cache );
               de->setInvalidated( false );
               de->increaseVersion();
            }
            ce->setVersion( de->getVersion() );
#else
            Cache *owner = de->getOwner();

   //std::cerr<<"registerCacheAccess already here in other cache "<<(void*)tag<<" is input "<<input<<" is output "<<output<<" owner "<<owner<<" nodeAddr "<<(void*)((owner != NULL)?(void*)(owner->getEntry(tag)->getAddress()):(void*)0)<<std::endl;
            // same as above,
            ce->setAddress( _cache.allocate( dir, size ) );
            ce->setAllocSize( size );

            if ( owner != NULL && !(!input && output) ) {
               CopyDescriptor cd = CopyDescriptor(tag);
               owner->invalidateAndTransfer( dir, tag, size, de, _cache, ce->getAddress()  );
                  ce->setCopying(false);
               owner->syncTransfer(tag);
               while( de->getOwner() != NULL ) myThread->idle();
               
            }
            else if ( input )
            {
               while ( de->getOwner() != NULL ) myThread->idle();
               CopyDescriptor cd = CopyDescriptor(tag);
               if ( _cache.copyDataToCache( cd, size ) ) {
                  ce->setCopying(false);
               }
            }

            if (output) {
               de->setOwner( &_cache );
               de->setInvalidated( false );
               de->increaseVersion();
            }
            ce->setVersion( de->getVersion() );
   //std::cerr<<"registerCacheAccess doone "<<std::endl;
#endif
         } else {        // wait for address
            // has to be input, otherwise the program is incorrect so just wait the address to exist
            while ( ce->getAddress() == NULL );
            _cache.addReference( tag );

            if ( size != ce->getSize() ) {
               if ( ce->trySetToResizing() ) {
                  // Wait until it's only me using this entry
                  // FIXME: Multiple threads per cache not supported with this implementation
                  // of resize (references must be at most two due to prefetch) (see #393)
                  ensure( _cache.getReferences( ce->getTag() ) <= 2, "Multiple threads per cache not supported with this implementation");
//                  while ( _cache.getReferences( ce->getTag() ) > 1 );

                  // First approach, always copy back if size didn't match
                  if ( ce->isDirty() ) {
                     // invalidate in its own cache
            std::cerr<<"inv 3"<<std::endl;
                     _cache.invalidate( dir, tag, ce->getSize(), de );
                     // synchronize invalidation
                     _cache.syncTransfer( tag ); // Ask the device to be nice and prioritize this transfer
                     while( de->getOwner() != NULL ) myThread->idle();
                  }
                  if ( size > ce->getAllocSize() ) {
                     _cache.realloc( dir, ce, size );
                  }
                  ce->setSize(size);

                  if ( input ) {
                     didCopyIn = true;
                     if ( ce->trySetToCopying() ) {
                        Cache *owner = de->getOwner();
                        ensure( &_cache != owner, "Trying to invalidate myself" );
                        /* jbueno */
#if 0
                        if ( owner != NULL ) {
                           // Is dirty somewhere else, we need to invalidate 'tag' in 'cache' and wait for synchronization
                           owner->invalidate( dir, tag, size, de );
                           owner->syncTransfer( tag ); // Ask the device to be nice and prioritize this transfer
                           while( de->getOwner() != NULL ) myThread->idle();
                        }

                        // Copy in
                        CopyDescriptor cd = CopyDescriptor(tag);
                        if ( _cache.copyDataToCache( cd, size ) ) {
                           ce->setCopying(false);
                        }
#else
                        if ( owner != NULL ) {
                           // Is dirty somewhere else, we need to invalidate 'tag' in 'cache' and wait for synchronization
                           CopyDescriptor cd = CopyDescriptor(tag);
                           owner->invalidateAndTransfer( dir, tag, size, de, _cache, _cache.getEntry(tag)->getAddress() );
                           owner->syncTransfer( tag ); // Ask the device to be nice and prioritize this transfer
                  ce->setCopying(false);
                           while( de->getOwner() != NULL ) myThread->idle();
                        }
                        else
                        {
                           // Copy in
                           CopyDescriptor cd = CopyDescriptor(tag);
                           if ( _cache.copyDataToCache( cd, size ) ) {
                              ce->setCopying(false);
                           }
                        }
#endif
                     }
                  }
                  ce->setResizing(false);
               }
            }
         }
      } else {
         // Cache entry already exists in the cache
   //std::cerr<<"registerCacheAccess already here "<<(void*)tag<<std::endl;
         if ( size != ce->getSize() ) {
            if ( ce->trySetToResizing() ) {
               // Wait until it's only me using this entry
               // FIXME: Multiple threads per cache not supported with this implementation
               // of resize (references must be at most two due to prefetch) (see #393)
               ensure( _cache.getReferences( ce->getTag() ) <= 2, "Multiple threads per cache not supported with this implementation");
//               while ( _cache.getReferences( ce->getTag() ) > 1 );

               // First approach, always copy back if size didn't match
               if ( ce->isDirty() ) {
                  // invalidate in its own cache
            std::cerr<<"inv 2"<<std::endl;
                  _cache.invalidate( dir, tag, ce->getSize(), de );
                  // synchronize invalidation
                  _cache.syncTransfer( tag ); // Ask the device to be nice and prioritize this transfer
                  while( de->getOwner() != NULL ) myThread->idle();
               }
               if ( size > ce->getAllocSize() ) {
                  _cache.realloc( dir, ce, size );
               }
               ce->setSize(size);
 
               if ( input ) {
                  didCopyIn = true;
                  if ( ce->trySetToCopying() ) {
                     Cache *owner = de->getOwner();
                     ensure( &_cache != owner, "Trying to invalidate myself" );
                     if ( owner != NULL ) {
                        // Is dirty somewhere else, we need to invalidate 'tag' in 'cache' and wait for synchronization
            std::cerr<<"inv 1"<<std::endl;
                        owner->invalidate( dir, tag, size, de );
                        owner->syncTransfer( tag ); // Ask the device to be nice and prioritize this transfer
                        while( de->getOwner() != NULL ) myThread->idle();
                     }

                     // Copy in
                     CopyDescriptor cd = CopyDescriptor(tag);
                     if ( _cache.copyDataToCache( cd, size ) ) {
                        ce->setCopying(false);
                     }
                  }
               }
               ce->setResizing(false);
            }
         }

         if ( de->getVersion() != ce->getVersion() ) {
            // Version doesn't match the one in the directory
            if ( input && !didCopyIn ) {
               if ( ce->trySetToCopying() ) {
                  ce->setVersion( de->getVersion() );
                  Cache *owner = de->getOwner();
                  ensure( &_cache != owner, "Trying to invalidate myself" );
#if 0
                  if ( owner != NULL ) {
                     // Is dirty somewhere else, we need to invalidate 'tag' in 'cache' and wait for synchronization
                     owner->invalidate( dir, tag, size, de );
                     owner->syncTransfer( tag ); // Ask the device to be nice and prioritize this transfer
                     while( de->getOwner() != NULL ) myThread->idle();
                  }

                  // Wait while it's resizing
                  while ( ce-> isResizing() );

                  // Copy in
                  CopyDescriptor cd = CopyDescriptor(tag);
                  if ( _cache.copyDataToCache( cd, size ) ) {
                     ce->setCopying(false);
                  }
#else
                  if ( owner != NULL ) {
                     // Is dirty somewhere else, we need to invalidate 'tag' in 'cache' and wait for synchronization
                     CopyDescriptor cd = CopyDescriptor(tag);
                     owner->invalidateAndTransfer( dir, tag, size, de, _cache, _cache.getEntry(tag)->getAddress() );
                     owner->syncTransfer( tag ); // Ask the device to be nice and prioritize this transfer
                  ce->setCopying(false);
                     while( de->getOwner() != NULL ) myThread->idle();
                     //while ( ce-> isResizing() );
                  }
                  else
                  {

                     // Wait while it's resizing
                     while ( ce-> isResizing() );

                     // Copy in
                     CopyDescriptor cd = CopyDescriptor(tag);
                     if ( _cache.copyDataToCache( cd, size ) ) {
                        ce->setCopying(false);
                     }
                  }
#endif
               }
            } else {
               // Since there's no input, it is output and we don't care about what may be in other caches, just update this version
               ce->setVersion( de->getVersion() );
            }
         }
         if (output) {
            de->setOwner(&_cache);
            de->setInvalidated(false);
            de->increaseVersion();
            ce->increaseVersion();
            ensure( de->getVersion() == ce->getVersion(), "Version mismatch between cache and directory entry.");
         }
      }
   }
   de->addAccess( _cache.getId() );
}

inline void CachePolicy::registerPrivateAccess( Directory& dir, uint64_t tag, size_t size, bool input, bool output )
{
   bool inserted;
   CacheEntry c =  CacheEntry( NULL, size, tag, 0, output, input );
   CacheEntry& ce = _cache.insert( tag, c, inserted );
   ensure ( inserted, "Private access cannot hit the cache.");
   ce.setAddress( _cache.allocate( dir, size ) );
   ce.setAllocSize( size );
   if ( input ) {
      CopyDescriptor cd = CopyDescriptor(tag);
      if ( _cache.copyDataToCache( cd, size ) ) {
         ce.setCopying(false);
      }
   }
}

inline void CachePolicy::unregisterPrivateAccess( Directory &dir, uint64_t tag, size_t size )
{
   CacheEntry *ce = _cache.getEntry( tag );
   _cache.deleteReference(tag);
   _cache.deleteReference(tag);
   ensure ( ce != NULL, "Private access cannot miss in the cache.");
   // FIXME: to use this output it needs to be synchronized now or somewhere in case it is asynchronous
   if ( ce->isDirty() ) {
      CopyDescriptor cd = CopyDescriptor(tag);
      _cache.copyBackFromCache( cd, size );
   }
   _cache.deleteEntry( tag, size );
}

inline void WriteThroughPolicy::unregisterCacheAccess( Directory& dir, uint64_t tag, size_t size, bool output )
{
   CacheEntry *ce = _cache.getEntry( tag );
   // There's two reference deleting calls because getEntry places one reference
   _cache.deleteReference( tag );
   _cache.deleteReference( tag );
   DirectoryEntry *de = dir.getEntry( tag );
   if ( output ) {
         ensure( de != NULL, "Directory has been corrupted" );
      CopyDescriptor cd = CopyDescriptor(tag, de->getVersion());
      if ( _cache.copyBackFromCache( cd, size ) ) {
         ce->setDirty( false );
         de->setOwner( NULL );
      } else {
         ce->setFlushing( true );
         ce->setFlushingTo( &dir );
         ce->setDirty( false );
      }
   }
   if ( de != NULL ) {
      de->removeAccess( _cache.getId() );
   } else {
      warning("Directory entry not found at unregisterCacheAcces, this can be a problem.");
   }
}

inline void WriteBackPolicy::unregisterCacheAccess( Directory &dir, uint64_t tag, size_t size, bool output )
{
   // There's two reference deleting calls because getEntry places one reference
   _cache.deleteReference( tag );
   _cache.deleteReference( tag );
}

inline Cache::Cache() : _id( sys.getCacheMap().registerCache() ) {}

template <class _T, class _Policy>
inline size_t DeviceCache<_T,_Policy>::getSize()
   { return _size; }

template <class _T, class _Policy>
inline void DeviceCache<_T,_Policy>::setSize( size_t size )
   { _size = size; }

template <class _T, class _Policy>
inline void * DeviceCache<_T,_Policy>::allocate( Directory &dir, size_t size )
{
   void *result;
   NANOS_INSTRUMENT( static nanos_event_key_t key = sys.getInstrumentation()->getInstrumentationDictionary()->getEventKey("cache-malloc") );
   if ( _usedSize + size <= _size ) {
      NANOS_INSTRUMENT( sys.getInstrumentation()->raiseOpenStateAndBurst( NANOS_CACHE, key, (nanos_event_value_t) size) );
      result = _T::allocate( size, _pe );
      NANOS_INSTRUMENT( sys.getInstrumentation()->raiseCloseStateAndBurst( key ) );
   } else {
      // FIXME: lock the cache
      freeSpaceToFit( dir, size );
      // FIXME: unlock
      NANOS_INSTRUMENT( sys.getInstrumentation()->raiseOpenStateAndBurst( NANOS_CACHE, key, (nanos_event_value_t) size) );
      result = _T::allocate( size, _pe );
      NANOS_INSTRUMENT( sys.getInstrumentation()->raiseCloseStateAndBurst( key ) );
   }
   _usedSize+= size;
   return result;
}

template <class _T, class _Policy>
inline void DeviceCache<_T,_Policy>::freeSpaceToFit( Directory &dir, size_t size )
{
   CacheHash::KeyList kl;
   _cache.listUnreferencedKeys( kl );
   CacheHash::KeyList::iterator it;
   for ( it = kl.begin(); it != kl.end(); it++ ) {
      // Copy the entry because once erased it can be recycled
<<<<<<< HEAD
      CacheEntry &ce = *( _cache.find( it->second ) );
      //if ( _cache.erase( it->second ) ) {
         if ( ce.isDirty() ) {
            DirectoryEntry *de = dir.getEntry( ce.getTag() );
            //std::cerr << "free space to fit invalidate> Owner:" << de->getOwner() << " this:" << &_cache << std::endl;
            invalidate( dir, ce.getTag(), ce.getSize(), de );
=======
      CacheEntry ce = *( _cache.find( it->second ) );
      if ( ce.isDirty() ) {
         DirectoryEntry *de = dir.getEntry( ce.getTag() );
         if ( ce.trySetToFlushing() ) {
            ce.setFlushingTo( &dir );
            if ( de->getOwner() != this ) {
                  // someone flushed it between setting to invalidated and setting to flushing, do nothing
                  ce.setFlushing(false);
            } else {
               CopyDescriptor cd = CopyDescriptor(ce.getTag(), de->getVersion());
               if ( copyBackFromCache( cd, ce.getSize() ) ) {
                  ce.setFlushing(false);
                  de->setOwner(NULL);
               }
            }
>>>>>>> 3b1d4cab
         }
      }
      // FIXME: this can be optimized by adding the flushing entries to a list and go to that list if not enough space was freed
      while ( ce.isFlushing() )
         _T::syncTransfer( (uint64_t)it->second, _pe );
      if ( _cache.erase( it->second ) ) {
         _T::free( ce.getAddress(), _pe );
         _usedSize -= ce.getSize();
_cache.erase( it->second );
         if ( _usedSize + size <= _size )
            break;
      //}
   }
   ensure( _usedSize + size <= _size, "Cache is full" );
}

template <class _T, class _Policy>
inline void DeviceCache<_T,_Policy>::deleteEntry( uint64_t tag, size_t size )
{
   NANOS_INSTRUMENT( static nanos_event_key_t key = sys.getInstrumentation()->getInstrumentationDictionary()->getEventKey("cache-free") );
   NANOS_INSTRUMENT( sys.getInstrumentation()->raiseOpenStateAndBurst ( NANOS_CACHE, key, (nanos_event_value_t) size) );
   // it assumes the entry exists
   CacheEntry &ce = _cache[tag];
   _T::free( ce.getAddress(), _pe );
   _usedSize -= ce.getAllocSize();
   _cache.erase( tag );
   NANOS_INSTRUMENT( sys.getInstrumentation()->raiseCloseStateAndBurst( key ) );
}

template <class _T, class _Policy>
inline void DeviceCache<_T,_Policy>::realloc( Directory& dir, CacheEntry *ce, size_t size )
{
   if ( _usedSize + size - ce->getSize() < _size ) {
      freeSpaceToFit( dir, size - ce->getSize() );
   }
   _usedSize += size - ce->getSize();
   void *addr = ce->getAddress();
   ensure( size > ce->getSize() , "Trying to downsize a cache entry" );
   addr = _T::realloc( addr, size, ce->getSize(), _pe );
   ce->setAllocSize( size );
   ce->setSize( size );
   ce->setAddress( addr );
}

template <class _T, class _Policy>
inline void * DeviceCache<_T,_Policy>::getAddress( uint64_t tag )
{
   void *result = _cache[tag].getAddress();
   return result;
}

template <class _T, class _Policy>
inline bool DeviceCache<_T,_Policy>::copyToCacheFromCache( void *addrSrc, size_t size, Cache &dest, void *addrDest )
{
   bool result;
   DeviceCache< _T, _Policy > *dstCache = dynamic_cast<DeviceCache< _T, _Policy > *>(&dest);
   //NANOS_INSTRUMENT( static nanos_event_key_t key = sys.getInstrumentation()->getInstrumentationDictionary()->getEventKey("cache-copy-in") );
   //NANOS_INSTRUMENT( sys.getInstrumentation()->raiseOpenStateAndBurst( NANOS_MEM_TRANSFER_IN, key, (nanos_event_value_t) size) );
   result = _T::copyDevToDev( addrSrc, size, _pe, dstCache->_pe, addrDest );
   //NANOS_INSTRUMENT( sys.getInstrumentation()->raiseCloseStateAndBurst( key ) );
   return result;
}

template <class _T, class _Policy>
inline bool DeviceCache<_T,_Policy>::copyDataToCache( CopyDescriptor &cd, size_t size )
{
   bool result;
   NANOS_INSTRUMENT( static nanos_event_key_t key = sys.getInstrumentation()->getInstrumentationDictionary()->getEventKey("cache-copy-in") );
   NANOS_INSTRUMENT( sys.getInstrumentation()->raiseOpenStateAndBurst( NANOS_MEM_TRANSFER_IN, key, (nanos_event_value_t) size) );
   result = _T::copyIn( _cache[cd.getTag()].getAddress(), cd, size, _pe );
   NANOS_INSTRUMENT( sys.getInstrumentation()->raiseCloseStateAndBurst( key ) );
   return result;
}

template <class _T, class _Policy>
inline bool DeviceCache<_T,_Policy>::copyBackFromCache( CopyDescriptor &cd, size_t size )
{
   bool result;
   NANOS_INSTRUMENT( static nanos_event_key_t key1 = sys.getInstrumentation()->getInstrumentationDictionary()->getEventKey("cache-copy-out") );
   NANOS_INSTRUMENT( sys.getInstrumentation()->raiseOpenStateAndBurst( NANOS_MEM_TRANSFER_OUT, key1, size ) );
   CacheEntry &entry = _cache[cd.getTag()];
   result = _T::copyOut( cd, entry.getAddress(), size, _pe );
   NANOS_INSTRUMENT( sys.getInstrumentation()->raiseCloseStateAndBurst( key1 ) );
   return result;
}

template <class _T, class _Policy>
inline void DeviceCache<_T,_Policy>::copyTo( void *dst, uint64_t tag, size_t size )
{
   NANOS_INSTRUMENT( static nanos_event_key_t key = sys.getInstrumentation()->getInstrumentationDictionary()->getEventKey("cache-local-copy") );
   NANOS_INSTRUMENT( sys.getInstrumentation()->raiseOpenStateAndBurst( NANOS_MEM_TRANSFER_LOCAL, key, size ) );
   _T::copyLocal( dst, _cache[tag].getAddress(), size, _pe );
   NANOS_INSTRUMENT( sys.getInstrumentation()->raiseCloseStateAndBurst( key ) );
}

template <class _T, class _Policy>
inline CacheEntry& DeviceCache<_T,_Policy>::newEntry( uint64_t tag, size_t size, unsigned int version, bool dirty )
{
   CacheEntry& ce = _cache[tag];
   ce.setTag( tag );
   ce.setSize( size );
   ce.setVersion( version );
   ce.setDirty( dirty );
   return ce;
}

template <class _T, class _Policy>
inline CacheEntry& DeviceCache<_T,_Policy>::insert( uint64_t tag, CacheEntry& ce, bool& inserted )
{
   return _cache.insert( tag, ce, inserted );
}

template <class _T, class _Policy>
inline CacheEntry* DeviceCache<_T,_Policy>::getEntry( uint64_t tag )
{
   return _cache.findAndReference( tag );
}

template <class _T, class _Policy>
inline void DeviceCache<_T,_Policy>::addReference( uint64_t tag )
{
   _cache.findAndReference( tag );
}

template <class _T, class _Policy>
inline void DeviceCache<_T,_Policy>::deleteReference( uint64_t tag )
{
   _cache.deleteReference( tag );
}

template <class _T, class _Policy>
inline void DeviceCache<_T,_Policy>::registerCacheAccess( Directory &dir, uint64_t tag, size_t size, bool input, bool output )
{
   _policy.registerCacheAccess( dir, tag, size, input, output );
}

template <class _T, class _Policy>
inline void DeviceCache<_T,_Policy>::unregisterCacheAccess( Directory &dir, uint64_t tag, size_t size, bool output )
{
   _policy.unregisterCacheAccess( dir, tag, size, output );
}

template <class _T, class _Policy>
inline void DeviceCache<_T,_Policy>::registerPrivateAccess( Directory &dir, uint64_t tag, size_t size, bool input, bool output )
{
   _policy.registerPrivateAccess( dir, tag, size, input, output );
}

template <class _T, class _Policy>
inline void DeviceCache<_T,_Policy>::unregisterPrivateAccess( Directory &dir, uint64_t tag, size_t size )
{
   _policy.unregisterPrivateAccess( dir, tag, size );
}

template <class _T, class _Policy>
inline void DeviceCache<_T,_Policy>::synchronizeTransfer( uint64_t tag )
{
   CacheEntry *ce = _cache.find( tag );
   ensure( ce != NULL && ce->hasTransfers(), "Cache has been corrupted" );
   ce->decreaseTransfers();
}

template <class _T, class _Policy>
inline void DeviceCache<_T,_Policy>::synchronizeInternal( SyncData &sd, CopyDescriptor &cd )
{
   CacheEntry *ce = sd._this->_cache.find( cd.getTag() );
   ensure( ce != NULL, "Cache has been corrupted" );
   if ( ce->isFlushing() ) {
      ce->setFlushing(false);
      Directory* dir = ce->getFlushingTo();
      ensure( dir != NULL, "CopyBack sync lost its directory");
      ce->setFlushingTo(NULL);
      DirectoryEntry *de = dir->getEntry( cd.getTag() );
      ensure ( !ce->isCopying(), "User program is incorrect" );
      ensure( de != NULL, "Directory has been corrupted" );

      // Make sure we are synchronizing the newest version
      if ( de->getOwner() == sd._this && ce->getVersion() == cd.getDirectoryVersion()) {
          de->clearOwnerCS( sd._this ); 
      }
   } else {
      ensure ( !ce->isFlushing(), "User program is incorrect" );
      ensure( ce->isCopying(), "Cache has been corrupted" );
      ce->setCopying(false);
   }
}

template <class _T, class _Policy>
inline void DeviceCache<_T,_Policy>::synchronize( CopyDescriptor& cd )
{
   SyncData sd = { this };
   synchronizeInternal( sd, cd );
}

template <class _T, class _Policy>
inline void DeviceCache<_T,_Policy>::synchronize( std::list<CopyDescriptor> &cds )
{
   SyncData sd = { this };
   for ( std::list<CopyDescriptor>::iterator it = cds.begin(); it != cds.end(); it++ ) {
      synchronizeInternal( sd, *it );
   }
//   FIXME: Does for_each only work with basic types or am I missing some method in the CopyDescriptor?
//   for_each( cds.begin(), cds.end(), std :: bind1st( std :: ptr_fun ( synchronizeInternal ), sd ) );
}

template <class _T, class _Policy>
inline void DeviceCache<_T,_Policy>::waitInput( uint64_t tag )
{
   CacheEntry *ce = _cache.find(tag);
   ensure( ce != NULL, "Cache has been corrupted" );
   while ( ce->isCopying() );
}

template <class _T, class _Policy>
inline void DeviceCache<_T,_Policy>::waitInput( DeviceCache<_T,_Policy>* _this, uint64_t tag )
{
   CacheEntry *ce = _this->_cache.find(tag);
   ensure( ce != NULL, "Cache has been corrupted" );
   while ( ce->isCopying() );
}

template <class _T, class _Policy>
inline void DeviceCache<_T,_Policy>::waitInputs( std::list<uint64_t> &tags )
{
   for_each( tags.begin(), tags.end(), std :: bind1st( std :: ptr_fun ( waitInput ), this ) );
   for_each( tags.begin(), tags.end(), waitInput );
}

template <class _T, class _Policy>
inline void DeviceCache<_T,_Policy>::invalidate( Directory &dir, uint64_t tag, DirectoryEntry *de )
{
   CacheEntry *ce = _cache.find( tag );
   if ( de->trySetInvalidated() ) {
      if ( ce->trySetToFlushing() ) {
         ce->setFlushingTo( &dir );
         if ( de->getOwner() != this ) {
               // someone flushed it between setting to invalidated and setting to flushing, do nothing
               ce->setFlushing(false);
         } else {
            CopyDescriptor cd = CopyDescriptor(tag, de->getVersion());
            if ( copyBackFromCache( cd, ce->getSize() ) ) {
               ce->setFlushing(false);
               de->setOwner(NULL);
            }
         }
      }
   }
} 

template <class _T, class _Policy>
inline void DeviceCache<_T,_Policy>::invalidate( Directory &dir, uint64_t tag, size_t size, DirectoryEntry *de )
{
   CacheEntry *ce = _cache.find( tag );
   if ( de->trySetInvalidated() ) {
      if ( ce->trySetToFlushing() ) {
         ce->setFlushingTo( &dir );
         if ( de->getOwner() != this ) {
               // someone flushed it between setting to invalidated and setting to flushing, do nothing
               ce->setFlushing(false);
         } else {
            CopyDescriptor cd = CopyDescriptor(tag, de->getVersion());
            if ( copyBackFromCache( cd, size ) ) {
               ce->setFlushing(false);
               de->setOwner(NULL);
            }
         }
      }
   }
}

template <class _T, class _Policy>
inline void DeviceCache<_T,_Policy>::invalidateAndTransfer( Directory &dir, uint64_t tag, size_t size, DirectoryEntry *de, Cache &dest, void *addrDest )
{
   CacheEntry *ce = _cache.find( tag );
   if ( de->trySetInvalidated() ) {
      if ( ce->trySetToFlushing() ) {
         ce->setFlushingTo( &dir );
         if ( de->getOwner() != this ) {
               // someone flushed it between setting to invalidated and setting to flushing, do nothing
               ce->setFlushing(false);
         } else {
            CopyDescriptor cd = CopyDescriptor(tag, de->getVersion());
            if ( copyToCacheFromCache( ce->getAddress(), size, dest, addrDest ) ) {
               ce->setFlushing(false);
               ce->setCopying(false);
               de->setOwner(NULL);
            }
         }
      }
   }
}

template <class _T, class _Policy>
inline size_t& DeviceCache<_T,_Policy>::getCacheSize()
{
   return _size;
}

template <class _T, class _Policy>
inline void DeviceCache<_T,_Policy>::syncTransfer( uint64_t tag )
{
   _T::syncTransfer( tag, _pe );
}

template <class _T, class _Policy>
int DeviceCache<_T,_Policy>::getReferences( unsigned int tag )
{
   return _cache.getReferenceCount( tag );
}

#endif<|MERGE_RESOLUTION|>--- conflicted
+++ resolved
@@ -418,14 +418,6 @@
    CacheHash::KeyList::iterator it;
    for ( it = kl.begin(); it != kl.end(); it++ ) {
       // Copy the entry because once erased it can be recycled
-<<<<<<< HEAD
-      CacheEntry &ce = *( _cache.find( it->second ) );
-      //if ( _cache.erase( it->second ) ) {
-         if ( ce.isDirty() ) {
-            DirectoryEntry *de = dir.getEntry( ce.getTag() );
-            //std::cerr << "free space to fit invalidate> Owner:" << de->getOwner() << " this:" << &_cache << std::endl;
-            invalidate( dir, ce.getTag(), ce.getSize(), de );
-=======
       CacheEntry ce = *( _cache.find( it->second ) );
       if ( ce.isDirty() ) {
          DirectoryEntry *de = dir.getEntry( ce.getTag() );
@@ -441,7 +433,6 @@
                   de->setOwner(NULL);
                }
             }
->>>>>>> 3b1d4cab
          }
       }
       // FIXME: this can be optimized by adding the flushing entries to a list and go to that list if not enough space was freed
