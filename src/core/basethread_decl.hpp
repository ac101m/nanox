--- conflicted
+++ resolved
@@ -166,18 +166,10 @@
       public:
         /*! \brief BaseThread constructor
          */
-<<<<<<< HEAD
          BaseThread ( WD &wd, ProcessingElement *creator=0, ext::SMPMultiThread *parent=NULL ) :
                _id( _idSeed++ ), _name("Thread"), _description(""), _parent( parent ), _pe( creator ), _threadWD( wd ),
                _started( false ), _mustStop( false ), _paused( false ), _currentWD( NULL),
-               _nextWD( NULL), _hasTeam( false ),_team(NULL),
-               _teamData(NULL), _allocator() {}
-=======
-         BaseThread ( WD &wd, ProcessingElement *creator=0 ) :
-            _id( _idSeed++ ), _name("Thread"), _description(""), _pe( creator ), _threadWD( wd ),
-            _started( false ), _mustStop( false ), _paused( false ), _currentWD( NULL),
-            _nextWD( NULL), _hasTeam( false ), _teamData(NULL), _nextTeamData(NULL), _allocator() { } 
->>>>>>> 74a6b333
+               _nextWD( NULL), _hasTeam( false ), _teamData(NULL), _nextTeamData(NULL), _allocator() {}
 
         /*! \brief BaseThread destructor
          */
