--- conflicted
+++ resolved
@@ -262,8 +262,6 @@
          void loadHwloc();
          void unloadHwloc();
          
-<<<<<<< HEAD
-         PE * createPE ( std::string pe_type, int pid );
          Atomic<int> _atomicSeedWg;
          Atomic<int> _atomicSeedMemorySpace;
          Atomic<unsigned int> _affinityFailureCount;
@@ -273,7 +271,6 @@
 #ifdef GPU_DEV
          std::vector<ext::GPUProcessor *> *_gpus;
 #endif
-=======
          PE * createPE ( std::string pe_type, int pid, int uid );
 
          //* \brief Prints the Environment Summary (resources, plugins, prog. model, etc.) before the execution
@@ -281,7 +278,6 @@
 
          //* \brief Prints the Execution Summary (time, completed tasks, etc.) at the end of the execution
          void executionSummary( void );
->>>>>>> caba0b95
 
       public:
          /*! \brief System default constructor
