--- conflicted
+++ resolved
@@ -27,11 +27,8 @@
 #include "schedule_fwd.hpp"
 #include "threadteam_fwd.hpp"
 #include "allocator_decl.hpp"
-<<<<<<< HEAD
 #include <set>
-=======
 #include "wddeque_decl.hpp"
->>>>>>> 7707e933
 
 namespace nanos
 {
@@ -152,12 +149,8 @@
          // These must be called through the Scheduler interface
          virtual void switchHelperDependent( WD* oldWD, WD* newWD, void *arg ) = 0;
          virtual void exitHelperDependent( WD* oldWD, WD* newWD, void *arg ) = 0;
-<<<<<<< HEAD
-         virtual void inlineWorkDependent (WD &work) = 0;
+         virtual bool inlineWorkDependent (WD &work) = 0;
          virtual void outlineWorkDependent (WD &work) = 0;
-=======
-         virtual bool inlineWorkDependent (WD &work) = 0;
->>>>>>> 7707e933
          virtual void switchTo( WD *work, SchedulerHelper *helper ) = 0;
          virtual void exitTo( WD *work, SchedulerHelper *helper ) = 0;
 
@@ -185,14 +178,13 @@
          std::set<void *> _pendingRequests;
         /*! \brief BaseThread constructor
          */
-<<<<<<< HEAD
-         BaseThread ( WD &wd, ProcessingElement *creator=0, ext::SMPMultiThread *parent=NULL ) :
-               _id( _idSeed++ ), _name("Thread"), _description(""), _parent( parent ), _pe( creator ), _threadWD( wd ),
-               _started( false ), _mustStop( false ), _paused( false ), _currentWD( NULL),
-               _nextWD( NULL), _hasTeam( false ), _teamData(NULL), _nextTeamData(NULL), _allocator() {}
-=======
-         BaseThread ( WD &wd, ProcessingElement *creator=0 );
->>>>>>> 7707e933
+//<<<<<<< HEAD
+//         BaseThread ( WD &wd, ProcessingElement *creator=0, ext::SMPMultiThread *parent=NULL ) :
+//               _id( _idSeed++ ), _name("Thread"), _description(""), _parent( parent ), _pe( creator ), _threadWD( wd ),
+//               _started( false ), _mustStop( false ), _paused( false ), _currentWD( NULL),
+//               _nextWD( NULL), _hasTeam( false ), _teamData(NULL), _nextTeamData(NULL), _allocator() {}
+//=======
+         BaseThread ( WD &wd, ProcessingElement *creator=0, ext::SMPMultiThread *parent=NULL );
 
         /*! \brief BaseThread destructor
          */
