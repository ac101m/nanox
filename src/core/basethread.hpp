--- conflicted
+++ resolved
@@ -30,10 +30,6 @@
 #include "atomic.hpp"
 #include "system.hpp"
 #include "wddeque.hpp"
-<<<<<<< HEAD
-#include "printbt_decl.hpp"
-=======
->>>>>>> ed033aab
 #include "smpthread.hpp"
 #include <stdio.h>
 
@@ -111,13 +107,8 @@
 
    inline BaseThread::BaseThread ( unsigned int osId, WD &wd, ProcessingElement *creator, ext::SMPMultiThread *parent ) :
       _id( sys.nextThreadId() ), _osId( osId ), _maxPrefetch( 1 ), _status( ), _parent( parent ), _pe( creator ), _mlock( ),
-<<<<<<< HEAD
-      _threadWD( wd ), _currentWD( NULL), _heldWD( NULL ), _nextWDs( false ), _teamData( NULL ), _nextTeamData( NULL ),
-      _name( "Thread" ), _description( "" ), _allocator( ), _steps(0), _bpCallBack( NULL ), _gasnetAllowAM( true ), _pendingRequests()
-=======
-      _threadWD( wd ), _currentWD( NULL ), _nextWDs( /* enableDeviceCounter */ false ), _teamData( NULL ), _nextTeamData( NULL ),
+      _threadWD( wd ), _currentWD( NULL ), _heldWD( NULL ), _nextWDs( /* enableDeviceCounter */ false ), _teamData( NULL ), _nextTeamData( NULL ),
       _name( "Thread" ), _description( "" ), _allocator( ), _steps(0), _bpCallBack( NULL ), _nextTeam( NULL )
->>>>>>> ed033aab
    {
          if ( sys.getSplitOutputForThreads() ) {
             if ( _parent != NULL ) {
