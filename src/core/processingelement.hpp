--- conflicted
+++ resolved
@@ -74,16 +74,15 @@
          BaseThread & startWorker ( SchedulingGroup *sg );
          void stopAll();
 
-<<<<<<< HEAD
          /* capabilitiy query functions */
          virtual bool supportsUserLevelThreads() const = 0;
-=======
+
+         /* Memory space suport */
          virtual void copyDataIn( WorkDescriptor& wd ) {}
          virtual void copyDataOut( WorkDescriptor& wd ) {}
 
          virtual void* getAddress( WorkDescriptor& wd, void* tag, nanos_sharing_t sharing );
          virtual void copyTo( WorkDescriptor& wd, void* dst, void *tag, nanos_sharing_t sharing, size_t size );
->>>>>>> dbc2bd3b
    };
 
    typedef class ProcessingElement PE;
