/*************************************************************************************/
/*      Copyright 2009 Barcelona Supercomputing Center                               */
/*                                                                                   */
/*      This file is part of the NANOS++ library.                                    */
/*                                                                                   */
/*      NANOS++ is free software: you can redistribute it and/or modify              */
/*      it under the terms of the GNU Lesser General Public License as published by  */
/*      the Free Software Foundation, either version 3 of the License, or            */
/*      (at your option) any later version.                                          */
/*                                                                                   */
/*      NANOS++ is distributed in the hope that it will be useful,                   */
/*      but WITHOUT ANY WARRANTY; without even the implied warranty of               */
/*      MERCHANTABILITY or FITNESS FOR A PARTICULAR PURPOSE.  See the                */
/*      GNU Lesser General Public License for more details.                          */
/*                                                                                   */
/*      You should have received a copy of the GNU Lesser General Public License     */
/*      along with NANOS++.  If not, see <http://www.gnu.org/licenses/>.             */
/*************************************************************************************/

#ifndef _NANOS_LIB_WDDEQUE
#define _NANOS_LIB_WDDEQUE

#include "wddeque_decl.hpp"
#include "schedule.hpp"
#include "system.hpp"
#include "instrumentation.hpp"
#include "atomic.hpp"

using namespace nanos;

inline bool WDDeque::empty ( void ) const
{
   return _dq.empty();
}
inline size_t WDDeque::size() const
{
   return _nelems;
}

inline void WDDeque::push_front ( WorkDescriptor *wd )
{
   wd->setMyQueue( this );
   {
      LockBlock lock( _lock );
      _dq.push_front( wd );
      int tasks = ++( sys.getSchedulerStats()._readyTasks );
      increaseTasksInQueues(tasks);
      memoryFence();
   }
}

inline void WDDeque::push_back ( WorkDescriptor *wd )
{
   wd->setMyQueue( this );
   {
      LockBlock lock( _lock );
      _dq.push_back( wd );
      int tasks = ++( sys.getSchedulerStats()._readyTasks );
      increaseTasksInQueues(tasks);
      memoryFence();
   }
}

struct NoConstraints
{
   static inline bool check ( WD &wd, BaseThread &thread ) { return true; }
};

inline WorkDescriptor * WDDeque::pop_front ( BaseThread *thread )
{
  return popFrontWithConstraints<NoConstraints>(thread);
}

inline WorkDescriptor * WDDeque::pop_back ( BaseThread *thread )
{
  return popBackWithConstraints<NoConstraints>(thread);
}

inline bool WDDeque::removeWD( BaseThread *thread, WorkDescriptor *toRem, WorkDescriptor **next )
{
  return removeWDWithConstraints<NoConstraints>(thread,toRem,next);
}

template <typename Constraints>
inline WorkDescriptor * WDDeque::popFrontWithConstraints ( BaseThread *thread )
{
   WorkDescriptor *found = NULL;

   if ( _dq.empty() )
      return NULL;

   {
      LockBlock lock( _lock );

      memoryFence();

      if ( !_dq.empty() ) {
         WDDeque::BaseContainer::iterator it;

         for ( it = _dq.begin() ; it != _dq.end(); it++ ) {
            WD &wd = *(WD *)*it;
            if ( Scheduler::checkBasicConstraints( wd, *thread) && Constraints::check(wd,*thread) ) {
               if ( wd.dequeue( &found ) ) {
                   _dq.erase( it );
                   int tasks = --(sys.getSchedulerStats()._readyTasks);
                   decreaseTasksInQueues(tasks);
               }
               break;
            }
         }
      }

      if ( found != NULL ) found->setMyQueue( NULL );

   }

   ensure( !found || !found->isTied() || found->isTiedTo() == thread, "" );

   return found;
}


// Only ensures tie semantics
template <typename Constraints>
inline WorkDescriptor * WDDeque::popBackWithConstraints ( BaseThread *thread )
{
   WorkDescriptor *found = NULL;

   if ( _dq.empty() )
      return NULL;

   {
      LockBlock lock( _lock );

      memoryFence();

      if ( !_dq.empty() ) {
         WDDeque::BaseContainer::reverse_iterator rit;

         for ( rit = _dq.rbegin(); rit != _dq.rend() ; rit++ ) {
            WD &wd = *(WD *)*rit;
            if ( Scheduler::checkBasicConstraints( wd, *thread) && Constraints::check(wd,*thread)) {
               if ( wd.dequeue( &found ) ) {
                  _dq.erase( ( ++rit ).base() );
                  int tasks = --(sys.getSchedulerStats()._readyTasks);
                  decreaseTasksInQueues(tasks);
               }
               break;
            }
         }
      }

      if ( found != NULL ) found->setMyQueue( NULL );

   }

   ensure( !found || !found->isTied() || found->isTiedTo() == thread, "" );

   return found;
}


template <typename Constraints>
inline bool WDDeque::removeWDWithConstraints( BaseThread *thread, WorkDescriptor *toRem, WorkDescriptor **next )
{
   if ( _dq.empty() ) return false;

   if ( !Scheduler::checkBasicConstraints( *toRem, *thread) || !Constraints::check(*toRem, *thread) ) return false;

   *next = NULL;
   WDDeque::BaseContainer::iterator it;

   {
      LockBlock lock( _lock );

      memoryFence();

      if ( !_dq.empty() && toRem->getMyQueue() == this ) {
         for ( it = _dq.begin(); it != _dq.end(); it++ ) {
            if ( *it == toRem ) {
               if ( ( *it )->dequeue( next ) ) {
                  _dq.erase( it );
                  int tasks = --(sys.getSchedulerStats()._readyTasks);
                  decreaseTasksInQueues(tasks);
               }
               (*next)->setMyQueue( NULL );
               return true;
            }
         }
      }
   }

   return false;
}

inline void WDDeque::increaseTasksInQueues( int tasks )
{
   NANOS_INSTRUMENT(static nanos_event_key_t key = sys.getInstrumentation()->getInstrumentationDictionary()->getEventKey("num-ready");)
   NANOS_INSTRUMENT(sys.getInstrumentation()->raisePointEvents(1, &key, (nanos_event_value_t *) &tasks );)
   _nelems++;
}

inline void WDDeque::decreaseTasksInQueues( int tasks )
{
   NANOS_INSTRUMENT(static nanos_event_key_t key = sys.getInstrumentation()->getInstrumentationDictionary()->getEventKey("num-ready");)
   NANOS_INSTRUMENT(sys.getInstrumentation()->raisePointEvents(1, &key, (nanos_event_value_t *) &tasks );)
   _nelems--;
}

/***********
 * WDDeque *
 ***********/

inline bool WDLFQueue::empty ( void ) const
{
   volatile WDNode *head;
   volatile WDNode *next;

   while (1) {
      head = _head;
      next = NANOS_ABA_PTR(head)->next();
      if ( head == _head ) {
         if ( NANOS_ABA_PTR(_head) == NANOS_ABA_PTR(_tail) ) {
            if ( NANOS_ABA_PTR(next) == NULL ) return true;
            else return false;
         } else {
            return false;
         }
      }
   }
}

inline size_t WDLFQueue::size() const
{
   fatal0("Calling size method is not allowed using WDLFQueue's"); /*XXX*/
}

inline void WDLFQueue::push_front ( WorkDescriptor *wd )
{
   fatal0("Calling push_front method is not allowed using WDLFQueue's"); /*XXX*/
}

inline void WDLFQueue::push_back( WorkDescriptor *wd )
{
   volatile WDNode *tail;
   volatile WDNode *next;
   WDNode *node = new WDNode( wd, NULL);

   while (1) {
      tail = _tail;
      next = (WDNode *) NANOS_ABA_PTR(tail)->next_value();
      if ( tail == _tail ) {
         if ( NANOS_ABA_PTR(next) == NULL ) {
            if ( compareAndSwap( (void **) NANOS_ABA_PTR(tail)->next_addr(), (void *) next, (void *) NANOS_ABA_COMPOSE(node, next)) ){
               break;
            }
         } else {
            compareAndSwap ( (void **) &_tail, (void *) tail, (void *) NANOS_ABA_COMPOSE(next, tail) );
         }
      }
   }
   /* int tasks = */ ++( sys.getSchedulerStats()._readyTasks );
   compareAndSwap( (void **) &_tail, (void *) tail, (void *) NANOS_ABA_COMPOSE(node,tail) );
}

inline void WDLFQueue::push_back_node ( WDNode *node )
{
   volatile WDNode *tail;
   volatile WDNode *next;
   node->resetNext();                                                        // Set next pointer of node to NULL

   while (1) {                                                               // Keep trying until push is done
      tail = _tail;                                                          // Reading _tail (ptr & ctr)
      next = (WDNode *) NANOS_ABA_PTR(tail)->next_value();                   // Read next ( ptr & ctr)
      if ( tail == _tail ) {                                                 // Are tail and next consistents?
         if ( NANOS_ABA_PTR(next) == NULL ) {                                // Was _tail pointing to the last node?
            if ( compareAndSwap( (void **) NANOS_ABA_PTR(tail)->next_addr(),
                                 (void *) next,
                                 (void *) NANOS_ABA_COMPOSE(node, next)) ){  // Try to link node at the end of the linked list
               break;                                                        // Push is already done
            }
         } else {                                                            // _tail is not pointing to the last node
            compareAndSwap ( (void **) &_tail,
                             (void *) tail,
                             (void *) NANOS_ABA_COMPOSE(next, tail) );       // Try to swing _tail to the next node
         }
      }
   }
   /* int tasks = */ ++( sys.getSchedulerStats()._readyTasks );
   compareAndSwap( (void **) &_tail,
                   (void *) tail,
                   (void *) NANOS_ABA_COMPOSE(node,tail) );                  // Push is already done. Try to swing _tail to the
                                                                             // inserted node
}

inline WorkDescriptor * WDLFQueue::pop_front ( BaseThread *thread )
{
   WorkDescriptor *wd  = NULL;
   WorkDescriptor *swd = NULL;
   volatile WDNode *head;
   volatile WDNode *tail;
   volatile WDNode *next;

   while (1){
      head = _head;                                                         // Read head ( ptr & ctr)
      tail = _tail;                                                         // Read tail ( ptr & ctr)
      next = (volatile WDNode *) NANOS_ABA_PTR(head)->next();               // Read head_ptr->next
      if ( head == _head) {                                                 // Are head, tail and next consistents?
         if ( NANOS_ABA_PTR(head) == NANOS_ABA_PTR(tail) ) {                // Is queue empty or tail falling behind?
            if ( next == NULL) return NULL;                                 // Is queue empty? return NULL
            compareAndSwap( (void **) &_tail,
                            (void *) tail,
                            (void *) NANOS_ABA_COMPOSE(next,tail) );        // Tail is falling behind. Try to advance
         } else if ( next != NULL ) {                                       // extra check, may be not necessary
            wd = next->wd();                                                // read value before CAS, otherwise next can be freed
            if ( compareAndSwap( (void **) &_head,
                                 (void *) head,
                                 (void *) NANOS_ABA_COMPOSE(next,head)) ) { // Try to swing _head to next node
              /*int tasks =*/ --(sys.getSchedulerStats()._readyTasks);
              //decreaseTasksInQueues(tasks);
              if ( Scheduler::checkBasicConstraints( *wd, *thread) /* && Constraints::check(wd,*thread) FIXME*/ ) {
                 if ( !wd->dequeue( &swd ) ) {
                    NANOS_ABA_PTR(head)->setWD(wd);
                    push_back_node( (WDNode *) NANOS_ABA_PTR(head) );
                 }
                 else delete NANOS_ABA_PTR(head);
                 break;
              } else {
                 NANOS_ABA_PTR(head)->setWD(wd);
                 push_back_node( (WDNode *) NANOS_ABA_PTR(head) );
              }
            }
         }
      }
   }
   return swd;
}

inline WorkDescriptor * WDLFQueue::pop_back ( BaseThread *thread )
{
   fatal0("Calling pop_back method is not allowed using WDLFQueue's"); /*XXX*/
}

inline bool WDLFQueue::removeWD( BaseThread *thread, WorkDescriptor *toRem, WorkDescriptor **next )
{
   fatal0("Calling removeWD method is not allowed using WDLFQueue's");
   return false;
}

#if 0
         template <typename Constraints>
         WorkDescriptor * popFrontWithConstraints ( BaseThread *thread );
         template <typename Constraints>
         WorkDescriptor * popBackWithConstraints ( BaseThread *thread );
         template <typename Constraints>
         bool removeWDWithConstraints( BaseThread *thread, WorkDescriptor *toRem, WorkDescriptor **next );
#endif

<<<<<<< HEAD
bool WDPriorityComparison::operator() ( const WD* wd1, const WD* wd2 ) const
{
   return wd1->getPriority() > wd2->getPriority();
}

inline WDPriorityQueue::WDPriorityQueue( bool optimise ) : _dq(), _lock(), _optimise( optimise )
=======
template <typename T>
inline WDPriorityQueue<T>::WDPriorityQueue( bool optimise, bool reverse, PriorityValueFun getter )
   : _dq(), _lock(), _nelems(0), _optimise( optimise ), _reverse( reverse ),
     _getter( getter )
>>>>>>> 37f3a0db
{
}


template<typename T>
inline bool WDPriorityQueue<T>::empty ( void ) const
{
   return _dq.empty();
}

template<typename T>
inline size_t WDPriorityQueue<T>::size() const
{
   return _nelems;
}

template<typename T>
inline void WDPriorityQueue<T>::insertOrdered( WorkDescriptor *wd, bool fifo )
{
   // Find where to insert the wd
   BaseContainer::iterator it;
   
   if ( fifo ) {
      // #637: Insert at the back if possible
      if ( ( _optimise ) && ( ( _dq.empty() ) || ( _dq.back()->getPriority() >= wd->getPriority() ) ) )
         it = _dq.end();
      else
         it = upper_bound ( wd );
   }
   else {
      // #637: Insert at the front if possible
      if ( ( _optimise ) && ( ( _dq.empty() ) || ( _dq.front()->getPriority() < wd->getPriority() ) ) )
         it = _dq.begin();
      else {
         it = lower_bound( wd );
      }
   }
   
   _dq.insert( it, wd );
}

template<typename T>
inline WDPriorityQueue<T>::BaseContainer::iterator
WDPriorityQueue<T>::upper_bound( const WD *wd )
{
   if ( _reverse )
      return std::upper_bound( _dq.begin(), _dq.end(), wd, WDPriorityComparisonReverse<T>( _getter ) );
   return std::upper_bound( _dq.begin(), _dq.end(), wd, WDPriorityComparison<T>( _getter ) );
}

template<typename T>
inline WDPriorityQueue<T>::BaseContainer::iterator
WDPriorityQueue<T>::lower_bound( const WD *wd )
{
   if ( _reverse )
      return std::lower_bound( _dq.begin(), _dq.end(), wd, WDPriorityComparisonReverse<T>( _getter ) );
   return std::lower_bound( _dq.begin(), _dq.end(), wd, WDPriorityComparison<T>( _getter ) );
}

/*!
 * \brief FIFO-like insertion
 * \see WDPriorityQueue::push_front
 */
template<typename T>
inline void WDPriorityQueue<T>::push_back ( WorkDescriptor *wd )
{
   wd->setMyQueue( this );
   {
      LockBlock lock( _lock );
      insertOrdered( wd, true );
      int tasks = ++( sys.getSchedulerStats()._readyTasks );
      increaseTasksInQueues(tasks);
      memoryFence();
   }
}

/*!
 * \brief LIFO-like insertion.
 * \see WDPriorityQueue::push_back
 */
template<typename T>
inline void WDPriorityQueue<T>::push_front ( WorkDescriptor *wd )
{
   wd->setMyQueue( this );
   {
      LockBlock lock( _lock );
      insertOrdered( wd, false );
      int tasks = ++( sys.getSchedulerStats()._readyTasks );
      increaseTasksInQueues(tasks);
      memoryFence();
   }
}

/*!
 * \see WDPriority::pop_front()
 * TODO (gmiranda): Discuss if pop_back has a meaning.
 */
template<typename T>
inline WorkDescriptor * WDPriorityQueue<T>::pop_back ( BaseThread *thread )
{
   fatal( "Method not implemented" );
}

/*!
 * \brief Retrieves a WD. If it's a lifo or fifo retrieval will depend on
 * how it was inserted.
 */
template<typename T>
inline WorkDescriptor * WDPriorityQueue<T>::pop_front ( BaseThread *thread )
{
   return popWithConstraints<NoConstraints>(thread);
}

template<typename T>
inline bool WDPriorityQueue<T>::removeWD( BaseThread *thread, WorkDescriptor *toRem, WorkDescriptor **next )
{
   return removeWDWithConstraints<NoConstraints>(thread,toRem,next);
}

// Only ensures tie semantics
template <typename T>
template <typename Constraints>
inline WorkDescriptor * WDPriorityQueue<T>::popWithConstraints ( BaseThread *thread )
{
   WorkDescriptor *found = NULL;

   if ( _dq.empty() )
      return NULL;
   {
      LockBlock lock( _lock );

      memoryFence();

      if ( !_dq.empty() ) {
         BaseContainer::iterator it;
         for ( it = _dq.begin(); it != _dq.end() ; ++it ) {
            WD &wd = *(WD *)*it;
            if ( Scheduler::checkBasicConstraints( wd, *thread) && Constraints::check(wd,*thread)) {
               if ( wd.dequeue( &found ) ) {
                  _dq.erase( it );
                  int tasks = --(sys.getSchedulerStats()._readyTasks);
                  decreaseTasksInQueues(tasks);
               }
               break;
            }
         }
      }

      if ( found != NULL ) found->setMyQueue( NULL );

   }

   ensure( !found || !found->isTied() || found->isTiedTo() == thread, "" );

   return found;
}


template <typename T>
template <typename Constraints>
inline bool WDPriorityQueue<T>::removeWDWithConstraints( BaseThread *thread, WorkDescriptor *toRem, WorkDescriptor **next )
{
   if ( _dq.empty() ) return false;

   if ( !Scheduler::checkBasicConstraints( *toRem, *thread) || !Constraints::check(*toRem, *thread) ) return false;

   *next = NULL;
   BaseContainer::iterator it;

   {
      LockBlock lock( _lock );

      memoryFence();

      if ( !_dq.empty() && toRem->getMyQueue() == this ) {
         for ( it = _dq.begin(); it != _dq.end(); it++ ) {
            if ( *it == toRem ) {
               if ( ( *it )->dequeue( next ) ) {
                  _dq.erase( it );
                  int tasks = --(sys.getSchedulerStats()._readyTasks);
                  decreaseTasksInQueues(tasks);
               }
               (*next)->setMyQueue( NULL );
               return true;
            }
         }
      }
   }

   return false;
}

template<typename T>
inline bool WDPriorityQueue<T>::reorderWD( WorkDescriptor *wd )
{
   LockBlock l( _lock );
   
   // Find the WD
   BaseContainer::iterator it =
      find( _dq.begin(), _dq.end(), wd );

   // If the WD was not found, return false
   if( it == _dq.end() ){
      return false;
   }

   // Otherwise, reorder it
   _dq.erase( it );
   insertOrdered( wd );

   return true;
}

template<typename T>
inline void WDPriorityQueue<T>::increaseTasksInQueues( int tasks )
{
   NANOS_INSTRUMENT(static nanos_event_key_t key = sys.getInstrumentation()->getInstrumentationDictionary()->getEventKey("num-ready");)
   NANOS_INSTRUMENT(sys.getInstrumentation()->raisePointEvents(1, &key, (nanos_event_value_t *) &tasks );)
   _nelems++;
}

template<typename T>
inline void WDPriorityQueue<T>::decreaseTasksInQueues( int tasks )
{
   NANOS_INSTRUMENT(static nanos_event_key_t key = sys.getInstrumentation()->getInstrumentationDictionary()->getEventKey("num-ready");)
   NANOS_INSTRUMENT(sys.getInstrumentation()->raisePointEvents(1, &key, (nanos_event_value_t *) &tasks );)
   _nelems--;
}

#endif
<|MERGE_RESOLUTION|>--- conflicted
+++ resolved
@@ -356,19 +356,10 @@
          bool removeWDWithConstraints( BaseThread *thread, WorkDescriptor *toRem, WorkDescriptor **next );
 #endif
 
-<<<<<<< HEAD
-bool WDPriorityComparison::operator() ( const WD* wd1, const WD* wd2 ) const
-{
-   return wd1->getPriority() > wd2->getPriority();
-}
-
-inline WDPriorityQueue::WDPriorityQueue( bool optimise ) : _dq(), _lock(), _optimise( optimise )
-=======
 template <typename T>
 inline WDPriorityQueue<T>::WDPriorityQueue( bool optimise, bool reverse, PriorityValueFun getter )
    : _dq(), _lock(), _nelems(0), _optimise( optimise ), _reverse( reverse ),
      _getter( getter )
->>>>>>> 37f3a0db
 {
 }
 
