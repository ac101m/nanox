/*************************************************************************************/
/*      Copyright 2009 Barcelona Supercomputing Center                               */
/*                                                                                   */
/*      This file is part of the NANOS++ library.                                    */
/*                                                                                   */
/*      NANOS++ is free software: you can redistribute it and/or modify              */
/*      it under the terms of the GNU Lesser General Public License as published by  */
/*      the Free Software Foundation, either version 3 of the License, or            */
/*      (at your option) any later version.                                          */
/*                                                                                   */
/*      NANOS++ is distributed in the hope that it will be useful,                   */
/*      but WITHOUT ANY WARRANTY; without even the implied warranty of               */
/*      MERCHANTABILITY or FITNESS FOR A PARTICULAR PURPOSE.  See the                */
/*      GNU Lesser General Public License for more details.                          */
/*                                                                                   */
/*      You should have received a copy of the GNU Lesser General Public License     */
/*      along with NANOS++.  If not, see <http://www.gnu.org/licenses/>.             */
/*************************************************************************************/


#include "gpudevice.hpp"
#include "gpuutils.hpp"
<<<<<<< HEAD
#include "gpucallback.hpp"
=======
>>>>>>> 7c6d3c69
#include "gpuconfig.hpp"
#include "gpumemoryspace_decl.hpp"
#include "basethread.hpp"
#include "debug.hpp"
#include "deviceops.hpp"
#include <sys/resource.h>

#include <cuda_runtime.h>

using namespace nanos;


unsigned int GPUDevice::_rlimit;


void GPUDevice::getMemoryLockLimit()
{
   if ( nanos::ext::GPUConfig::getTransferMode() == nanos::ext::NANOS_GPU_TRANSFER_PINNED_OS ) {
      struct rlimit rlim;
      int error = getrlimit( RLIMIT_MEMLOCK, &rlim );
      if ( error == 0 ) {
         _rlimit = rlim.rlim_cur >> 1;
      } else {
         _rlimit = 0;
      }
   }
}

void * GPUDevice::allocateWholeMemory( size_t &size )
{
   void * address = 0;
   float percentage = 1.0;

   NANOS_GPU_CREATE_IN_CUDA_RUNTIME_EVENT( ext::GPUUtils::NANOS_GPU_CUDA_MALLOC_EVENT );
   cudaError_t err = cudaMalloc( ( void ** ) &address, ( size_t ) ( size * percentage ) );
   NANOS_GPU_CLOSE_IN_CUDA_RUNTIME_EVENT;

   while ( ( err == cudaErrorMemoryValueTooLarge || err == cudaErrorMemoryAllocation )
         && percentage > 0.5 )
   {
      percentage -= 0.05;
      NANOS_GPU_CREATE_IN_CUDA_RUNTIME_EVENT( ext::GPUUtils::NANOS_GPU_CUDA_MALLOC_EVENT );
      err = cudaMalloc( ( void ** ) &address, ( size_t ) ( size * percentage ) );
      NANOS_GPU_CLOSE_IN_CUDA_RUNTIME_EVENT;
   }

   size = ( size_t ) ( size * percentage );

   if ( err != cudaSuccess ) {
      size_t free, total;
      cudaMemGetInfo( &free, &total );

      fatal_cond( size > free, "Trying to allocate " + ext::GPUUtils::bytesToHumanReadable( size )
            + " of device memory with cudaMalloc() when available memory is only "
            + ext::GPUUtils::bytesToHumanReadable( free ) );

      fatal_cond( err != cudaSuccess, "Trying to allocate " +  ext::GPUUtils::bytesToHumanReadable( size )
            + " of device memory with cudaMalloc(): " +  cudaGetErrorString( err ) );
   }

   // Reset CUDA errors that may have occurred during this memory allocation
   NANOS_GPU_CREATE_IN_CUDA_RUNTIME_EVENT( ext::GPUUtils::NANOS_GPU_CUDA_GET_LAST_ERROR_EVENT );
   err = cudaGetLastError();
   NANOS_GPU_CLOSE_IN_CUDA_RUNTIME_EVENT;

   return address;
}

void GPUDevice::freeWholeMemory( void * address )
{
   NANOS_GPU_CREATE_IN_CUDA_RUNTIME_EVENT( ext::GPUUtils::NANOS_GPU_CUDA_FREE_EVENT );
   cudaError_t err = cudaFree( address );
   NANOS_GPU_CLOSE_IN_CUDA_RUNTIME_EVENT;

   fatal_cond( err != cudaSuccess, "Trying to free device memory at " + toString<void *>( address ) +
         + " with cudaFree(): " + cudaGetErrorString( err ) );
}

void * GPUDevice::allocatePinnedMemory( size_t size )
{
   void * address = NULL;

   NANOS_GPU_CREATE_IN_CUDA_RUNTIME_EVENT( ext::GPUUtils::NANOS_GPU_CUDA_MALLOC_HOST_EVENT );
   cudaError_t err = cudaMallocHost( &address, size );
   NANOS_GPU_CLOSE_IN_CUDA_RUNTIME_EVENT;

   if ( err == cudaErrorMemoryAllocation) {
      // Out of memory error, try a workaround: first, allocate and then register the memory as pinned
      address = std::malloc( size );
      if ( address != NULL ) {
         err = cudaHostRegister( address, size, cudaHostRegisterPortable );

         if ( err != cudaSuccess ) {
            warning( "Memory allocation succeeded, but could not register the address as pinned memory with cudaHostRegister(): "
                  << cudaGetErrorString( err ) );
            err = cudaSuccess; // To avoid the fatal_cond below
         }
      }
   }

   ensure( address != NULL, "cudaMallocHost() returned a NULL pointer while trying to allocate "
         + ext::GPUUtils::bytesToHumanReadable( size ) + ". Error returned by CUDA is: " + cudaGetErrorString( err ) );

   fatal_cond( err != cudaSuccess, "Trying to allocate " +  ext::GPUUtils::bytesToHumanReadable( size ) +
         + " of host memory with cudaMallocHost(): " +  cudaGetErrorString( err ) );

   return address;
}

void * GPUDevice::allocatePinnedMemory2( size_t size )
{
   void * address = 0;

   cudaError_t err = cudaHostAlloc( &address, size, cudaHostAllocDefault );

   fatal_cond( err != cudaSuccess, "Trying to allocate " +  toString<size_t>( size ) +
         + " bytes of host memory with cudaHostAlloc(): " +  cudaGetErrorString( err ) );

   return address;
}

void GPUDevice::freePinnedMemory( void * address )
{
   // There are 2 possible ways of getting pinned memory:
   // 1) Calling cudaMallocHost() or cudaHostAlloc()
   // 2) Allocating memory + calling cudaHostRegister()
   // As we don't know which method we used, we need to control the errors returned by
   // CUDA and act properly.

<<<<<<< HEAD
   NANOS_GPU_CREATE_IN_CUDA_RUNTIME_EVENT( ext::GPUUtils::NANOS_GPU_CUDA_FREE_HOST_EVENT );
=======
   NANOS_GPU_CREATE_IN_CUDA_RUNTIME_EVENT( ext::NANOS_GPU_CUDA_FREE_HOST_EVENT );
>>>>>>> 7c6d3c69
   cudaError_t err = cudaFreeHost( address );
   NANOS_GPU_CLOSE_IN_CUDA_RUNTIME_EVENT;

   if ( err == cudaSuccess ) return;

   // err value should then be cudaErrorInvalidValue
   err = cudaHostUnregister( address );

   if ( err == cudaSuccess || err == cudaErrorHostMemoryNotRegistered ) {
      std::free( address );
      err = cudaSuccess;
   }

   fatal_cond( err != cudaSuccess, "Trying to free host memory at " + toString<void *>( address ) +
         + " with cudaFreeHost(): " + cudaGetErrorString( err ) );
}

void GPUDevice::copyInSyncToDevice ( void * dst, void * src, size_t size )
{
   ( ( nanos::ext::GPUProcessor * ) myThread->runningOn() )->transferInput( size );

   NANOS_GPU_CREATE_IN_CUDA_RUNTIME_EVENT( ext::GPUUtils::NANOS_GPU_CUDA_MEMCOPY_TO_DEVICE_EVENT );
   cudaError_t err = cudaMemcpy( dst, src, size, cudaMemcpyHostToDevice );
   //std::cerr <<"cudaMemCpy " << dst << " " << src << " "<<size <<std::endl;
   NANOS_GPU_CLOSE_IN_CUDA_RUNTIME_EVENT;

   fatal_cond( err != cudaSuccess, "Trying to copy " + ext::GPUUtils::bytesToHumanReadable( size )
         + " of data from host (" + toString<void *>( src ) + ") to device ("
         + toString<void *>( dst ) + ") with cudaMemcpy*(): " + cudaGetErrorString( err ) );
}

void GPUDevice::copyInAsyncToBuffer( void * dst, void * src, size_t size )
{
<<<<<<< HEAD
   NANOS_GPU_CREATE_IN_CUDA_RUNTIME_EVENT( ext::GPUUtils::NANOS_GPU_MEMCOPY_EVENT );
=======
   NANOS_GPU_CREATE_IN_CUDA_RUNTIME_EVENT( ext::NANOS_GPU_MEMCOPY_EVENT );
>>>>>>> 7c6d3c69
   ::memcpy( dst, src, size );
   NANOS_GPU_CLOSE_IN_CUDA_RUNTIME_EVENT;
}

void GPUDevice::copyInAsyncToDevice( void * dst, void * src, size_t size )
{
   nanos::ext::GPUProcessor * myPE = ( nanos::ext::GPUProcessor * ) myThread->runningOn();

   myPE->transferInput( size );

#ifdef NANOS_INSTRUMENTATION_ENABLED
   cudaEvent_t evt1;
   cudaEventCreate( &evt1, 0 );
   cudaEventRecord( evt1, myPE->getGPUProcessorInfo()->getInTransferStream() );

   cudaStreamWaitEvent( myPE->getGPUProcessorInfo()->getTracingInputStream(), evt1, 0 );

   nanos::ext::GPUCallbackData * cbd = NEW nanos::ext::GPUCallbackData( ( nanos::ext::GPUThread * ) myThread, size );

   cudaStreamAddCallback( myPE->getGPUProcessorInfo()->getTracingInputStream(), nanos::ext::beforeAsyncInputCallback, ( void * ) cbd, 0 );
#endif

   NANOS_GPU_CREATE_IN_CUDA_RUNTIME_EVENT( ext::GPUUtils::NANOS_GPU_CUDA_MEMCOPY_ASYNC_TO_DEVICE_EVENT );
   cudaError_t err = cudaMemcpyAsync(
            dst,
            src,
            size,
            cudaMemcpyHostToDevice,
            myPE->getGPUProcessorInfo()->getInTransferStream()
         );
   NANOS_GPU_CLOSE_IN_CUDA_RUNTIME_EVENT;

#ifdef NANOS_INSTRUMENTATION_ENABLED
   cudaEvent_t evt2;
   cudaEventCreate( &evt2, 0 );
   cudaEventRecord( evt2, myPE->getGPUProcessorInfo()->getInTransferStream() );

   cudaStreamWaitEvent( myPE->getGPUProcessorInfo()->getTracingInputStream(), evt2, 0 );

   nanos::ext::GPUCallbackData * cbd2 = NEW nanos::ext::GPUCallbackData( ( nanos::ext::GPUThread * ) myThread, size );

   cudaStreamAddCallback( myPE->getGPUProcessorInfo()->getTracingInputStream(), nanos::ext::afterAsyncInputCallback, ( void * ) cbd2, 0 );
#endif

   fatal_cond( err != cudaSuccess, "Trying to copy " + ext::GPUUtils::bytesToHumanReadable( size )
         + " of data from host (" + toString<void *>( src ) + ") to device ("
         + toString<void *>( dst ) + ") with cudaMemcpy*(): " + cudaGetErrorString( err ) );
}

void GPUDevice::copyInAsyncWait()
{
   NANOS_GPU_CREATE_IN_CUDA_RUNTIME_EVENT( ext::GPUUtils::NANOS_GPU_CUDA_INPUT_STREAM_SYNC_EVENT );
   cudaStreamSynchronize( ( ( nanos::ext::GPUProcessor * ) myThread->runningOn() )->getGPUProcessorInfo()->getInTransferStream() );
   NANOS_GPU_CLOSE_IN_CUDA_RUNTIME_EVENT;
}

void GPUDevice::copyOutSyncToHost ( void * dst, void * src, size_t size )
{
   ( ( nanos::ext::GPUProcessor * ) myThread->runningOn() )->transferOutput( size );

<<<<<<< HEAD
   NANOS_GPU_CREATE_IN_CUDA_RUNTIME_EVENT( ext::GPUUtils::NANOS_GPU_CUDA_MEMCOPY_TO_HOST_EVENT );
=======
   NANOS_GPU_CREATE_IN_CUDA_RUNTIME_EVENT( ext::NANOS_GPU_CUDA_MEMCOPY_TO_HOST_EVENT );
   //std::cerr <<"cudaMemCpy " << dst << " " << src << " "<<size <<std::endl;
>>>>>>> 7c6d3c69
   cudaError_t err = cudaMemcpy( dst, src, size, cudaMemcpyDeviceToHost );
   NANOS_GPU_CLOSE_IN_CUDA_RUNTIME_EVENT;

   fatal_cond( err != cudaSuccess, "Trying to copy " + ext::GPUUtils::bytesToHumanReadable( size )
         + " of data from device (" + toString<void *>( src ) + ") to host ("
         + toString<void *>( dst ) + ") with cudaMemcpy*(): " + cudaGetErrorString( err ) );
}

void GPUDevice::copyOutAsyncToBuffer ( void * dst, void * src, size_t size )
{
   nanos::ext::GPUProcessor * myPE = ( nanos::ext::GPUProcessor * ) myThread->runningOn();
   myPE->transferOutput( size );

#ifdef NANOS_INSTRUMENTATION_ENABLED
   cudaEvent_t evt1;
   cudaEventCreate( &evt1, 0 );
   cudaEventRecord( evt1, myPE->getGPUProcessorInfo()->getOutTransferStream() );

   cudaStreamWaitEvent( myPE->getGPUProcessorInfo()->getTracingOutputStream(), evt1, 0 );

   nanos::ext::GPUCallbackData * cbd = NEW nanos::ext::GPUCallbackData( ( nanos::ext::GPUThread * ) myThread, size );

   cudaStreamAddCallback( myPE->getGPUProcessorInfo()->getTracingOutputStream(), nanos::ext::beforeAsyncOutputCallback, ( void * ) cbd, 0 );
#endif

   NANOS_GPU_CREATE_IN_CUDA_RUNTIME_EVENT( ext::GPUUtils::NANOS_GPU_CUDA_MEMCOPY_ASYNC_TO_HOST_EVENT );
   cudaError_t err = cudaMemcpyAsync(
            dst,
            src,
            size,
            cudaMemcpyDeviceToHost,
            myPE->getGPUProcessorInfo()->getOutTransferStream()
         );
   NANOS_GPU_CLOSE_IN_CUDA_RUNTIME_EVENT;

#ifdef NANOS_INSTRUMENTATION_ENABLED
   cudaEvent_t evt2;
   cudaEventCreate( &evt2, 0 );
   cudaEventRecord( evt2, myPE->getGPUProcessorInfo()->getOutTransferStream() );

   cudaStreamWaitEvent( myPE->getGPUProcessorInfo()->getTracingOutputStream(), evt2, 0 );

   nanos::ext::GPUCallbackData * cbd2 = NEW nanos::ext::GPUCallbackData( ( nanos::ext::GPUThread * ) myThread, size );

   cudaStreamAddCallback( myPE->getGPUProcessorInfo()->getTracingOutputStream(), nanos::ext::afterAsyncOutputCallback, ( void * ) cbd2, 0 );
#endif

   fatal_cond( err != cudaSuccess, "Trying to copy " + ext::GPUUtils::bytesToHumanReadable( size )
         + " of data from device (" + toString<void *>( src ) + ") to host ("
         + toString<void *>( dst ) + ") with cudaMemcpy*(): " + cudaGetErrorString( err ) );
}

void GPUDevice::copyOutAsyncWait ()
{
   NANOS_GPU_CREATE_IN_CUDA_RUNTIME_EVENT( ext::GPUUtils::NANOS_GPU_CUDA_OUTPUT_STREAM_SYNC_EVENT );
   cudaStreamSynchronize( ( ( nanos::ext::GPUProcessor * ) myThread->runningOn() )->getGPUProcessorInfo()->getOutTransferStream() );
   NANOS_GPU_CLOSE_IN_CUDA_RUNTIME_EVENT;
}

void GPUDevice::copyOutAsyncToHost ( void * dst, void * src, size_t size )
{
<<<<<<< HEAD
   NANOS_GPU_CREATE_IN_CUDA_RUNTIME_EVENT( ext::GPUUtils::NANOS_GPU_MEMCOPY_EVENT );
=======
   NANOS_GPU_CREATE_IN_CUDA_RUNTIME_EVENT( ext::NANOS_GPU_MEMCOPY_EVENT );
>>>>>>> 7c6d3c69
   ::memcpy( dst, src, size );
   NANOS_GPU_CLOSE_IN_CUDA_RUNTIME_EVENT;
}

void * GPUDevice::memAllocate( std::size_t size, SeparateMemoryAddressSpace &mem, WorkDescriptor const &wd, unsigned int copyIdx )
{
   void * address = NULL;

   ext::GPUMemorySpace *gpuMemData = ( ext::GPUMemorySpace * ) mem.getSpecificData();
   SimpleAllocator *allocator = gpuMemData->getAllocator();
   allocator->lock();
   address = allocator->allocate( NANOS_ALIGNED_MEMORY_OFFSET( 0, size, gpuMemData->getAlignment() ) );
   allocator->unlock();
   return address;
}

void GPUDevice::memFree( uint64_t addr, SeparateMemoryAddressSpace &mem )
{
   // Check there are no pending copies to execute before we free the memory (and if there are, execute them)
   
   ext::GPUMemorySpace *gpuMemData = ( ext::GPUMemorySpace * ) mem.getSpecificData();
   gpuMemData->getGPU()->getOutTransferList()->checkAddressForMemoryTransfer( (void*) addr );
   SimpleAllocator *allocator = gpuMemData->getAllocator();
   allocator->lock();
   allocator->free( (void*)addr );
   allocator->unlock();
}

void GPUDevice::_copyIn( uint64_t devAddr, uint64_t hostAddr, std::size_t len, SeparateMemoryAddressSpace &mem, DeviceOps *ops,
      Functor *f, WD const &wd, void *hostObject, reg_t hostRegionId ) const
{
   CopyDescriptor cd( hostAddr );
   cd._ops = ops;
   ext::GPUMemorySpace *gpuMemData = ( ext::GPUMemorySpace * ) mem.getSpecificData();
   ext::GPUProcessor *gpu = gpuMemData->getGPU();
   ops->addOp();
   ( myThread->runningOn() == gpu ) ? isMycopyIn( ( void * ) devAddr, cd, len, mem, gpu ) : isNotMycopyIn( ( void * ) devAddr, cd, len, mem, gpu );
}

void GPUDevice::_copyOut( uint64_t hostAddr, uint64_t devAddr, std::size_t len, SeparateMemoryAddressSpace &mem, DeviceOps *ops,
      Functor *f, WD const &wd, void *hostObject, reg_t hostRegionId ) const
{
   CopyDescriptor cd( hostAddr );
   cd._ops = ops;
   ext::GPUMemorySpace *gpuMemData = ( ext::GPUMemorySpace * ) mem.getSpecificData();
   ext::GPUProcessor *gpu = gpuMemData->getGPU();
   ops->addOp();
   ( myThread->runningOn() == gpu ) ? isMycopyOut( cd, (void *) devAddr, len, mem, gpu ) : isNotMycopyOut( cd, (void *) devAddr, len, mem, gpu );
}

bool GPUDevice::_copyDevToDev( uint64_t devDestAddr, uint64_t devOrigAddr, std::size_t len, SeparateMemoryAddressSpace &memDest,
      SeparateMemoryAddressSpace &memOrig, DeviceOps *ops, Functor *f, WD const &wd, void *hostObject, reg_t hostRegionId ) const
{
   CopyDescriptor cd( 0xdeaddead );
   cd._ops = ops;
   cd._functor = f;

   ext::GPUMemorySpace *gpuMemDataOrig = ( ext::GPUMemorySpace * ) memOrig.getSpecificData();
   ext::GPUMemorySpace *gpuMemDataDest = ( ext::GPUMemorySpace * ) memDest.getSpecificData();
   ext::GPUProcessor *gpuOrig = gpuMemDataOrig->getGPU();
   ext::GPUProcessor *gpuDest = gpuMemDataDest->getGPU();

   ops->addOp();

   gpuOrig->transferDevice( len );

   NANOS_GPU_CREATE_IN_CUDA_RUNTIME_EVENT( ext::GPUUtils::NANOS_GPU_CUDA_MEMCOPY_ASYNC_EVENT );
   cudaError_t err = cudaMemcpyPeerAsync( ( void * ) devDestAddr, gpuDest->getDeviceId(), ( void * ) devOrigAddr, gpuOrig->getDeviceId(),
         len, gpuDest->getGPUProcessorInfo()->getInTransferStream() );
   NANOS_GPU_CLOSE_IN_CUDA_RUNTIME_EVENT;

   fatal_cond( err != cudaSuccess, "Trying to copy " + ext::GPUUtils::bytesToHumanReadable( len )
   + " of data from device #" + toString<int>( gpuOrig->getDeviceId() ) + " (" + toString<uint64_t>( devOrigAddr )
   + ") to device #" + toString<int>( gpuDest->getDeviceId() ) + " ("
   + toString<uint64_t>( devDestAddr ) + ") with cudaMemcpy*(): " + cudaGetErrorString( err ) );

   gpuDest->getInTransferList()->addMemoryTransfer( cd );

   return false;
}

void GPUDevice::_copyInStrided1D( uint64_t devAddr, uint64_t hostAddr, std::size_t len, std::size_t count, std::size_t ld, SeparateMemoryAddressSpace const &mem, DeviceOps *ops, Functor *f, WD const &wd, void *hostObject, reg_t hostRegionId ) {
   std::cerr << __FUNCTION__ << ": unimplemented" << std::endl;
}

void GPUDevice::_copyOutStrided1D( uint64_t hostAddr, uint64_t devAddr, std::size_t len, std::size_t count, std::size_t ld, SeparateMemoryAddressSpace const &mem, DeviceOps *ops, Functor *f, WD const &wd, void *hostObject, reg_t hostRegionId ) {
   std::cerr << __FUNCTION__ << ": unimplemented" << std::endl;
}

bool GPUDevice::_copyDevToDevStrided1D( uint64_t devDestAddr, uint64_t devOrigAddr, std::size_t len, std::size_t count, std::size_t ld, SeparateMemoryAddressSpace const &memDest, SeparateMemoryAddressSpace const &memOrig, DeviceOps *ops, Functor *f, WD const &wd, void *hostObject, reg_t hostRegionId ) const {
   std::cerr << __FUNCTION__ << ": unimplemented" << std::endl;
   return false;
}
std::size_t GPUDevice::getMemCapacity( SeparateMemoryAddressSpace const &mem ) const {
   ext::GPUMemorySpace *gpuMemData = ( ext::GPUMemorySpace * ) mem.getSpecificData();
   ext::GPUProcessor *gpu = gpuMemData->getGPU();
   return gpu->getMaxMemoryAvailable();
}

void GPUDevice::_getFreeMemoryChunksList( SeparateMemoryAddressSpace const &mem, SimpleAllocator::ChunkList &list ) const {
   ext::GPUMemorySpace *gpuMemData = ( ext::GPUMemorySpace * ) mem.getSpecificData();
   SimpleAllocator *allocator = gpuMemData->getAllocator();
   allocator->getFreeChunksList( list );
}

<<<<<<< HEAD
=======
//void *GPUDevice::memAllocate( std::size_t size, SeparateMemoryAddressSpace &mem ) {
//   void *mem = allocate( size, &pe );
//   //std::cerr << "GPU memAllocate( " << size << " )  returns: " << mem << std::endl;
//   return mem;
//}
void * GPUDevice::memAllocate( std::size_t size, SeparateMemoryAddressSpace &mem, WorkDescriptor const &wd, unsigned int copyIdx )
{
   void * address = NULL;

   ext::GPUMemorySpace *gpuMemData = ( ext::GPUMemorySpace * ) mem.getSpecificData();
   SimpleAllocator *allocator = gpuMemData->getAllocator();
   allocator->lock();
   address = allocator->allocate( NANOS_ALIGNED_MEMORY_OFFSET( 0, size, gpuMemData->getAlignment() ) );
   allocator->unlock();
   return address;
}

void GPUDevice::memFree( uint64_t addr, SeparateMemoryAddressSpace &mem )
{
   // Check there are no pending copies to execute before we free the memory (and if there are, execute them)
   
   ext::GPUMemorySpace *gpuMemData = ( ext::GPUMemorySpace * ) mem.getSpecificData();
   gpuMemData->getGPU()->getOutTransferList()->checkAddressForMemoryTransfer( (void*) addr );
   SimpleAllocator *allocator = gpuMemData->getAllocator();
   allocator->lock();
   allocator->free( (void*)addr );
   allocator->unlock();
}

void GPUDevice::_copyIn( uint64_t devAddr, uint64_t hostAddr, std::size_t len, SeparateMemoryAddressSpace &mem, DeviceOps *ops, Functor *f, WD const &wd, void *hostObject, reg_t hostRegionId ) const {
   CopyDescriptor cd( hostAddr ); cd._ops = ops;
   ext::GPUMemorySpace *gpuMemData = ( ext::GPUMemorySpace * ) mem.getSpecificData();
   ext::GPUProcessor *gpu = gpuMemData->getGPU();
   ops->addOp();
   //bool done = copyIn( (void *) devAddr, cd, len, &pe );
   bool done = ( myThread->runningOn() == gpu ) ? isMycopyIn2( (void *) devAddr, cd, len, mem, gpu ) : isNotMycopyIn2( (void *) devAddr, cd, len, mem, gpu );
   if ( done ) ops->completeOp();
}

void GPUDevice::_copyOut( uint64_t hostAddr, uint64_t devAddr, std::size_t len, SeparateMemoryAddressSpace &mem, DeviceOps *ops, Functor *f, WD const &wd, void *hostObject, reg_t hostRegionId ) const {
   CopyDescriptor cd( hostAddr ); cd._ops = ops;
   ext::GPUMemorySpace *gpuMemData = ( ext::GPUMemorySpace * ) mem.getSpecificData();
   ext::GPUProcessor *gpu = gpuMemData->getGPU();
   ops->addOp();
   //bool done = copyOut( cd, (void *) devAddr, len, &pe );
   bool done = ( myThread->runningOn() == gpu ) ? isMycopyOut2( cd, (void *) devAddr, len, mem, gpu ) : isNotMycopyOut2( cd, (void *) devAddr, len, mem, gpu );
   if ( done ) ops->completeOp();
}

bool GPUDevice::_copyDevToDev( uint64_t devDestAddr, uint64_t devOrigAddr, std::size_t len, SeparateMemoryAddressSpace &memDest, SeparateMemoryAddressSpace &memOrig, DeviceOps *ops, Functor *f, WD const &wd, void *hostObject, reg_t hostRegionId ) const {
   CopyDescriptor cd( 0xdeaddead ); cd._ops = ops; cd._functor = f;
   ext::GPUMemorySpace *gpuMemDataOrig = ( ext::GPUMemorySpace * ) memOrig.getSpecificData();
   ext::GPUMemorySpace *gpuMemDataDest = ( ext::GPUMemorySpace * ) memDest.getSpecificData();
   ext::GPUProcessor *gpuOrig = gpuMemDataOrig->getGPU();
   ext::GPUProcessor *gpuDest = gpuMemDataDest->getGPU();
   ops->addOp();
   bool done = copyDevToDev( (void *) devDestAddr, cd, (void *) devOrigAddr, len, gpuDest, gpuOrig );
   if ( done ) {
      ops->completeOp(); 
      if ( f ) {
         (*f)(); 
      }
   }
   return true;
}

void GPUDevice::_copyInStrided1D( uint64_t devAddr, uint64_t hostAddr, std::size_t len, std::size_t count, std::size_t ld, SeparateMemoryAddressSpace const &mem, DeviceOps *ops, Functor *f, WD const &wd, void *hostObject, reg_t hostRegionId ) {
   std::cerr << __FUNCTION__ << ": unimplemented" << std::endl;
}

void GPUDevice::_copyOutStrided1D( uint64_t hostAddr, uint64_t devAddr, std::size_t len, std::size_t count, std::size_t ld, SeparateMemoryAddressSpace const &mem, DeviceOps *ops, Functor *f, WD const &wd, void *hostObject, reg_t hostRegionId ) {
   std::cerr << __FUNCTION__ << ": unimplemented" << std::endl;
}

bool GPUDevice::_copyDevToDevStrided1D( uint64_t devDestAddr, uint64_t devOrigAddr, std::size_t len, std::size_t count, std::size_t ld, SeparateMemoryAddressSpace const &memDest, SeparateMemoryAddressSpace const &memOrig, DeviceOps *ops, Functor *f, WD const &wd, void *hostObject, reg_t hostRegionId ) const {
   std::cerr << __FUNCTION__ << ": unimplemented" << std::endl;
   return false;
}
std::size_t GPUDevice::getMemCapacity( SeparateMemoryAddressSpace const &mem ) const {
   ext::GPUMemorySpace *gpuMemData = ( ext::GPUMemorySpace * ) mem.getSpecificData();
   ext::GPUProcessor *gpu = gpuMemData->getGPU();
   return gpu->getMaxMemoryAvailable();
}

void GPUDevice::_getFreeMemoryChunksList( SeparateMemoryAddressSpace const &mem, SimpleAllocator::ChunkList &list ) const {
   ext::GPUMemorySpace *gpuMemData = ( ext::GPUMemorySpace * ) mem.getSpecificData();
   SimpleAllocator *allocator = gpuMemData->getAllocator();
   allocator->getFreeChunksList( list );
}

>>>>>>> 7c6d3c69
void GPUDevice::_canAllocate( SeparateMemoryAddressSpace const &mem, std::size_t *sizes, unsigned int numChunks, std::size_t *remainingSizes ) const {
   ext::GPUMemorySpace *gpuMemData = ( ext::GPUMemorySpace * ) mem.getSpecificData();
   SimpleAllocator *allocator = gpuMemData->getAllocator();
   allocator->canAllocate( sizes, numChunks, remainingSizes );
}<|MERGE_RESOLUTION|>--- conflicted
+++ resolved
@@ -20,10 +20,7 @@
 
 #include "gpudevice.hpp"
 #include "gpuutils.hpp"
-<<<<<<< HEAD
 #include "gpucallback.hpp"
-=======
->>>>>>> 7c6d3c69
 #include "gpuconfig.hpp"
 #include "gpumemoryspace_decl.hpp"
 #include "basethread.hpp"
@@ -153,11 +150,7 @@
    // As we don't know which method we used, we need to control the errors returned by
    // CUDA and act properly.
 
-<<<<<<< HEAD
    NANOS_GPU_CREATE_IN_CUDA_RUNTIME_EVENT( ext::GPUUtils::NANOS_GPU_CUDA_FREE_HOST_EVENT );
-=======
-   NANOS_GPU_CREATE_IN_CUDA_RUNTIME_EVENT( ext::NANOS_GPU_CUDA_FREE_HOST_EVENT );
->>>>>>> 7c6d3c69
    cudaError_t err = cudaFreeHost( address );
    NANOS_GPU_CLOSE_IN_CUDA_RUNTIME_EVENT;
 
@@ -191,11 +184,7 @@
 
 void GPUDevice::copyInAsyncToBuffer( void * dst, void * src, size_t size )
 {
-<<<<<<< HEAD
    NANOS_GPU_CREATE_IN_CUDA_RUNTIME_EVENT( ext::GPUUtils::NANOS_GPU_MEMCOPY_EVENT );
-=======
-   NANOS_GPU_CREATE_IN_CUDA_RUNTIME_EVENT( ext::NANOS_GPU_MEMCOPY_EVENT );
->>>>>>> 7c6d3c69
    ::memcpy( dst, src, size );
    NANOS_GPU_CLOSE_IN_CUDA_RUNTIME_EVENT;
 }
@@ -256,12 +245,7 @@
 {
    ( ( nanos::ext::GPUProcessor * ) myThread->runningOn() )->transferOutput( size );
 
-<<<<<<< HEAD
    NANOS_GPU_CREATE_IN_CUDA_RUNTIME_EVENT( ext::GPUUtils::NANOS_GPU_CUDA_MEMCOPY_TO_HOST_EVENT );
-=======
-   NANOS_GPU_CREATE_IN_CUDA_RUNTIME_EVENT( ext::NANOS_GPU_CUDA_MEMCOPY_TO_HOST_EVENT );
-   //std::cerr <<"cudaMemCpy " << dst << " " << src << " "<<size <<std::endl;
->>>>>>> 7c6d3c69
    cudaError_t err = cudaMemcpy( dst, src, size, cudaMemcpyDeviceToHost );
    NANOS_GPU_CLOSE_IN_CUDA_RUNTIME_EVENT;
 
@@ -323,118 +307,11 @@
 
 void GPUDevice::copyOutAsyncToHost ( void * dst, void * src, size_t size )
 {
-<<<<<<< HEAD
    NANOS_GPU_CREATE_IN_CUDA_RUNTIME_EVENT( ext::GPUUtils::NANOS_GPU_MEMCOPY_EVENT );
-=======
-   NANOS_GPU_CREATE_IN_CUDA_RUNTIME_EVENT( ext::NANOS_GPU_MEMCOPY_EVENT );
->>>>>>> 7c6d3c69
    ::memcpy( dst, src, size );
    NANOS_GPU_CLOSE_IN_CUDA_RUNTIME_EVENT;
 }
 
-void * GPUDevice::memAllocate( std::size_t size, SeparateMemoryAddressSpace &mem, WorkDescriptor const &wd, unsigned int copyIdx )
-{
-   void * address = NULL;
-
-   ext::GPUMemorySpace *gpuMemData = ( ext::GPUMemorySpace * ) mem.getSpecificData();
-   SimpleAllocator *allocator = gpuMemData->getAllocator();
-   allocator->lock();
-   address = allocator->allocate( NANOS_ALIGNED_MEMORY_OFFSET( 0, size, gpuMemData->getAlignment() ) );
-   allocator->unlock();
-   return address;
-}
-
-void GPUDevice::memFree( uint64_t addr, SeparateMemoryAddressSpace &mem )
-{
-   // Check there are no pending copies to execute before we free the memory (and if there are, execute them)
-   
-   ext::GPUMemorySpace *gpuMemData = ( ext::GPUMemorySpace * ) mem.getSpecificData();
-   gpuMemData->getGPU()->getOutTransferList()->checkAddressForMemoryTransfer( (void*) addr );
-   SimpleAllocator *allocator = gpuMemData->getAllocator();
-   allocator->lock();
-   allocator->free( (void*)addr );
-   allocator->unlock();
-}
-
-void GPUDevice::_copyIn( uint64_t devAddr, uint64_t hostAddr, std::size_t len, SeparateMemoryAddressSpace &mem, DeviceOps *ops,
-      Functor *f, WD const &wd, void *hostObject, reg_t hostRegionId ) const
-{
-   CopyDescriptor cd( hostAddr );
-   cd._ops = ops;
-   ext::GPUMemorySpace *gpuMemData = ( ext::GPUMemorySpace * ) mem.getSpecificData();
-   ext::GPUProcessor *gpu = gpuMemData->getGPU();
-   ops->addOp();
-   ( myThread->runningOn() == gpu ) ? isMycopyIn( ( void * ) devAddr, cd, len, mem, gpu ) : isNotMycopyIn( ( void * ) devAddr, cd, len, mem, gpu );
-}
-
-void GPUDevice::_copyOut( uint64_t hostAddr, uint64_t devAddr, std::size_t len, SeparateMemoryAddressSpace &mem, DeviceOps *ops,
-      Functor *f, WD const &wd, void *hostObject, reg_t hostRegionId ) const
-{
-   CopyDescriptor cd( hostAddr );
-   cd._ops = ops;
-   ext::GPUMemorySpace *gpuMemData = ( ext::GPUMemorySpace * ) mem.getSpecificData();
-   ext::GPUProcessor *gpu = gpuMemData->getGPU();
-   ops->addOp();
-   ( myThread->runningOn() == gpu ) ? isMycopyOut( cd, (void *) devAddr, len, mem, gpu ) : isNotMycopyOut( cd, (void *) devAddr, len, mem, gpu );
-}
-
-bool GPUDevice::_copyDevToDev( uint64_t devDestAddr, uint64_t devOrigAddr, std::size_t len, SeparateMemoryAddressSpace &memDest,
-      SeparateMemoryAddressSpace &memOrig, DeviceOps *ops, Functor *f, WD const &wd, void *hostObject, reg_t hostRegionId ) const
-{
-   CopyDescriptor cd( 0xdeaddead );
-   cd._ops = ops;
-   cd._functor = f;
-
-   ext::GPUMemorySpace *gpuMemDataOrig = ( ext::GPUMemorySpace * ) memOrig.getSpecificData();
-   ext::GPUMemorySpace *gpuMemDataDest = ( ext::GPUMemorySpace * ) memDest.getSpecificData();
-   ext::GPUProcessor *gpuOrig = gpuMemDataOrig->getGPU();
-   ext::GPUProcessor *gpuDest = gpuMemDataDest->getGPU();
-
-   ops->addOp();
-
-   gpuOrig->transferDevice( len );
-
-   NANOS_GPU_CREATE_IN_CUDA_RUNTIME_EVENT( ext::GPUUtils::NANOS_GPU_CUDA_MEMCOPY_ASYNC_EVENT );
-   cudaError_t err = cudaMemcpyPeerAsync( ( void * ) devDestAddr, gpuDest->getDeviceId(), ( void * ) devOrigAddr, gpuOrig->getDeviceId(),
-         len, gpuDest->getGPUProcessorInfo()->getInTransferStream() );
-   NANOS_GPU_CLOSE_IN_CUDA_RUNTIME_EVENT;
-
-   fatal_cond( err != cudaSuccess, "Trying to copy " + ext::GPUUtils::bytesToHumanReadable( len )
-   + " of data from device #" + toString<int>( gpuOrig->getDeviceId() ) + " (" + toString<uint64_t>( devOrigAddr )
-   + ") to device #" + toString<int>( gpuDest->getDeviceId() ) + " ("
-   + toString<uint64_t>( devDestAddr ) + ") with cudaMemcpy*(): " + cudaGetErrorString( err ) );
-
-   gpuDest->getInTransferList()->addMemoryTransfer( cd );
-
-   return false;
-}
-
-void GPUDevice::_copyInStrided1D( uint64_t devAddr, uint64_t hostAddr, std::size_t len, std::size_t count, std::size_t ld, SeparateMemoryAddressSpace const &mem, DeviceOps *ops, Functor *f, WD const &wd, void *hostObject, reg_t hostRegionId ) {
-   std::cerr << __FUNCTION__ << ": unimplemented" << std::endl;
-}
-
-void GPUDevice::_copyOutStrided1D( uint64_t hostAddr, uint64_t devAddr, std::size_t len, std::size_t count, std::size_t ld, SeparateMemoryAddressSpace const &mem, DeviceOps *ops, Functor *f, WD const &wd, void *hostObject, reg_t hostRegionId ) {
-   std::cerr << __FUNCTION__ << ": unimplemented" << std::endl;
-}
-
-bool GPUDevice::_copyDevToDevStrided1D( uint64_t devDestAddr, uint64_t devOrigAddr, std::size_t len, std::size_t count, std::size_t ld, SeparateMemoryAddressSpace const &memDest, SeparateMemoryAddressSpace const &memOrig, DeviceOps *ops, Functor *f, WD const &wd, void *hostObject, reg_t hostRegionId ) const {
-   std::cerr << __FUNCTION__ << ": unimplemented" << std::endl;
-   return false;
-}
-std::size_t GPUDevice::getMemCapacity( SeparateMemoryAddressSpace const &mem ) const {
-   ext::GPUMemorySpace *gpuMemData = ( ext::GPUMemorySpace * ) mem.getSpecificData();
-   ext::GPUProcessor *gpu = gpuMemData->getGPU();
-   return gpu->getMaxMemoryAvailable();
-}
-
-void GPUDevice::_getFreeMemoryChunksList( SeparateMemoryAddressSpace const &mem, SimpleAllocator::ChunkList &list ) const {
-   ext::GPUMemorySpace *gpuMemData = ( ext::GPUMemorySpace * ) mem.getSpecificData();
-   SimpleAllocator *allocator = gpuMemData->getAllocator();
-   allocator->getFreeChunksList( list );
-}
-
-<<<<<<< HEAD
-=======
 //void *GPUDevice::memAllocate( std::size_t size, SeparateMemoryAddressSpace &mem ) {
 //   void *mem = allocate( size, &pe );
 //   //std::cerr << "GPU memAllocate( " << size << " )  returns: " << mem << std::endl;
@@ -464,41 +341,57 @@
    allocator->unlock();
 }
 
-void GPUDevice::_copyIn( uint64_t devAddr, uint64_t hostAddr, std::size_t len, SeparateMemoryAddressSpace &mem, DeviceOps *ops, Functor *f, WD const &wd, void *hostObject, reg_t hostRegionId ) const {
-   CopyDescriptor cd( hostAddr ); cd._ops = ops;
+void GPUDevice::_copyIn( uint64_t devAddr, uint64_t hostAddr, std::size_t len, SeparateMemoryAddressSpace &mem, DeviceOps *ops,
+      Functor *f, WD const &wd, void *hostObject, reg_t hostRegionId ) const
+{
+   CopyDescriptor cd( hostAddr );
+   cd._ops = ops;
    ext::GPUMemorySpace *gpuMemData = ( ext::GPUMemorySpace * ) mem.getSpecificData();
    ext::GPUProcessor *gpu = gpuMemData->getGPU();
    ops->addOp();
-   //bool done = copyIn( (void *) devAddr, cd, len, &pe );
-   bool done = ( myThread->runningOn() == gpu ) ? isMycopyIn2( (void *) devAddr, cd, len, mem, gpu ) : isNotMycopyIn2( (void *) devAddr, cd, len, mem, gpu );
-   if ( done ) ops->completeOp();
-}
-
-void GPUDevice::_copyOut( uint64_t hostAddr, uint64_t devAddr, std::size_t len, SeparateMemoryAddressSpace &mem, DeviceOps *ops, Functor *f, WD const &wd, void *hostObject, reg_t hostRegionId ) const {
-   CopyDescriptor cd( hostAddr ); cd._ops = ops;
+   ( myThread->runningOn() == gpu ) ? isMycopyIn( ( void * ) devAddr, cd, len, mem, gpu ) : isNotMycopyIn( ( void * ) devAddr, cd, len, mem, gpu );
+}
+
+void GPUDevice::_copyOut( uint64_t hostAddr, uint64_t devAddr, std::size_t len, SeparateMemoryAddressSpace &mem, DeviceOps *ops,
+      Functor *f, WD const &wd, void *hostObject, reg_t hostRegionId ) const
+{
+   CopyDescriptor cd( hostAddr );
+   cd._ops = ops;
    ext::GPUMemorySpace *gpuMemData = ( ext::GPUMemorySpace * ) mem.getSpecificData();
    ext::GPUProcessor *gpu = gpuMemData->getGPU();
    ops->addOp();
-   //bool done = copyOut( cd, (void *) devAddr, len, &pe );
-   bool done = ( myThread->runningOn() == gpu ) ? isMycopyOut2( cd, (void *) devAddr, len, mem, gpu ) : isNotMycopyOut2( cd, (void *) devAddr, len, mem, gpu );
-   if ( done ) ops->completeOp();
-}
-
-bool GPUDevice::_copyDevToDev( uint64_t devDestAddr, uint64_t devOrigAddr, std::size_t len, SeparateMemoryAddressSpace &memDest, SeparateMemoryAddressSpace &memOrig, DeviceOps *ops, Functor *f, WD const &wd, void *hostObject, reg_t hostRegionId ) const {
-   CopyDescriptor cd( 0xdeaddead ); cd._ops = ops; cd._functor = f;
+   ( myThread->runningOn() == gpu ) ? isMycopyOut( cd, (void *) devAddr, len, mem, gpu ) : isNotMycopyOut( cd, (void *) devAddr, len, mem, gpu );
+}
+
+bool GPUDevice::_copyDevToDev( uint64_t devDestAddr, uint64_t devOrigAddr, std::size_t len, SeparateMemoryAddressSpace &memDest,
+      SeparateMemoryAddressSpace &memOrig, DeviceOps *ops, Functor *f, WD const &wd, void *hostObject, reg_t hostRegionId ) const
+{
+   CopyDescriptor cd( 0xdeaddead );
+   cd._ops = ops;
+   cd._functor = f;
+
    ext::GPUMemorySpace *gpuMemDataOrig = ( ext::GPUMemorySpace * ) memOrig.getSpecificData();
    ext::GPUMemorySpace *gpuMemDataDest = ( ext::GPUMemorySpace * ) memDest.getSpecificData();
    ext::GPUProcessor *gpuOrig = gpuMemDataOrig->getGPU();
    ext::GPUProcessor *gpuDest = gpuMemDataDest->getGPU();
+
    ops->addOp();
-   bool done = copyDevToDev( (void *) devDestAddr, cd, (void *) devOrigAddr, len, gpuDest, gpuOrig );
-   if ( done ) {
-      ops->completeOp(); 
-      if ( f ) {
-         (*f)(); 
-      }
-   }
-   return true;
+
+   gpuOrig->transferDevice( len );
+
+   NANOS_GPU_CREATE_IN_CUDA_RUNTIME_EVENT( ext::GPUUtils::NANOS_GPU_CUDA_MEMCOPY_ASYNC_EVENT );
+   cudaError_t err = cudaMemcpyPeerAsync( ( void * ) devDestAddr, gpuDest->getDeviceId(), ( void * ) devOrigAddr, gpuOrig->getDeviceId(),
+         len, gpuDest->getGPUProcessorInfo()->getInTransferStream() );
+   NANOS_GPU_CLOSE_IN_CUDA_RUNTIME_EVENT;
+
+   fatal_cond( err != cudaSuccess, "Trying to copy " + ext::GPUUtils::bytesToHumanReadable( len )
+   + " of data from device #" + toString<int>( gpuOrig->getDeviceId() ) + " (" + toString<uint64_t>( devOrigAddr )
+   + ") to device #" + toString<int>( gpuDest->getDeviceId() ) + " ("
+   + toString<uint64_t>( devDestAddr ) + ") with cudaMemcpy*(): " + cudaGetErrorString( err ) );
+
+   gpuDest->getInTransferList()->addMemoryTransfer( cd );
+
+   return false;
 }
 
 void GPUDevice::_copyInStrided1D( uint64_t devAddr, uint64_t hostAddr, std::size_t len, std::size_t count, std::size_t ld, SeparateMemoryAddressSpace const &mem, DeviceOps *ops, Functor *f, WD const &wd, void *hostObject, reg_t hostRegionId ) {
@@ -525,7 +418,6 @@
    allocator->getFreeChunksList( list );
 }
 
->>>>>>> 7c6d3c69
 void GPUDevice::_canAllocate( SeparateMemoryAddressSpace const &mem, std::size_t *sizes, unsigned int numChunks, std::size_t *remainingSizes ) const {
    ext::GPUMemorySpace *gpuMemData = ( ext::GPUMemorySpace * ) mem.getSpecificData();
    SimpleAllocator *allocator = gpuMemData->getAllocator();
