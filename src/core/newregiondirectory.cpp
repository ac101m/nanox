/*************************************************************************************/
/*      Copyright 2009 Barcelona Supercomputing Center                               */
/*                                                                                   */
/*      This file is part of the NANOS++ library.                                    */
/*                                                                                   */
/*      NANOS++ is free software: you can redistribute it and/or modify              */
/*      it under the terms of the GNU Lesser General Public License as published by  */
/*      the Free Software Foundation, either version 3 of the License, or            */
/*      (at your option) any later version.                                          */
/*                                                                                   */
/*      NANOS++ is distributed in the hope that it will be useful,                   */
/*      but WITHOUT ANY WARRANTY; without even the implied warranty of               */
/*      MERCHANTABILITY or FITNESS FOR A PARTICULAR PURPOSE.  See the                */
/*      GNU Lesser General Public License for more details.                          */
/*                                                                                   */
/*      You should have received a copy of the GNU Lesser General Public License     */
/*      along with NANOS++.  If not, see <http://www.gnu.org/licenses/>.             */
/*************************************************************************************/

#ifdef STANDALONE_TEST

#ifdef message
#undef message
#define message(x)
#else
#define message(x)
#endif
#ifdef ensure
#undef ensure
#define ensure(x,y)
#else
#define ensure(x,y)
#endif
#ifndef NEW
#define NEW new
#endif

#else
#include "basethread.hpp"
#include "debug.hpp"
#endif

#include "newregiondirectory.hpp"
#include "regiondict.hpp"
#include "os.hpp"

#if VERBOSE_CACHE
 #define _VERBOSE_CACHE 1
#else
 #define _VERBOSE_CACHE 0
#endif

using namespace nanos;

std::ostream & nanos::operator<< (std::ostream &o, nanos::NewNewDirectoryEntryData const &ent)
{
   o << "WL: " << ent._writeLocation << " V: " << ent.getVersion() << " Locs: ";
   for ( std::set<memory_space_id_t>::iterator it = ent._location.begin(); it != ent._location.end(); it++ ) {
      o << *it << " ";
   }
   return o;
}

NewNewRegionDirectory::NewNewRegionDirectory() : _objects() {}

GlobalRegionDictionary *NewNewRegionDirectory::getRegionDictionaryRegisterIfNeeded( CopyData const &cd ) {
   uint64_t objectAddr = ( cd.getHostBaseAddress() == 0 ? ( uint64_t ) cd.getBaseAddress() : cd.getHostBaseAddress() );
   _lock.acquire();
   std::map< uint64_t, GlobalRegionDictionary * >::iterator it = _objects.lower_bound( objectAddr );
   if ( it == _objects.end() || _objects.key_comp()( objectAddr, it->first) ) {
     it = _objects.insert( it, std::map< uint64_t, GlobalRegionDictionary * >::value_type( objectAddr, NEW GlobalRegionDictionary( cd ) ) );
     NewNewDirectoryEntryData *entry = getDirectoryEntry( *(it->second), 1 );
     if ( entry == NULL ) {
       entry = NEW NewNewDirectoryEntryData();
       entry->addAccess( 0, 1 );
       it->second->setRegionData( 1, entry );
     }
     
     //(void) entry;
   }
   _lock.release();
   return it->second;
}

GlobalRegionDictionary *NewNewRegionDirectory::getRegionDictionary( CopyData const &cd ) const {
   uint64_t objectAddr = ( cd.getHostBaseAddress() == 0 ? ( uint64_t ) cd.getBaseAddress() : cd.getHostBaseAddress() );
   return getRegionDictionary( objectAddr );
}

GlobalRegionDictionary *NewNewRegionDirectory::getRegionDictionary( uint64_t objectAddr ) const {
   std::map< uint64_t, GlobalRegionDictionary * >::const_iterator it = _objects.lower_bound( objectAddr );
   if ( it == _objects.end() || _objects.key_comp()( objectAddr, it->first) ) {
     std::cerr << "Error, CopyData object not registered in the RegionDictionary " << std::endl;
     sys.printBt();
     fatal("can not continue");
   }
   return it->second;
}

reg_t NewNewRegionDirectory::tryGetLocation( RegionDirectoryKey dict, CopyData const &cd, NewLocationInfoList &missingParts, unsigned int &version, WD const &wd ) {
   reg_t reg = 0;
   if ( dict->tryLock() ) {
   //NANOS_INSTRUMENT( InstrumentState inst1(NANOS_POST_OUTLINE_WORK2 ); );
    reg = _getLocation( dict, cd, missingParts, version, wd );
   //NANOS_INSTRUMENT( inst1.close(); );
      dict->unlock();
   }
   return reg;
}

void NewNewRegionDirectory::tryGetLocation( RegionDirectoryKey dict, reg_t reg, NewLocationInfoList &missingParts, unsigned int &version, WD const &wd ) {
   if ( dict->tryLock() ) {
   //NANOS_INSTRUMENT( InstrumentState inst1(NANOS_POST_OUTLINE_WORK2 ); );
    __getLocation( dict, reg, missingParts, version, wd );
   //NANOS_INSTRUMENT( inst1.close(); );
      dict->unlock();
   }
}

reg_t NewNewRegionDirectory::_getLocation( RegionDirectoryKey dict, CopyData const &cd, NewLocationInfoList &missingParts, unsigned int &version, WD const &wd )
{
   reg_t reg = 0;
   ensure( missingParts.empty(), "Non empty list provided." );
   missingParts.clear();
   //sys.getMasterRegionDirectory().print();

   reg = dict->registerRegion( cd, missingParts, version );

   for ( std::list< std::pair< reg_t, reg_t > >::iterator it = missingParts.begin(); it != missingParts.end(); it++ ) {
      if ( it->first != it->second ) {
         NewNewDirectoryEntryData *firstEntry = ( NewNewDirectoryEntryData * ) dict->getRegionData( it->first );
         NewNewDirectoryEntryData *secondEntry = ( NewNewDirectoryEntryData * ) dict->getRegionData( it->second );
         if ( firstEntry == NULL ) {
            if ( secondEntry != NULL ) {
      //if( sys.getNetwork()->getNodeNum() == 0) std::cerr <<"["<<sys.getNetwork()->getNodeNum()<< "] getLocation: " << it->first <<"(null),"<< it->second <<"("<< *secondEntry<<")"<<std::endl;
               firstEntry = NEW NewNewDirectoryEntryData( *secondEntry );
      //if( sys.getNetwork()->getNodeNum() ) std::cerr <<"["<<sys.getNetwork()->getNodeNum()<< "] case, null, !null"<<std::endl;
          } else {
      //if( sys.getNetwork()->getNodeNum() ) std::cerr <<"["<<sys.getNetwork()->getNodeNum()<< "] case, null, null"<<std::endl;
      //if( sys.getNetwork()->getNodeNum() == 0) std::cerr <<"["<<sys.getNetwork()->getNodeNum()<< "] getLocation: " << it->first <<"(null),"<< it->second <<"(null)"<<std::endl;
               firstEntry = NEW NewNewDirectoryEntryData();
               firstEntry->addAccess( 0, 1 );
               secondEntry = NEW NewNewDirectoryEntryData();
               secondEntry->addAccess( 0, 1 );
               dict->setRegionData( it->second, secondEntry );
            }
            dict->setRegionData( it->first, firstEntry );
         } else {
            if ( secondEntry != NULL ) {
      //if( sys.getNetwork()->getNodeNum() == 0) std::cerr <<"["<<sys.getNetwork()->getNodeNum()<< "] getLocation: " << it->first <<"("<<*firstEntry<<"),"<< it->second <<"("<< *secondEntry<<")"<<std::endl;
      //if( wd.getId() == 27) std::cerr <<"["<<sys.getNetwork()->getNodeNum()<< "] case, !null, !null"<<std::endl;

               *firstEntry = *secondEntry;
            } else {
               std::cerr << "Dunno what to do..."<<std::endl;
            }
         }
      } else {
      //if( wd.getId() == 27) std::cerr <<"["<<sys.getNetwork()->getNodeNum()<< "] case, same id"<<std::endl;
         NewNewDirectoryEntryData *entry = ( NewNewDirectoryEntryData * ) dict->getRegionData( it->first );
      //if( sys.getNetwork()->getNodeNum() == 0) std::cerr <<"["<<sys.getNetwork()->getNodeNum()<< "] getLocation: " << it->first <<"( " << (void*) entry << " ),"<< it->second <<"( )"<<std::endl;
         if ( entry == NULL ) {
            entry = NEW NewNewDirectoryEntryData();
            entry->addAccess( 0, 1 );
            dict->setRegionData( it->first, entry );
         }
      }
   }

   return reg;
}

void NewNewRegionDirectory::__getLocation( RegionDirectoryKey dict, reg_t reg, NewLocationInfoList &missingParts, unsigned int &version, WD const &wd )
{
   ensure( missingParts.empty(), "Non empty list provided." );
   missingParts.clear();
   //sys.getMasterRegionDirectory().print();

   //std::cerr << "1. Leaf for reg " << reg << " leaf is " << (void*) dict->getRegionNode(reg) << " dict is "  << (void *) &dict << std::endl;
   dict->registerRegion( reg, missingParts, version );
   //std::cerr << "2. Leaf for reg " << reg << " leaf is " << (void*) dict->getRegionNode(reg) << " dict is "  << (void *) &dict << std::endl;

   for ( std::list< std::pair< reg_t, reg_t > >::iterator it = missingParts.begin(); it != missingParts.end(); it++ ) {
      if ( it->first != it->second ) {
         NewNewDirectoryEntryData *firstEntry = ( NewNewDirectoryEntryData * ) dict->getRegionData( it->first );
         NewNewDirectoryEntryData *secondEntry = ( NewNewDirectoryEntryData * ) dict->getRegionData( it->second );
         if ( firstEntry == NULL ) {
            if ( secondEntry != NULL ) {
       //if (1 ) { std::cerr << (void *)dict << " INIT DATA ENTRY FOR REG " << it->first << " USING REG " << it->second<< std::endl; }
      //if( sys.getNetwork()->getNodeNum() == 0) std::cerr <<"["<<sys.getNetwork()->getNodeNum()<< "] getLocation: " << it->first <<"(null),"<< it->second <<"("<< *secondEntry<<")"<<std::endl;
               firstEntry = NEW NewNewDirectoryEntryData( *secondEntry );
      //if( sys.getNetwork()->getNodeNum() ) std::cerr <<"["<<sys.getNetwork()->getNodeNum()<< "] case, null, !null"<<std::endl;
          } else {
       //if (1 ) { std::cerr << (void *)dict << " INIT DATA ENTRY FOR REG " << it->first << " USING NEW VAL, second also " << it->second<< std::endl; }
      //if( sys.getNetwork()->getNodeNum() ) std::cerr <<"["<<sys.getNetwork()->getNodeNum()<< "] case, null, null"<<std::endl;
      //if( sys.getNetwork()->getNodeNum() == 0) std::cerr <<"["<<sys.getNetwork()->getNodeNum()<< "] getLocation: " << it->first <<"(null),"<< it->second <<"(null)"<<std::endl;
               firstEntry = NEW NewNewDirectoryEntryData();
               firstEntry->addAccess( 0, 1 );
               secondEntry = NEW NewNewDirectoryEntryData();
               secondEntry->addAccess( 0, 1 );
               dict->setRegionData( it->second, secondEntry );
            }
            dict->setRegionData( it->first, firstEntry );
         } else {
            if ( secondEntry != NULL ) {
      //if( sys.getNetwork()->getNodeNum() == 0) std::cerr <<"["<<sys.getNetwork()->getNodeNum()<< "] getLocation: " << it->first <<"("<<*firstEntry<<"),"<< it->second <<"("<< *secondEntry<<")"<<std::endl;
      //if( wd.getId() == 27) std::cerr <<"["<<sys.getNetwork()->getNodeNum()<< "] case, !null, !null"<<std::endl;
       //if (1 ) { std::cerr << (void *)dict << " INIT DATA ENTRY FOR REG " << it->first << " COPY FROM " << it->second << std::endl; }

               *firstEntry = *secondEntry;
            } else {
               std::cerr << "Dunno what to do..."<<std::endl;
            }
         }
      } else {
      //if( wd.getId() == 27) std::cerr <<"["<<sys.getNetwork()->getNodeNum()<< "] case, same id"<<std::endl;
         NewNewDirectoryEntryData *entry = ( NewNewDirectoryEntryData * ) dict->getRegionData( it->first );
      //if( sys.getNetwork()->getNodeNum() == 0) std::cerr <<"["<<sys.getNetwork()->getNodeNum()<< "] getLocation: " << it->first <<"( " << (void*) entry << " ),"<< it->second <<"( )"<<std::endl;
         if ( entry == NULL ) {
       //if (1 ) { std::cerr << (void *)dict << " INIT DATA ENTRY FOR REG " << it->first << " USING NEW VAL, same second " << std::endl; }
            entry = NEW NewNewDirectoryEntryData();
            entry->addAccess( 0, 1 );
            dict->setRegionData( it->first, entry );
         } else {
       //if (1 ) { std::cerr << (void *)dict << " ENTRY EXISTS FOR REG " << it->first << std::endl; }
         }
      }
   }

   //if ( wd.getId() == 27 ) {
   //std::cerr << "Git region " << reg << std::endl;
   //for ( std::list< std::pair< reg_t, reg_t > >::iterator it = missingParts.begin(); it != missingParts.end(); it++ ) {
   //   std::cerr << "\tPart " << it->first << " comes from " << it->second << " dict " << (void *) dict << std::endl;
   //}
   //std::cerr <<" end of getLocation "<< std::endl;
   //}

}

void NewNewRegionDirectory::addAccess( RegionDirectoryKey dict, reg_t id, unsigned int memorySpaceId, unsigned int version )
{
   NewNewDirectoryEntryData *regEntry = getDirectoryEntry( *dict, id );
   //if(sys.getNetwork()->getNodeNum() > 0) { std::cerr << dict << " ADDING ACCESS reg " << id << " version " << version << " TO LOC " << memorySpaceId << " entry: " << *regEntry << std::endl; }
   //if(sys.getNetwork()->getNodeNum() == 0) { std::cerr << dict << " ADDING ACCESS reg " << id << " version " << version << " TO LOC " << memorySpaceId << " entry: " << *regEntry << std::endl; }
   //if (sys.getNetwork()->getNodeNum() == 0 )std::cerr << "ADD ACCESS "<< (void*) dict << ":" << id << " to "<< memorySpaceId << std::endl;
   //if (sys.getNetwork()->getNodeNum() == 0 )std::cerr << *regEntry<<std::endl;
   regEntry->addAccess( memorySpaceId, version );
   //if (sys.getNetwork()->getNodeNum() == 0 )std::cerr << *regEntry<<std::endl;
   //if (sys.getNetwork()->getNodeNum() == 0 )std::cerr << "---------" << std::endl;
}

void NewNewRegionDirectory::addRootedAccess( RegionDirectoryKey dict, reg_t id, unsigned int memorySpaceId, unsigned int version )
{
   NewNewDirectoryEntryData *regEntry = getDirectoryEntry( *dict, id );
   regEntry->addRootedAccess( memorySpaceId, version );
}

//void NewNewRegionDirectory::addAccessRegisterIfNeeded( RegionDirectoryKey dict, reg_t id, unsigned int memorySpaceId, unsigned int version )
//{
//   NewNewDirectoryEntryData *regEntry = getDirectoryEntry( *dict, id );
//   if ( regEntry == NULL ) {
//     regEntry = NEW NewNewDirectoryEntryData();
//     dict->setRegionData( id, regEntry );
//   }
//   //if (sys.getNetwork()->getNodeNum() == 0 )std::cerr << "ADD ACCESS if needed "<< (void*) dict << ":" << id << " to "<< memorySpaceId << std::endl;
//   //if (sys.getNetwork()->getNodeNum() == 0 )std::cerr << *regEntry<<std::endl;
//   //if(sys.getNetwork()->getNodeNum() > 0) { std::cerr << dict << " ADDING ACCESS reg " << id << " version " << version << " TO LOC " << memorySpaceId << " entry: " << *regEntry << std::endl; }
//   regEntry->addAccess( memorySpaceId, version );
//   //if(sys.getNetwork()->getNodeNum() == 0) { std::cerr << dict << " ADDING ACCESS reg " << id << " version " << version << " TO LOC " << memorySpaceId << " entry: " << *regEntry << std::endl; }
//   //if (sys.getNetwork()->getNodeNum() == 0 )std::cerr << *regEntry<<std::endl;
//   //if (sys.getNetwork()->getNodeNum() == 0 )std::cerr << "---------" << std::endl;
//}

NewNewDirectoryEntryData *NewNewRegionDirectory::getDirectoryEntry( GlobalRegionDictionary &dict, reg_t id ) {
   NewNewDirectoryEntryData *entry = ( NewNewDirectoryEntryData * ) dict.getRegionData( id );
   //if ( !entry ) {
   //   entry = NEW NewNewDirectoryEntryData();
   //   dict.setRegionData( id, entry );
   //}
   return entry;
}

bool NewNewRegionDirectory::delAccess( RegionDirectoryKey dict, reg_t id, unsigned int memorySpaceId ) {
   NewNewDirectoryEntryData *regEntry = getDirectoryEntry( *dict, id );
   bool res;
   //if (sys.getNetwork()->getNodeNum() == 0 )std::cerr << "DEL ACCESS "<< (void*) dict << ":" << id << " from "<< memorySpaceId << std::endl;
   //if (sys.getNetwork()->getNodeNum() == 0 && regEntry )std::cerr << *regEntry<<std::endl;
   res = regEntry->delAccess( memorySpaceId );
   //if (sys.getNetwork()->getNodeNum() == 0 && regEntry )std::cerr << *regEntry<<std::endl;
   //if (sys.getNetwork()->getNodeNum() == 0 )std::cerr << "---------" << std::endl;
   return res;
}

bool NewNewRegionDirectory::isOnlyLocated( RegionDirectoryKey dict, reg_t id, unsigned int memorySpaceId ) {
   NewNewDirectoryEntryData *regEntry = getDirectoryEntry( *dict, id );
   bool res;
   //if (sys.getNetwork()->getNodeNum() == 0 )std::cerr << "DEL ACCESS "<< (void*) dict << ":" << id << " from "<< memorySpaceId << std::endl;
   //if (sys.getNetwork()->getNodeNum() == 0 && regEntry )std::cerr << *regEntry<<std::endl;
   res = ( ( regEntry->isLocatedIn( memorySpaceId ) ) && ( regEntry->getNumLocations() == 1 ) );
   //if (sys.getNetwork()->getNodeNum() == 0 && regEntry )std::cerr << *regEntry<<std::endl;
   //if (sys.getNetwork()->getNodeNum() == 0 )std::cerr << "---------" << std::endl;
   return res;
}

//void NewNewRegionDirectory::invalidate( RegionDirectoryKey dict, reg_t id ) {
//   NewNewDirectoryEntryData *regEntry = getDirectoryEntry( *dict, id );
//   regEntry->invalidate();
//}

//bool NewNewRegionDirectory::hasBeenInvalidated( RegionDirectoryKey dict, reg_t id ) {
//   NewNewDirectoryEntryData *regEntry = getDirectoryEntry( *dict, id );
//   return regEntry->hasBeenInvalidated();
//}

void NewNewRegionDirectory::updateFromInvalidated( RegionDirectoryKey dict, reg_t id, reg_t from ) {
   NewNewDirectoryEntryData *regEntry = getDirectoryEntry( *dict, id );
   NewNewDirectoryEntryData *fromEntry = getDirectoryEntry( *dict, from );
   *regEntry = *fromEntry;
}

void NewNewRegionDirectory::print() const {
   for ( std::map< uint64_t, GlobalRegionDictionary * >::const_iterator it = _objects.begin(); it != _objects.end(); it++ ) {
      std::cerr <<"Object "<< (void*)it->second << std::endl;
      for (reg_t i = 1; i < it->second->getMaxRegionId(); i++ ) {
         NewNewDirectoryEntryData *entry = ( NewNewDirectoryEntryData * ) it->second->getRegionData( i );
         if ( !entry ) {
            std::cerr << "\t" << i << " "; it->second->printRegion( i ); std::cerr << " : null " << std::endl;
         } else {
            std::cerr << "\t" << i << " "; it->second->printRegion( i ); std::cerr << " : ("<< entry <<") "<< *entry << std::endl;
         }
      }
   }
}


unsigned int NewNewRegionDirectory::getVersion( RegionDirectoryKey dict, reg_t id, bool increaseVersion ) {
   NewNewDirectoryEntryData *entry = getDirectoryEntry( *dict, id );
   return entry->getVersion( increaseVersion );
}

bool NewNewRegionDirectory::isLocatedIn( RegionDirectoryKey dict, reg_t id, unsigned int loc, unsigned int version ) {
   NewNewDirectoryEntryData *regEntry = getDirectoryEntry( *dict, id );
   //std::cerr << dict << " IS LOCATED " << id << " in loc " << loc <<" entry is " <<*regEntry << " version requested " << version<< std::endl;
   return regEntry->isLocatedIn( loc, version );
}

bool NewNewRegionDirectory::isLocatedIn( RegionDirectoryKey dict, reg_t id, unsigned int loc ) {
   NewNewDirectoryEntryData *regEntry = getDirectoryEntry( *dict, id );
   //std::cerr << dict << " IS LOCATED " << id << " in loc " << loc <<" entry is " <<*regEntry  << std::endl;
   return (regEntry) ? regEntry->isLocatedIn( loc ) : 0;
}

unsigned int NewNewRegionDirectory::getFirstLocation( RegionDirectoryKey dict, reg_t id ) {
   NewNewDirectoryEntryData *regEntry = getDirectoryEntry( *dict, id );
   return regEntry->getFirstLocation();
}

bool NewNewRegionDirectory::hasWriteLocation( RegionDirectoryKey dict, reg_t id ) {
   NewNewDirectoryEntryData *regEntry = getDirectoryEntry( *dict, id );
   return regEntry->hasWriteLocation();
}

unsigned int NewNewRegionDirectory::getWriteLocation( RegionDirectoryKey dict, reg_t id ) {
   NewNewDirectoryEntryData *regEntry = getDirectoryEntry( *dict, id );
   return regEntry->getWriteLocation();
}

GlobalRegionDictionary &NewNewRegionDirectory::getDictionary( CopyData const &cd ) const {
   return *getRegionDictionary( cd );
}

void NewNewRegionDirectory::synchronize( bool flushData, WD const &wd ) {
   if ( flushData ) {
      //std::cerr << "SYNC DIR" << std::endl;
      //int c = 0;
      //print();
      SeparateAddressSpaceOutOps outOps( false, false );
      std::set< DeviceOps * > ops;
      std::set< DeviceOps * > myOps;
      std::map< GlobalRegionDictionary *, std::set< memory_space_id_t > > locations;
      for ( std::map< uint64_t, GlobalRegionDictionary *>::iterator it = _objects.begin(); it != _objects.end(); it++ ) {
         //std::cerr << "==================  start object " << ++c << " of " << _objects.size() << "("<< it->second <<") ================="<<std::endl;
         std::list< std::pair< reg_t, reg_t > > missingParts;
         unsigned int version = 0;
         //double tini = OS::getMonotonicTime();
         /*reg_t lol =*/ it->second->registerRegion(1, missingParts, version, true);
         //double tfini = OS::getMonotonicTime();
         //std::cerr << __FUNCTION__ << " addRegion time " << (tfini-tini) << std::endl;
         //std::cerr << "Missing parts are: (want version) "<< version << " got " << lol << " { ";
         //for ( std::list< std::pair< reg_t, reg_t > >::iterator mit = missingParts.begin(); mit != missingParts.end(); mit++ ) {
         //   std::cerr <<"("<< mit->first << "," << mit->second << ") ";
         //}
         //std::cerr << "}"<<std::endl;
         for ( std::list< std::pair< reg_t, reg_t > >::iterator mit = missingParts.begin(); mit != missingParts.end(); mit++ ) {
            //std::cerr << "sync region " << mit->first << " : "<< ( void * ) it->second->getRegionData( mit->first ) <<" with second reg " << mit->second << " : " << ( void * ) it->second->getRegionData( mit->second )<< std::endl;
<<<<<<< HEAD
            if ( mit->first == mit->second ) {
               global_reg_t reg( mit->first, it->second );
=======
            global_reg_t reg( mit->first, it->second );
            if ( !reg.isRooted() ) { //ignore regions rooted to a certain location
>>>>>>> bfdf1bc0
               if ( !reg.isLocatedIn( 0 ) ) {
                  DeviceOps *thisOps = reg.getDeviceOps();
                  if ( thisOps->addCacheOp( /* debug: */ &wd ) ) {
                     NewNewDirectoryEntryData *entry = ( NewNewDirectoryEntryData * ) reg.key->getRegionData( reg.id  );
                     if ( _VERBOSE_CACHE ) {
                        std::cerr << " SYNC REGION! "; reg.key->printRegion( reg.id );
                        if ( entry ) std::cerr << " " << *entry << std::endl;
                        else std::cerr << " nil " << std::endl; 
                     }
                     //std::cerr << " reg is in: " << reg.getFirstLocation() << std::endl;
                     outOps.addOp( &sys.getSeparateMemory( reg.getFirstLocation() ), reg, reg.getVersion(), thisOps, NULL );
<<<<<<< HEAD
                     outOps.insertOwnOp( thisOps, reg, reg.getVersion(), 0 );
=======
                     outOps.insertOwnOp( thisOps, reg, reg.getVersion()+1, 0 ); //increase version to invalidate the device copy
>>>>>>> bfdf1bc0
                  } else {
                     outOps.getOtherOps().insert( thisOps );
                  }
                  //regEntry->addAccess( 0, regEntry->getVersion() );
<<<<<<< HEAD
               }

               // aggregate the locations, later, we will invalidate the full object from those locations
               locations[it->second].insert(reg.getLocations().begin(), reg.getLocations().end());
            } else {
               global_reg_t reg( mit->second, it->second );
               if ( !reg.isLocatedIn( 0 ) ) {
                  std::cerr << "FIXME: I should sync region! "; reg.key->printRegion( reg.id );
=======
               } else if ( reg.getNumLocations() > 1 ) {
                  //std::cerr << " have too upgrade host region" << std::endl;
                  reg.setLocationAndVersion( 0, reg.getVersion()+1 ); //increase version to invalidate the device copy
>>>>>>> bfdf1bc0
               }
            }
         }

         //std::cerr << "=============================================================="<<std::endl;
      }
      outOps.issue( *( (WD *) NULL ) );
      while ( !outOps.isDataReady( wd ) ) { myThread->idle(); }

      // invalidate data on devices
      for ( std::map< GlobalRegionDictionary *, std::set< memory_space_id_t > >::const_iterator it = locations.begin(); it != locations.end(); it++ ) {
         for ( std::set< memory_space_id_t >::const_iterator locIt = it->second.begin(); locIt != it->second.end(); locIt++ ) {
            if ( *locIt != 0 ) {
               fprintf(stderr, "inval object %p from mem space %d\n", (void *) it->first, *locIt);
               sys.getSeparateMemory( *locIt ).invalidate( global_reg_t( 1, it->first ) );
            }
         }
      }
      //clear objects from directory
      for ( std::map< uint64_t, GlobalRegionDictionary *>::iterator it = _objects.begin(); it != _objects.end(); it++ ) {
         delete it->second;
      }
      _objects.clear();
      
   }
}

DeviceOps *NewNewRegionDirectory::getOps( RegionDirectoryKey dict, reg_t id ) {
   NewNewDirectoryEntryData *regEntry = getDirectoryEntry( *dict, id );
   DeviceOps *ops = NULL;
   if ( regEntry != NULL ) {
      ops = regEntry->getOps();
   }
   return ops;
}

void NewNewRegionDirectory::initializeEntry( RegionDirectoryKey dict, reg_t reg ) {
   NewNewDirectoryEntryData *entry = NEW NewNewDirectoryEntryData();
   entry->addAccess( 0, 1 );
   dict->setRegionData( reg, entry );
}

reg_t NewNewRegionDirectory::getLocalRegionId(void * hostObject, reg_t hostRegionId ) const {
   GlobalRegionDictionary *dict = getRegionDictionary( (uint64_t) hostObject );
   return dict->getLocalRegionIdFromMasterRegionId( hostRegionId );
}

//reg_t NewNewRegionDirectory::getLocalRegionIdFromMasterRegionId( RegionDirectoryKey dict, reg_t masterId ) {
//   //TODO
//   return dict->getLocalRegionIdFromMasterRegionId( masterId );
//}

void NewNewRegionDirectory::addMasterRegionId( RegionDirectoryKey dict, reg_t masterId, reg_t localId ) {
   dict->addMasterRegionId( masterId, localId );
}<|MERGE_RESOLUTION|>--- conflicted
+++ resolved
@@ -393,47 +393,40 @@
          //std::cerr << "}"<<std::endl;
          for ( std::list< std::pair< reg_t, reg_t > >::iterator mit = missingParts.begin(); mit != missingParts.end(); mit++ ) {
             //std::cerr << "sync region " << mit->first << " : "<< ( void * ) it->second->getRegionData( mit->first ) <<" with second reg " << mit->second << " : " << ( void * ) it->second->getRegionData( mit->second )<< std::endl;
-<<<<<<< HEAD
             if ( mit->first == mit->second ) {
                global_reg_t reg( mit->first, it->second );
-=======
-            global_reg_t reg( mit->first, it->second );
-            if ( !reg.isRooted() ) { //ignore regions rooted to a certain location
->>>>>>> bfdf1bc0
-               if ( !reg.isLocatedIn( 0 ) ) {
-                  DeviceOps *thisOps = reg.getDeviceOps();
-                  if ( thisOps->addCacheOp( /* debug: */ &wd ) ) {
-                     NewNewDirectoryEntryData *entry = ( NewNewDirectoryEntryData * ) reg.key->getRegionData( reg.id  );
-                     if ( _VERBOSE_CACHE ) {
-                        std::cerr << " SYNC REGION! "; reg.key->printRegion( reg.id );
-                        if ( entry ) std::cerr << " " << *entry << std::endl;
-                        else std::cerr << " nil " << std::endl; 
+               if ( !reg.isRooted() ) { //ignore regions rooted to a certain location
+                  if ( !reg.isLocatedIn( 0 ) ) {
+                     DeviceOps *thisOps = reg.getDeviceOps();
+                     if ( thisOps->addCacheOp( /* debug: */ &wd ) ) {
+                        NewNewDirectoryEntryData *entry = ( NewNewDirectoryEntryData * ) reg.key->getRegionData( reg.id  );
+                        if ( _VERBOSE_CACHE ) {
+                           std::cerr << " SYNC REGION! "; reg.key->printRegion( reg.id );
+                           if ( entry ) std::cerr << " " << *entry << std::endl;
+                           else std::cerr << " nil " << std::endl; 
+                        }
+                        //std::cerr << " reg is in: " << reg.getFirstLocation() << std::endl;
+                        outOps.addOp( &sys.getSeparateMemory( reg.getFirstLocation() ), reg, reg.getVersion(), thisOps, NULL );
+                        outOps.insertOwnOp( thisOps, reg, reg.getVersion()+1, 0 ); //increase version to invalidate the device copy
+                     } else {
+                        outOps.getOtherOps().insert( thisOps );
                      }
-                     //std::cerr << " reg is in: " << reg.getFirstLocation() << std::endl;
-                     outOps.addOp( &sys.getSeparateMemory( reg.getFirstLocation() ), reg, reg.getVersion(), thisOps, NULL );
-<<<<<<< HEAD
-                     outOps.insertOwnOp( thisOps, reg, reg.getVersion(), 0 );
-=======
-                     outOps.insertOwnOp( thisOps, reg, reg.getVersion()+1, 0 ); //increase version to invalidate the device copy
->>>>>>> bfdf1bc0
-                  } else {
-                     outOps.getOtherOps().insert( thisOps );
+                     //regEntry->addAccess( 0, regEntry->getVersion() );
                   }
-                  //regEntry->addAccess( 0, regEntry->getVersion() );
-<<<<<<< HEAD
+                  // another mechanism to inval data: else if ( reg.getNumLocations() > 1 ) {
+                  // another mechanism to inval data:    //std::cerr << " have too upgrade host region" << std::endl;
+                  // another mechanism to inval data:    reg.setLocationAndVersion( 0, reg.getVersion()+1 ); //increase version to invalidate the device copy
+                  // another mechanism to inval data: }
+
+                  // aggregate the locations, later, we will invalidate the full object from those locations
+                  locations[it->second].insert(reg.getLocations().begin(), reg.getLocations().end());
                }
-
-               // aggregate the locations, later, we will invalidate the full object from those locations
-               locations[it->second].insert(reg.getLocations().begin(), reg.getLocations().end());
             } else {
                global_reg_t reg( mit->second, it->second );
-               if ( !reg.isLocatedIn( 0 ) ) {
-                  std::cerr << "FIXME: I should sync region! "; reg.key->printRegion( reg.id );
-=======
-               } else if ( reg.getNumLocations() > 1 ) {
-                  //std::cerr << " have too upgrade host region" << std::endl;
-                  reg.setLocationAndVersion( 0, reg.getVersion()+1 ); //increase version to invalidate the device copy
->>>>>>> bfdf1bc0
+               if ( !reg.isRooted() ) { //ignore regions rooted to a certain location
+                  if ( !reg.isLocatedIn( 0 ) ) {
+                     std::cerr << "FIXME: I should sync region! "; reg.key->printRegion( reg.id );
+                  }
                }
             }
          }
@@ -457,7 +450,6 @@
          delete it->second;
       }
       _objects.clear();
-      
    }
 }
 
