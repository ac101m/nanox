/*************************************************************************************/
/*      Copyright 2009 Barcelona Supercomputing Center                               */
/*                                                                                   */
/*      This file is part of the NANOS++ library.                                    */
/*                                                                                   */
/*      NANOS++ is free software: you can redistribute it and/or modify              */
/*      it under the terms of the GNU Lesser General Public License as published by  */
/*      the Free Software Foundation, either version 3 of the License, or            */
/*      (at your option) any later version.                                          */
/*                                                                                   */
/*      NANOS++ is distributed in the hope that it will be useful,                   */
/*      but WITHOUT ANY WARRANTY; without even the implied warranty of               */
/*      MERCHANTABILITY or FITNESS FOR A PARTICULAR PURPOSE.  See the                */
/*      GNU Lesser General Public License for more details.                          */
/*                                                                                   */
/*      You should have received a copy of the GNU Lesser General Public License     */
/*      along with NANOS++.  If not, see <http://www.gnu.org/licenses/>.             */
/*************************************************************************************/

#ifndef _NANOS_PROCESSING_ELEMENT
#define _NANOS_PROCESSING_ELEMENT

#include <string.h>
#include "functors.hpp"
<<<<<<< HEAD
#include "basethread_fwd.hpp"
#include "schedule_fwd.hpp"

namespace nanos
{
   namespace ext {
   class SMPMultiThread;
   }

   class ProcessingElement
   {
      friend class System;
      private:
         typedef std::vector<BaseThread *>    ThreadList;
         int                                  _id;
         const Device *                       _device;
         ThreadList                           _threads;

      private:
         /*! \brief ProcessinElement default constructor
          */
         ProcessingElement ();
         /*! \brief ProcessinElement copy constructor (private)
          */
         ProcessingElement ( const ProcessingElement &pe );
         /*! \brief ProcessinElement copy assignment operator (private)
          */
         const ProcessingElement & operator= ( const ProcessingElement &pe );
      protected:
         virtual WorkDescriptor & getMasterWD () const = 0;
         virtual WorkDescriptor & getWorkerWD () const = 0;
         virtual WorkDescriptor & getMultiWorkerWD () const = 0;
      public:
         /*! \brief ProcessinElement constructor
          */
         ProcessingElement ( int newId, const Device *arch ) : _id ( newId ), _device ( arch ) {}
         /*! \brief ProcessinElement destructor
          */
         virtual ~ProcessingElement()
         {
            std::for_each(_threads.begin(),_threads.end(),deleter<BaseThread>);
         }

         /* get/put methods */
         int getId() const {
            return _id;
         }

         const Device & getDeviceType () const {
            return *_device;
         }

         BaseThread & startThread ( WorkDescriptor &wd, ext::SMPMultiThread *parent=NULL );
         BaseThread & startMultiThread ( WorkDescriptor &wd, unsigned int numPEs, ProcessingElement **repPEs );
         virtual BaseThread & createThread ( WorkDescriptor &wd, ext::SMPMultiThread *parent=NULL ) = 0;
         virtual BaseThread & createMultiThread ( WorkDescriptor &wd, unsigned int numPEs, ProcessingElement **repPEs ) = 0;
         BaseThread & associateThisThread ( bool untieMain=true );

         BaseThread & startWorker ( ext::SMPMultiThread *parent=NULL );
         BaseThread & startMultiWorker ( unsigned int numPEs, ProcessingElement **repPEs );
         void stopAll();

         /* capabilitiy query functions */
         virtual bool supportsUserLevelThreads() const = 0;
         virtual bool hasSeparatedMemorySpace() const { return false; }
         virtual unsigned int getMemorySpaceId() const { return 0; }

         virtual void waitInputDependent( uint64_t tag ) {}
=======
#include "processingelement_decl.hpp"
#include "workdescriptor.hpp"
>>>>>>> 80d4f324

using namespace nanos;

inline ProcessingElement::~ProcessingElement()
{
   std::for_each(_threads.begin(),_threads.end(),deleter<BaseThread>);
}

inline int ProcessingElement::getId() const
{
   return _id;
}

inline const Device & ProcessingElement::getDeviceType () const
{
   return *_device;
}

#endif
<|MERGE_RESOLUTION|>--- conflicted
+++ resolved
@@ -22,79 +22,8 @@
 
 #include <string.h>
 #include "functors.hpp"
-<<<<<<< HEAD
-#include "basethread_fwd.hpp"
-#include "schedule_fwd.hpp"
-
-namespace nanos
-{
-   namespace ext {
-   class SMPMultiThread;
-   }
-
-   class ProcessingElement
-   {
-      friend class System;
-      private:
-         typedef std::vector<BaseThread *>    ThreadList;
-         int                                  _id;
-         const Device *                       _device;
-         ThreadList                           _threads;
-
-      private:
-         /*! \brief ProcessinElement default constructor
-          */
-         ProcessingElement ();
-         /*! \brief ProcessinElement copy constructor (private)
-          */
-         ProcessingElement ( const ProcessingElement &pe );
-         /*! \brief ProcessinElement copy assignment operator (private)
-          */
-         const ProcessingElement & operator= ( const ProcessingElement &pe );
-      protected:
-         virtual WorkDescriptor & getMasterWD () const = 0;
-         virtual WorkDescriptor & getWorkerWD () const = 0;
-         virtual WorkDescriptor & getMultiWorkerWD () const = 0;
-      public:
-         /*! \brief ProcessinElement constructor
-          */
-         ProcessingElement ( int newId, const Device *arch ) : _id ( newId ), _device ( arch ) {}
-         /*! \brief ProcessinElement destructor
-          */
-         virtual ~ProcessingElement()
-         {
-            std::for_each(_threads.begin(),_threads.end(),deleter<BaseThread>);
-         }
-
-         /* get/put methods */
-         int getId() const {
-            return _id;
-         }
-
-         const Device & getDeviceType () const {
-            return *_device;
-         }
-
-         BaseThread & startThread ( WorkDescriptor &wd, ext::SMPMultiThread *parent=NULL );
-         BaseThread & startMultiThread ( WorkDescriptor &wd, unsigned int numPEs, ProcessingElement **repPEs );
-         virtual BaseThread & createThread ( WorkDescriptor &wd, ext::SMPMultiThread *parent=NULL ) = 0;
-         virtual BaseThread & createMultiThread ( WorkDescriptor &wd, unsigned int numPEs, ProcessingElement **repPEs ) = 0;
-         BaseThread & associateThisThread ( bool untieMain=true );
-
-         BaseThread & startWorker ( ext::SMPMultiThread *parent=NULL );
-         BaseThread & startMultiWorker ( unsigned int numPEs, ProcessingElement **repPEs );
-         void stopAll();
-
-         /* capabilitiy query functions */
-         virtual bool supportsUserLevelThreads() const = 0;
-         virtual bool hasSeparatedMemorySpace() const { return false; }
-         virtual unsigned int getMemorySpaceId() const { return 0; }
-
-         virtual void waitInputDependent( uint64_t tag ) {}
-=======
 #include "processingelement_decl.hpp"
 #include "workdescriptor.hpp"
->>>>>>> 80d4f324
 
 using namespace nanos;
 
