/*************************************************************************************/
/*      Copyright 2015 Barcelona Supercomputing Center                               */
/*                                                                                   */
/*      This file is part of the NANOS++ library.                                    */
/*                                                                                   */
/*      NANOS++ is free software: you can redistribute it and/or modify              */
/*      it under the terms of the GNU Lesser General Public License as published by  */
/*      the Free Software Foundation, either version 3 of the License, or            */
/*      (at your option) any later version.                                          */
/*                                                                                   */
/*      NANOS++ is distributed in the hope that it will be useful,                   */
/*      but WITHOUT ANY WARRANTY; without even the implied warranty of               */
/*      MERCHANTABILITY or FITNESS FOR A PARTICULAR PURPOSE.  See the                */
/*      GNU Lesser General Public License for more details.                          */
/*                                                                                   */
/*      You should have received a copy of the GNU Lesser General Public License     */
/*      along with NANOS++.  If not, see <http://www.gnu.org/licenses/>.             */
/*************************************************************************************/

#include <iostream>
#include <limits>
#include <iomanip>

#include "memoryops_decl.hpp"
#include "system_decl.hpp"

#include "instrumentationmodule_decl.hpp"
#include "instrumentation.hpp"
#include "workdescriptor.hpp"

#include "addressspace.hpp"
#include "deviceops.hpp"
#include "regiondict.hpp"
#include "regioncache.hpp"
#include "trackableobject.hpp"
#include "memcachecopy.hpp"
#include "globalregt.hpp"

#if VERBOSE_CACHE
 #define _VERBOSE_CACHE 1
#else
 #define _VERBOSE_CACHE 0
#endif

using namespace nanos;

BaseOps::OwnOp::OwnOp( DeviceOps *ops, global_reg_t reg, unsigned int version, memory_space_id_t loc ) :
   _ops( ops ), _reg( reg ), _version( version ), _location( loc ) {
}

BaseOps::OwnOp::OwnOp( BaseOps::OwnOp const &op ) :
   _ops( op._ops ), _reg( op._reg ), _version( op._version ), _location( op._location ) {
}

BaseOps::OwnOp &BaseOps::OwnOp::operator=( BaseOps::OwnOp const &op ) {
   _ops = op._ops;
   _reg = op._reg;
   _version = op._version;
   _location = op._location;
   return *this;
}

void BaseOps::OwnOp::commitMetadata( ProcessingElement *pe ) const {
   _reg.setLocationAndVersion( pe, _location, _version ); //commitMetadata
}

BaseOps::BaseOps( ProcessingElement *pe, bool delayedCommit ) : 
     _delayedCommit( delayedCommit )
   , _dataReady( false )
   , _pe( pe )
   , _ownDeviceOps()
   , _otherDeviceOps()
   , _amountOfTransferredData( 0 )
{
}

BaseOps::~BaseOps() {
}

void BaseOps::cancelOwnOps( WD const &wd ) {
   for ( std::set< OwnOp >::iterator it = _ownDeviceOps.begin(); it != _ownDeviceOps.end(); it++ ) {
      it->_ops->completeCacheOp( /* debug: */ &wd );
   }
}

void BaseOps::print( std::ostream &out ) const {
   out << "own ops: " << _ownDeviceOps.size() << std::endl;
   for ( std::set< OwnOp >::const_iterator it = _ownDeviceOps.begin(); it != _ownDeviceOps.end(); it++ ) {
      out << "\tdev ops: " << it->_ops << " " << *(it->_ops) << " v: " << it->_version << " _loc " << it->_location << std::endl;
   }
   out << "other ops: " << _otherDeviceOps.size() << std::endl;
   for (std::set< DeviceOps * >::const_iterator it = _otherDeviceOps.begin(); it != _otherDeviceOps.end(); it++ ) {
      out << "\tdev ops: " << *it << " " << *(*it) << std::endl;
   }
}

bool BaseOps::isDataReady( WD const &wd, bool inval ) {
   if ( !_dataReady ) {
      bool allReady = true;

      std::set< OwnOp >::iterator it = _ownDeviceOps.begin();
      while ( it != _ownDeviceOps.end() && allReady ) {
         if ( it->_ops->allCompleted() ) {
            it++;
         } else {
            allReady = false;
         }
      }
      // do it this way because there may be dependencies between operations,
      // by clearing all when all are completed any dependence will be satisfied.
      if ( allReady ) {
         //if (!inval) {
         //   *(myThread->_file) << "######################## COMPLETED OPS FOR WD " << wd.getId() << " ownOps is "<< _ownDeviceOps.size() << std::endl;
         //}
         for ( it = _ownDeviceOps.begin(); it != _ownDeviceOps.end(); it++ ) {
            it->_ops->completeCacheOp( /* debug: */ &wd );
            if ( _delayedCommit ) { 
               it->commitMetadata( _pe );
            }
         }
         _ownDeviceOps.clear();
      }
      if ( allReady ) {
         std::set< DeviceOps * >::iterator otherIt = _otherDeviceOps.begin();
         while ( otherIt != _otherDeviceOps.end() && allReady ) {
            if ( (*otherIt)->allCacheOpsCompleted() ) {
               std::set< DeviceOps * >::iterator toBeRemovedIt = otherIt;
               otherIt++;
               _otherDeviceOps.erase( toBeRemovedIt );
            } else {
               allReady = false;
            }
         }
      }
      if ( allReady ) {
         releaseLockedSourceChunks( wd );
      }
      _dataReady = allReady;
   }
   return _dataReady;
}

std::set< DeviceOps * > &BaseOps::getOtherOps() {
   return _otherDeviceOps;
}

std::set< BaseOps::OwnOp > &BaseOps::getOwnOps() {
   return _ownDeviceOps;
}

void BaseOps::insertOwnOp( DeviceOps *ops, global_reg_t reg, unsigned int version, memory_space_id_t loc ) {
   OwnOp op( ops, reg, version, loc );
   _ownDeviceOps.insert( op );
   if ( !_delayedCommit ) {
      op.commitMetadata( _pe );
   }
}

std::size_t BaseOps::getAmountOfTransferredData() const {
   return _amountOfTransferredData;
}

ProcessingElement *BaseOps::getPE() const {
   return _pe;
}

void BaseOps::addAmountTransferredData( std::size_t amount ) {
   _amountOfTransferredData += amount;
}

bool BaseOps::checkDataReady() const {
   return _dataReady;
}

BaseAddressSpaceInOps::BaseAddressSpaceInOps( ProcessingElement *pe, bool delayedCommit ) : BaseOps( pe, delayedCommit )
   , _separateTransfers() {
}

BaseAddressSpaceInOps::~BaseAddressSpaceInOps() {
}

void BaseAddressSpaceInOps::addOp( SeparateMemoryAddressSpace *from, global_reg_t const &reg, unsigned int version, AllocatedChunk *destinationChunk, AllocatedChunk *sourceChunk, uint64_t srcDevAddr, WD const &wd, unsigned int copyIdx ) {
   TransferList &list = _separateTransfers[ from ];
   addAmountTransferredData( reg.getDataSize() );

   //AllocatedChunk *src_chunk = from.getAndReferenceAllocatedChunk(region_shape, wd, copyIdx); //FIXME (lock cache, getChunk, AddRef, release chunk, release cache)

   if ( sourceChunk == (AllocatedChunk *) -1) {
      printBt( *myThread->_file );
   }
   if ( destinationChunk == (AllocatedChunk *) -1) {
      printBt( *myThread->_file );
   }
   if ( _lockedChunks.count( sourceChunk ) == 0 ) {
      sourceChunk->lock_AllocatedChunk();
      sourceChunk->addReference( wd, 133 ); //Out addOp( with chunk )
      _lockedChunks.insert( sourceChunk );
      sourceChunk->unlock_AllocatedChunk();
   }
   list.push_back( TransferListEntry( reg, version, NULL, destinationChunk, sourceChunk, srcDevAddr, copyIdx ) );
}

void BaseAddressSpaceInOps::addOpFromHost( global_reg_t const &reg, unsigned int version, AllocatedChunk *chunk, unsigned int copyIdx ) {
   *myThread->_file << "Error, can not send data from myself." << std::endl; 
}

void BaseAddressSpaceInOps::issue( WD const *wd ) {
   NANOS_INSTRUMENT( InstrumentState inst(NANOS_MEM_TRANSFER_ISSUE, true); );
   for ( MapType::iterator it = _separateTransfers.begin(); it != _separateTransfers.end(); it++ ) {
     sys.getHostMemory().copy( *(it->first) /* mem space */, it->second /* regions */, wd );
   }
}

void BaseOps::releaseLockedSourceChunks( WD const &wd ) {
   for ( std::set< AllocatedChunk * >::iterator it = _lockedChunks.begin(); it != _lockedChunks.end(); it++ ) {
      (*it)->removeReference( wd ); // releaseLockedSourceChunks
   }
   _lockedChunks.clear();
}

void BaseAddressSpaceInOps::copyInputData( MemCacheCopy const &memCopy, WD const &wd, unsigned int copyIdx ) {

   for ( NewLocationInfoList::const_iterator it = memCopy._locations.begin(); it != memCopy._locations.end(); it++ ) {
      global_reg_t region_shape( it->first, memCopy._reg.key );
      global_reg_t data_source( it->second, memCopy._reg.key );

      DeviceOps *rs_ops = region_shape.getDeviceOps();
      DeviceOps *ds_ops = data_source.getDeviceOps();
      unsigned int rs_version = region_shape.getVersion();
      unsigned int ds_version = data_source.getVersion();

      if ( ds_version > rs_version ) {
         if ( !data_source.isLocatedIn( 0 ) && rs_ops->addCacheOp( &wd ) ) {
            memory_space_id_t location = data_source.getPreferedSourceLocation(0);
            if ( location == 0 ) {
               NewNewDirectoryEntryData *entry = NewNewRegionDirectory::getDirectoryEntry( *data_source.key, data_source.id );
               *myThread->_file << "region_shape : " << region_shape.id << ", data_source " << data_source.id << " entry: " << *entry << " I want version " << memCopy.getVersion()<< std::endl;
            }
            ensure( location > 0, "Wrong location.");
<<<<<<< HEAD
            AllocatedChunk *source_chunk = sys.getSeparateMemory( location ).getCache().getAllocatedChunk( data_source, wd, copyIdx );
            uint64_t orig_dev_addr = source_chunk->getAddress() + ( region_shape.getRealFirstAddress() - source_chunk->getHostAddress() );
            source_chunk->unlock();
=======
            AllocatedChunk *source_chunk = sys.getSeparateMemory( location ).getCache().getAllocatedChunk_ForTransferRDLock( data_source, wd, copyIdx );
            uint64_t orig_dev_addr = source_chunk->getAddress() + ( region_shape.getRealFirstAddress() - source_chunk->getHostAddress() );
            source_chunk->unlock_AllocatedChunk();
>>>>>>> 52d7a423
            insertOwnOp( rs_ops, region_shape, memCopy.getVersion(), 0 ); //i've got the responsability of copying this region
//(*myThreadfile) << std::setprecision(std::numeric_limits<double>::digits10) << OS::getMonotonicTime() << " adding op (copy to host from " << location << " using chunk " << source_chunk << " w/addr " << source_chunk->getHostAddress() << std::endl;
            this->addOp( &( sys.getSeparateMemory( location ) ), region_shape, memCopy.getVersion(), NULL, source_chunk, orig_dev_addr, wd, copyIdx ); // inOp
         } else {
            getOtherOps().insert( ds_ops );
         }
      } else if ( ds_version == rs_version ) {
         if ( !data_source.isLocatedIn( 0 ) && !region_shape.isLocatedIn( 0 ) && rs_ops->addCacheOp( &wd ) ) {
            memory_space_id_t location = data_source.getPreferedSourceLocation(0);
            if ( location == 0 ) {
               NewNewDirectoryEntryData *ds_entry = NewNewRegionDirectory::getDirectoryEntry( *data_source.key, data_source.id );
               NewNewDirectoryEntryData *rs_entry = NewNewRegionDirectory::getDirectoryEntry( *region_shape.key, region_shape.id );
               *myThread->_file << "region_shape : " << region_shape.id << " { " << *rs_entry << "}, data_source " << data_source.id << " { " << *ds_entry << " }, I want version " << memCopy.getVersion() << std::endl;
            }
            ensure( location > 0, "Wrong location.");
<<<<<<< HEAD
            AllocatedChunk *source_chunk = sys.getSeparateMemory( location ).getCache().getAllocatedChunk( data_source, wd, copyIdx );
            uint64_t orig_dev_addr = source_chunk->getAddress() + ( region_shape.getRealFirstAddress() - source_chunk->getHostAddress() );
            source_chunk->unlock();
=======
            AllocatedChunk *source_chunk = sys.getSeparateMemory( location ).getCache().getAllocatedChunk_ForTransferRDLock( data_source, wd, copyIdx );
            uint64_t orig_dev_addr = source_chunk->getAddress() + ( region_shape.getRealFirstAddress() - source_chunk->getHostAddress() );
            source_chunk->unlock_AllocatedChunk();
>>>>>>> 52d7a423
            insertOwnOp( rs_ops, region_shape, memCopy.getVersion(), 0 ); //i've got the responsability of copying this region
//(*myThreadfile) << std::setprecision(std::numeric_limits<double>::digits10) << OS::getMonotonicTime() << " adding op (copy to host from " << location << " using chunk " << source_chunk << " w/addr " << source_chunk->getHostAddress() << std::endl;
            this->addOp( &( sys.getSeparateMemory( location ) ), region_shape, memCopy.getVersion(), NULL, source_chunk, orig_dev_addr, wd, copyIdx ); // inOp
         } else {
            getOtherOps().insert( rs_ops );
            getOtherOps().insert( ds_ops );
         }
      } else {
         fatal("Impossible path");
      }
   }
}

SeparateAddressSpaceInOps::SeparateAddressSpaceInOps( ProcessingElement *pe, bool delayedCommit, MemSpace<SeparateAddressSpace> &destination ) : BaseAddressSpaceInOps( pe, delayedCommit ), _destination( destination ), _hostTransfers() {
}

SeparateAddressSpaceInOps::~SeparateAddressSpaceInOps() {
}

void SeparateAddressSpaceInOps::addOpFromHost( global_reg_t const &reg, unsigned int version, AllocatedChunk *chunk, unsigned int copyIdx ) {
   addAmountTransferredData( reg.getDataSize() );
   _hostTransfers.push_back( TransferListEntry( reg, version, NULL, chunk, /* source chunk */ (AllocatedChunk *) NULL, /* srcDevAddr */ 0, copyIdx ) );
}

void SeparateAddressSpaceInOps::issue( WD const *wd ) {
   NANOS_INSTRUMENT( InstrumentState inst(NANOS_MEM_TRANSFER_ISSUE, true); );
   for ( MapType::iterator it = _separateTransfers.begin(); it != _separateTransfers.end(); it++ ) {
      _destination.copy( *(it->first) /* mem space */, it->second /* list of regions */, wd );
   }
   _destination.copyFromHost( _hostTransfers, wd );
}

SeparateAddressSpaceOutOps::SeparateAddressSpaceOutOps( ProcessingElement *pe, bool delayedCommit, bool isInval ) : BaseOps( pe, delayedCommit )
   , _invalidation( isInval )
   , _transfers()
{
}

SeparateAddressSpaceOutOps::~SeparateAddressSpaceOutOps() {
}

void SeparateAddressSpaceOutOps::addOutOp( memory_space_id_t to, memory_space_id_t from, global_reg_t const &reg, unsigned int version, DeviceOps *ops, AllocatedChunk *chunk, WD const &wd, unsigned int copyIdx ) {
   TransferList &list = _transfers[ std::make_pair(to, from) ];
   if ( _lockedChunks.count( chunk ) == 0 ) {
      chunk->lock_AllocatedChunk();
      chunk->addReference( wd, 2 ); //Out addOp( with chunk )
      _lockedChunks.insert( chunk );
      chunk->unlock_AllocatedChunk();
   }
   list.push_back( TransferListEntry( reg, version, ops, /* destination */ (AllocatedChunk *) NULL, chunk, /* FIXME: srcAddr */ 0, copyIdx ) );
}

void SeparateAddressSpaceOutOps::addOutOp( memory_space_id_t to, memory_space_id_t from, global_reg_t const &reg, unsigned int version, DeviceOps *ops, WD const &wd, unsigned int copyIdx ) {

   TransferList &list = _transfers[ std::make_pair(to, from) ];
   SeparateAddressSpace &sas = sys.getSeparateMemory( from );
<<<<<<< HEAD
   sas.getCache().lock();
   sas.getCache()._prepareRegionToBeCopied( reg, version, _lockedChunks, wd, copyIdx );
   sas.getCache().unlock();
   AllocatedChunk *chunk = sas.getCache()._getAllocatedChunk( reg, false, false, wd, copyIdx );
=======
   //sas.getCache().lock();
   //sas.getCache()._prepareRegionToBeCopied( reg, version, _lockedChunks, wd, copyIdx );
   //sas.getCache().unlock();
   AllocatedChunk *chunk = sas.getCache().getAllocatedChunk_ForTransferRDLock( reg, wd, copyIdx );
   if ( _lockedChunks.count( chunk ) == 0 ) {
      chunk->addReference( wd, 1 ); //addOutOp, old _prepareRegionToBeCopied
      _lockedChunks.insert( chunk );
      chunk->unlock_AllocatedChunk();
   }
>>>>>>> 52d7a423
   list.push_back( TransferListEntry( reg, version, ops, /* destination */ (AllocatedChunk *) NULL, chunk, /* FIXME: srcAddr */ 0, copyIdx ) );
}

void SeparateAddressSpaceOutOps::issue( WD const *wd ) {
   NANOS_INSTRUMENT( InstrumentState inst(NANOS_MEM_TRANSFER_ISSUE, true); );
   for ( MapType::iterator it = _transfers.begin(); it != _transfers.end(); it++ ) {
      if (it->first.first == 0 ) {
         sys.getHostMemory().copy( sys.getSeparateMemory(it->first.second) /* mem space */, it->second /* region */, wd, _invalidation );
      } else {
         sys.getSeparateMemory( it->first.first ).copy( sys.getSeparateMemory(it->first.second) /* mem space */, it->second /* region */, wd, _invalidation );
      }
   }
}

bool SeparateAddressSpaceOutOps::hasPendingOps() const {
   return ( _transfers.size() > 0 && !this->checkDataReady() );
}

void SeparateAddressSpaceOutOps::cancel( WD const &wd ) {
   // for ( MapType::iterator it = _transfers.begin(); it != _transfers.end(); it++ ) {
   //    TransferList &list = it->second;
   //    for ( TransferList::iterator lit = list.begin(); lit != list.end(); lit++ ) {
   //       if ( lit->getDeviceOps() != NULL ) {
   //          lit->getDeviceOps()->completeCacheOp( &wd );
   //       }
   //    }
   // }
   this->cancelOwnOps(wd);
   releaseLockedSourceChunks( wd );
}
<|MERGE_RESOLUTION|>--- conflicted
+++ resolved
@@ -237,15 +237,9 @@
                *myThread->_file << "region_shape : " << region_shape.id << ", data_source " << data_source.id << " entry: " << *entry << " I want version " << memCopy.getVersion()<< std::endl;
             }
             ensure( location > 0, "Wrong location.");
-<<<<<<< HEAD
-            AllocatedChunk *source_chunk = sys.getSeparateMemory( location ).getCache().getAllocatedChunk( data_source, wd, copyIdx );
-            uint64_t orig_dev_addr = source_chunk->getAddress() + ( region_shape.getRealFirstAddress() - source_chunk->getHostAddress() );
-            source_chunk->unlock();
-=======
             AllocatedChunk *source_chunk = sys.getSeparateMemory( location ).getCache().getAllocatedChunk_ForTransferRDLock( data_source, wd, copyIdx );
             uint64_t orig_dev_addr = source_chunk->getAddress() + ( region_shape.getRealFirstAddress() - source_chunk->getHostAddress() );
             source_chunk->unlock_AllocatedChunk();
->>>>>>> 52d7a423
             insertOwnOp( rs_ops, region_shape, memCopy.getVersion(), 0 ); //i've got the responsability of copying this region
 //(*myThreadfile) << std::setprecision(std::numeric_limits<double>::digits10) << OS::getMonotonicTime() << " adding op (copy to host from " << location << " using chunk " << source_chunk << " w/addr " << source_chunk->getHostAddress() << std::endl;
             this->addOp( &( sys.getSeparateMemory( location ) ), region_shape, memCopy.getVersion(), NULL, source_chunk, orig_dev_addr, wd, copyIdx ); // inOp
@@ -261,15 +255,9 @@
                *myThread->_file << "region_shape : " << region_shape.id << " { " << *rs_entry << "}, data_source " << data_source.id << " { " << *ds_entry << " }, I want version " << memCopy.getVersion() << std::endl;
             }
             ensure( location > 0, "Wrong location.");
-<<<<<<< HEAD
-            AllocatedChunk *source_chunk = sys.getSeparateMemory( location ).getCache().getAllocatedChunk( data_source, wd, copyIdx );
-            uint64_t orig_dev_addr = source_chunk->getAddress() + ( region_shape.getRealFirstAddress() - source_chunk->getHostAddress() );
-            source_chunk->unlock();
-=======
             AllocatedChunk *source_chunk = sys.getSeparateMemory( location ).getCache().getAllocatedChunk_ForTransferRDLock( data_source, wd, copyIdx );
             uint64_t orig_dev_addr = source_chunk->getAddress() + ( region_shape.getRealFirstAddress() - source_chunk->getHostAddress() );
             source_chunk->unlock_AllocatedChunk();
->>>>>>> 52d7a423
             insertOwnOp( rs_ops, region_shape, memCopy.getVersion(), 0 ); //i've got the responsability of copying this region
 //(*myThreadfile) << std::setprecision(std::numeric_limits<double>::digits10) << OS::getMonotonicTime() << " adding op (copy to host from " << location << " using chunk " << source_chunk << " w/addr " << source_chunk->getHostAddress() << std::endl;
             this->addOp( &( sys.getSeparateMemory( location ) ), region_shape, memCopy.getVersion(), NULL, source_chunk, orig_dev_addr, wd, copyIdx ); // inOp
@@ -326,12 +314,6 @@
 
    TransferList &list = _transfers[ std::make_pair(to, from) ];
    SeparateAddressSpace &sas = sys.getSeparateMemory( from );
-<<<<<<< HEAD
-   sas.getCache().lock();
-   sas.getCache()._prepareRegionToBeCopied( reg, version, _lockedChunks, wd, copyIdx );
-   sas.getCache().unlock();
-   AllocatedChunk *chunk = sas.getCache()._getAllocatedChunk( reg, false, false, wd, copyIdx );
-=======
    //sas.getCache().lock();
    //sas.getCache()._prepareRegionToBeCopied( reg, version, _lockedChunks, wd, copyIdx );
    //sas.getCache().unlock();
@@ -341,7 +323,6 @@
       _lockedChunks.insert( chunk );
       chunk->unlock_AllocatedChunk();
    }
->>>>>>> 52d7a423
    list.push_back( TransferListEntry( reg, version, ops, /* destination */ (AllocatedChunk *) NULL, chunk, /* FIXME: srcAddr */ 0, copyIdx ) );
 }
 
