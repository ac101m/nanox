/*************************************************************************************/
/*      Copyright 2009 Barcelona Supercomputing Center                               */
/*                                                                                   */
/*      This file is part of the NANOS++ library.                                    */
/*                                                                                   */
/*      NANOS++ is free software: you can redistribute it and/or modify              */
/*      it under the terms of the GNU Lesser General Public License as published by  */
/*      the Free Software Foundation, either version 3 of the License, or            */
/*      (at your option) any later version.                                          */
/*                                                                                   */
/*      NANOS++ is distributed in the hope that it will be useful,                   */
/*      but WITHOUT ANY WARRANTY; without even the implied warranty of               */
/*      MERCHANTABILITY or FITNESS FOR A PARTICULAR PURPOSE.  See the                */
/*      GNU Lesser General Public License for more details.                          */
/*                                                                                   */
/*      You should have received a copy of the GNU Lesser General Public License     */
/*      along with NANOS++.  If not, see <http://www.gnu.org/licenses/>.             */
/*************************************************************************************/

#ifndef _NANOS_WORK_DESCRIPTOR_DECL_H
#define _NANOS_WORK_DESCRIPTOR_DECL_H

#include <stdlib.h>
#include <cstring>
#include <utility>
#include <vector>
#include "workgroup_decl.hpp"
#include "dependableobjectwd_decl.hpp"
#include "copydata_decl.hpp"
#include "synchronizedcondition_decl.hpp"
#include "atomic_decl.hpp"
#include "lazy_decl.hpp"
#include "instrumentationcontext_decl.hpp"
#include "compatibility.hpp"

#include "slicer_fwd.hpp"
#include "basethread_fwd.hpp"
#include "processingelement_fwd.hpp"
#include "wddeque_fwd.hpp"
#include "directory_decl.hpp"
//#include "newdirectory_fwd.hpp"
#include "regiondirectory_fwd.hpp"

namespace nanos
{

   /*! \brief This class represents a device object
    */
   class Device
   {
      private:

         const char *_name; /**< Identifies device type */

      public:

         /*! \brief Device constructor
          */
         Device ( const char *n ) : _name ( n ) {}

         /*! \brief Device copy constructor
          */
         Device ( const Device &arch ) : _name ( arch._name ) {}

         /*! \brief Device destructor
          */
         ~Device() {};

         /*! \brief Device assignment operator
          */
         const Device & operator= ( const Device &arch ) { _name = arch._name; return *this; }

         /*! \brief Device equals operator
          */
         //bool operator== ( const Device &arch ) { return ( 0 == std::strcmp( arch._name , _name ) ); }
         bool operator== ( const Device &arch ) { return arch._name == _name; }

         /*! \brief Get device name
          */
         const char * getName ( void ) const { return _name; }

   };

  /*! \brief This class holds the specific data for a given device
   *
   */
   class DeviceData
   {
      private:
         /**Use pointers for this as is this fastest way to compare architecture compatibility */
         const Device *_architecture; /**< Related Device (architecture). */

      public:

         /*! \brief DeviceData constructor
          */
         DeviceData ( const Device *arch ) : _architecture ( arch ) {}

         /*! \brief DeviceData copy constructor
          */
         DeviceData ( const DeviceData &dd ) : _architecture ( dd._architecture )  {}

         /*! \brief DeviceData destructor
          */
         virtual ~DeviceData() {}

         /*! \brief DeviceData assignment operator
          */
         const DeviceData & operator= ( const DeviceData &dd )
         {
            // self-assignment: ok
            _architecture = dd._architecture;
            return *this;
         }

         /*! \brief Indicates if DeviceData is compatible with a given Device
          *
          *  \param[in] arch is the Device which we have to compare to.
          *  \return a boolean indicating if both elements (DeviceData and Device) are compatible.
          */
         bool isCompatible ( const Device &arch );

         /*! \brief FIXME: (#170) documentation needed
          */
         virtual void lazyInit (WorkDescriptor &wd, bool isUserLevelThread, WorkDescriptor *previous=NULL ) = 0;

         /*! \brief FIXME: (#170) documentation needed
          */
         virtual size_t size ( void ) = 0;

         /*! \brief FIXME: (#170) documentation needed 
          */
         virtual DeviceData *copyTo ( void *addr ) = 0;
         const char * getName ( void ) const { return _architecture->getName(); }

    };

   /*! \brief This class identifies a single unit of work
    */
   class WorkDescriptor : public WorkGroup
   {
      public:
	 typedef enum { IsNotAUserLevelThread=false, IsAUserLevelThread=true } ULTFlag;

      private:

         typedef enum { INIT, START, READY, IDLE, BLOCKED } State;

         size_t                        _data_size;    /**< WD data size */
         int                           _data_align;   /**< WD data alignment */
         void                         *_data;         /**< WD data */
         void                         *_wdData;       /**< Internal WD data. this allows higher layer to associate data to the WD */
         bool                          _tie;          /**< FIXME: (#170) documentation needed */
         BaseThread                   *_tiedTo;       /**< FIXME: (#170) documentation needed */

         State                         _state;        /**< Workdescriptor current state */

         GenericSyncCond              *_syncCond;     /**< FIXME: (#170) documentation needed */

         WorkDescriptor               *_parent;       /**< Parent WD (task hierarchy). Cilk sched.: first steal parent, next other tasks */

         WDPool                      *_myQueue;      /**< Reference to a queue. Allows dequeuing from third party (e.g. Cilk schedulers */

         unsigned                      _depth;        /**< Level (depth) of the task */

         unsigned                      _numDevices;   /**< Number of suported devices for this workdescriptor */
         DeviceData                  **_devices;      /**< Supported devices for this workdescriptor */
         DeviceData                   *_activeDevice; /**< Active device (if any) */

         size_t                        _numCopies;    /**< Copy-in / Copy-out data */
         CopyData                     *_copies;       /**< Copy-in / Copy-out data */

         TR1::shared_ptr<DOSubmit>     _doSubmit;     /**< DependableObject representing this WD in its parent's depsendencies domain */
         LazyInit<DOWait>              _doWait;       /**< DependableObject used by this task to wait on dependencies */

         LazyInit<DependenciesDomain>  _depsDomain;   /**< Dependences domain. Each WD has one where DependableObjects can be submitted */
         LazyInit<Directory>           _directory;    /**< Directory to mantain cache coherence */
         NewDirectory        *_newDirectory;    /**< Directory to mantain cache coherence */

         InstrumentationContextData    _instrumentationContextData; /**< Instrumentation Context Data (empty if no instr. enabled) */

         //WorkDescriptor * _prefetchedWd;
         bool                          _submitted;  /**< Has this WD been submitted to the Scheduler? */

         nanos_translate_args_t        _translateArgs; /**< Translates the addresses in _data to the ones obtained by get_address(). */
         Atomic< std::list<GraphEntry *> * > _myGraphRepList;
         bool _listed;

         unsigned int                  _priority;      /**< Task priority */

      private: /* private methods */
         /*! \brief WorkDescriptor copy assignment operator (private)
          */
         const WorkDescriptor & operator= ( const WorkDescriptor &wd );
         /*! \brief WorkDescriptor default constructor (private) 
          */
         WorkDescriptor ();
      public: /* public methods */

         /*! \brief WorkDescriptor constructor - 1
          */
         WorkDescriptor ( int ndevices, DeviceData **devs, size_t data_size = 0, int data_align = 1, void *wdata=0,
                          size_t numCopies = 0, CopyData *copies = NULL, nanos_translate_args_t translate_args = NULL )
                        : WorkGroup(), _data_size ( data_size ), _data_align( data_align ),  _data ( wdata ),
                          _wdData ( NULL ), _tie ( false ), _tiedTo ( NULL ),
                          _state( INIT ), _syncCond( NULL ),  _parent ( NULL ), _myQueue ( NULL ), _depth ( 0 ),
                          _numDevices ( ndevices ), _devices ( devs ), _activeDevice ( ndevices == 1 ? devs[0] : NULL ),
                          _numCopies( numCopies ), _copies( copies ), _doSubmit(), _doWait(),
<<<<<<< HEAD
                          _depsDomain(), _directory(), _newDirectory( NULL ), _instrumentationContextData(), _submitted(false), _translateArgs( translate_args ),_myGraphRepList(NULL), _listed(false) { getGE()->setNoWait(); }
=======
                          _depsDomain(), _directory(), _instrumentationContextData(), _submitted(false), _translateArgs( translate_args ),_myGraphRepList(NULL), _listed(false),
                          _priority( 0 ) { getGE()->setNoWait(); }
>>>>>>> 6b4775ac
                          //_depsDomain(), _directory(), _instrumentationContextData(), _peId ( 0 ), /*_prefetchedWd(NULL),*/ _submitted(false), _translateArgs( translate_args ) { }

         /*! \brief WorkDescriptor constructor - 2
          */
         WorkDescriptor ( DeviceData *device, size_t data_size = 0, int data_align = 1, void *wdata=0,
                          size_t numCopies = 0, CopyData *copies = NULL, nanos_translate_args_t translate_args = NULL )
                        : WorkGroup(), _data_size ( data_size ), _data_align ( data_align ), _data ( wdata ),
                          _wdData ( NULL ), _tie ( false ), _tiedTo ( NULL ),
                          _state( INIT ), _syncCond( NULL ), _parent ( NULL ), _myQueue ( NULL ), _depth ( 0 ),
                          _numDevices ( 1 ), _devices ( &_activeDevice ), _activeDevice ( device ),
                          _numCopies( numCopies ), _copies( copies ), _doSubmit(), _doWait(),
<<<<<<< HEAD
                          _depsDomain(), _directory(), _newDirectory( NULL ), _instrumentationContextData(), _submitted( false ), _translateArgs( translate_args ),_myGraphRepList(NULL), _listed(false) { getGE()->setNoWait(); }
=======
                          _depsDomain(), _directory(), _instrumentationContextData(), _submitted(false), _translateArgs( translate_args ),_myGraphRepList(NULL), _listed(false),
                          _priority( 0 ) { getGE()->setNoWait(); }
>>>>>>> 6b4775ac
                          //_depsDomain(), _directory(),  _instrumentationContextData(), _peId ( 0 ), /*_prefetchedWd(NULL),*/ _submitted( false ), _translateArgs( translate_args ) { }

         /*! \brief WorkDescriptor copy constructor (using a given WorkDescriptor)
          *
          *  This function is used as a constructor, receiving as a parameter other WorkDescriptor.
          *  The constructor uses a DeviceData vector and a new void * data which will be completely
          *  different from the former WorkDescriptor. Rest of the data is copied from the former WD.
          *
          *  This constructor is used only for duplicating purposes
          *
          *  \see WorkDescriptor System::duplicateWD System::duplicateSlicedWD
          */
         WorkDescriptor ( const WorkDescriptor &wd, DeviceData **devs, CopyData * copies, void *data = NULL )
                        : WorkGroup( wd ), _data_size( wd._data_size ), _data_align( wd._data_align ), _data ( data ),
                          _wdData ( NULL ), _tie ( wd._tie ), _tiedTo ( wd._tiedTo ),
                          _state ( INIT ), _syncCond( NULL ), _parent ( wd._parent ), _myQueue ( NULL ), _depth ( wd._depth ),
                          _numDevices ( wd._numDevices ), _devices ( devs ), _activeDevice ( wd._numDevices == 1 ? devs[0] : NULL ),
                          _numCopies( wd._numCopies ), _copies( wd._numCopies == 0 ? NULL : copies ),
<<<<<<< HEAD
                          _doSubmit(), _doWait(), _depsDomain(), _directory(), _newDirectory( wd._newDirectory ), _instrumentationContextData(), _submitted( false ), _translateArgs( wd._translateArgs ),_myGraphRepList(wd._myGraphRepList) , _listed(wd._listed) { }
=======
                          _doSubmit(), _doWait(), _depsDomain(), _directory(), _instrumentationContextData(), _submitted( false ), _translateArgs( wd._translateArgs ),_myGraphRepList(wd._myGraphRepList) , _listed(wd._listed), _priority( wd._priority ) { }
>>>>>>> 6b4775ac
                          //_doSubmit(), _doWait(), _depsDomain(), _directory(), _instrumentationContextData(), _peId ( 0 ), /*_prefetchedWd(NULL),*/ _submitted( false ), _translateArgs( wd._translateArgs ) { }

         /*! \brief WorkDescriptor destructor
          *
          * All data will be allocated in a single chunk so only the destructors need to be invoked
          * but not the allocator
          */
         virtual ~WorkDescriptor()
         {
            for ( unsigned i = 0; i < _numDevices; i++ ) {
               _devices[i]->~DeviceData();
            }
         }

         /*! \brief Has this WorkDescriptor ever run?
          */
         bool started ( void ) const;

         /*! \brief Prepare WorkDescriptor to run
          *
          *  This function is useful to perform lazy initialization in the workdescriptor
          */
         void init ();

         /*! \brief Last operations just before WD execution
          *
          *  This function is useful to perform any operation that needs to be done at the last moment
          *  before the execution of the WD.
          */
         void start ( ULTFlag isUserLevelThread, WorkDescriptor *previous = NULL );

         /*! \brief Get data size
          *
          *  This function returns the size of the user's data related with current WD
          *
          *  \return data size
          *  \see getData setData setDatasize
          */
         size_t getDataSize () const;

         /*! \brief Set data size
          *
          *  This function set the size of the user's data related with current WD
          *
          *  \see getData setData getDataSize
          */
         void setDataSize ( size_t data_size );

         /*! \brief Get data alignment
          *
          *  This function returns the data alignment of the user's data related with current WD
          *
          *  \return data alignment
          *  \see getData setData setDatasize
          */
         int getDataAlignment () const;

         /*! \brief Set data alignment
          *
          *  This function set the data alignment of the user's data related with current WD
          *
          *  \see getData setData setDataSize
          */
         void setDataAlignment ( int data_align) ;

         WorkDescriptor * getParent();

         void setParent ( WorkDescriptor * p );

         WDPool * getMyQueue();

         void setMyQueue ( WDPool * myQ );

         bool isEnqueued();

         /*! \brief FIXME: (#170) documentation needed
          *
          *  Named arguments idiom format.
          */
         WorkDescriptor & tied ();

         WorkDescriptor & tieTo ( BaseThread &pe );

         bool isTied() const;

         BaseThread * isTiedTo() const;

         void setData ( void *wdata );

         void * getData () const;

         void setStart ();

         bool isIdle () const;

         void setIdle ();

         bool isBlocked () const;

         void setBlocked ();

         bool isReady () const;

         void setReady ();

         GenericSyncCond * getSyncCond();

         void setSyncCond( GenericSyncCond * syncCond );

         void setDepth ( int l );

         unsigned getDepth();

         /* device related methods */
         DeviceData * findDeviceData ( const Device &device ) const;
         bool canRunIn ( const Device &device ) const;
         bool canRunIn ( const ProcessingElement &pe ) const;
         DeviceData & activateDevice ( const Device &device );
         DeviceData & getActiveDevice () const;

         bool hasActiveDevice() const;

         void setInternalData ( void *data );

         void * getInternalData () const;

         void setTranslateArgs( nanos_translate_args_t translateArgs );
         
         nanos_translate_args_t getTranslateArgs( void );

         /*! \brief Get the number of devices
          *
          *  This function return the number of devices for the current WD
          *
          *  \return WorkDescriptor's number of devices
          *  \see getDevices
          */
         unsigned getNumDevices ( void );

         /*! \brief Get devices
          *
          *  This function return a device vector which are related with the current WD
          *
          *  \return devices vector
          *  \see getNumDevices
          */
         DeviceData ** getDevices ( void );

         /*! \brief WD dequeue 
          *
          *  This function give us the next WD slice to execute. As a default
          *  behaviour give the whole WD and returns true, meaning that there
          *  are no more slices to compute
          *
          *  \param [out] slice is the next slice to manage
          *
          *  \return true if there are no more slices to manage, false otherwise
          */
         virtual bool dequeue ( WorkDescriptor **slice );

         // headers
         virtual void submit ( void );

         virtual void done ();

         void clear ();

         /*! \brief returns the number of CopyData elements in the WorkDescriptor
          */
         size_t getNumCopies() const;

         /*! \brief returns the CopyData vector that describes the copy-ins/copy-outs of the WD
          */
         CopyData * getCopies() const;

         /*! \brief Returns a pointer to the DOSubmit of the WD
          */
         TR1::shared_ptr<DOSubmit> & getDOSubmit();

         /*! \brief Add a new WD to the domain of this WD.
          *  \param wd Must be a WD created by "this". wd will be submitted to the
          *  scheduler when its dependencies are satisfied.
          *  \param numDataAccesses Number of data acceddes.
          *  \param dataAccesses Array with DataAccesses associated to the submitted wd.
          */
         void submitWithDependencies( WorkDescriptor &wd, size_t numDataAccesses, DataAccess const *dataAccesses );

         /*! \brief Waits untill the (input) dependencies determined by the data accesses passed are satisfied for the _doWait object.
          *  \param numDataAccesses Number of de data accesses.
          *  \param dataAccesses dependencies to wait on, should be input dependencies.
          */
         void waitOn( size_t numDataAccesses, DataAccess const *dataAccesses );

         /*! If this WorkDescriptor has an immediate succesor (i.e., anothur WD that only depends on him)
             remove it from the dependence graph and return it. */
         WorkDescriptor * getImmediateSuccessor ( BaseThread &thread );

         /*! \brief Make this WD's domain know a WD has finished.
          *  \paran wd Must be a wd created in this WD's context.
          */
         void workFinished(WorkDescriptor &wd);

         /*! \brief Returns the DependenciesDomain object.
          */
         DependenciesDomain & getDependenciesDomain();

         /*! \brief Returns embeded instrumentation context data.
          */
         InstrumentationContextData *getInstrumentationContextData( void );

         /*! \breif Prepare private copies to have relative addresses
          */
         void prepareCopies();

         //unsigned int getPeId( void ) { return _peId; }
         //void setPeId( unsigned int id ) { _peId = id; }
         //WorkDescriptor * getPrefetchedWD() { return _prefetchedWd; }
         //void setPrefetchedWD( WorkDescriptor * _p ) {  _prefetchedWd = _p; }
         /*! \brief Get the WorkDescriptor's directory.
          *  if create is true and directory is not initialized returns NULL,
          *  otherwise it is created (if necessary) and a pointer to it is returned.
          */
         Directory* getDirectory(bool create=false);
         NewDirectory* getNewDirectory();
         void initNewDirectory();

         virtual void waitCompletion( bool avoidFlush = false );
         virtual void waitCompletionAndSignalers( bool avoidFlush = false);

         bool isSubmitted( void ) const;
         void submitted( void );
         bool canBeBlocked( void );

         void notifyOutlinedCompletion();

         void predecessorFinished( WorkDescriptor *predecessorWd );
         
         void setMyGraphRepList( std::list<GraphEntry *> *myList );
         void initMyGraphRepListNoPred( );
         std::list<GraphEntry *> *getMyGraphRepList(  );
         void wgdone();
         void listed();
<<<<<<< HEAD
         void printCopies();

=======
         void setPriority( unsigned int priority );
         unsigned getPriority() const;
>>>>>>> 6b4775ac
   };

   typedef class WorkDescriptor WD;

   typedef class DeviceData DD;

};

#endif
<|MERGE_RESOLUTION|>--- conflicted
+++ resolved
@@ -206,12 +206,7 @@
                           _state( INIT ), _syncCond( NULL ),  _parent ( NULL ), _myQueue ( NULL ), _depth ( 0 ),
                           _numDevices ( ndevices ), _devices ( devs ), _activeDevice ( ndevices == 1 ? devs[0] : NULL ),
                           _numCopies( numCopies ), _copies( copies ), _doSubmit(), _doWait(),
-<<<<<<< HEAD
-                          _depsDomain(), _directory(), _newDirectory( NULL ), _instrumentationContextData(), _submitted(false), _translateArgs( translate_args ),_myGraphRepList(NULL), _listed(false) { getGE()->setNoWait(); }
-=======
-                          _depsDomain(), _directory(), _instrumentationContextData(), _submitted(false), _translateArgs( translate_args ),_myGraphRepList(NULL), _listed(false),
-                          _priority( 0 ) { getGE()->setNoWait(); }
->>>>>>> 6b4775ac
+                          _depsDomain(), _directory(), _newDirectory( NULL ), _instrumentationContextData(), _submitted(false), _translateArgs( translate_args ),_myGraphRepList(NULL), _listed(false), _priority( 0 ) { getGE()->setNoWait(); }
                           //_depsDomain(), _directory(), _instrumentationContextData(), _peId ( 0 ), /*_prefetchedWd(NULL),*/ _submitted(false), _translateArgs( translate_args ) { }
 
          /*! \brief WorkDescriptor constructor - 2
@@ -223,12 +218,7 @@
                           _state( INIT ), _syncCond( NULL ), _parent ( NULL ), _myQueue ( NULL ), _depth ( 0 ),
                           _numDevices ( 1 ), _devices ( &_activeDevice ), _activeDevice ( device ),
                           _numCopies( numCopies ), _copies( copies ), _doSubmit(), _doWait(),
-<<<<<<< HEAD
-                          _depsDomain(), _directory(), _newDirectory( NULL ), _instrumentationContextData(), _submitted( false ), _translateArgs( translate_args ),_myGraphRepList(NULL), _listed(false) { getGE()->setNoWait(); }
-=======
-                          _depsDomain(), _directory(), _instrumentationContextData(), _submitted(false), _translateArgs( translate_args ),_myGraphRepList(NULL), _listed(false),
-                          _priority( 0 ) { getGE()->setNoWait(); }
->>>>>>> 6b4775ac
+                          _depsDomain(), _directory(), _newDirectory( NULL ), _instrumentationContextData(), _submitted( false ), _translateArgs( translate_args ),_myGraphRepList(NULL), _listed(false), _priority( 0 ) { getGE()->setNoWait(); }
                           //_depsDomain(), _directory(),  _instrumentationContextData(), _peId ( 0 ), /*_prefetchedWd(NULL),*/ _submitted( false ), _translateArgs( translate_args ) { }
 
          /*! \brief WorkDescriptor copy constructor (using a given WorkDescriptor)
@@ -247,11 +237,7 @@
                           _state ( INIT ), _syncCond( NULL ), _parent ( wd._parent ), _myQueue ( NULL ), _depth ( wd._depth ),
                           _numDevices ( wd._numDevices ), _devices ( devs ), _activeDevice ( wd._numDevices == 1 ? devs[0] : NULL ),
                           _numCopies( wd._numCopies ), _copies( wd._numCopies == 0 ? NULL : copies ),
-<<<<<<< HEAD
-                          _doSubmit(), _doWait(), _depsDomain(), _directory(), _newDirectory( wd._newDirectory ), _instrumentationContextData(), _submitted( false ), _translateArgs( wd._translateArgs ),_myGraphRepList(wd._myGraphRepList) , _listed(wd._listed) { }
-=======
-                          _doSubmit(), _doWait(), _depsDomain(), _directory(), _instrumentationContextData(), _submitted( false ), _translateArgs( wd._translateArgs ),_myGraphRepList(wd._myGraphRepList) , _listed(wd._listed), _priority( wd._priority ) { }
->>>>>>> 6b4775ac
+                          _doSubmit(), _doWait(), _depsDomain(), _directory(), _newDirectory( wd._newDirectory ), _instrumentationContextData(), _submitted( false ), _translateArgs( wd._translateArgs ),_myGraphRepList(wd._myGraphRepList) , _listed(wd._listed), _priority( wd._priority ) { }
                           //_doSubmit(), _doWait(), _depsDomain(), _directory(), _instrumentationContextData(), _peId ( 0 ), /*_prefetchedWd(NULL),*/ _submitted( false ), _translateArgs( wd._translateArgs ) { }
 
          /*! \brief WorkDescriptor destructor
@@ -494,13 +480,10 @@
          std::list<GraphEntry *> *getMyGraphRepList(  );
          void wgdone();
          void listed();
-<<<<<<< HEAD
          void printCopies();
 
-=======
          void setPriority( unsigned int priority );
          unsigned getPriority() const;
->>>>>>> 6b4775ac
    };
 
    typedef class WorkDescriptor WD;
