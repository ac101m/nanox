/*************************************************************************************/
/*      Copyright 2009 Barcelona Supercomputing Center                               */
/*                                                                                   */
/*      This file is part of the NANOS++ library.                                    */
/*                                                                                   */
/*      NANOS++ is free software: you can redistribute it and/or modify              */
/*      it under the terms of the GNU Lesser General Public License as published by  */
/*      the Free Software Foundation, either version 3 of the License, or            */
/*      (at your option) any later version.                                          */
/*                                                                                   */
/*      NANOS++ is distributed in the hope that it will be useful,                   */
/*      but WITHOUT ANY WARRANTY; without even the implied warranty of               */
/*      MERCHANTABILITY or FITNESS FOR A PARTICULAR PURPOSE.  See the                */
/*      GNU Lesser General Public License for more details.                          */
/*                                                                                   */
/*      You should have received a copy of the GNU Lesser General Public License     */
/*      along with NANOS++.  If not, see <http://www.gnu.org/licenses/>.             */
/*************************************************************************************/

#include "workdescriptor.hpp"
#include "schedule.hpp"
#include "processingelement.hpp"
#include "basethread.hpp"
#include "debug.hpp"
#include "schedule.hpp"
#include "system.hpp"
#include "os.hpp"


using namespace nanos;

void WorkDescriptor::init ()
{
   if ( _state != INIT ) return;

   ProcessingElement *pe = myThread->runningOn();

   /* Initializing instrumentation context */
   NANOS_INSTRUMENT( sys.getInstrumentation()->wdCreate( this ) );
  
   //message("init wd " << getId() );
   //if ( getNewDirectory() == NULL )
   //   initNewDirectory();
   //getNewDirectory()->setParent( ( getParent() != NULL ) ? getParent()->getNewDirectory() : NULL );   

   _executionTime = ( _numDevices == 1 ? 0.0 : OS::getMonotonicTimeUs() );

   if ( getNumCopies() > 0 ) {
      
      //CopyData *copies = getCopies();
      //for ( unsigned int i = 0; i < getNumCopies(); i++ ) {
      //   CopyData & cd = copies[i];
      //   if ( !cd.isPrivate() ) {
      //      //message("[n:" << sys.getNetwork()->getNodeNum() << "] WD "<< getId() << " init DA["<< i << "]: addr is " << (void *) cd.getDataAccess()->address );
      //      //DataAccess d( cd.getDataAccess()->address, cd.getDataAccess()->flags.input ,cd.getDataAccess()->flags.output, cd.getDataAccess()->flags.can_rename,
      //      //   cd.getDataAccess()->flags.commutative, cd.getDataAccess()->dimension_count, cd.getDataAccess()->dimensions);
      //      //  Region reg = NewRegionDirectory::build_region( d );
      //      //  message("region is " << reg);
      //      //  getNewDirectory()->registerAccess( reg, cd.isInput(), cd.isOutput(), pe->getMemorySpaceId() );
      //   }
      //}
      
      _notifyThread = myThread;
      pe->copyDataIn( *this );
      //this->notifyCopy();

      if ( _translateArgs != NULL ) {
         _translateArgs( _data, this );
      }
   }
   setStart();
}

void WorkDescriptor::initWithPE ( ProcessingElement &pe )
{
   if ( _state != INIT ) return;

   /* Initializing instrumentation context */
   NANOS_INSTRUMENT( sys.getInstrumentation()->wdCreate( this ) );
  
   //message("init wd " << getId() );
   //if ( getNewDirectory() == NULL )
   //   initNewDirectory();
   //getNewDirectory()->setParent( ( getParent() != NULL ) ? getParent()->getNewDirectory() : NULL );   

   if ( getNumCopies() > 0 ) {
      
      //CopyData *copies = getCopies();
      //for ( unsigned int i = 0; i < getNumCopies(); i++ ) {
      //   CopyData & cd = copies[i];
      //   if ( !cd.isPrivate() ) {
      //      //message("[n:" << sys.getNetwork()->getNodeNum() << "] WD "<< getId() << " init DA["<< i << "]: addr is " << (void *) cd.getDataAccess()->address );
      //      //DataAccess d( cd.getDataAccess()->address, cd.getDataAccess()->flags.input ,cd.getDataAccess()->flags.output, cd.getDataAccess()->flags.can_rename,
      //      //   cd.getDataAccess()->flags.commutative, cd.getDataAccess()->dimension_count, cd.getDataAccess()->dimensions);
      //      //  Region reg = NewRegionDirectory::build_region( d );
      //      //  message("region is " << reg);
      //      //  getNewDirectory()->registerAccess( reg, cd.isInput(), cd.isOutput(), pe->getMemorySpaceId() );
      //   }
      //}
      
      _notifyThread = pe.getFirstThread();
      pe.copyDataIn( *this );
      //this->notifyCopy();

      if ( _translateArgs != NULL ) {
         _translateArgs( _data, this );
      }
   }
   setStart();
}


void WorkDescriptor::notifyCopy()
{
   if ( _notifyCopy != NULL ) {
      //std::cerr << " WD " << getId() << " GONNA CALL THIS SHIT IF POSSIBLE: " << (void *)_notifyCopy << " ARG IS THD "<< _notifyThread->getId() << std::endl;
      _notifyCopy( *this, *_notifyThread );
   }
}

// That function must be called from the thread it will execute it. This is important
// from the point of view of tiedness and the device activation. Both operation will
// involves current thread / pe
void WorkDescriptor::start (ULTFlag isUserLevelThread, WorkDescriptor *previous)
{
   ensure ( _state == START , "Trying to start a wd twice or trying to start an uninitialized wd");

   ProcessingElement *pe = myThread->runningOn();


   // If there are no active device, choose a compatible one
   if ( _activeDeviceIdx == _numDevices ) activateDevice ( *(pe->getDeviceType()) );

   // Initializing devices
   _devices[_activeDeviceIdx]->lazyInit( *this, isUserLevelThread, previous );

   // Waiting for copies
   if ( getNumCopies() > 0 ) pe->waitInputs( *this );

   // Tie WD to current thread
   if ( _tie ) tieTo( *myThread );

   // Call Programming Model interface .started() method.
   sys.getPMInterface().wdStarted( *this );

   // Setting state to ready
   _state = READY; //! \bug This should disapear when handling properly states as flags (#904)
}


void WorkDescriptor::preStart (ULTFlag isUserLevelThread, WorkDescriptor *previous)
{
   ensure ( _state == START , "Trying to start a wd twice or trying to start an uninitialized wd");

   ProcessingElement *pe = myThread->runningOn();

   // If there are no active device, choose a compatible one
   if ( _activeDeviceIdx == _numDevices ) activateDevice ( *(pe->getDeviceType()) );

   // Initializing devices
   _devices[_activeDeviceIdx]->lazyInit( *this, isUserLevelThread, previous );

}

bool WorkDescriptor::isInputDataReady() {
   ProcessingElement *pe = myThread->runningOn();
   bool result = false;

   // Test if copies have completed
   if ( getNumCopies() > 0 ) {
      result = pe->testInputs( *this );
   } else {
      result = true;
   }

   if ( result ) {
      // Tie WD to current thread
      if ( _tie ) tieTo( *myThread );

      // Call Programming Model interface .started() method.
      sys.getPMInterface().wdStarted( *this );

      // Setting state to ready
      setReady();
   }
   return result;
}


void WorkDescriptor::prepareDevice ()
{
   // Do nothing if there is already an active device
   if ( _activeDeviceIdx != _numDevices ) return;

   if ( _numDevices == 1 ) {
      _activeDeviceIdx = 0;
      return;
   }

   // Choose between the supported devices
   message("No active device --> selecting one");
   _activeDeviceIdx = _numDevices - 1;
}

DeviceData & WorkDescriptor::activateDevice ( const Device &device )
{
   if ( _activeDeviceIdx != _numDevices ) {
      ensure( _devices[_activeDeviceIdx]->isCompatible( device ),"Bogus double device activation" );
      return *_devices[_activeDeviceIdx];
   }
   unsigned i = _numDevices;
   for ( i = 0; i < _numDevices; i++ ) {
      if ( _devices[i]->isCompatible( device ) ) {
         _activeDeviceIdx = i;
         break;
      }
   }

   ensure( i < _numDevices, "Did not find requested device in activation" );

   return *_devices[_activeDeviceIdx];
}

DeviceData & WorkDescriptor::activateDevice ( unsigned int deviceIdx )
{
   ensure( _numDevices > deviceIdx, "The requested device number does not exist" );

   _activeDeviceIdx = deviceIdx;

   return *_devices[_activeDeviceIdx];
}

bool WorkDescriptor::canRunIn( const Device &device ) const
{
   if ( _activeDeviceIdx != _numDevices ) return _devices[_activeDeviceIdx]->isCompatible( device );

   unsigned int i;
   for ( i = 0; i < _numDevices; i++ ) {
      if ( _devices[i]->isCompatible( device ) ) {
         return true;
      }
   }

   return false;
}

bool WorkDescriptor::canRunIn ( const ProcessingElement &pe ) const
{
   bool result;
   if ( started() && !pe.supportsUserLevelThreads() ) return false;

   if ( pe.getDeviceType() == NULL )  result = canRunIn( *pe.getSubDeviceType() );
   else result = canRunIn( *pe.getDeviceType() ) ;

   return result;
   //return ( canRunIn( pe.getDeviceType() )  || ( pe.getSubDeviceType() != NULL && canRunIn( *pe.getSubDeviceType() ) ));
}

void WorkDescriptor::submit( bool force_queue )
{
   _mcontrol.preInit();
<<<<<<< HEAD
   Scheduler::submit(*this, force_queue );
=======
   memory_space_id_t loc = 0;
   if ( _mcontrol.isRooted( loc ) ) {
      if ( loc != 0 ) {
         SeparateMemoryAddressSpace &mem = sys.getSeparateMemory( loc );
         this->tieTo( *(mem.getPE().getFirstThread()) );
      }
   }
   Scheduler::submit( *this );
>>>>>>> bfdf1bc0
} 

void WorkDescriptor::finish ()
{
   //ProcessingElement *pe = myThread->runningOn();
   /* FIXME: removed during merge from master */ //waitCompletion( true );
   if ( getNumCopies() > 0 )
      _mcontrol.copyDataOut();
   
   // Getting execution time
   _executionTime = ( _numDevices == 1 ? 0.0 : OS::getMonotonicTimeUs() - _executionTime );
}

void WorkDescriptor::done ()
{
   // Releasing commutative accesses
   releaseCommutativeAccesses(); 

   // Executing programming model specific finalization
   sys.getPMInterface().wdFinished( *this );

   // Notifying parent we have finished ( dependence's relationships )
   this->getParent()->workFinished( *this );

   /* FIXME: removed during merge from master */ this->wgdone();

   // Workgroup specific done ( parent's relationships)
   WorkGroup::done();

}

void WorkDescriptor::prepareCopies()
{
   for (unsigned int i = 0; i < _numCopies; i++ ) {
      _paramsSize += _copies[i].getSize();

      if ( _copies[i].isPrivate() )
         //jbueno new API _copies[i].setAddress( ( (uint64_t)_copies[i].getAddress() - (unsigned long)_data ) );
         _copies[i].setBaseAddress( (void *) ( (uint64_t )_copies[i].getBaseAddress() - (unsigned long)_data ) );
   }
}

void WorkDescriptor::notifyOutlinedCompletion()
{
   ensure( isTied(), "Outlined WD completed, but it is untied!");
   _tiedTo->notifyOutlinedCompletionDependent( this );
}
void WorkDescriptor::predecessorFinished( WorkDescriptor *predecessorWd )
{
   //if ( predecessorWd != NULL )
   //{
   //   setMyGraphRepList( predecessorWd->getMyGraphRepList() );
   //}
   //
   //if ( _myGraphRepList == NULL ) {
   //   _myGraphRepList = sys.getGraphRepList();
   //   if ( predecessorWd != NULL ) {
   //      _myGraphRepList.value()->push_back( predecessorWd->getGE() );
   //      predecessorWd->listed();
   //   }
   //}
   //_myGraphRepList.value()->push_back( getGE() );
   //if (predecessorWd != NULL) predecessorWd->listed();

   _mcontrol.getInfoFromPredecessor( predecessorWd->_mcontrol ); 
}

void WorkDescriptor::wgdone()
{
   //if (!_listed)
   //{
   //   if ( _myGraphRepList == NULL ) {
   //      _myGraphRepList = sys.getGraphRepList();
   //   }
   //   _myGraphRepList.value()->push_back( this->getParent()->getGENext() );
   //}
}

void WorkDescriptor::listed()
{
   _listed = true;
}

void WorkDescriptor::printCopies()
{
      CopyData *copies = getCopies();
      for ( unsigned int i = 0; i < getNumCopies(); i++ ) {
         CopyData & cd = copies[i];
         if ( !cd.isPrivate() ) {
            //message("WD: " << getId() << " DA["<< i << "]: addr is " << (void *) cd.getDataAccess()->address );
            //DataAccess d( cd.getDataAccess().address, cd.getDataAccess().flags.input ,cd.getDataAccess().flags.output, cd.getDataAccess().flags.can_rename,
            //   cd.getDataAccess().flags.commutative, cd.getDataAccess().dimension_count, cd.getDataAccess().dimensions);
            //  Region reg = NewRegionDirectory::build_region( d );
         }
      }

}
void WorkDescriptor::setNotifyCopyFunc( void (*func)(WD &, BaseThread const&) ) {
   _notifyCopy = func;
}
void WorkDescriptor::initCommutativeAccesses( WorkDescriptor &wd, size_t numDeps, DataAccess* deps )
{
   size_t numCommutative = 0;

   for ( size_t i = 0; i < numDeps; i++ )
      if ( deps[i].isCommutative() )
         ++numCommutative;

   if ( numCommutative == 0 )
      return;
   if (wd._commutativeOwners == NULL) wd._commutativeOwners = NEW WorkDescriptorPtrList();
   wd._commutativeOwners->reserve(numCommutative);

   for ( size_t i = 0; i < numDeps; i++ ) {
      if ( !deps[i].isCommutative() )
         continue;

      if ( _commutativeOwnerMap == NULL ) _commutativeOwnerMap = NEW CommutativeOwnerMap();

      // Lookup owner in map in parent WD
      CommutativeOwnerMap::iterator iter = _commutativeOwnerMap->find( deps[i].getDepAddress() );

      if ( iter != _commutativeOwnerMap->end() ) {
         // Already in map => insert into owner list in child WD
         wd._commutativeOwners->push_back( iter->second.get() );
      }
      else {
         // Not in map => allocate new owner pointer container and insert
         std::pair<CommutativeOwnerMap::iterator, bool> ret =
               _commutativeOwnerMap->insert( std::make_pair( deps[i].getDepAddress(),
                                                            TR1::shared_ptr<WorkDescriptor *>( NEW WorkDescriptor *(NULL) ) ) );

         // Insert into owner list in child WD
         wd._commutativeOwners->push_back( ret.first->second.get() );
      }
   }
}

bool WorkDescriptor::tryAcquireCommutativeAccesses()
{
   if ( _commutativeOwners == NULL ) return true;

   const size_t n = _commutativeOwners->size();
   for ( size_t i = 0; i < n; i++ ) {

      WorkDescriptor *owner = *(*_commutativeOwners)[i];

      if ( owner == this )
         continue;

      if ( owner == NULL &&
           nanos::compareAndSwap( (void **) (*_commutativeOwners)[i], (void *) NULL, (void *) this ) )
         continue;

      // Failed to obtain exclusive access to all accesses, release the obtained ones

      for ( ; i > 0; i-- )
         *(*_commutativeOwners)[i-1] = NULL;

      return false;
   }
   return true;
} 

void WorkDescriptor::setCopies(size_t numCopies, CopyData * copies)
{
    ensure(_numCopies == 0, "This WD already had copies. Overriding them is not possible");
    ensure((numCopies == 0) == (copies == NULL), "Inconsistency between copies and number of copies");

    _numCopies = numCopies;

    _copies = NEW CopyData[numCopies];
    _copiesNotInChunk = true;

    // Keep a copy of the copy descriptors
    std::copy(copies, copies + numCopies, _copies);

    for (unsigned int i = 0; i < numCopies; ++i)
    {
        int num_dimensions = copies[i].dimension_count;
        if ( num_dimensions > 0 ) {
            nanos_region_dimension_internal_t* copy_dims = NEW nanos_region_dimension_internal_t[num_dimensions];
            std::copy(copies[i].dimensions, copies[i].dimensions + num_dimensions, copy_dims);
            _copies[i].dimensions = copy_dims;
        } else {
            _copies[i].dimensions = NULL;
        }
    }
}

bool WorkDescriptor::resourceCheck( BaseThread const &thd, bool considerInvalidations ) const {
   return _mcontrol.canAllocateMemory( thd.runningOn()->getMemorySpaceId(), considerInvalidations );
}

//void WorkDescriptor::initMyGraphRepListNoPred( ) {
//   _myGraphRepList = sys.getGraphRepList();
//   _myGraphRepList.value()->push_back( this->getParent()->getGE() );
//   _myGraphRepList.value()->push_back( getGE() );
//}

//void WorkDescriptor::setMyGraphRepList( std::list<GraphEntry *> *myList ) {
//   _myGraphRepList = myList;
//}

//std::list<GraphEntry *> *WorkDescriptor::getMyGraphRepList(  )
//{
//   std::list<GraphEntry *> *myList = NULL;
//   do {
//      myList = _myGraphRepList.value();
//   }
//   while ( ! _myGraphRepList.cswap( myList, NULL ) );
//   return myList;
//}<|MERGE_RESOLUTION|>--- conflicted
+++ resolved
@@ -259,9 +259,6 @@
 void WorkDescriptor::submit( bool force_queue )
 {
    _mcontrol.preInit();
-<<<<<<< HEAD
-   Scheduler::submit(*this, force_queue );
-=======
    memory_space_id_t loc = 0;
    if ( _mcontrol.isRooted( loc ) ) {
       if ( loc != 0 ) {
@@ -269,8 +266,7 @@
          this->tieTo( *(mem.getPE().getFirstThread()) );
       }
    }
-   Scheduler::submit( *this );
->>>>>>> bfdf1bc0
+   Scheduler::submit(*this, force_queue );
 } 
 
 void WorkDescriptor::finish ()
