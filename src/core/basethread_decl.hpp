--- conflicted
+++ resolved
@@ -162,14 +162,8 @@
          */
          BaseThread ( WD &wd, ProcessingElement *creator=0 ) :
             _id( _idSeed++ ), _name("Thread"), _description(""), _pe( creator ), _threadWD( wd ),
-<<<<<<< HEAD
             _started( false ), _mustStop( false ), _paused( false ), _currentWD( NULL),
-            _nextWD( NULL), _hasTeam( false ), _teamData(NULL), _allocator() { }
-=======
-            _started( false ), _mustStop( false ), _currentWD( NULL),
-            _nextWD( NULL), _hasTeam( false ),
-            _teamData(NULL), _nextTeamData(NULL), _allocator() { }
->>>>>>> fc35f3d3
+            _nextWD( NULL), _hasTeam( false ), _teamData(NULL), _nextTeamData(NULL), _allocator() { } 
 
         /*! \brief BaseThread destructor
          */
