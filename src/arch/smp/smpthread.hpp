--- conflicted
+++ resolved
@@ -113,18 +113,17 @@
          virtual void wakeup();
 
          /*!
-<<<<<<< HEAD
           * \brief Set the flag
           */
          virtual void sleep();
-=======
+
+         /*!
           * \brief Waits on a condition.
           */
          virtual void block();
          
          /*! \brief Signals the thread to stop waiting. */
          virtual void unblock();
->>>>>>> 62a5323b
    };
 
    class SMPMultiThread : public SMPThread
