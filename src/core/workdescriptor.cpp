--- conflicted
+++ resolved
@@ -62,16 +62,14 @@
    return canRunIn( pe.getDeviceType() );
 }
 
-<<<<<<< HEAD
 void WorkDescriptor::submit( void )
 {
    Scheduler::submit(*this);
 } 
-=======
+
 void WorkDescriptor::done ()
 {
    // FIX-ME: We are waiting for the children tasks to avoid to keep alive only part of the parent
    waitCompletation();
    WorkGroup::done();
 }
->>>>>>> 6ecd7c7a
