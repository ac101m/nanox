/*************************************************************************************/
/*      Copyright 2015 Barcelona Supercomputing Center                               */
/*                                                                                   */
/*      This file is part of the NANOS++ library.                                    */
/*                                                                                   */
/*      NANOS++ is free software: you can redistribute it and/or modify              */
/*      it under the terms of the GNU Lesser General Public License as published by  */
/*      the Free Software Foundation, either version 3 of the License, or            */
/*      (at your option) any later version.                                          */
/*                                                                                   */
/*      NANOS++ is distributed in the hope that it will be useful,                   */
/*      but WITHOUT ANY WARRANTY; without even the implied warranty of               */
/*      MERCHANTABILITY or FITNESS FOR A PARTICULAR PURPOSE.  See the                */
/*      GNU Lesser General Public License for more details.                          */
/*                                                                                   */
/*      You should have received a copy of the GNU Lesser General Public License     */
/*      along with NANOS++.  If not, see <http://www.gnu.org/licenses/>.             */
/*************************************************************************************/

#ifndef _NANOS_GPU_THREAD_DECL
#define _NANOS_GPU_THREAD_DECL

//#include "compatibility.hpp"
//#include "gpudd.hpp"
#include "genericevent_decl.hpp"
#include "asyncthread_decl.hpp"
#include "gpuprocessor_fwd.hpp"
#include "smpthread.hpp"



namespace nanos {
namespace ext
{

   class GPUThread : public nanos::AsyncThread
   {
      private:
         int                           _gpuDevice; // Assigned GPU device Id
         int                           _kernelStreamIdx;
         bool                          _wdClosingEvents; //! controls whether an instrumentation event should be generated at WD completion
         void *                        _cublasHandle; //! Context pointer for CUBLAS library
         void *                        _cusparseHandle; //! Context pointer for cuSPARSE library
         BaseThread *                  _cudaThreadInst;
         PThread                       _pthread;
         unsigned int _prefetchedWDs;

         // disable copy constructor and assignment operator
         GPUThread( const GPUThread &th );
         const GPUThread & operator= ( const GPUThread &th );

         void raiseWDClosingEvents ( WD * wd );

         WD * getNextTask ( WD &wd );
         void prefetchNextTask( WD * next );
         void executeRequestedTransfers( GPUProcessor & myGPU );
         void executeOutputTransfers( GPUProcessor & myGPU );

      public:
         // constructor
         GPUThread( WD &w, PE *pe, SMPProcessor *core, int device ) :
            AsyncThread( sys.getSMPPlugin()->getNewSMPThreadId(), w, pe ), _gpuDevice( device ), _kernelStreamIdx ( 0 ),
<<<<<<< HEAD
               _wdClosingEvents( false ), _cublasHandle( NULL ), _cudaThreadInst( NULL ), _pthread( core ), _prefetchedWDs(0) { setCurrentWD( w ); }
=======
               _wdClosingEvents( false ), _cublasHandle( NULL ), _cusparseHandle( NULL ), _cudaThreadInst( NULL ), _pthread( core ) { setCurrentWD( w ); }
>>>>>>> 3a21a45f

         // destructor
         ~GPUThread() {}

         void initializeDependent( void );
         void runDependent ( void );

         void preOutlineWorkDependent( WD &work ) { fatal( "GPUThread does not support preOutlineWorkDependent()" ); }
         void outlineWorkDependent( WD &work ) { fatal( "GPUThread does not support outlineWorkDependent()" ); }

         bool runWDDependent( WD &work, GenericEvent * evt = NULL );
         //bool inlineWorkDependent( WD &work );

         bool processDependentWD ( WD * wd );

         virtual void idle( bool debug );

         void processTransfers();

         unsigned int getCurrentKernelExecStreamIdx();

         int getGPUDevice ();

         void * getCUBLASHandle();
         unsigned int getPrefetchedWDsCount() const;

         void * getCUSPARSEHandle();

         BaseThread * getCUDAThreadInst();
         void setCUDAThreadInst( BaseThread * thread );

         GenericEvent * createPreRunEvent( WD * wd );
         GenericEvent * createRunEvent( WD * wd );
         GenericEvent * createPostRunEvent( WD * wd );

         // PThread functions
         virtual void start() { _pthread.start( this ); }
         virtual void finish() { _pthread.finish(); BaseThread::finish(); }
         virtual void join();
         virtual void bind() { _pthread.bind(); }
         /** \brief GPU specific yield implementation */
         virtual void yield();
         /** \brief Blocks the thread if it still has enabled the sleep flag */
         virtual void wait();
         /** \brief Unset the flag */
         virtual void wakeup();
         virtual int getCpuId() const;
#ifdef NANOS_RESILIENCY_ENABLED
         virtual void setupSignalHandlers() { _pthread.setupSignalHandlers(); }
#endif


         void switchTo( WD *work, SchedulerHelper *helper );
         void exitTo( WD *work, SchedulerHelper *helper );

         void switchHelperDependent( WD* oldWD, WD* newWD, void *arg );
         void exitHelperDependent( WD* oldWD, WD* newWD, void *arg ) {}

         void switchToNextThread() { fatal( "GPUThread does not support switchToNextThread()" ); }
         BaseThread *getNextThread() { return this; }
         bool isCluster() { return false; }

         void raiseKernelLaunchEvent ();
         void closeKernelLaunchEvent ();

         void raiseWDRunEvent ( WD * wd );
         void closeWDRunEvent ( WD * wd );

         void raiseAsyncInputEvent ( size_t size );
         void closeAsyncInputEvent ( size_t size );

         void raiseAsyncOutputEvent ( size_t size );
         void closeAsyncOutputEvent ( size_t size );

   };

}
}

#endif<|MERGE_RESOLUTION|>--- conflicted
+++ resolved
@@ -60,11 +60,7 @@
          // constructor
          GPUThread( WD &w, PE *pe, SMPProcessor *core, int device ) :
             AsyncThread( sys.getSMPPlugin()->getNewSMPThreadId(), w, pe ), _gpuDevice( device ), _kernelStreamIdx ( 0 ),
-<<<<<<< HEAD
-               _wdClosingEvents( false ), _cublasHandle( NULL ), _cudaThreadInst( NULL ), _pthread( core ), _prefetchedWDs(0) { setCurrentWD( w ); }
-=======
-               _wdClosingEvents( false ), _cublasHandle( NULL ), _cusparseHandle( NULL ), _cudaThreadInst( NULL ), _pthread( core ) { setCurrentWD( w ); }
->>>>>>> 3a21a45f
+               _wdClosingEvents( false ), _cublasHandle( NULL ), _cusparseHandle( NULL ), _cudaThreadInst( NULL ), _pthread( core ), _prefetchedWDs(0) { setCurrentWD( w ); }
 
          // destructor
          ~GPUThread() {}
