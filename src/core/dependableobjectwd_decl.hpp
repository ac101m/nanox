/*************************************************************************************/
/*      Copyright 2009 Barcelona Supercomputing Center                               */
/*                                                                                   */
/*      This file is part of the NANOS++ library.                                    */
/*                                                                                   */
/*      NANOS++ is free software: you can redistribute it and/or modify              */
/*      it under the terms of the GNU Lesser General Public License as published by  */
/*      the Free Software Foundation, either version 3 of the License, or            */
/*      (at your option) any later version.                                          */
/*                                                                                   */
/*      NANOS++ is distributed in the hope that it will be useful,                   */
/*      but WITHOUT ANY WARRANTY; without even the implied warranty of               */
/*      MERCHANTABILITY or FITNESS FOR A PARTICULAR PURPOSE.  See the                */
/*      GNU Lesser General Public License for more details.                          */
/*                                                                                   */
/*      You should have received a copy of the GNU Lesser General Public License     */
/*      along with NANOS++.  If not, see <http://www.gnu.org/licenses/>.             */
/*************************************************************************************/

#ifndef _NANOS_DEPENDABLE_OBJECT_WD_DECL
#define _NANOS_DEPENDABLE_OBJECT_WD_DECL

#include "synchronizedcondition_decl.hpp"
#include "dependableobject_decl.hpp"
//#include "dependableobject.hpp"
//#include "workdescriptor_fwd.hpp"

namespace nanos
{

   /*! \class DOSubmit
    *  \brief DependableObject representing a WorkDescriptor as Dependable entity
    */
   class DOSubmit : public DependableObject
   {
      public:
         /*! \brief DOSubmit default constructor
          */
         DOSubmit ( ) : DependableObject() { }

         /*! \brief DOSubmit constructor
          */
         DOSubmit ( WorkDescriptor* wd) : DependableObject ( wd ) { }

         /*! \brief DOSubmit copy constructor
          *  \param dos another DOSubmit
          */
         DOSubmit ( const DOSubmit &dos ) : DependableObject(dos) { } 

         /*! \brief DOSubmit assignment operator, can be self-assigned.
          *  \param dos another DOSubmit
          */
         const DOSubmit & operator= ( const DOSubmit &dos );

         /*! \brief DOSubmit virtual destructor
          */
         virtual ~DOSubmit ( ) { }

         /*! \brief Submits WorkDescriptor when dependencies are satisfied
          */
         virtual void dependenciesSatisfied ( );

         /*! \brief TODO 
          */
         unsigned long getDescription ( );

         /*! \brief Get the related object which actually has the dependence
          */
         virtual void * getRelatedObject ( );

         /*! \brief Instrument predecessor -> successor dependency
          */
         virtual void instrument ( DependableObject& successor );
   };

  /*! \brief DependableObject representing a WorkDescriptor as a task domain to wait on some dependencies
   */
   class DOWait : public DependableObject
   {
      private:
         volatile bool       _depsSatisfied; /**< Condition to satisfy before execution can go forward */
         SingleSyncCond<EqualConditionChecker<bool> >  _syncCond; /**< TODO */
      public:
         /*! \brief DOWait default constructor
          */
         DOWait ( ) : DependableObject(), _depsSatisfied( false ),
            _syncCond( EqualConditionChecker<bool>( &_depsSatisfied, true ) ) { }

         /*! \brief DOWait constructor
          */
         DOWait ( WorkDescriptor *wd ) : DependableObject( wd ), _depsSatisfied( false ),
           _syncCond( EqualConditionChecker<bool>( &_depsSatisfied, true ) ) { }

         /*! \brief DOWait copy constructor
          *  \param dos another DOWait
          */
         DOWait ( const DOWait &dow ) : DependableObject(dow), _depsSatisfied( false ),
           _syncCond( EqualConditionChecker<bool>( &_depsSatisfied, true ) ) { }

         /*! \brief DOWait assignment operator, can be self-assigned.
          *  param dos another DOWait
          */
         const DOWait & operator= ( const DOWait &dow );

         /*! \brief Virtual destructor
          */
         virtual ~DOWait ( ) { }

         /*! \brief Initialise wait condition
          */
         virtual void init ( );

         /*! \brief Wait method blocks execution untill dependencies are satisfied
          */
<<<<<<< HEAD
         virtual void wait ( std::list<Region> const &deps );
=======
         virtual void wait ( std::list<uint64_t> const & flushDeps  );
>>>>>>> 7707e933

         /*! \brief whether the DO gets blocked and no more dependencies can
          *  be submitted until it is satisfied.
          */
         virtual bool waits ( );

         /*! \brief Unblock method when dependencies are satisfied
          */
         virtual void dependenciesSatisfied ( );

         /*! \brief Get the related object which actually has the dependence
          */
         virtual void * getRelatedObject ( );

         /*! \brief Instrument predecessor -> successor dependency
          */
         virtual void instrument ( DependableObject& successor );
   };
};

#endif
<|MERGE_RESOLUTION|>--- conflicted
+++ resolved
@@ -22,8 +22,7 @@
 
 #include "synchronizedcondition_decl.hpp"
 #include "dependableobject_decl.hpp"
-//#include "dependableobject.hpp"
-//#include "workdescriptor_fwd.hpp"
+#include "workdescriptor_fwd.hpp"
 
 namespace nanos
 {
@@ -33,19 +32,22 @@
     */
    class DOSubmit : public DependableObject
    {
+      private:
+         WorkDescriptor *_submittedWD; /**< Pointer to the work descriptor represented by this DependableObject */
+
       public:
          /*! \brief DOSubmit default constructor
           */
-         DOSubmit ( ) : DependableObject() { }
+         DOSubmit ( ) : DependableObject(), _submittedWD(NULL) { }
 
          /*! \brief DOSubmit constructor
           */
-         DOSubmit ( WorkDescriptor* wd) : DependableObject ( wd ) { }
+         DOSubmit ( WorkDescriptor* wd) : DependableObject ( ), _submittedWD( wd ) { }
 
          /*! \brief DOSubmit copy constructor
           *  \param dos another DOSubmit
           */
-         DOSubmit ( const DOSubmit &dos ) : DependableObject(dos) { } 
+         DOSubmit ( const DOSubmit &dos ) : DependableObject(dos), _submittedWD( dos._submittedWD ) { } 
 
          /*! \brief DOSubmit assignment operator, can be self-assigned.
           *  \param dos another DOSubmit
@@ -59,6 +61,10 @@
          /*! \brief Submits WorkDescriptor when dependencies are satisfied
           */
          virtual void dependenciesSatisfied ( );
+
+         /*! \brief TODO 
+          */
+         //void setWD( WorkDescriptor *wd );
 
          /*! \brief TODO 
           */
@@ -78,23 +84,24 @@
    class DOWait : public DependableObject
    {
       private:
+         WorkDescriptor     *_waitDomainWD; /**< Pointer to the WorkDescriptor that waits on data */
          volatile bool       _depsSatisfied; /**< Condition to satisfy before execution can go forward */
          SingleSyncCond<EqualConditionChecker<bool> >  _syncCond; /**< TODO */
       public:
          /*! \brief DOWait default constructor
           */
-         DOWait ( ) : DependableObject(), _depsSatisfied( false ),
+         DOWait ( ) : DependableObject(), _waitDomainWD(NULL), _depsSatisfied( false ),
             _syncCond( EqualConditionChecker<bool>( &_depsSatisfied, true ) ) { }
 
          /*! \brief DOWait constructor
           */
-         DOWait ( WorkDescriptor *wd ) : DependableObject( wd ), _depsSatisfied( false ),
+         DOWait ( WorkDescriptor *wd ) : DependableObject(), _waitDomainWD( wd ), _depsSatisfied( false ),
            _syncCond( EqualConditionChecker<bool>( &_depsSatisfied, true ) ) { }
 
          /*! \brief DOWait copy constructor
           *  \param dos another DOWait
           */
-         DOWait ( const DOWait &dow ) : DependableObject(dow), _depsSatisfied( false ),
+         DOWait ( const DOWait &dow ) : DependableObject(dow), _waitDomainWD( dow._waitDomainWD ), _depsSatisfied( false ),
            _syncCond( EqualConditionChecker<bool>( &_depsSatisfied, true ) ) { }
 
          /*! \brief DOWait assignment operator, can be self-assigned.
@@ -112,11 +119,7 @@
 
          /*! \brief Wait method blocks execution untill dependencies are satisfied
           */
-<<<<<<< HEAD
-         virtual void wait ( std::list<Region> const &deps );
-=======
          virtual void wait ( std::list<uint64_t> const & flushDeps  );
->>>>>>> 7707e933
 
          /*! \brief whether the DO gets blocked and no more dependencies can
           *  be submitted until it is satisfied.
@@ -126,6 +129,10 @@
          /*! \brief Unblock method when dependencies are satisfied
           */
          virtual void dependenciesSatisfied ( );
+
+         /*! \brief TODO
+          */
+         //void setWD( WorkDescriptor *wd );
 
          /*! \brief Get the related object which actually has the dependence
           */
@@ -137,4 +144,4 @@
    };
 };
 
-#endif
+#endif