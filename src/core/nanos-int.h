/*************************************************************************************/
/*      Copyright 2009 Barcelona Supercomputing Center                               */
/*                                                                                   */
/*      This file is part of the NANOS++ library.                                    */
/*                                                                                   */
/*      NANOS++ is free software: you can redistribute it and/or modify              */
/*      it under the terms of the GNU Lesser General Public License as published by  */
/*      the Free Software Foundation, either version 3 of the License, or            */
/*      (at your option) any later version.                                          */
/*                                                                                   */
/*      NANOS++ is distributed in the hope that it will be useful,                   */
/*      but WITHOUT ANY WARRANTY; without even the implied warranty of               */
/*      MERCHANTABILITY or FITNESS FOR A PARTICULAR PURPOSE.  See the                */
/*      GNU Lesser General Public License for more details.                          */
/*                                                                                   */
/*      You should have received a copy of the GNU Lesser General Public License     */
/*      along with NANOS++.  If not, see <http://www.gnu.org/licenses/>.             */
/*************************************************************************************/

#ifndef __NANOS_INT_H
#define __NANOS_INT_H

#include <stdio.h>
#include <stdint.h>
#include <stddef.h>
#include <stdbool.h>

/* This structure is initialized in dependency.hpp. Any change in
 * its contents has to be reflected in Dependency constructor  
 */
typedef struct {
   void **address;
   ptrdiff_t offset;
   struct {
     bool  input: 1;
     bool  output: 1;
     bool  can_rename:1;
     bool  commutative: 1;
   } flags;
   size_t  size;
} nanos_dependence_internal_t;

typedef enum {
   NANOS_PRIVATE,
   NANOS_SHARED,
} nanos_sharing_t;

/* This structure is initialized in copydata.hpp. Any change in
 * its contents has to be reflected in CopyData constructor
 */
typedef struct {
   uint64_t address;
   nanos_sharing_t sharing;
   struct {
      bool input: 1;
      bool output: 1;
   } flags;
   size_t size;
} nanos_copy_data_internal_t;

#ifndef _NANOS_INTERNAL

typedef nanos_dependence_internal_t nanos_dependence_t;
typedef nanos_copy_data_internal_t nanos_copy_data_t;

#else

namespace nanos {
   class Dependency;
   class CopyData;
}
typedef nanos::Dependency nanos_dependence_t;
typedef nanos::CopyData nanos_copy_data_t;

#endif

/* This structure is initialized in slicer.hpp. Any change in
 * its contents has to be reflected in SlicerDataFor constructor  
 */
typedef struct {
   int _lower;  /**< Loop lower bound */
   int _upper;  /**< Loop upper bound */
   int _step;   /**< Loop step */
   int _chunk;  /**< Slice chunk */
   int _sign;   /**< Loop sign 1 ascendant, -1 descendant */
} nanos_slicer_data_for_internal_t;

#ifndef _NANOS_INTERNAL

typedef nanos_slicer_data_for_internal_t           nanos_slicer_data_for_t;

#else

namespace nanos {
   class SlicerDataFor;
}
typedef nanos::SlicerDataFor          nanos_slicer_data_for_t;

#endif

#if 0
typedef struct {
   int _nWD;    /**< Number of WorkDescriptors */
} nanos_slicer_data_compound_wd_internal_t;
#endif

// C++ types hidden as void *
typedef void * nanos_thread_t;
typedef void * nanos_wd_t;                                                                                                                               

// SlicerDataCompoundWD: related structures
typedef struct {
   int nsect;
   nanos_wd_t lwd[];
} nanos_compound_wd_data_t;

typedef struct {
   int lower;
   int upper;
   int step;
   bool last;
   int chunk;
   int stride;
   int thid;
   void *args;
} nanos_loop_info_t;

typedef struct {
   bool mandatory_creation:1;
   bool tied:1;
   bool reserved0:1;
   bool reserved1:1;
   bool reserved2:1;
   bool reserved3:1;
   bool reserved4:1;
   bool reserved5:1;
   nanos_thread_t tie_to;
   unsigned int priority;
} nanos_wd_props_t;

typedef struct {
  void * (*factory) (void *prealloc, void *arg);
  size_t dd_size;
  void * arg;
} nanos_device_t;

// instrumentation structures

typedef enum { NANOS_STATE_START, NANOS_STATE_END, NANOS_SUBSTATE_START, NANOS_SUBSTATE_END,
               NANOS_BURST_START, NANOS_BURST_END, NANOS_PTP_START, NANOS_PTP_END, NANOS_POINT, EVENT_TYPES
} nanos_event_type_t; /**< Event types  */

typedef enum { NANOS_NOT_CREATED, NANOS_NOT_RUNNING, NANOS_STARTUP, NANOS_SHUTDOWN, NANOS_ERROR, NANOS_IDLE,
               NANOS_RUNTIME, NANOS_RUNNING, NANOS_SYNCHRONIZATION, NANOS_SCHEDULING, NANOS_CREATION,
               NANOS_MEM_TRANSFER_IN, NANOS_MEM_TRANSFER_OUT, NANOS_MEM_TRANSFER_LOCAL,
               NANOS_MEM_TRANSFER_DEVICE_IN, NANOS_MEM_TRANSFER_DEVICE_OUT, NANOS_MEM_TRANSFER_DEVICE_LOCAL,
<<<<<<< HEAD
               NANOS_CACHE, NANOS_YIELD, NANOS_PRE_OUTLINE_WORK, NANOS_POST_OUTLINE_WORK, NANOS_EVENT_STATE_TYPES
=======
               NANOS_CACHE, NANOS_YIELD, NANOS_ACQUIRING_LOCK, NANOS_CONTEXT_SWITCH, NANOS_DEBUG, NANOS_EVENT_STATE_TYPES
>>>>>>> 2d0b07e6
} nanos_event_state_value_t; /**< State enum values */

typedef enum { NANOS_WD_DOMAIN, NANOS_WD_DEPENDENCY, NANOS_WAIT, NANOS_WD_REMOTE, NANOS_XFER_PUT, NANOS_XFER_GET,
               NANOS_AM_WORK, NANOS_AM_WORK_DONE } nanos_event_domain_t; /**< Specifies a domain */
typedef long long  nanos_event_id_t;                   /**< Used as unique id within a given domain */

typedef unsigned int         nanos_event_key_t;   /**< Key (on key-value pair) */
typedef unsigned long long   nanos_event_value_t; /**< Value (on key-value pair) */
  
typedef struct {
   nanos_event_key_t    key;
   nanos_event_value_t  value;
} nanos_event_burst_t;

typedef struct {
   nanos_event_state_value_t value;
} nanos_event_state_t;

typedef struct {
   unsigned int        nkvs;
   nanos_event_key_t   *keys;
   nanos_event_value_t *values;
} nanos_event_point_t;

typedef struct {
   nanos_event_domain_t domain; 
   nanos_event_id_t     id;
   unsigned int         nkvs;
   nanos_event_key_t    *keys;
   nanos_event_value_t  *values;
} nanos_event_ptp_t;

typedef struct {
   nanos_event_type_t       type;
   union {
      nanos_event_burst_t   burst;
      nanos_event_state_t   state;
      nanos_event_point_t   point;
      nanos_event_ptp_t     ptp;
   } info;
} nanos_event_t;

/* Lock C interface */
typedef enum { NANOS_LOCK_FREE = 0, NANOS_LOCK_BUSY = 1 } nanos_lock_state_t;
typedef struct nanos_lock_t {
   volatile nanos_lock_state_t _state;
#ifdef __cplusplus
   nanos_lock_t ( nanos_lock_state_t init=NANOS_LOCK_FREE ) : _state(init) {}
#endif
} nanos_lock_t;

/* Translation function type  */
typedef void (* nanos_translate_args_t) (void *, nanos_wd_t);

/* This types are for the symbols in the linker section for function initialization */
typedef void (nanos_init_func_t) ( void * );
typedef struct {
   nanos_init_func_t  *func;
   void               *data;
} nanos_init_desc_t;

#endif<|MERGE_RESOLUTION|>--- conflicted
+++ resolved
@@ -154,11 +154,8 @@
                NANOS_RUNTIME, NANOS_RUNNING, NANOS_SYNCHRONIZATION, NANOS_SCHEDULING, NANOS_CREATION,
                NANOS_MEM_TRANSFER_IN, NANOS_MEM_TRANSFER_OUT, NANOS_MEM_TRANSFER_LOCAL,
                NANOS_MEM_TRANSFER_DEVICE_IN, NANOS_MEM_TRANSFER_DEVICE_OUT, NANOS_MEM_TRANSFER_DEVICE_LOCAL,
-<<<<<<< HEAD
-               NANOS_CACHE, NANOS_YIELD, NANOS_PRE_OUTLINE_WORK, NANOS_POST_OUTLINE_WORK, NANOS_EVENT_STATE_TYPES
-=======
-               NANOS_CACHE, NANOS_YIELD, NANOS_ACQUIRING_LOCK, NANOS_CONTEXT_SWITCH, NANOS_DEBUG, NANOS_EVENT_STATE_TYPES
->>>>>>> 2d0b07e6
+               NANOS_CACHE, NANOS_YIELD, NANOS_ACQUIRING_LOCK, NANOS_CONTEXT_SWITCH, NANOS_DEBUG, 
+               NANOS_PRE_OUTLINE_WORK, NANOS_POST_OUTLINE_WORK, NANOS_EVENT_STATE_TYPES
 } nanos_event_state_value_t; /**< State enum values */
 
 typedef enum { NANOS_WD_DOMAIN, NANOS_WD_DEPENDENCY, NANOS_WAIT, NANOS_WD_REMOTE, NANOS_XFER_PUT, NANOS_XFER_GET,
