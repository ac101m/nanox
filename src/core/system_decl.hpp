/*************************************************************************************/
/*      Copyright 2009 Barcelona Supercomputing Center                               */
/*                                                                                   */
/*      This file is part of the NANOS++ library.                                    */
/*                                                                                   */
/*      NANOS++ is free software: you can redistribute it and/or modify              */
/*      it under the terms of the GNU Lesser General Public License as published by  */
/*      the Free Software Foundation, either version 3 of the License, or            */
/*      (at your option) any later version.                                          */
/*                                                                                   */
/*      NANOS++ is distributed in the hope that it will be useful,                   */
/*      but WITHOUT ANY WARRANTY; without even the implied warranty of               */
/*      MERCHANTABILITY or FITNESS FOR A PARTICULAR PURPOSE.  See the                */
/*      GNU Lesser General Public License for more details.                          */
/*                                                                                   */
/*      You should have received a copy of the GNU Lesser General Public License     */
/*      along with NANOS++.  If not, see <http://www.gnu.org/licenses/>.             */
/*************************************************************************************/

#ifndef _NANOS_SYSTEM_DECL_H
#define _NANOS_SYSTEM_DECL_H

#include "processingelement.hpp"
#include "throttle.hpp"
#include <vector>
#include <string>
#include "schedule.hpp"
#include "threadteam.hpp"
#include "slicer.hpp"
#include "nanos-int.h"
#include "dependency.hpp"
#include "instrumentation_decl.hpp"
#include "directory.hpp"
#include "pminterface_decl.hpp"


namespace nanos
{

// This class initializes/finalizes the library
// All global variables MUST be declared inside

   class System
   {
      public:
         // constants
         typedef enum { DEDICATED, SHARED } ExecutionMode;
         typedef enum { POOL, ONE_THREAD } InitialMode;

         typedef void (*Init) ();

      private:
         // types
         typedef std::vector<PE *>         PEList;
         typedef std::vector<BaseThread *> ThreadList;
         typedef std::map<std::string, Slicer *> Slicers;
         
         // configuration variables
         int                  _numPEs;
         int                  _deviceStackSize;
         bool                 _bindThreads;
         bool                 _profile;
         bool                 _instrument;
         bool                 _verboseMode;
         ExecutionMode        _executionMode;
         InitialMode          _initialMode;
         int                  _thsPerPE;
         bool                 _untieMaster;
         bool                 _delayedStart;

         //cutoff policy and related variables
         ThrottlePolicy      *_throttlePolicy;
         SchedulerStats       _schedStats;
         SchedulerConf        _schedConf;

         /*! names of the scheduling, cutoff and barrier plugins */
         std::string          _defSchedule;
         std::string          _defThrottlePolicy;
         std::string          _defBarr;
         std::string          _defInstr;
         std::string          _defArch;

         /*! factories for scheduling, pes and barriers objects */
         peFactory            _hostFactory;
         barrFactory          _defBarrFactory;

         PEList               _pes;
         ThreadList           _workers;

         Slicers              _slicers; /**< set of global slicers */

         Instrumentation     *_instrumentation; /**< Instrumentation object used in current execution */
         SchedulePolicy      *_defSchedulePolicy;

         // Mempory access directory
         Directory            _directory;

         // Programming model interface
         PMInterface *        _pmInterface;

         // disable copy constructor & assignment operation
         System( const System &sys );
         const System & operator= ( const System &sys );

         void config ();
         void loadModules();
         
         PE * createPE ( std::string pe_type, int pid );

      public:
         // constructor
         System ();
         ~System ();

         void start ();
         void finish ();

         void submit ( WD &work );
         void submitWithDependencies (WD& work, size_t numDeps, Dependency* deps);
         void waitOn ( size_t numDeps, Dependency* deps);
         void inlineWork ( WD &work );

         void createWD (WD **uwd, size_t num_devices, nanos_device_t *devices,
                        size_t data_size, void ** data, WG *uwg,
                        nanos_wd_props_t *props, size_t num_copies, nanos_copy_data_t **copies );

         void createSlicedWD ( WD **uwd, size_t num_devices, nanos_device_t *devices, size_t outline_data_size,
                        void **outline_data, WG *uwg, Slicer *slicer, size_t slicer_data_size,
                        SlicerData *&slicer_data, nanos_wd_props_t *props, size_t num_copies, nanos_copy_data_t **copies );

         void duplicateWD ( WD **uwd, WD *wd );
         void duplicateSlicedWD ( SlicedWD **uwd, SlicedWD *wd );

        /* \brief prepares a WD to be scheduled/executed.
         * \param work WD to be set up
         */
         void setupWD( WD &work, WD *parent );

         // methods to access configuration variable         
         void setNumPEs ( int npes );

         int getNumPEs () const;

         void setDeviceStackSize ( int stackSize );

         int getDeviceStackSize () const;

         void setBinding ( bool set );

         bool getBinding () const;

         ExecutionMode getExecutionMode () const;

         bool getVerbose () const;

         void setVerbose ( bool value );

         void setInitialMode ( InitialMode mode );
         InitialMode getInitialMode() const;

         void setDelayedStart ( bool set);

         bool getDelayedStart () const;

         int getThsPerPE() const;

         int getTaskNum() const;

         int getIdleNum() const;

         int getReadyNum() const;

         int getRunningTasks() const;

         int getNumWorkers() const;

         void setUntieMaster ( bool value );

         bool getUntieMaster () const;

         // team related methods
         BaseThread * getUnassignedWorker ( void );
         ThreadTeam * createTeam ( unsigned nthreads, void *constraints=NULL,
                                   bool reuseCurrent=true,  TeamData *tdata = 0 );

         BaseThread * getWorker( unsigned int n );

         void endTeam ( ThreadTeam *team );
         void releaseWorker ( BaseThread * thread );

         void setThrottlePolicy( ThrottlePolicy * policy );

         bool throttleTask();

         const std::string & getDefaultSchedule() const;

         const std::string & getDefaultThrottlePolicy() const;

         const std::string & getDefaultBarrier() const;

         const std::string & getDefaultInstrumentation() const;

         const std::string & getDefaultArch() const;
         void setDefaultArch( const std::string &arch );

         void setHostFactory ( peFactory factory );

         void setDefaultBarrFactory ( barrFactory factory );

         Slicer * getSlicer( const std::string &label ) const;

         Instrumentation * getInstrumentation ( void ) const;

         void setInstrumentation ( Instrumentation *instr );

         void registerSlicer ( const std::string &label, Slicer *slicer);

         void setDefaultSchedulePolicy ( SchedulePolicy *policy );
         
         SchedulePolicy * getDefaultSchedulePolicy ( ) const;

         Directory& getDirectory();

         SchedulerStats & getSchedulerStats ();
         SchedulerConf  & getSchedulerConf();

<<<<<<< HEAD
         void setPMInterface (PMInterface *_pm);
=======
>>>>>>> 433ba6ad
   };

   extern System sys;

};

#endif
<|MERGE_RESOLUTION|>--- conflicted
+++ resolved
@@ -224,10 +224,8 @@
          SchedulerStats & getSchedulerStats ();
          SchedulerConf  & getSchedulerConf();
 
-<<<<<<< HEAD
          void setPMInterface (PMInterface *_pm);
-=======
->>>>>>> 433ba6ad
+
    };
 
    extern System sys;
