--- conflicted
+++ resolved
@@ -272,11 +272,6 @@
    memoryFence();
 }
 
-<<<<<<< HEAD
-#ifndef NANOS_INSTRUMENTATION_ENABLED
-#undef NANOS_INSTRUMENT
-#endif
-=======
 inline RecursiveLock::state_t RecursiveLock::operator* () const
 {
    return _state;
@@ -372,7 +367,8 @@
    memoryFence();
 }
 
-
->>>>>>> 2a059dce
+#ifndef NANOS_INSTRUMENTATION_ENABLED
+#undef NANOS_INSTRUMENT
+#endif
 
 #endif