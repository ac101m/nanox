--- conflicted
+++ resolved
@@ -71,7 +71,7 @@
             // If this dependable object can't be released in batch
             if ( !(*it)->canBeBatchReleased() )
             {
-               (*it)->decreasePredecessors( NULL );
+               (*it)->decreasePredecessors( NULL, this );
                continue;
             }
             
@@ -93,14 +93,6 @@
             *pIS++ = wd ;
          }
 
-<<<<<<< HEAD
-         (*it)->decreasePredecessors( this );
-      }
-   }
-}
-
-DependableObject * DependableObject::releaseImmediateSuccessor ( DependableObjectPredicate &condition, bool keepDeps )
-=======
          size_t numImmediate = pIS - immediateSucc;
       
          // Batch submit and counter decrement
@@ -113,7 +105,7 @@
       {
          for ( DependableObject::DependableObjectVector::iterator it = succ.begin(); it != succ.end(); it++ ) {
             NANOS_INSTRUMENT ( instrument ( *(*it) ); ) 
-            (*it)->decreasePredecessors( NULL );
+            (*it)->decreasePredecessors( NULL, this );
          }
       }
    }
@@ -124,8 +116,7 @@
    return false;
 }
 
-DependableObject * DependableObject::releaseImmediateSuccessor ( DependableObjectPredicate &condition )
->>>>>>> 288bebdb
+DependableObject * DependableObject::releaseImmediateSuccessor ( DependableObjectPredicate &condition, bool keepDeps )
 {
    DependableObject * found = NULL;
 
