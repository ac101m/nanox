/*************************************************************************************/
/*      Copyright 2009 Barcelona Supercomputing Center                               */
/*                                                                                   */
/*      This file is part of the NANOS++ library.                                    */
/*                                                                                   */
/*      NANOS++ is free software: you can redistribute it and/or modify              */
/*      it under the terms of the GNU Lesser General Public License as published by  */
/*      the Free Software Foundation, either version 3 of the License, or            */
/*      (at your option) any later version.                                          */
/*                                                                                   */
/*      NANOS++ is distributed in the hope that it will be useful,                   */
/*      but WITHOUT ANY WARRANTY; without even the implied warranty of               */
/*      MERCHANTABILITY or FITNESS FOR A PARTICULAR PURPOSE.  See the                */
/*      GNU Lesser General Public License for more details.                          */
/*                                                                                   */
/*      You should have received a copy of the GNU Lesser General Public License     */
/*      along with NANOS++.  If not, see <http://www.gnu.org/licenses/>.             */
/*************************************************************************************/

#include "workgroup.hpp"
#include "nanos.h"
#include "schedule.hpp"
#include "system.hpp"
#include "synchronizedcondition.hpp"
#include "instrumentationmodule_decl.hpp"
#include "instrumentation.hpp"

using namespace nanos;

NANOS_API_DEF(nanos_err_t, nanos_wg_wait_completion, ( nanos_wg_t uwg, bool avoid_flush ))
{
   NANOS_INSTRUMENT( InstrumentStateAndBurst inst("api","wg_wait_completion",NANOS_SYNCHRONIZATION) );

   try {
      WG *wg = ( WG * )uwg;
      wg->waitCompletion( avoid_flush );
   } catch ( ... ) {
      return NANOS_UNKNOWN_ERR;
   }

   return NANOS_OK;
}

NANOS_API_DEF(nanos_err_t, nanos_create_int_sync_cond, ( nanos_sync_cond_t *sync_cond, volatile int *p, int condition ))
{
   NANOS_INSTRUMENT( InstrumentStateAndBurst inst("api","*_create_sync_cond",NANOS_RUNTIME ) );

   try {
      *sync_cond = ( nanos_sync_cond_t * ) new SingleSyncCond<EqualConditionChecker<int> >( EqualConditionChecker<int>( p, condition ) );
   } catch ( ... ) {
      return NANOS_UNKNOWN_ERR;
   }

   return NANOS_OK;
}

NANOS_API_DEF(nanos_err_t, nanos_create_bool_sync_cond, ( nanos_sync_cond_t *sync_cond, volatile bool *p, bool condition ))
{
   NANOS_INSTRUMENT( InstrumentStateAndBurst inst("api","*_create_sync_cond",NANOS_RUNTIME) );

   try {
      *sync_cond = ( nanos_sync_cond_t * ) new SingleSyncCond<EqualConditionChecker<bool> >( EqualConditionChecker<bool>( p, condition ) );
   } catch ( ... ) {
      return NANOS_UNKNOWN_ERR;
   }

   return NANOS_OK;
}

NANOS_API_DEF(nanos_err_t, nanos_sync_cond_wait, ( nanos_sync_cond_t *sync_cond ))
{
   NANOS_INSTRUMENT( InstrumentStateAndBurst inst("api","sync_cond_wait",NANOS_SYNCHRONIZATION) );

   try {
      GenericSyncCond * syncCond = (GenericSyncCond *) *sync_cond;
      syncCond->wait();
   } catch ( ... ) {
      return NANOS_UNKNOWN_ERR;
   }

   return NANOS_OK;
}

NANOS_API_DEF(nanos_err_t, nanos_sync_cond_signal, ( nanos_sync_cond_t *sync_cond ))
{
   NANOS_INSTRUMENT( InstrumentStateAndBurst inst("api","sync_cond_signal",NANOS_SYNCHRONIZATION) );

   try {
      GenericSyncCond * syncCond = (GenericSyncCond *) *sync_cond;
      syncCond->signal();
   } catch ( ... ) {
      return NANOS_UNKNOWN_ERR;
   }

   return NANOS_OK;
}

NANOS_API_DEF(nanos_err_t, nanos_destroy_sync_cond, ( nanos_sync_cond_t *sync_cond ))
{
   NANOS_INSTRUMENT( InstrumentStateAndBurst inst("api","destroy_sync_cond",NANOS_RUNTIME) );

   try {
      GenericSyncCond * syncCond = (GenericSyncCond *) *sync_cond;
      delete syncCond;
   } catch ( ... ) {
      return NANOS_UNKNOWN_ERR;
   }

   return NANOS_OK;
}

<<<<<<< HEAD
nanos_err_t nanos_wait_on ( size_t num_data_accesses, nanos_data_access_t* data_accesses )
=======
NANOS_API_DEF(nanos_err_t, nanos_wait_on, ( size_t num_deps, nanos_dependence_t *deps ))
>>>>>>> 6b4775ac
{
   NANOS_INSTRUMENT( InstrumentStateAndBurst inst("api","wait_on",NANOS_SYNCHRONIZATION ); )

   NANOS_INSTRUMENT ( static InstrumentationDictionary *ID = sys.getInstrumentation()->getInstrumentationDictionary(); )

   NANOS_INSTRUMENT ( static nanos_event_key_t wd_num_data_accesses = ID->getEventKey("wd-num-dataaccs"); )
   NANOS_INSTRUMENT ( static nanos_event_key_t wd_data_accesses_ptr = ID->getEventKey("wd-dataaccs-ptr"); )
                                                                                                                                                         
   NANOS_INSTRUMENT ( nanos_event_key_t Keys[2]; )
   NANOS_INSTRUMENT ( nanos_event_value_t Values[2]; )

   NANOS_INSTRUMENT ( Keys[0] = wd_num_data_accesses; )
   NANOS_INSTRUMENT ( Values[0] = (nanos_event_value_t) num_data_accesses; )

   NANOS_INSTRUMENT ( Keys[1] = wd_data_accesses_ptr; );
   NANOS_INSTRUMENT ( Values[1] = (nanos_event_value_t) data_accesses; )

   NANOS_INSTRUMENT( sys.getInstrumentation()->raisePointEventNkvs(2, Keys, Values); )

   try {
      if ( data_accesses != NULL ) {
         sys.waitOn( num_data_accesses, data_accesses );
         return NANOS_OK;
      }

   } catch ( ... ) {
      return NANOS_UNKNOWN_ERR;
   }

   return NANOS_OK;
}

NANOS_API_DEF(nanos_err_t, nanos_init_lock, ( nanos_lock_t **lock ))
{
   NANOS_INSTRUMENT( InstrumentStateAndBurst inst("api","init_lock",NANOS_RUNTIME) );

   NANOS_INSTRUMENT ( static InstrumentationDictionary *ID = sys.getInstrumentation()->getInstrumentationDictionary(); )

   NANOS_INSTRUMENT ( static nanos_event_key_t Keys = ID->getEventKey("lock-addr"); )
   NANOS_INSTRUMENT ( nanos_event_value_t Values = (nanos_event_value_t) *lock; )
   NANOS_INSTRUMENT( sys.getInstrumentation()->raisePointEventNkvs(1, &Keys, &Values); )

   try {
      *lock = new Lock();
   } catch ( ... ) {
      return NANOS_UNKNOWN_ERR;
   }

   return NANOS_OK;
}

NANOS_API_DEF(nanos_err_t, nanos_set_lock, ( nanos_lock_t *lock ))
{
   NANOS_INSTRUMENT( InstrumentStateAndBurst inst("api","set_lock",NANOS_SYNCHRONIZATION) );

   NANOS_INSTRUMENT ( static InstrumentationDictionary *ID = sys.getInstrumentation()->getInstrumentationDictionary(); )

   NANOS_INSTRUMENT ( static nanos_event_key_t Keys = ID->getEventKey("lock-addr"); )
   NANOS_INSTRUMENT ( nanos_event_value_t Values = (nanos_event_value_t) lock; )
   NANOS_INSTRUMENT( sys.getInstrumentation()->raisePointEventNkvs(1, &Keys, &Values); )

   try {
      Lock &l = *( Lock * ) lock;
      l++;
   } catch ( ... ) {
      return NANOS_UNKNOWN_ERR;
   }

   return NANOS_OK;
}

NANOS_API_DEF(nanos_err_t, nanos_unset_lock, ( nanos_lock_t *lock ))
{
   NANOS_INSTRUMENT( InstrumentStateAndBurst inst("api","unset_lock",NANOS_SYNCHRONIZATION) );

   NANOS_INSTRUMENT ( static InstrumentationDictionary *ID = sys.getInstrumentation()->getInstrumentationDictionary(); )

   NANOS_INSTRUMENT ( static nanos_event_key_t Keys = ID->getEventKey("lock-addr"); )
   NANOS_INSTRUMENT ( nanos_event_value_t Values = (nanos_event_value_t) lock; )
   NANOS_INSTRUMENT( sys.getInstrumentation()->raisePointEventNkvs(1, &Keys, &Values); )

   try {
      Lock &l = *( Lock * ) lock;
      l--;
   } catch ( ... ) {
      return NANOS_UNKNOWN_ERR;
   }

   return NANOS_OK;
}

NANOS_API_DEF(nanos_err_t, nanos_try_lock, ( nanos_lock_t *lock, bool *result ))
{
   NANOS_INSTRUMENT( InstrumentStateAndBurst inst("api","try_lock",NANOS_SYNCHRONIZATION) );

   NANOS_INSTRUMENT ( static InstrumentationDictionary *ID = sys.getInstrumentation()->getInstrumentationDictionary(); )

   NANOS_INSTRUMENT ( static nanos_event_key_t Keys = ID->getEventKey("lock-addr"); )
   NANOS_INSTRUMENT ( nanos_event_value_t Values = (nanos_event_value_t) lock; )
   NANOS_INSTRUMENT( sys.getInstrumentation()->raisePointEventNkvs(1, &Keys, &Values); )

   try {
      Lock &l = *( Lock * ) lock;

      *result = l.tryAcquire();
   } catch ( ... ) {
      return NANOS_UNKNOWN_ERR;
   }

   return NANOS_OK;
}

NANOS_API_DEF(nanos_err_t, nanos_destroy_lock, ( nanos_lock_t *lock ))
{
   NANOS_INSTRUMENT( InstrumentStateAndBurst inst("api","destroy_lock",NANOS_RUNTIME) );

   NANOS_INSTRUMENT ( static InstrumentationDictionary *ID = sys.getInstrumentation()->getInstrumentationDictionary(); )

   NANOS_INSTRUMENT ( static nanos_event_key_t Keys = ID->getEventKey("lock-addr"); )
   NANOS_INSTRUMENT ( nanos_event_value_t Values = (nanos_event_value_t) lock; )
   NANOS_INSTRUMENT( sys.getInstrumentation()->raisePointEventNkvs(1, &Keys, &Values); )

   try {
      delete ( Lock * )lock;
   } catch ( ... ) {
      return NANOS_UNKNOWN_ERR;
   }

   return NANOS_OK;
}


NANOS_API_DEF(nanos_err_t, nanos_single_guard, ( bool *b ))
{
   NANOS_INSTRUMENT( InstrumentStateAndBurst inst("api","single_guard",NANOS_SYNCHRONIZATION) );

   try {
      *b = myThread->singleGuard();
   } catch ( ... ) {
      return NANOS_UNKNOWN_ERR;
   }

   return NANOS_OK;
}
<|MERGE_RESOLUTION|>--- conflicted
+++ resolved
@@ -109,11 +109,7 @@
    return NANOS_OK;
 }
 
-<<<<<<< HEAD
-nanos_err_t nanos_wait_on ( size_t num_data_accesses, nanos_data_access_t* data_accesses )
-=======
-NANOS_API_DEF(nanos_err_t, nanos_wait_on, ( size_t num_deps, nanos_dependence_t *deps ))
->>>>>>> 6b4775ac
+NANOS_API_DEF(nanos_err_t, nanos_wait_on, ( size_t num_data_accesses, nanos_data_access_t* data_accesses ))
 {
    NANOS_INSTRUMENT( InstrumentStateAndBurst inst("api","wait_on",NANOS_SYNCHRONIZATION ); )
 
