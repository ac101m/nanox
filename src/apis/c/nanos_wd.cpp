/*************************************************************************************/
/*      Copyright 2009 Barcelona Supercomputing Center                               */
/*                                                                                   */
/*      This file is part of the NANOS++ library.                                    */
/*                                                                                   */
/*      NANOS++ is free software: you can redistribute it and/or modify              */
/*      it under the terms of the GNU Lesser General Public License as published by  */
/*      the Free Software Foundation, either version 3 of the License, or            */
/*      (at your option) any later version.                                          */
/*                                                                                   */
/*      NANOS++ is distributed in the hope that it will be useful,                   */
/*      but WITHOUT ANY WARRANTY; without even the implied warranty of               */
/*      MERCHANTABILITY or FITNESS FOR A PARTICULAR PURPOSE.  See the                */
/*      GNU Lesser General Public License for more details.                          */
/*                                                                                   */
/*      You should have received a copy of the GNU Lesser General Public License     */
/*      along with NANOS++.  If not, see <http://www.gnu.org/licenses/>.             */
/*************************************************************************************/

#include "nanos.h"
#include "basethread.hpp"
#include "debug.hpp"
#include "system.hpp"
#include "workdescriptor.hpp"
#include "smpdd.hpp"

using namespace nanos;

// TODO: move to dependent part
const size_t nanos_smp_dd_size = sizeof(ext::SMPDD);

void * nanos_smp_factory( void *prealloc, void *args )
{
   nanos_smp_args_t *smp = ( nanos_smp_args_t * ) args;

   if ( prealloc != NULL )
      return ( void * )new (prealloc) ext::SMPDD( smp->outline );
   else 
      return ( void * )new ext::SMPDD( smp->outline );
}

nanos_wd_t nanos_current_wd()
{
   return myThread->getCurrentWD();
}

int nanos_get_wd_id ( nanos_wd_t wd )
{
   WD *lwd = ( WD * )wd;
   return lwd->getId();
}


/*! \brief Creates a new WorkDescriptor
 *
 *  When it does a full allocation the layout is the following
 *
 *  +---------------+
 *  |     WD        |
 *  +---------------+
 *  |    data       |
 *  +---------------+
 *  |  dev_ptr[0]   |
 *  +---------------+
 *  |     ....      |
 *  +---------------+
 *  |  dev_ptr[N]   |
 *  +---------------+
 *  |     DD0       |
 *  +---------------+
 *  |     ....      |
 *  +---------------+
 *  |     DDN       |
 *  +---------------+
 *
 *  \sa nanos::WorkDescriptor
 */
nanos_err_t nanos_create_wd (  nanos_wd_t *uwd, size_t num_devices, nanos_device_t *devices, size_t data_size,
                               void ** data, nanos_wg_t uwg, nanos_wd_props_t *props )
{
   try 
   {
      if ( ( props == NULL  ||
            ( props != NULL  && !props->mandatory_creation ) ) && !sys.throttleTask() ) {
         *uwd = 0;
         return NANOS_OK;
      }
      sys.createWD ( (WD **) uwd, num_devices, devices, data_size, (void **) data, (WG *) uwg, props);

   } catch ( ... ) {
      return NANOS_UNKNOWN_ERR;
   }

   return NANOS_OK;
}

nanos_err_t nanos_submit ( nanos_wd_t uwd, size_t num_deps, nanos_dependence_t *deps, nanos_team_t team )
{
   try {
      if ( deps != NULL ) {
         warning( "Dependence support not implemented yet" );
      }

      if ( team != NULL ) {
         warning( "Submitting to another team not implemented yet" );
      }

      ensure( uwd,"NULL WD received" );

      WD * wd = ( WD * ) uwd;
      sys.submit( *wd );
   } catch ( ... ) {
      return NANOS_UNKNOWN_ERR;
   }

   return NANOS_OK;
}

// data must be not null
<<<<<<< HEAD
nanos_err_t nanos_create_wd_and_run ( size_t num_devices, nanos_device_t *devices, size_t data_size,
                                      void * data, nanos_dependence_t *deps, nanos_wd_props_t *props )
=======
nanos_err_t nanos_create_wd_and_run ( size_t num_devices, nanos_device_t *devices, void * data,
                                      size_t num_deps, nanos_dependence_t *deps, nanos_wd_props_t *props )
>>>>>>> 6ecd7c7a
{
   try {
      if ( num_devices > 1 ) warning( "Multiple devices not yet supported. Using first one" );

      if ( deps != NULL ) warning( "Dependence support not implemented yet" );

      // TODO: pre-allocate devices
      WD wd( ( DD* ) devices[0].factory( 0, devices[0].arg ), data_size, data );

      sys.inlineWork( wd );

   } catch ( ... ) {
      return NANOS_UNKNOWN_ERR;
   }

   return NANOS_OK;
}

nanos_err_t nanos_set_internal_wd_data ( nanos_wd_t wd, void *data )
{
   try {
      WD *lwd = ( WD * ) wd;

      lwd->setInternalData( data );
   } catch ( ... ) {
      return NANOS_UNKNOWN_ERR;
   }

   return NANOS_OK;
}

nanos_err_t nanos_get_internal_wd_data ( nanos_wd_t wd, void **data )
{
   try {
      WD *lwd = ( WD * ) wd;
      void *ldata;

      ldata = lwd->getInternalData();

      *data = ldata;
   } catch ( ... ) {
      return NANOS_UNKNOWN_ERR;
   }

   return NANOS_OK;
}<|MERGE_RESOLUTION|>--- conflicted
+++ resolved
@@ -117,13 +117,8 @@
 }
 
 // data must be not null
-<<<<<<< HEAD
-nanos_err_t nanos_create_wd_and_run ( size_t num_devices, nanos_device_t *devices, size_t data_size,
-                                      void * data, nanos_dependence_t *deps, nanos_wd_props_t *props )
-=======
-nanos_err_t nanos_create_wd_and_run ( size_t num_devices, nanos_device_t *devices, void * data,
+nanos_err_t nanos_create_wd_and_run ( size_t num_devices, nanos_device_t *devices, size_t data_size, void * data, 
                                       size_t num_deps, nanos_dependence_t *deps, nanos_wd_props_t *props )
->>>>>>> 6ecd7c7a
 {
    try {
       if ( num_devices > 1 ) warning( "Multiple devices not yet supported. Using first one" );
