--- conflicted
+++ resolved
@@ -40,12 +40,9 @@
          int                           _kernelStreamIdx;
          bool                          _wdClosingEvents; //! controls whether an instrumentation event should be generated at WD completion
          void *                        _cublasHandle; //! Context pointer for CUBLAS library
-<<<<<<< HEAD
-         unsigned int _prefetchedWDs;
-=======
          BaseThread *                  _cudaThreadInst;
          PThread                       _pthread;
->>>>>>> ed033aab
+         unsigned int _prefetchedWDs;
 
          // disable copy constructor and assignment operator
          GPUThread( const GPUThread &th );
@@ -60,14 +57,9 @@
 
       public:
          // constructor
-<<<<<<< HEAD
-         GPUThread( WD &w, PE *pe, SMPProcessor *core, int device ) : SMPThread( w, pe, core ), _gpuDevice( device ),
-               _wdClosingEvents( false ), _cublasHandle( NULL ), _prefetchedWDs(0) { setCurrentWD( w ); }
-=======
          GPUThread( WD &w, PE *pe, SMPProcessor *core, int device ) :
             AsyncThread( sys.getSMPPlugin()->getNewSMPThreadId(), w, pe ), _gpuDevice( device ), _kernelStreamIdx ( 0 ),
-               _wdClosingEvents( false ), _cublasHandle( NULL ), _cudaThreadInst( NULL ), _pthread( core ) { setCurrentWD( w ); }
->>>>>>> ed033aab
+               _wdClosingEvents( false ), _cublasHandle( NULL ), _cudaThreadInst( NULL ), _pthread( core ), _prefetchedWDs(0) { setCurrentWD( w ); }
 
          // destructor
          ~GPUThread() {}
@@ -92,11 +84,7 @@
          int getGPUDevice ();
 
          void * getCUBLASHandle();
-<<<<<<< HEAD
          unsigned int getPrefetchedWDsCount() const;
-   };
-=======
->>>>>>> ed033aab
 
          BaseThread * getCUDAThreadInst();
          void setCUDAThreadInst( BaseThread * thread );
