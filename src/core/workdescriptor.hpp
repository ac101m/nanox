--- conflicted
+++ resolved
@@ -50,8 +50,10 @@
                                  _doSubmit(), _doWait(), _depsDomain( sys.getDependenciesManager()->createDependenciesDomain() ), 
                                  _submitted( false ), _implicit(false), _translateArgs( translate_args ),
                                  _notifyCopy( NULL ), _notifyThread( NULL ),
-                                 _priority( 0 ), _mcontrol( *this ), _commutativeOwnerMap(NULL), _commutativeOwners(NULL), _wakeUpQueue( UINT_MAX ),
-                                 _copiesNotInChunk(false), _description(description), _instrumentationContextData() { 
+                                 _priority( 0 ), _commutativeOwnerMap(NULL), _commutativeOwners(NULL), _wakeUpQueue( UINT_MAX ),
+                                 _copiesNotInChunk(false), _description(description), _instrumentationContextData(),
+                                 _mcontrol( *this )
+                                 { 
                                     _flags.is_final = 0;
                                     if ( copies != NULL ) {
                                        for ( unsigned int i = 0; i < numCopies; i += 1 ) {
@@ -69,19 +71,14 @@
                                  _numCopies( numCopies ), _copies( copies ), _paramsSize( 0 ),
                                  _versionGroupId( 0 ), _executionTime( 0.0 ), _estimatedExecTime( 0.0 ), 
                                  _doSubmit(NULL), _doWait(), _depsDomain( sys.getDependenciesManager()->createDependenciesDomain() ),
-<<<<<<< HEAD
                                  _submitted( false ), _implicit(false), _translateArgs( translate_args ),
                                  _notifyCopy( NULL ), _notifyThread( NULL ),
-                                 _priority( 0 ), _mcontrol( *this ), _commutativeOwnerMap(NULL), _commutativeOwners(NULL), _wakeUpQueue( UINT_MAX ),
-                                 _copiesNotInChunk(false), _description(description), _instrumentationContextData() {
-=======
-                                 _directory(NULL), _submitted( false ), _implicit(false), _translateArgs( translate_args ),
-                                 _priority( 0 ),  _commutativeOwnerMap(NULL), _commutativeOwners(NULL),
-                                 _wakeUpQueue( UINT_MAX ), _copiesNotInChunk(false), _description(description), _instrumentationContextData()
+                                 _priority( 0 ), _commutativeOwnerMap(NULL), _commutativeOwners(NULL),
+                                 _wakeUpQueue( UINT_MAX ), _copiesNotInChunk(false), _description(description), _instrumentationContextData(),
+                                 _mcontrol( *this )
                                  {
-                                     _devices = new DeviceData*[1];
-                                     _devices[0] = device;
->>>>>>> 9df1667d
+                                    _devices = new DeviceData*[1];
+                                    _devices[0] = device;
                                     _flags.is_final = 0;
                                     if ( copies != NULL ) {
                                        for ( unsigned int i = 0; i < numCopies; i += 1 ) {
@@ -101,8 +98,9 @@
                                  _depsDomain( sys.getDependenciesManager()->createDependenciesDomain() ),
                                  _submitted( false ), _implicit( wd._implicit ), _translateArgs( wd._translateArgs ),
                                  _notifyCopy( NULL ), _notifyThread( NULL ),
-                                 _priority( wd._priority ), _mcontrol( *this ), _commutativeOwnerMap(NULL), _commutativeOwners(NULL), _wakeUpQueue( wd._wakeUpQueue ), 
-                                 _copiesNotInChunk( wd._copiesNotInChunk), _description(description), _instrumentationContextData()
+                                 _priority( wd._priority ), _commutativeOwnerMap(NULL), _commutativeOwners(NULL), _wakeUpQueue( wd._wakeUpQueue ), 
+                                 _copiesNotInChunk( wd._copiesNotInChunk), _description(description), _instrumentationContextData(),
+                                 _mcontrol( *this )
                                  {
                                     _flags.is_final = false;
                                     _flags.is_ready = false;
