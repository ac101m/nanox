--- conflicted
+++ resolved
@@ -39,13 +39,9 @@
 #include "memcontroller_decl.hpp"
 
 #include "dependenciesdomain_decl.hpp"
-<<<<<<< HEAD
 #include "task_reduction_decl.hpp"
-=======
 #include "simpleallocator_decl.hpp"
-
 #include "schedule_fwd.hpp"   // ScheduleWDData
->>>>>>> 63c98223
 
 namespace nanos
 {
@@ -273,10 +269,7 @@
          const char                   *_description;            //!< WorkDescriptor description, usually user function name
          InstrumentationContextData    _instrumentationContextData; //!< Instrumentation Context Data (empty if no instr. enabled)
          Slicer                       *_slicer;                 //! Related slicer (NULL if does'nt apply)
-<<<<<<< HEAD
          task_reduction_list_t        _taskReductions;   //< List of task reductions
-
-=======
          int                           _criticality;
          //Atomic< std::list<GraphEntry *> * > _myGraphRepList;
          //bool _listed;
@@ -285,7 +278,6 @@
          void                         *_remoteAddr;
       public:
          MemController                 _mcontrol;
->>>>>>> 63c98223
       private: /* private methods */
          /*! \brief WorkDescriptor copy assignment operator (private)
           */
@@ -698,7 +690,6 @@
          //!
          //! This functions change slicible WD attribute which is used in
          //! submit() and dequeue() when _slicer attribute is specified.
-<<<<<<< HEAD
          void convertToRegularWD();
 
          void registerTaskReduction( void *p_orig, void *dep, size_t p_size, void (*p_init)( void *, void * ),
@@ -708,9 +699,6 @@
          void * getTaskReductionThreadStorage( void *p_orig, size_t id );
          TaskReduction * getTaskReduction( const void *p_dep );
          void copyReductions(WorkDescriptor *parent);
-=======
-         void convertToRegularWD( void );
-
          bool resourceCheck( BaseThread const &thd, bool considerInvalidations ) const;
 
          void setId( unsigned int id );
@@ -737,7 +725,6 @@
 
          void setCriticality ( int cr );
          int getCriticality ( void ) const;
->>>>>>> 63c98223
    };
 
    typedef class WorkDescriptor WD;
