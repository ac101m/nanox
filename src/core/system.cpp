/*************************************************************************************/
/*      Copyright 2009 Barcelona Supercomputing Center                               */
/*                                                                                   */
/*      This file is part of the NANOS++ library.                                    */
/*                                                                                   */
/*      NANOS++ is free software: you can redistribute it and/or modify              */
/*      it under the terms of the GNU Lesser General Public License as published by  */
/*      the Free Software Foundation, either version 3 of the License, or            */
/*      (at your option) any later version.                                          */
/*                                                                                   */
/*      NANOS++ is distributed in the hope that it will be useful,                   */
/*      but WITHOUT ANY WARRANTY; without even the implied warranty of               */
/*      MERCHANTABILITY or FITNESS FOR A PARTICULAR PURPOSE.  See the                */
/*      GNU Lesser General Public License for more details.                          */
/*                                                                                   */
/*      You should have received a copy of the GNU Lesser General Public License     */
/*      along with NANOS++.  If not, see <http://www.gnu.org/licenses/>.             */
/*************************************************************************************/

#include "system.hpp"
#include "config.hpp"
#include "plugin.hpp"
#include "schedule.hpp"
#include "barrier.hpp"
#include "nanos-int.h"
#include "copydata.hpp"
#include "os.hpp"
#include "basethread.hpp"
#include "malign.hpp"
#include "processingelement.hpp"
#include "allocator.hpp"
#include "debug.hpp"
#include "dlb.hpp"
#include <string.h>
#include <set>
#include <climits>
#include "smpthread.hpp"

#ifdef SPU_DEV
#include "spuprocessor.hpp"
#endif

#ifdef GPU_DEV
#include "gpuprocessor_decl.hpp"
#include "gpumemoryspace_decl.hpp"
#include "gpudd.hpp"
#endif

#ifdef CLUSTER_DEV
#include "clusternode_decl.hpp"
#include "clusterthread_decl.hpp"
#include "clusterinfo_decl.hpp"
#endif

#include "addressspace.hpp"

#include <execinfo.h>

#ifdef OpenCL_DEV
#include "openclprocessor.hpp"
#endif

using namespace nanos;

System nanos::sys;

void System::printBt() {
   void* tracePtrs[100];
   int count = backtrace( tracePtrs, 100 );
   char** funcNames = backtrace_symbols( tracePtrs, count );

   // Print the stack trace
   for( int ii = 0; ii < count; ii++ )
      fprintf(stderr, "%s\n", funcNames[ii] );

   // Free the string pointers
   free( funcNames );
}

// default system values go here
System::System () :
      _atomicWDSeed( 1 ), _threadIdSeed( 0 ),
      _numPEs( INT_MAX ), _numThreads( 0 ), _maxCpus(0), _deviceStackSize( 0 ), _bindingStart (0), _bindingStride(1),  _bindThreads( true ), _profile( false ),
      _instrument( false ), _verboseMode( false ), _summary( false ), _executionMode( DEDICATED ), _initialMode( POOL ),
      _untieMaster( true ), _delayedStart( false ), _useYield( false ), _synchronizedStart( true ),
      _numSockets( 0 ), _coresPerSocket( 0 ), _numAvailSockets( 0 ), _enable_dlb( false ), _throttlePolicy ( NULL ),
      _schedStats(), _schedConf(), _defSchedule( "bf" ), _defThrottlePolicy( "hysteresis" ), 
      _defBarr( "centralized" ), _defInstr ( "empty_trace" ), _defDepsManager( "plain" ), _defArch( "smp" ),
      _initializedThreads ( 0 ), _targetThreads ( 0 ), _pausedThreads( 0 ),
      _pausedThreadsCond(), _unpausedThreadsCond(),
      _usingCluster( false ), _usingNode2Node( true ), _usingPacking( true ), _conduit( "udp" ),
      _instrumentation ( NULL ), _defSchedulePolicy( NULL ), _dependenciesManager( NULL ),
      _pmInterface( NULL ), _masterGpuThd( NULL ), _separateMemorySpacesCount(1), _separateAddressSpaces(1024), _hostMemory( ext::SMP )

#ifdef GPU_DEV
      , _pinnedMemoryCUDA( NEW CUDAPinnedMemoryManager() )
#endif
#ifdef NANOS_INSTRUMENTATION_ENABLED
      , _enableEvents(), _disableEvents(), _instrumentDefault("default"), _enable_cpuid_event( false )
#endif
      , _lockPoolSize(37), _lockPool( NULL ), _mainTeam (NULL), _simulator(false), _atomicSeedMemorySpace( 1 ), _affinityFailureCount( 0 )
#ifdef CLUSTER_DEV
      , _nodes( NULL )
#endif
#ifdef GPU_DEV
      , _gpus( NULL )
#endif
#ifdef OpenCL_DEV
      , _opencls( NULL )
#endif
{
   verbose0 ( "NANOS++ initializing... start" );

   // OS::init must be called here and not in System::start() as it can be too late
   // to locate the program arguments at that point
   OS::init();
   config();

   OS::getProcessAffinity( &_cpu_set );

   _maxCpus = OS::getMaxProcessors();
   int cpu_count = getCpuCount();

   std::vector<int> cpu_affinity;
   cpu_affinity.reserve( cpu_count );
   std::ostringstream oss_cpu_idx;
   oss_cpu_idx << "[";
   for ( int i=0; i<CPU_SETSIZE; i++ ) {
      if ( CPU_ISSET(i, &_cpu_set) ) {
         cpu_affinity.push_back(i);
         oss_cpu_idx << i << ", ";
      }
   }
   oss_cpu_idx << "]";
   
   verbose0("PID[" << getpid() << "]. CPU affinity " << oss_cpu_idx.str());
   
   // Ensure everything is properly configured
   if( getNumPEs() == INT_MAX && _numThreads == 0 )
      // If no parameter specified, use all available CPUs
      setNumPEs( cpu_count );
   
   if ( _numThreads == 0 )
      // No threads specified? Use as many as PEs
      _numThreads = _numPEs;
   else if ( getNumPEs() == INT_MAX ){
      // No number of PEs given? Use 1 thread per PE
      setNumPEs(  _numThreads );
   }

   // Set _bindings structure once we have the system mask and the binding info
   _bindings.reserve( cpu_count );
   for ( int i=0, collisions = 0; i < cpu_count; ) {

      // The cast over cpu_affinity is needed because std::vector::size() returns a size_t type
      int pos = (_bindingStart + _bindingStride*i + collisions) % (int)cpu_affinity.size();

      // 'pos' may be negative if either bindingStart or bindingStride were negative
      // this loop fixes that % operator is the remainder, not the modulo operation
      while ( pos < 0 ) pos+=cpu_affinity.size();

      if ( std::find( _bindings.begin(), _bindings.end(), cpu_affinity[pos] ) != _bindings.end() ) {
         collisions++;
         ensure( collisions != cpu_count, "Reached limit of collisions. We should never get here." );
         continue;
      }
      _bindings.push_back( cpu_affinity[pos] );
      i++;
   }

   CPU_ZERO( &_cpu_active_set );

   _lockPool = NEW Lock[_lockPoolSize];

   if ( !_delayedStart ) {
      //std::cerr << "NX_ARGS is:" << (char *)(OS::getEnvironmentVariable( "NX_ARGS" ) != NULL ? OS::getEnvironmentVariable( "NX_ARGS" ) : "NO NX_ARGS: GG!") << std::endl;
      start();
   }
   verbose0 ( "NANOS++ initializing... end" );
}

struct LoadModule
{
   void operator() ( const char *module )
   {
      if ( module ) {
        verbose0( "loading " << module << " module" );
        sys.loadPlugin(module);
      }
   }
};

void System::loadModules ()
{
   verbose0 ( "Configuring module manager" );

   _pluginManager.init();

   verbose0 ( "Loading modules" );

   const OS::ModuleList & modules = OS::getRequestedModules();
   std::for_each(modules.begin(),modules.end(), LoadModule());

   // load host processor module
   if ( _hostFactory == NULL ) {
     verbose0( "loading Host support" );

     if ( !loadPlugin( "pe-"+getDefaultArch() ) )
       fatal0 ( "Couldn't load host support" );
   }
   ensure0( _hostFactory,"No default host factory" );

#ifdef GPU_DEV
   verbose0( "loading GPU support" );

   if ( !loadPlugin( "pe-gpu" ) )
      fatal0 ( "Couldn't load GPU support" );
#endif
   
#ifdef OpenCL_DEV
   verbose0( "loading OpenCL support" );
   if ( !loadPlugin( "pe-opencl" ) )
     fatal0 ( "Couldn't load OpenCL support" );
#endif

#ifdef CLUSTER_DEV
   if ( usingCluster() )
   {
      verbose0( "Loading Cluster plugin (" + getNetworkConduit() + ")" ) ;
      if ( !loadPlugin( "pe-cluster-"+getNetworkConduit() ) )
         fatal0 ( "Couldn't load Cluster support" );
   }
#endif

   // load default schedule plugin
   verbose0( "loading " << getDefaultSchedule() << " scheduling policy support" );

   if ( !loadPlugin( "sched-"+getDefaultSchedule() ) )
      fatal0 ( "Couldn't load main scheduling policy" );

   ensure0( _defSchedulePolicy,"No default system scheduling factory" );

   verbose0( "loading " << getDefaultThrottlePolicy() << " throttle policy" );

   if ( !loadPlugin( "throttle-"+getDefaultThrottlePolicy() ) )
      fatal0( "Could not load main cutoff policy" );

   ensure0( _throttlePolicy, "No default throttle policy" );

   verbose0( "loading " << getDefaultBarrier() << " barrier algorithm" );

   if ( !loadPlugin( "barrier-"+getDefaultBarrier() ) )
      fatal0( "Could not load main barrier algorithm" );

   if ( !loadPlugin( "instrumentation-"+getDefaultInstrumentation() ) )
      fatal0( "Could not load " + getDefaultInstrumentation() + " instrumentation" );

   ensure0( _defBarrFactory,"No default system barrier factory" );
   
   // load default dependencies plugin
   verbose0( "loading " << getDefaultDependenciesManager() << " dependencies manager support" );

   if ( !loadPlugin( "deps-"+getDefaultDependenciesManager() ) )
      fatal0 ( "Couldn't load main dependencies manager" );

   ensure0( _dependenciesManager,"No default dependencies manager" );

}

void System::unloadModules ()
{   
   delete _throttlePolicy;
   
   delete _defSchedulePolicy;
   
   //! \todo (#613): delete GPU plugin?
}

// Config Functor
struct ExecInit
{
   std::set<void *> _initialized;

   ExecInit() : _initialized() {}

   void operator() ( const nanos_init_desc_t & init )
   {
      if ( _initialized.find( (void *)init.func ) == _initialized.end() ) {
         init.func( init.data );
         _initialized.insert( ( void * ) init.func );
      }
   }
};

void System::config ()
{
   Config cfg;

   const OS::InitList & externalInits = OS::getInitializationFunctions();
   std::for_each(externalInits.begin(),externalInits.end(), ExecInit());
   
   if ( !_pmInterface ) {
      // bare bone run
      _pmInterface = NEW PMInterface();
   }

   //! Declare all configuration core's flags
   verbose0( "Preparing library configuration" );

   cfg.setOptionsSection( "Core", "Core options of the core of Nanos++ runtime" );

   cfg.registerConfigOption( "num_pes", NEW Config::UintVar( _numPEs ),
                             "Defines the number of processing elements" );
   cfg.registerArgOption( "num_pes", "pes" );
   cfg.registerEnvOption( "num_pes", "NX_PES" );

   cfg.registerConfigOption( "num_threads", NEW Config::PositiveVar( _numThreads ),
                             "Defines the number of threads. Note that OMP_NUM_THREADS is an alias to this." );
   cfg.registerArgOption( "num_threads", "threads" );
   cfg.registerEnvOption( "num_threads", "NX_THREADS" );
   
   cfg.registerConfigOption( "cores-per-socket", NEW Config::PositiveVar( _coresPerSocket ),
                             "Number of cores per socket." );
   cfg.registerArgOption( "cores-per-socket", "cores-per-socket" );
   
   cfg.registerConfigOption( "num-sockets", NEW Config::PositiveVar( _numSockets ),
                             "Number of sockets available." );
   cfg.registerArgOption( "num-sockets", "num-sockets" );
   
   cfg.registerConfigOption( "hwloc-topology", NEW Config::StringVar( _topologyPath ),
                             "Overrides hwloc's topology discovery and uses the one provided by an XML file." );
   cfg.registerArgOption( "hwloc-topology", "hwloc-topology" );
   cfg.registerEnvOption( "hwloc-topology", "NX_HWLOC_TOPOLOGY_PATH" );
   

   cfg.registerConfigOption( "stack-size", NEW Config::PositiveVar( _deviceStackSize ),
                             "Defines the default stack size for all devices" );
   cfg.registerArgOption( "stack-size", "stack-size" );
   cfg.registerEnvOption( "stack-size", "NX_STACK_SIZE" );

   cfg.registerConfigOption( "binding-start", NEW Config::IntegerVar ( _bindingStart ),
                             "Set initial cpu id for binding (binding required)" );
   cfg.registerArgOption( "binding-start", "binding-start" );
   cfg.registerEnvOption( "binding-start", "NX_BINDING_START" );

   cfg.registerConfigOption( "binding-stride", NEW Config::IntegerVar ( _bindingStride ),
                             "Set binding stride (binding required)" );
   cfg.registerArgOption( "binding-stride", "binding-stride" );
   cfg.registerEnvOption( "binding-stride", "NX_BINDING_STRIDE" );

   cfg.registerConfigOption( "no-binding", NEW Config::FlagOption( _bindThreads, false ),
                             "Disables thread binding" );
   cfg.registerArgOption( "no-binding", "disable-binding" );

   cfg.registerConfigOption( "no-yield", NEW Config::FlagOption( _useYield, false ),
                             "Do not yield on idle and condition waits" );
   cfg.registerArgOption( "no-yield", "disable-yield" );

   cfg.registerConfigOption( "verbose", NEW Config::FlagOption( _verboseMode ),
                             "Activates verbose mode" );
   cfg.registerArgOption( "verbose", "verbose" );

   cfg.registerConfigOption( "summary", NEW Config::FlagOption( _summary ),
                             "Activates summary mode" );
   cfg.registerArgOption( "summary", "summary" );

//! \bug implement execution modes (#146) */
#if 0
   cfg::MapVar<ExecutionMode> map( _executionMode );
   map.addOption( "dedicated", DEDICATED).addOption( "shared", SHARED );
   cfg.registerConfigOption ( "exec_mode", &map, "Execution mode" );
   cfg.registerArgOption ( "exec_mode", "mode" );
#endif

   registerPluginOption( "schedule", "sched", _defSchedule,
                         "Defines the scheduling policy", cfg );
   cfg.registerArgOption( "schedule", "schedule" );
   cfg.registerEnvOption( "schedule", "NX_SCHEDULE" );

   registerPluginOption( "throttle", "throttle", _defThrottlePolicy,
                         "Defines the throttle policy", cfg );
   cfg.registerArgOption( "throttle", "throttle" );
   cfg.registerEnvOption( "throttle", "NX_THROTTLE" );

   cfg.registerConfigOption( "barrier", NEW Config::StringVar ( _defBarr ),
                             "Defines barrier algorithm" );
   cfg.registerArgOption( "barrier", "barrier" );
   cfg.registerEnvOption( "barrier", "NX_BARRIER" );

   registerPluginOption( "instrumentation", "instrumentation", _defInstr,
                         "Defines instrumentation format", cfg );
   cfg.registerArgOption( "instrumentation", "instrumentation" );
   cfg.registerEnvOption( "instrumentation", "NX_INSTRUMENTATION" );

   cfg.registerConfigOption( "no-sync-start", NEW Config::FlagOption( _synchronizedStart, false),
                             "Disables synchronized start" );
   cfg.registerArgOption( "no-sync-start", "disable-synchronized-start" );

   cfg.registerConfigOption( "architecture", NEW Config::StringVar ( _defArch ),
                             "Defines the architecture to use (smp by default)" );
   cfg.registerArgOption( "architecture", "architecture" );
   cfg.registerEnvOption( "architecture", "NX_ARCHITECTURE" );

   registerPluginOption( "deps", "deps", _defDepsManager,
                         "Defines the dependencies plugin", cfg );
   cfg.registerArgOption( "deps", "deps" );
   cfg.registerEnvOption( "deps", "NX_DEPS" );
   

#ifdef NANOS_INSTRUMENTATION_ENABLED
   cfg.registerConfigOption( "instrument-default", NEW Config::StringVar ( _instrumentDefault ),
                             "Set instrumentation event list default (none, all)" );
   cfg.registerArgOption( "instrument-default", "instrument-default" );

   cfg.registerConfigOption( "instrument-enable", NEW Config::StringVarList ( _enableEvents ),
                             "Add events to instrumentation event list" );
   cfg.registerArgOption( "instrument-enable", "instrument-enable" );

   cfg.registerConfigOption( "instrument-disable", NEW Config::StringVarList ( _disableEvents ),
                             "Remove events to instrumentation event list" );
   cfg.registerArgOption( "instrument-disable", "instrument-disable" );

   cfg.registerConfigOption( "instrument-cpuid", NEW Config::FlagOption ( _enable_cpuid_event ),
                             "Add cpuid event when binding is disabled (expensive)" );
   cfg.registerArgOption( "instrument-cpuid", "instrument-cpuid" );
#endif

   cfg.registerConfigOption( "enable-dlb", NEW Config::FlagOption ( _enable_dlb ),
                              "Tune Nanos Runtime to be used with Dynamic Load Balancing library)" );
   cfg.registerArgOption( "enable-dlb", "enable-dlb" );

   /* Cluster: load the cluster support */
   cfg.registerConfigOption ( "enable-cluster", NEW Config::FlagOption ( _usingCluster, true ), "Enables the usage of Nanos++ Cluster" );
   cfg.registerArgOption ( "enable-cluster", "cluster" );
   //cfg.registerEnvOption ( "enable-cluster", "NX_ENABLE_CLUSTER" );

   cfg.registerConfigOption ( "no-node2node", NEW Config::FlagOption ( _usingNode2Node, false ), "Disables the usage of Slave-to-Slave transfers" );
   cfg.registerArgOption ( "no-node2node", "disable-node2node" );
   cfg.registerConfigOption ( "no-pack", NEW Config::FlagOption ( _usingPacking, false ), "Disables the usage of packing and unpacking of strided transfers" );
   cfg.registerArgOption ( "no-pack", "disable-packed-copies" );

   /* Cluster: select wich module to load mpi or udp */
   cfg.registerConfigOption ( "conduit", NEW Config::StringVar ( _conduit ), "Selects which GasNet conduit will be used" );
   cfg.registerArgOption ( "conduit", "cluster-network" );
   cfg.registerEnvOption ( "conduit", "NX_CLUSTER_NETWORK" );

   cfg.registerConfigOption ( "device-priority", NEW Config::StringVar ( _defDeviceName ), "Defines the default device to use");
   cfg.registerArgOption ( "device-priority", "--use-device");
   cfg.registerEnvOption ( "device-priority", "NX_USE_DEVICE");
   cfg.registerConfigOption( "simulator", NEW Config::FlagOption ( _simulator ),
                             "Nanos++ will be executed by a simulator (disabled as default)" );
   cfg.registerArgOption( "simulator", "simulator" );

   _schedConf.config( cfg );
   _pmInterface->config( cfg );

   verbose0 ( "Reading Configuration" );

   cfg.init();
}

PE * System::createPE ( std::string pe_type, int pid, int uid )
{
   //! \todo lookup table for PE factories, in the mean time assume only one factory
   return _hostFactory( pid, uid );
}

void System::start ()
{
   //! Load hwloc first, in order to make it available for modules
   if ( isHwlocAvailable() )
      loadHwloc();

   // loadNUMAInfo needs _targetThreads when hwloc is not available.
   // Note that it is not its final value!
   _targetThreads = _numThreads;
   
   // Load & check NUMA config
   loadNUMAInfo();

   // Modules can be loaded now
   loadModules();

   // Increase targetThreads, ask the architecture plugins
   for ( ArchitecturePlugins::const_iterator it = _archs.begin();
        it != _archs.end(); ++it )
   {
      _targetThreads += (*it)->getNumThreads();
   }

   // Instrumentation startup
   NANOS_INSTRUMENT ( sys.getInstrumentation()->filterEvents( _instrumentDefault, _enableEvents, _disableEvents ) );
   NANOS_INSTRUMENT ( sys.getInstrumentation()->initialize() );

   verbose0 ( "Starting runtime" );

   _pmInterface->start();

   int numPes = getNumPEs();

#ifdef CLUSTER_DEV
   if ( usingCluster() )
   {
      nanos::ext::ClusterInfo::setUpCache();
      if ( _net.getNodeNum() == nanos::Network::MASTER_NODE_NUM )
      {
         _pes.reserve ( numPes + ( _net.getNumNodes() - 1 ) );
      }
      else
      {
         _pes.reserve ( numPes + 1 );
      }
   }
   else
   {
      _pes.reserve ( numPes );
   }
#else
   _pes.reserve ( numPes );
#endif

   PE *pe = createPE ( _defArch, getBindingId( 0 ), 0 );
   pe->setNUMANode( getNodeOfPE( pe->getId() ) );
   _pes.push_back ( pe );
   _workers.push_back( &pe->associateThisThread ( getUntieMaster() ) );
   CPU_SET( getBindingId( 0 ), &_cpu_active_set );

   WD &mainWD = *myThread->getCurrentWD();

   
   if ( _pmInterface->getInternalDataSize() > 0 ) {
      char *data = NEW char[_pmInterface->getInternalDataSize()];
      _pmInterface->initInternalData( data );
      mainWD.setInternalData( data );
   }

   _pmInterface->setupWD( mainWD );

   /* Renaming currend thread as Master */
   myThread->rename("Master");

   NANOS_INSTRUMENT ( sys.getInstrumentation()->raiseOpenStateEvent (NANOS_STARTUP) );
   
   // For each plugin, notify it's the way to reserve PEs if they are required
   for ( ArchitecturePlugins::const_iterator it = _archs.begin();
        it != _archs.end(); ++it )
   {
      (*it)->createBindingList();
   }   
   // Right now, _bindings should only store SMP PEs ids

   // Create PEs
   int p;
   for ( p = 1; p < numPes ; p++ ) {
      pe = createPE ( "smp", getBindingId( p ), p );
      pe->setNUMANode( getNodeOfPE( pe->getId() ) );
      _pes.push_back ( pe );

      CPU_SET( getBindingId( p ), &_cpu_active_set );
   }
   // Create threads
   for ( int ths = 1; ths < _numThreads; ths++ ) {
      pe = _pes[ ths % numPes ];
      _workers.push_back( &pe->startWorker() );
   }
//<<<<<<< HEAD

#ifdef GPU_DEV
   int gpuC;
   //for ( gpuC = 0; gpuC < ( ( usingCluster() && sys.getNetwork()->getNodeNum() == 0 && sys.getNetwork()->getNumNodes() > 1 ) ? 0 : nanos::ext::GPUConfig::getGPUCount() ); gpuC++ ) {
   for ( gpuC = 0; gpuC < nanos::ext::GPUConfig::getGPUCount() ; gpuC++ ) {
      _gpus = (_gpus == NULL) ? NEW std::vector<nanos::ext::GPUProcessor *>(nanos::ext::GPUConfig::getGPUCount(), (nanos::ext::GPUProcessor *) NULL) : _gpus; 
      memory_space_id_t id = getNewSeparateMemoryAddressSpaceId();
      SeparateMemoryAddressSpace *gpuMemory = NEW SeparateMemoryAddressSpace( id, ext::GPU, nanos::ext::GPUConfig::getAllocWide());
      gpuMemory->setNodeNumber( 0 );
      ext::GPUMemorySpace *gpuMemSpace = NEW ext::GPUMemorySpace();
      gpuMemory->setSpecificData( gpuMemSpace );
      std::cerr << "Memory space " << id << " is a gpu" << std::endl;
      _separateAddressSpaces[ id ] = gpuMemory;
      int peid = p++;
      nanos::ext::GPUProcessor *gpuPE = NEW nanos::ext::GPUProcessor( peid, gpuC, peid, id, *gpuMemSpace );
      (*_gpus)[gpuC] = gpuPE;
      _pes.push_back( gpuPE );
      BaseThread *gpuThd = &gpuPE->startWorker();
      _workers.push_back( gpuThd );
      _masterGpuThd = ( _masterGpuThd == NULL ) ? gpuThd : _masterGpuThd;
   }
#endif
   
#ifdef OpenCL_DEV
   unsigned openclC;
   //for ( gpuC = 0; gpuC < ( ( usingCluster() && sys.getNetwork()->getNodeNum() == 0 && sys.getNetwork()->getNumNodes() > 1 ) ? 0 : nanos::ext::GPUConfig::getGPUCount() ); gpuC++ ) {
   for ( openclC = 0; openclC < nanos::ext::OpenCLConfig::getOpenCLDevicesCount() ; openclC++ ) {
      _opencls = (_opencls == NULL) ? NEW std::vector<nanos::ext::OpenCLProcessor *>(nanos::ext::OpenCLConfig::getOpenCLDevicesCount(), (nanos::ext::OpenCLProcessor *) NULL) : _opencls; 
      memory_space_id_t id = getNewSeparateMemoryAddressSpaceId();
      SeparateMemoryAddressSpace *oclmemory = NEW SeparateMemoryAddressSpace( id, ext::OpenCLDev, nanos::ext::OpenCLConfig::getAllocWide());
      oclmemory->setNodeNumber( 0 );
      //ext::OpenCLMemorySpace *oclmemspace = NEW ext::OpenCLMemorySpace();
      //oclmemory->setSpecificData( oclmemspace );
      _separateAddressSpaces[ id ] = oclmemory;
      int peid = p++;
      nanos::ext::OpenCLProcessor *openclPE = NEW nanos::ext::OpenCLProcessor( peid, openclC, peid, id, *oclmemory );
      (*_opencls)[openclC] = openclPE;
      _pes.push_back( openclPE );
      BaseThread *oclThd = &openclPE->startWorker();
      _workers.push_back( oclThd );
      //_masterGpuThd = ( _masterGpuThd == NULL ) ? gpuThd : _masterGpuThd;
   }
#endif
   
// jbueno    // For each plugin create PEs and workers
// jbueno    for ( ArchitecturePlugins::const_iterator it = _archs.begin();
// jbueno         it != _archs.end(); ++it )
// jbueno    {
// jbueno       for ( unsigned archPE = 0; archPE < (*it)->getNumPEs(); ++archPE )
// jbueno       {
// jbueno          PE * processor = (*it)->createPE( archPE );
// jbueno          fatal_cond0( processor == NULL, "ArchPlugin::createPE returned NULL" );
// jbueno          _pes.push_back( processor );
// jbueno          _workers.push_back( &processor->startWorker() );
// jbueno          ++p;
// jbueno       }
// jbueno    }
//=======
//   
//   // For each plugin create PEs and workers
//   //! \bug  FIXME (#855)
//   for ( ArchitecturePlugins::const_iterator it = _archs.begin();
//        it != _archs.end(); ++it )
//   {
//      for ( unsigned archPE = 0; archPE < (*it)->getNumPEs(); ++archPE )
//      {
//         PE * processor = (*it)->createPE( archPE, p );
//         fatal_cond0( processor == NULL, "ArchPlugin::createPE returned NULL" );
//         _pes.push_back( processor );
//         _workers.push_back( &processor->startWorker() );
//         CPU_SET( processor->getId(), &_cpu_active_set );
//         ++p;
//      }
//   }
//
//   // Set up internal data for each worker
//   for ( ThreadList::const_iterator it = _workers.begin(); it != _workers.end(); it++ ) {
//
//      WD & threadWD = (*it)->getThreadWD();
//      if ( _pmInterface->getInternalDataSize() > 0 ) {
//         char *data = NEW char[_pmInterface->getInternalDataSize()];
//         _pmInterface->initInternalData( data );
//         threadWD.setInternalData( data );
//      }
//      _pmInterface->setupWD( threadWD );
//   }
//>>>>>>> master
      
#ifdef SPU_DEV
   PE *spu = NEW nanos::ext::SPUProcessor(100, (nanos::ext::SMPProcessor &) *_pes[0]);
   spu->startWorker();
#endif

#ifdef CLUSTER_DEV
   if ( usingCluster() && _net.getNumNodes() > 1)
   {
      PE * smpRep = createPE ( "smp", p, p );
      _pes.push_back( smpRep );
      if ( _net.getNodeNum() == 0 )
      {
         unsigned int nodeC;
         _nodes = NEW std::vector<nanos::ext::ClusterNode *>(_net.getNumNodes(), (nanos::ext::ClusterNode *) NULL); 

         PE *_peArray[ _net.getNumNodes() - 1];
         for ( nodeC = 1; nodeC < _net.getNumNodes(); nodeC++ ) {
      memory_space_id_t id = getNewSeparateMemoryAddressSpaceId();
      std::cerr << "Memory space " << id << " is a cluster" << std::endl;
      SeparateMemoryAddressSpace *nodeMemory = NEW SeparateMemoryAddressSpace( id, ext::Cluster, nanos::ext::ClusterInfo::getAllocWide() );
      nodeMemory->setSpecificData( NEW SimpleAllocator( ( uintptr_t ) nanos::ext::ClusterInfo::getSegmentAddr( nodeC ), nanos::ext::ClusterInfo::getSegmentLen( nodeC ) ) );
      nodeMemory->setNodeNumber( nodeC );
      _separateAddressSpaces[ id ] = nodeMemory;
            nanos::ext::ClusterNode *node = new nanos::ext::ClusterNode( nodeC, id );
            CPU_SET( node->getId(), &_cpu_active_set );
            _pes.push_back( node );
            (*_nodes)[ node->getNodeNum() ] = node;

            _peArray[ nodeC - 1 ] = node;
         }
         ext::SMPMultiThread *smpRepThd = dynamic_cast<ext::SMPMultiThread *>( &smpRep->startMultiWorker( _net.getNumNodes() - 1, _peArray ) );
         for ( unsigned int thdIndex = 0; thdIndex < smpRepThd->getNumThreads(); thdIndex += 1 )
         {
            _workers.push_back( smpRepThd->getThreadVector()[ thdIndex ]  );
         }
      }
      else
      {
         CPU_SET( smpRep->getId(), &_cpu_active_set );
         ext::SMPMultiThread *smpRepThd = dynamic_cast<ext::SMPMultiThread *>( &smpRep->startMultiWorker( 0, NULL ) );
         if ( _pmInterface->getInternalDataSize() > 0 )
            smpRepThd->getThreadWD().setInternalData(NEW char[_pmInterface->getInternalDataSize()]);
         //_pmInterface->setupWD( smpRepThd->getThreadWD() );
         _workers.push_back( smpRepThd ); 
         setSlaveParentWD( &mainWD );
#ifdef GPU_DEV
         if ( nanos::ext::GPUConfig::getGPUCount() > 0 ) {
            _net.enableCheckingForDataInOtherAddressSpaces();
         }
#endif
      }
   }
#endif

   if ( !_defDeviceName.empty() ) 
   {
       PEList::iterator it;
       for ( it = _pes.begin() ; it != _pes.end(); it++ )
       {
           pe = *it;
           if ( pe->getDeviceType()->getName() != NULL)
              if ( _defDeviceName == pe->getDeviceType()->getName()  )
                 _defDevice = pe->getDeviceType();
       }
   }

   if ( getSynchronizedStart() )
      threadReady();

   // FIXME (855): do this before thread creation, after PE creation
   completeNUMAInfo();

   switch ( getInitialMode() )
   {
      case POOL:
         verbose0("Pool model enabled (OmpSs)");
         _mainTeam = createTeam( _workers.size(), /*constraints*/ NULL, /*reuse*/ true, /*enter*/ true, /*parallel*/ false );
         break;
      case ONE_THREAD:
         verbose0("One-thread model enabled (OpenMP)");
         _mainTeam = createTeam( 1, /*constraints*/ NULL, /*reuse*/ true, /*enter*/ true, /*parallel*/ true );
         break;
      default:
         fatal("Unknown initial mode!");
         break;
   }

   if ( usingCluster() )
   {
      _net.nodeBarrier();
   }

   NANOS_INSTRUMENT ( static InstrumentationDictionary *ID = sys.getInstrumentation()->getInstrumentationDictionary(); )
   NANOS_INSTRUMENT ( static nanos_event_key_t num_threads_key = ID->getEventKey("set-num-threads"); )
   NANOS_INSTRUMENT ( nanos_event_value_t team_size =  (nanos_event_value_t) myThread->getTeam()->size(); )
   NANOS_INSTRUMENT ( sys.getInstrumentation()->raisePointEvents(1, &num_threads_key, &team_size); )
   
   // Paused threads: set the condition checker 
   _pausedThreadsCond.setConditionChecker( EqualConditionChecker<unsigned int >( &_pausedThreads.override(), _workers.size() ) );
   _unpausedThreadsCond.setConditionChecker( EqualConditionChecker<unsigned int >( &_pausedThreads.override(), 0 ) );

   // All initialization is ready, call postInit hooks
   const OS::InitList & externalInits = OS::getPostInitializationFunctions();
   std::for_each(externalInits.begin(),externalInits.end(), ExecInit());

   NANOS_INSTRUMENT ( sys.getInstrumentation()->raiseCloseStateEvent() );
   NANOS_INSTRUMENT ( sys.getInstrumentation()->raiseOpenStateEvent (NANOS_RUNNING) );

   // List unrecognised arguments
   std::string unrecog = Config::getOrphanOptions();
   if ( !unrecog.empty() )
      warning( "Unrecognised arguments: " << unrecog );
   Config::deleteOrphanOptions();
      
   // hwloc can be now unloaded
   if ( isHwlocAvailable() )
      unloadHwloc();

   if ( _summary )
      environmentSummary();
}

//extern "C" {
//extern int _nanox_main( int argc, char *argv[]);
//};
//
//int main( int argc, char *argv[] )
//{
//
//   if ( sys.getNetwork()->getNodeNum() == 0  ) 
//   {
//      _nanox_main(argc, argv);
//   }
//   else
//   {
//      Scheduler::workerLoop();
//   }
//}

System::~System ()
{
   if ( !_delayedStart ) finish();
}

int createdWds=0;
void System::finish ()
{
   //! \note Instrumentation: first removing RUNNING state from top of the state statck
   //! and then pushing SHUTDOWN state in order to instrument this latest phase
   NANOS_INSTRUMENT ( sys.getInstrumentation()->raiseCloseStateEvent() );
   NANOS_INSTRUMENT ( sys.getInstrumentation()->raiseOpenStateEvent(NANOS_SHUTDOWN) );

   verbose ( "NANOS++ statistics");
   verbose ( std::dec << (unsigned int) getCreatedTasks() << " tasks has been executed" );

   verbose ( "NANOS++ shutting down.... init" );

   //! \note waiting for remaining tasks
   myThread->getCurrentWD()->waitCompletion( true );

   //! \note switching main work descriptor (current) to the main thread to shutdown the runtime 
   if ( _workers[0]->isSleeping() ) _workers[0]->wakeup();
   getMyThreadSafe()->getCurrentWD()->tied().tieTo(*_workers[0]);
   Scheduler::switchToThread(_workers[0]);
   
   ensure( getMyThreadSafe()->isMainThread(), "Main thread not finishing the application!");

   //! \note stopping all threads
   verbose ( "Joining threads..." );
   for ( unsigned p = 0; p < _pes.size() ; p++ ) {
      _pes[p]->stopAllThreads();
   }
   verbose ( "...thread has been joined" );

   ensure( _schedStats._readyTasks == 0, "Ready task counter has an invalid value!");

   //! \note finalizing instrumentation (if active)
   NANOS_INSTRUMENT ( sys.getInstrumentation()->raiseCloseStateEvent() );
   NANOS_INSTRUMENT ( sys.getInstrumentation()->finalize() );

   //! \note stopping and deleting the programming model interface
   _pmInterface->finish();
   delete _pmInterface;

   //! \note deleting pool of locks
   delete[] _lockPool;

   //! \note deleting main work descriptor
   delete (WorkDescriptor *) (getMyThreadSafe()->getCurrentWD());

   //! \note deleting loaded slicers
   for ( Slicers::const_iterator it = _slicers.begin(); it !=   _slicers.end(); it++ ) {
      delete (Slicer *)  it->second;
   }

   //! \note deleting loaded worksharings
   for ( WorkSharings::const_iterator it = _worksharings.begin(); it !=   _worksharings.end(); it++ ) {
      delete (WorkSharing *)  it->second;
   }
   
   //! \note  printing thread team statistics and deleting it
   ThreadTeam* team = getMyThreadSafe()->getTeam();

   if ( team->getScheduleData() != NULL ) team->getScheduleData()->printStats();

   myThread->leaveTeam();

   ensure(team->size() == 0, "Trying to finish execution, but team is still not empty");

   delete team;

   //! \note deleting processing elements (but main pe)
   for ( unsigned p = 1; p < _pes.size() ; p++ ) {
      delete _pes[p];
   }
   
   //! \note unload modules
   unloadModules();

   //! \note deleting dependency manager
   delete _dependenciesManager;

   //! \note deleting last processing element
   delete _pes[0];

   //! \note deleting allocator (if any)
   if ( allocator != NULL ) free (allocator);

   verbose ( "NANOS++ shutting down.... end" );
  // BUG    }
  // BUG    sys.getNetwork()->nodeBarrier();
  // BUG }
   //if (sys.getNetwork()->getNodeNum() == 0 && _verboseMode )
   //{
   //   unsigned int palette[8] = {0x003380, 0x0044aa, 0x0055d4, 0x0066ff, 0x2a7fff, 0x5599ff, 0x00112b, 0x002255}; 
   //   message("I have " << _graphRepLists.size() << " lists" );
   //   std::vector<std::list<GraphEntry *> > nodeLists(sys.getNetwork()->getNumNodes());
   //   std::set<GraphEntry *> nodeSet;
   //   for ( std::list< std::list<GraphEntry *> *>::iterator it = _graphRepLists.begin(); it != _graphRepLists.end(); it++ )
   //   {
   //      std::list<GraphEntry *>::iterator internalIt = (*it)->begin();
   //      while(  internalIt != (*it)->end() ) 
   //      {
   //          std::set<GraphEntry *>::iterator nodeIt = nodeSet.find( *internalIt );
   //          if ( nodeIt == nodeSet.end() )
   //          {
   //             GraphEntry &ge = *(*internalIt);
   //             nodeSet.insert( *internalIt );
   //             nodeLists[ge.getNode()].push_back( *internalIt ); 
   //         }
   //         internalIt++;
   //      }
   //   }
   //   for ( unsigned int i = 0; i < sys.getNetwork()->getNumNodes(); i++ )
   //   {
   //      fprintf(stderr, "subgraph clusternode%d { label=\"Node %d\"; style=filled; color=\"#%06x\"; ", i, i, palette[(i%8)]);
   //      for ( std::list<GraphEntry *>::iterator it = nodeLists[i].begin(); it != nodeLists[i].end(); it++ )
   //      {
   //          GraphEntry &ge = *(*it);
   //          if ( ge.isWait() )
   //             std::cerr << "Wait" << ge.getCount() << " [shape=box]; ";
   //          else
   //             fprintf(stderr, "%d; ", ge.getId());
   //             //fprintf(stderr, "%d [color=\"#%08x\",style=filled]; ", ge.getId(), palette[(ge.getNode()%8)*2]);
   //      }
   //      std::cerr << "}" << std::endl;
   //   }
   //   for ( std::list< std::list<GraphEntry *> *>::iterator it = _graphRepLists.begin(); it != _graphRepLists.end(); it++ )
   //   {
   //      std::list<GraphEntry *>::iterator internalIt = (*it)->begin();
   //      while(  internalIt != (*it)->end() ) 
   //      {
   //         GraphEntry &ge = *(*internalIt);
   //         std::cerr << ge;
   //         internalIt++;
   //         if (internalIt != (*it)->end() ) std::cerr <<" -> ";
   //      }
   //      std::cerr << ";" << std::endl;
   //   } 
   //}
   sys.getNetwork()->nodeBarrier();
   //for (unsigned int n = 0; n < sys.getNetwork()->getNumNodes(); n += 1) {
   //   if ( n == sys.getNetwork()->getNodeNum() ) {
   //      message0("Network traffic: " << sys.getNetwork()->getTotalBytes() << " bytes");
   //   }
   //   sys.getNetwork()->nodeBarrier();
   //}

#ifdef CLUSTER_DEV
   message("Created " << createdWds << " WDs.");
   message("Failed to correctly schedule " << sys.getAffinityFailureCount() << " WDs.");
   if ( _net.getNodeNum() == 0 ) {
      int soft_inv = 0;
      int hard_inv = 0;
      #ifdef CLUSTER_DEV
      unsigned int max_execd_wds = 0;
      if ( _nodes ) {
         for ( unsigned int idx = 1; idx < _nodes->size(); idx += 1 ) {
            soft_inv += _separateAddressSpaces[(*_nodes)[idx]->getMemorySpaceId()]->getSoftInvalidationCount();
            hard_inv += _separateAddressSpaces[(*_nodes)[idx]->getMemorySpaceId()]->getHardInvalidationCount();
            max_execd_wds = max_execd_wds >= (*_nodes)[idx]->getExecutedWDs() ? max_execd_wds : (*_nodes)[idx]->getExecutedWDs();
            //message("Memory space " << idx <<  " has performed " << _separateAddressSpaces[idx]->getSoftInvalidationCount() << " soft invalidations." );
            //message("Memory space " << idx <<  " has performed " << _separateAddressSpaces[idx]->getHardInvalidationCount() << " hard invalidations." );
         }
      }
      message("Cluster Soft invalidations: " << soft_inv);
      message("Cluster Hard invalidations: " << hard_inv);
      if ( max_execd_wds > 0 ) {
         float balance = ( (float) createdWds) / ( (float)( max_execd_wds * (_separateMemorySpacesCount-1) ) );
         message("Cluster Balance: " << balance );
      }
      #endif
#ifdef GPU_DEV
      if ( _gpus ) {
         soft_inv = 0;
         hard_inv = 0;
         for ( unsigned int idx = 1; idx < _gpus->size(); idx += 1 ) {
            soft_inv += _separateAddressSpaces[(*_gpus)[idx]->getMemorySpaceId()]->getSoftInvalidationCount();
            hard_inv += _separateAddressSpaces[(*_gpus)[idx]->getMemorySpaceId()]->getHardInvalidationCount();
            //max_execd_wds = max_execd_wds >= (*_nodes)[idx]->getExecutedWDs() ? max_execd_wds : (*_nodes)[idx]->getExecutedWDs();
            //message("Memory space " << idx <<  " has performed " << _separateAddressSpaces[idx]->getSoftInvalidationCount() << " soft invalidations." );
            //message("Memory space " << idx <<  " has performed " << _separateAddressSpaces[idx]->getHardInvalidationCount() << " hard invalidations." );
         }
      }
      message("GPUs Soft invalidations: " << soft_inv);
      message("GPUs Hard invalidations: " << hard_inv);
#endif
      
#ifdef OpenCL_DEV
      if ( _opencls ) {
         soft_inv = 0;
         hard_inv = 0;
         for ( unsigned int idx = 1; idx < _opencls->size(); idx += 1 ) {
            soft_inv += _separateAddressSpaces[(*_opencls)[idx]->getMemorySpaceId()]->getSoftInvalidationCount();
            hard_inv += _separateAddressSpaces[(*_opencls)[idx]->getMemorySpaceId()]->getHardInvalidationCount();
            //max_execd_wds = max_execd_wds >= (*_nodes)[idx]->getExecutedWDs() ? max_execd_wds : (*_nodes)[idx]->getExecutedWDs();
            //message("Memory space " << idx <<  " has performed " << _separateAddressSpaces[idx]->getSoftInvalidationCount() << " soft invalidations." );
            //message("Memory space " << idx <<  " has performed " << _separateAddressSpaces[idx]->getHardInvalidationCount() << " hard invalidations." );
         }
      }
      message("OpenCLs Soft invalidations: " << soft_inv);
      message("OpenCLs Hard invalidations: " << hard_inv);
#endif
   }
#endif

   _net.finalize();

   //! \note printing execution summary
   if ( _summary ) executionSummary();

}

/*! \brief Creates a new WD
 *
 *  This function creates a new WD, allocating memory space for device ptrs and
 *  data when necessary. 
 *
 *  \param [in,out] uwd is the related addr for WD if this parameter is null the
 *                  system will allocate space in memory for the new WD
 *  \param [in] num_devices is the number of related devices
 *  \param [in] devices is a vector of device descriptors 
 *  \param [in] data_size is the size of the related data
 *  \param [in,out] data is the related data (allocated if needed)
 *  \param [in] uwg work group to relate with
 *  \param [in] props new WD properties
 *  \param [in] num_copies is the number of copy objects of the WD
 *  \param [in] copies is vector of copy objects of the WD
 *  \param [in] num_dimensions is the number of dimension objects associated to the copies
 *  \param [in] dimensions is vector of dimension objects
 *
 *  When it does a full allocation the layout is the following:
 *  <pre>
 *  +---------------+
 *  |     WD        |
 *  +---------------+
 *  |    data       |
 *  +---------------+
 *  |  dev_ptr[0]   |
 *  +---------------+
 *  |     ....      |
 *  +---------------+
 *  |  dev_ptr[N]   |
 *  +---------------+
 *  |     DD0       |
 *  +---------------+
 *  |     ....      |
 *  +---------------+
 *  |     DDN       |
 *  +---------------+
 *  |    copy0      |
 *  +---------------+
 *  |     ....      |
 *  +---------------+
 *  |    copyM      |
 *  +---------------+
 *  |     dim0      |
 *  +---------------+
 *  |     ....      |
 *  +---------------+
 *  |     dimM      |
 *  +---------------+
 *  |   PM Data     |
 *  +---------------+
 *  </pre>
 */
void System::createWD ( WD **uwd, size_t num_devices, nanos_device_t *devices, size_t data_size, size_t data_align,
                        void **data, WG *uwg, nanos_wd_props_t *props, nanos_wd_dyn_props_t *dyn_props,
                        size_t num_copies, nanos_copy_data_t **copies, size_t num_dimensions,
                        nanos_region_dimension_internal_t **dimensions, nanos_translate_args_t translate_args,
                        const char *description )
{
   ensure(num_devices > 0,"WorkDescriptor has no devices");

   unsigned int i;
   char *chunk = 0;

   size_t size_CopyData;
   size_t size_Data, offset_Data, size_DPtrs, offset_DPtrs, size_Copies, offset_Copies, size_Dimensions, offset_Dimensions, offset_PMD;
   size_t offset_DESC, size_DESC;
   char *desc;
   size_t total_size;

   // WD doesn't need to compute offset, it will always be the chunk allocated address
   createdWds++;

   // Computing Data info
   size_Data = (data != NULL && *data == NULL)? data_size:0;
   if ( *uwd == NULL ) offset_Data = NANOS_ALIGNED_MEMORY_OFFSET(0, sizeof(WD), data_align );
   else offset_Data = 0; // if there are no wd allocated, it will always be the chunk allocated address

   // Computing Data Device pointers and Data Devicesinfo
   size_DPtrs    = sizeof(DD *) * num_devices;
   offset_DPtrs  = NANOS_ALIGNED_MEMORY_OFFSET(offset_Data, size_Data, __alignof__( DD*) );

   // Computing Copies info
   if ( num_copies != 0 ) {
      size_CopyData = sizeof(CopyData);
      size_Copies   = size_CopyData * num_copies;
      offset_Copies = NANOS_ALIGNED_MEMORY_OFFSET(offset_DPtrs, size_DPtrs, __alignof__(nanos_copy_data_t) );
      // There must be at least 1 dimension entry
      size_Dimensions = num_dimensions * sizeof(nanos_region_dimension_internal_t);
      offset_Dimensions = NANOS_ALIGNED_MEMORY_OFFSET(offset_Copies, size_Copies, __alignof__(nanos_region_dimension_internal_t) );
   } else {
      size_Copies = 0;
      // No dimensions
      size_Dimensions = 0;
      offset_Copies = offset_Dimensions = NANOS_ALIGNED_MEMORY_OFFSET(offset_DPtrs, size_DPtrs, 1);
   }

   // Computing description char * + description
   if ( description == NULL ) {
      offset_DESC = offset_Dimensions;
      size_DESC = size_Dimensions;
   } else {
      offset_DESC = NANOS_ALIGNED_MEMORY_OFFSET(offset_Dimensions, size_Dimensions, __alignof__ (void*) );
      size_DESC = (strlen(description)+1) * sizeof(char);
   }

   // Computing Internal Data info and total size
   static size_t size_PMD   = _pmInterface->getInternalDataSize();
   if ( size_PMD != 0 ) {
      static size_t align_PMD = _pmInterface->getInternalDataAlignment();
      offset_PMD = NANOS_ALIGNED_MEMORY_OFFSET(offset_DESC, size_DESC, align_PMD);
      total_size = NANOS_ALIGNED_MEMORY_OFFSET(offset_PMD,size_PMD,1);
   } else {
      offset_PMD = 0; // needed for a gcc warning
      total_size = NANOS_ALIGNED_MEMORY_OFFSET(offset_DESC, size_DESC, 1);
   }

   chunk = NEW char[total_size];
   if ( props != NULL ) {
      if (props->clear_chunk)
          memset(chunk, 0, sizeof(char) * total_size);
   }

   // allocating WD and DATA
   if ( *uwd == NULL ) *uwd = (WD *) chunk;
   if ( data != NULL && *data == NULL ) *data = (chunk + offset_Data);

   // allocating Device Data
   DD **dev_ptrs = ( DD ** ) (chunk + offset_DPtrs);
   for ( i = 0 ; i < num_devices ; i ++ ) dev_ptrs[i] = ( DD* ) devices[i].factory( devices[i].arg );

   //std::cerr << "num_copies=" << num_copies <<" copies=" <<copies << " num_dimensions=" <<num_dimensions << " dimensions=" << dimensions<< std::endl;
   //ensure ((num_copies==0 && copies==NULL && num_dimensions==0 && dimensions==NULL) || (num_copies!=0 && copies!=NULL && num_dimensions!=0 && dimensions!=NULL ), "Number of copies and copy data conflict" );
   ensure ((num_copies==0 && copies==NULL && num_dimensions==0 /*&& dimensions==NULL*/ ) || (num_copies!=0 && copies!=NULL && num_dimensions!=0 && dimensions!=NULL ), "Number of copies and copy data conflict" );
   

   // allocating copy-ins/copy-outs
   if ( copies != NULL && *copies == NULL ) {
      *copies = ( CopyData * ) (chunk + offset_Copies);
      ::bzero(*copies, size_Copies);
      *dimensions = ( nanos_region_dimension_internal_t * ) ( chunk + offset_Dimensions );
   }

   // Copying description string
   if ( description == NULL ) desc = NULL;
   else {
      desc = (chunk + offset_DESC);
      strncpy ( desc, description, size_DESC);
//      desc[strlen(description)]='\0';
   }

   WD * wd =  new (*uwd) WD( num_devices, dev_ptrs, data_size, data_align, data != NULL ? *data : NULL,
                             num_copies, (copies != NULL)? *copies : NULL, translate_args, desc );
   // Set WD's socket
   wd->setSocket( getCurrentSocket() );
   
   // Set total size
   wd->setTotalSize(total_size );
   
   if ( getCurrentSocket() >= sys.getNumSockets() )
      throw NANOS_INVALID_PARAM;

   // All the implementations for a given task will have the same ID
   wd->setVersionGroupId( ( unsigned long ) devices );

   // initializing internal data
   if ( size_PMD > 0) {
      _pmInterface->initInternalData( chunk + offset_PMD );
      wd->setInternalData( chunk + offset_PMD );
   }

   // add to workgroup
   if ( uwg != NULL ) {
      WG * wg = ( WG * )uwg;
      wg->addWork( *wd );
   }

   // set properties
   if ( props != NULL ) {
      if ( props->tied ) wd->tied();
      wd->setPriority( dyn_props->priority );
      wd->setFinal ( dyn_props->flags.is_final );
   }
   if ( dyn_props && dyn_props->tie_to ) wd->tieTo( *( BaseThread * )dyn_props->tie_to );
   
   /* DLB */
   // In case the master have been busy crating tasks 
   // every 10 tasks created I'll check available cpus
   if(_atomicWDSeed.value()%10==0)dlb_updateAvailableCpus();
}

/*! \brief Creates a new Sliced WD
 *
 *  \param [in,out] uwd is the related addr for WD if this parameter is null the
 *                  system will allocate space in memory for the new WD
 *  \param [in] num_devices is the number of related devices
 *  \param [in] devices is a vector of device descriptors 
 *  \param [in] outline_data_size is the size of the related data
 *  \param [in,out] outline_data is the related data (allocated if needed)
 *  \param [in] uwg work group to relate with
 *  \param [in] slicer is the related slicer which contains all the methods to manage this WD
 *  \param [in,out] data used as the slicer data (allocated if needed)
 *  \param [in] props new WD properties
 *
 *  \return void
 *
 *  \par Description:
 * 
 *  This function creates a new Sliced WD, allocating memory space for device ptrs and
 *  data when necessary. Also allocates Slicer Data object which is related with the WD.
 *
 *  When it does a full allocation the layout is the following:
 *  <pre>
 *  +---------------+
 *  |   slicedWD    |
 *  +---------------+
 *  |    data       |
 *  +---------------+
 *  |  dev_ptr[0]   |
 *  +---------------+
 *  |     ....      |
 *  +---------------+
 *  |  dev_ptr[N]   |
 *  +---------------+
 *  |     DD0       |
 *  +---------------+
 *  |     ....      |
 *  +---------------+
 *  |     DDN       |
 *  +---------------+
 *  |    copy0      |
 *  +---------------+
 *  |     ....      |
 *  +---------------+
 *  |    copyM      |
 *  +---------------+
 *  |     dim0      |
 *  +---------------+
 *  |     ....      |
 *  +---------------+
 *  |     dimM      |
 *  +---------------+
 *  |   PM Data     |
 *  +---------------+
 *  </pre>
 *
 * \sa createWD, duplicateWD, duplicateSlicedWD
 */
void System::createSlicedWD ( WD **uwd, size_t num_devices, nanos_device_t *devices, size_t outline_data_size,
                        int outline_data_align, void **outline_data, WG *uwg, Slicer *slicer, nanos_wd_props_t *props,
                        nanos_wd_dyn_props_t *dyn_props, size_t num_copies, nanos_copy_data_t **copies, size_t num_dimensions,
                        nanos_region_dimension_internal_t **dimensions, const char *description )
{
   ensure(num_devices > 0,"WorkDescriptor has no devices");

   unsigned int i;
   char *chunk = 0;

   size_t size_CopyData;
   size_t size_Data, offset_Data, size_DPtrs, offset_DPtrs;
   size_t size_Copies, offset_Copies, size_Dimensions, offset_Dimensions, offset_PMD;
   size_t offset_DESC, size_DESC;
   char *desc;
   size_t total_size;

   // WD doesn't need to compute offset, it will always be the chunk allocated address

   // Computing Data info
   size_Data = (outline_data != NULL && *outline_data == NULL)? outline_data_size:0;
   if ( *uwd == NULL ) offset_Data = NANOS_ALIGNED_MEMORY_OFFSET(0, sizeof(SlicedWD), outline_data_align );
   else offset_Data = 0; // if there are no wd allocated, it will always be the chunk allocated address

   // Computing Data Device pointers and Data Devicesinfo
   size_DPtrs    = sizeof(DD *) * num_devices;
   offset_DPtrs  = NANOS_ALIGNED_MEMORY_OFFSET(offset_Data, size_Data, __alignof__( DD*) );

   // Computing Copies info
   if ( num_copies != 0 ) {
      size_CopyData = sizeof(CopyData);
      size_Copies   = size_CopyData * num_copies;
      offset_Copies = NANOS_ALIGNED_MEMORY_OFFSET(offset_DPtrs, size_DPtrs, __alignof__(nanos_copy_data_t) );
      // There must be at least 1 dimension entry
      size_Dimensions = num_dimensions * sizeof(nanos_region_dimension_internal_t);
      offset_Dimensions = NANOS_ALIGNED_MEMORY_OFFSET(offset_Copies, size_Copies, __alignof__(nanos_region_dimension_internal_t) );
   } else {
      size_Copies = 0;
      // No dimensions
      size_Dimensions = 0;
      offset_Copies = offset_Dimensions = NANOS_ALIGNED_MEMORY_OFFSET(offset_DPtrs, size_DPtrs, 1);
   }

   // Computing description char * + description
   if ( description == NULL ) {
      offset_DESC = offset_Dimensions;
      size_DESC = size_Dimensions;
   } else {
      offset_DESC = NANOS_ALIGNED_MEMORY_OFFSET(offset_Dimensions, size_Dimensions, __alignof__ (void*) );
      size_DESC = (strlen(description)+1) * sizeof(char);
   }

   // Computing Internal Data info and total size
   static size_t size_PMD   = _pmInterface->getInternalDataSize();
   if ( size_PMD != 0 ) {
      static size_t align_PMD = _pmInterface->getInternalDataAlignment();
      offset_PMD = NANOS_ALIGNED_MEMORY_OFFSET(offset_DESC, size_DESC, align_PMD);
   } else {
      offset_PMD = NANOS_ALIGNED_MEMORY_OFFSET(offset_DESC, size_DESC, 1);
   }

   total_size = NANOS_ALIGNED_MEMORY_OFFSET(offset_PMD, size_PMD, 1);

   chunk = NEW char[total_size];

   // allocating WD and DATA
   if ( *uwd == NULL ) *uwd = (SlicedWD *) chunk;
   if ( outline_data != NULL && *outline_data == NULL ) *outline_data = (chunk + offset_Data);

   // allocating and initializing Device Data pointers
   DD **dev_ptrs = ( DD ** ) (chunk + offset_DPtrs);
   for ( i = 0 ; i < num_devices ; i ++ ) dev_ptrs[i] = ( DD* ) devices[i].factory( devices[i].arg );

   ensure ((num_copies==0 && copies==NULL && num_dimensions==0 && dimensions==NULL) || (num_copies!=0 && copies!=NULL && num_dimensions!=0 && dimensions!=NULL ), "Number of copies and copy data conflict" );

   // allocating copy-ins/copy-outs
   if ( copies != NULL && *copies == NULL ) {
      *copies = ( CopyData * ) (chunk + offset_Copies);
      *dimensions = ( nanos_region_dimension_internal_t * ) ( chunk + offset_Dimensions );
   }

   // Copying description string
   if ( description == NULL ) desc = NULL;
   else desc = (chunk + offset_DESC);

   SlicedWD * wd =  new (*uwd) SlicedWD( *slicer, num_devices, dev_ptrs, outline_data_size, outline_data_align,
                                         outline_data != NULL ? *outline_data : NULL, num_copies, (copies == NULL) ? NULL : *copies, desc );
   // Set WD's socket
   wd->setSocket(  getCurrentSocket() );

   // Set total size
   wd->setTotalSize(total_size );
   
   if ( getCurrentSocket() >= sys.getNumSockets() )
      throw NANOS_INVALID_PARAM;

   // initializing internal data
   if ( size_PMD > 0) {
      _pmInterface->initInternalData( chunk + offset_PMD );
      wd->setInternalData( chunk + offset_PMD );
   }

   // add to workgroup
   if ( uwg != NULL ) {
      WG * wg = ( WG * )uwg;
      wg->addWork( *wd );
   }

   // set properties
   if ( props != NULL ) {
      if ( props->tied ) wd->tied();
      wd->setPriority( dyn_props->priority );
      wd->setFinal ( dyn_props->flags.is_final );
   }
   if ( dyn_props && dyn_props->tie_to ) wd->tieTo( *( BaseThread * )dyn_props->tie_to );
}

/*! \brief Duplicates the whole structure for a given WD
 *
 *  \param [out] uwd is the target addr for the new WD
 *  \param [in] wd is the former WD
 *
 *  \return void
 *
 *  \par Description:
 *
 *  This function duplicates the given WD passed as a parameter copying all the
 *  related data included in the layout (devices ptr, data and DD). First it computes
 *  the size for the layout, then it duplicates each one of the chunks (Data,
 *  Device's pointers, internal data, etc). Finally calls WorkDescriptor constructor
 *  using new and placement.
 *
 *  \sa WorkDescriptor, createWD, createSlicedWD, duplicateSlicedWD
 */
void System::duplicateWD ( WD **uwd, WD *wd)
{
   unsigned int i, num_Devices, num_Copies, num_Dimensions;
   DeviceData **dev_data;
   void *data = NULL;
   char *chunk = 0, *chunk_iter;

   size_t size_CopyData;
   size_t size_Data, offset_Data, size_DPtrs, offset_DPtrs, size_Copies, offset_Copies, size_Dimensions, offset_Dimensions, offset_PMD;
   size_t total_size;

   // WD doesn't need to compute offset, it will always be the chunk allocated address

   // Computing Data info
   size_Data = wd->getDataSize();
   if ( *uwd == NULL ) offset_Data = NANOS_ALIGNED_MEMORY_OFFSET(0, sizeof(WD), wd->getDataAlignment() );
   else offset_Data = 0; // if there are no wd allocated, it will always be the chunk allocated address

   // Computing Data Device pointers and Data Devicesinfo
   num_Devices = wd->getNumDevices();
   dev_data = wd->getDevices();
   size_DPtrs    = sizeof(DD *) * num_Devices;
   offset_DPtrs  = NANOS_ALIGNED_MEMORY_OFFSET(offset_Data, size_Data, __alignof__( DD*) );

   // Computing Copies info
   num_Copies = wd->getNumCopies();
   num_Dimensions = 0;
   for ( i = 0; i < num_Copies; i += 1 ) {
      num_Dimensions += wd->getCopies()[i].getNumDimensions();
   }
   if ( num_Copies != 0 ) {
      size_CopyData = sizeof(CopyData);
      size_Copies   = size_CopyData * num_Copies;
      offset_Copies = NANOS_ALIGNED_MEMORY_OFFSET(offset_DPtrs, size_DPtrs, __alignof__(nanos_copy_data_t) );
      // There must be at least 1 dimension entry
      size_Dimensions = num_Dimensions * sizeof(nanos_region_dimension_internal_t);
      offset_Dimensions = NANOS_ALIGNED_MEMORY_OFFSET(offset_Copies, size_Copies, __alignof__(nanos_region_dimension_internal_t) );
   } else {
      size_Copies = 0;
      // No dimensions
      size_Dimensions = 0;
      offset_Copies = offset_Dimensions = NANOS_ALIGNED_MEMORY_OFFSET(offset_DPtrs, size_DPtrs, 1);
   }

   // Computing Internal Data info and total size
   static size_t size_PMD   = _pmInterface->getInternalDataSize();
   if ( size_PMD != 0 ) {
      static size_t align_PMD = _pmInterface->getInternalDataAlignment();
      offset_PMD = NANOS_ALIGNED_MEMORY_OFFSET(offset_Dimensions, size_Dimensions, align_PMD);
      total_size = NANOS_ALIGNED_MEMORY_OFFSET(offset_PMD,size_PMD,1);
   } else {
      offset_PMD = 0; // needed for a gcc warning
      total_size = NANOS_ALIGNED_MEMORY_OFFSET(offset_Dimensions, size_Dimensions, 1);
   }

   chunk = NEW char[total_size];

   // allocating WD and DATA; if size_Data == 0 data keep the NULL value
   if ( *uwd == NULL ) *uwd = (WD *) chunk;
   if ( size_Data != 0 ) {
      data = chunk + offset_Data;
      memcpy ( data, wd->getData(), size_Data );
   }

   // allocating Device Data
   DD **dev_ptrs = ( DD ** ) (chunk + offset_DPtrs);
   for ( i = 0 ; i < num_Devices; i ++ ) {
      dev_ptrs[i] = dev_data[i]->clone();
   }

   // allocate copy-in/copy-outs
   CopyData *wdCopies = ( CopyData * ) (chunk + offset_Copies);
   chunk_iter = chunk + offset_Copies;
   nanos_region_dimension_internal_t *dimensions = ( nanos_region_dimension_internal_t * ) ( chunk + offset_Dimensions );
   for ( i = 0; i < num_Copies; i++ ) {
      CopyData *wdCopiesCurr = ( CopyData * ) chunk_iter;
      *wdCopiesCurr = wd->getCopies()[i];
      memcpy( dimensions, wd->getCopies()[i].getDimensions(), sizeof( nanos_region_dimension_internal_t ) * wd->getCopies()[i].getNumDimensions() );
      wdCopiesCurr->setDimensions( dimensions );
      dimensions += wd->getCopies()[i].getNumDimensions();
      chunk_iter += size_CopyData;
   }

   // creating new WD 
   //FIXME jbueno (#758) should we have to take into account dimensions?
   new (*uwd) WD( *wd, dev_ptrs, wdCopies, data );

   // Set total size
   (*uwd)->setTotalSize(total_size );
   
   // initializing internal data
   if ( size_PMD != 0) {
      _pmInterface->initInternalData( chunk + offset_PMD );
      (*uwd)->setInternalData( chunk + offset_PMD );
      memcpy ( chunk + offset_PMD, wd->getInternalData(), size_PMD );
   }
}

/*! \brief Duplicates a given SlicedWD
 *
 *  This function duplicates the given as a parameter WD copying all the
 *  related data (devices ptr, data and DD)
 *
 *  \param [out] uwd is the target addr for the new WD
 *  \param [in] wd is the former WD
 */
void System::duplicateSlicedWD ( SlicedWD **uwd, SlicedWD *wd)
{
   unsigned int i, num_Devices, num_Copies;
   DeviceData **dev_data;
   void *data = NULL;
   char *chunk = 0, *chunk_iter;

   size_t size_CopyData;
   size_t size_Data, offset_Data, size_DPtrs, offset_DPtrs;
   size_t size_Copies, offset_Copies, size_PMD, offset_PMD;
   size_t total_size;

   // WD doesn't need to compute offset, it will always be the chunk allocated address

   // Computing Data info
   size_Data = wd->getDataSize();
   if ( *uwd == NULL ) offset_Data = NANOS_ALIGNED_MEMORY_OFFSET(0, sizeof(SlicedWD), wd->getDataAlignment() );
   else offset_Data = 0; // if there are no wd allocated, it will always be the chunk allocated address

   // Computing Data Device pointers and Data Devicesinfo
   num_Devices = wd->getNumDevices();
   dev_data = wd->getDevices();
   size_DPtrs    = sizeof(DD *) * num_Devices;
   offset_DPtrs  = NANOS_ALIGNED_MEMORY_OFFSET(offset_Data, size_Data, __alignof__( DD*) );

   // Computing Copies info
   num_Copies = wd->getNumCopies();
   if ( num_Copies != 0 ) {
      size_CopyData = sizeof(CopyData);
      size_Copies   = size_CopyData * num_Copies;
      offset_Copies = NANOS_ALIGNED_MEMORY_OFFSET(offset_DPtrs, size_DPtrs, __alignof__(nanos_copy_data_t) );
   } else {
      size_Copies = 0;
      offset_Copies = NANOS_ALIGNED_MEMORY_OFFSET(offset_DPtrs, size_DPtrs, 1);
   }

   // Computing Internal Data info and total size
   size_PMD   = _pmInterface->getInternalDataSize();
   if ( size_PMD != 0 ) {
      offset_PMD = NANOS_ALIGNED_MEMORY_OFFSET(offset_Copies, size_Copies, _pmInterface->getInternalDataAlignment());
   } else {
      offset_PMD = NANOS_ALIGNED_MEMORY_OFFSET(offset_Copies, size_Copies, 1);
   }

   total_size = NANOS_ALIGNED_MEMORY_OFFSET(offset_PMD, size_PMD, 1);

   chunk = NEW char[total_size];

   // allocating WD and DATA
   if ( *uwd == NULL ) *uwd = (SlicedWD *) chunk;
   if ( size_Data != 0 ) {
      data = chunk + offset_Data;
      memcpy ( data, wd->getData(), size_Data );
   }

   // allocating Device Data
   DD **dev_ptrs = ( DD ** ) (chunk + offset_DPtrs);
   for ( i = 0 ; i < num_Devices; i ++ ) {
      dev_ptrs[i] = dev_data[i]->clone();
   }

   // allocate copy-in/copy-outs
   CopyData *wdCopies = ( CopyData * ) (chunk + offset_Copies);
   chunk_iter = (chunk + offset_Copies);
   for ( i = 0; i < num_Copies; i++ ) {
      CopyData *wdCopiesCurr = ( CopyData * ) chunk_iter;
      *wdCopiesCurr = wd->getCopies()[i];
      chunk_iter += size_CopyData;
   }

   // creating new SlicedWD 
   new (*uwd) SlicedWD( *(wd->getSlicer()), *((WD *)wd), dev_ptrs, wdCopies, data );

   // Set total size
   (*uwd)->setTotalSize(total_size );
   
   // initializing internal data
   if ( size_PMD != 0) {
      _pmInterface->initInternalData( chunk + offset_PMD );
      (*uwd)->setInternalData( chunk + offset_PMD );
      memcpy ( chunk + offset_PMD, wd->getInternalData(), size_PMD );
   }
}

void System::setupWD ( WD &work, WD *parent )
{
   work.setParent ( parent );
   work.setDepth( parent->getDepth() +1 );
   
   // Inherit priority
   if ( parent != NULL ){
      // Add the specified priority to its parent's
      work.setPriority( work.getPriority() + parent->getPriority() );
   }

   /**************************************************/
   /*********** selective node executuion ************/
   /**************************************************/
   //if (sys.getNetwork()->getNodeNum() == 0) work.tieTo(*_workers[ 1 + nanos::ext::GPUConfig::getGPUCount() + ( work.getId() % ( sys.getNetwork()->getNumNodes() - 1 ) ) ]);
   /**************************************************/
   /**************************************************/

   //  ext::SMPDD * workDD = dynamic_cast<ext::SMPDD *>( &work.getActiveDevice());
   //if (sys.getNetwork()->getNodeNum() == 0)
   //         std::cerr << "wd " << work.getId() << " depth is: " << work.getDepth() << " @func: " << (void *) workDD->getWorkFct() << std::endl;
#if 0
#ifdef CLUSTER_DEV
   if (sys.getNetwork()->getNodeNum() == 0)
   {
      //std::cerr << "tie wd " << work.getId() << " to my thread" << std::endl;
      //ext::SMPDD * workDD = dynamic_cast<ext::SMPDD *>( &work.getActiveDevice());
      switch ( work.getDepth() )
      {
         //case 1:
         //   //std::cerr << "tie wd " << work.getId() << " to my thread, @func: " << (void *) workDD->getWorkFct() << std::endl;
         //   work.tieTo( *myThread );
         //   break;
         //case 1:
            //if (work.canRunIn( ext::GPU) )
            //{
            //   work.tieTo( *_masterGpuThd );
            //}
         //   break;
         default:
            break;
            std::cerr << "wd " << work.getId() << " depth is: " << work.getDepth() << " @func: " << (void *) workDD->getWorkFct() << std::endl;
      }
   }
#endif
#endif
   // Prepare private copy structures to use relative addresses
   work.prepareCopies();

   // Invoke pmInterface
   
   _pmInterface->setupWD(work);
   Scheduler::updateCreateStats(work);
}

void System::submit ( WD &work )
{
   SchedulePolicy* policy = getDefaultSchedulePolicy();
   policy->onSystemSubmit( work, SchedulePolicy::SYS_SUBMIT );
   if (_net.getNodeNum() > 0 ) setupWD( work, getSlaveParentWD() );
   else setupWD( work, myThread->getCurrentWD() );
   work.submit();
}

/*! \brief Submit WorkDescriptor to its parent's  dependencies domain
 */
void System::submitWithDependencies (WD& work, size_t numDataAccesses, DataAccess* dataAccesses)
{
   SchedulePolicy* policy = getDefaultSchedulePolicy();
   policy->onSystemSubmit( work, SchedulePolicy::SYS_SUBMIT_WITH_DEPENDENCIES );
   setupWD( work, myThread->getCurrentWD() );
   WD *current = myThread->getCurrentWD(); 
   current->submitWithDependencies( work, numDataAccesses , dataAccesses);
}

/*! \brief Wait on the current WorkDescriptor's domain for some dependenices to be satisfied
 */
void System::waitOn( size_t numDataAccesses, DataAccess* dataAccesses )
{
   WD* current = myThread->getCurrentWD();
   current->waitOn( numDataAccesses, dataAccesses );
}


void System::inlineWork ( WD &work )
{
   SchedulePolicy* policy = getDefaultSchedulePolicy();
   policy->onSystemSubmit( work, SchedulePolicy::SYS_INLINE_WORK );
   //! \todo choose actual (active) device...
   if ( Scheduler::checkBasicConstraints( work, *myThread ) ) {
      Scheduler::inlineWork( &work );
   } else {
      Scheduler::submitAndWait( work );
   }
}

void System::createWorker( unsigned p )
{
   NANOS_INSTRUMENT( sys.getInstrumentation()->incrementMaxThreads(); )
   PE *pe = createPE ( "smp", getBindingId( p ), _pes.size() );
   _pes.push_back ( pe );
   BaseThread *thread = &pe->startWorker();
   _workers.push_back( thread );
   ++_targetThreads;

   CPU_SET( getBindingId( p ), &_cpu_active_set );

   //Set up internal data
   WD & threadWD = thread->getThreadWD();
   if ( _pmInterface->getInternalDataSize() > 0 ) {
      char *data = NEW char[_pmInterface->getInternalDataSize()];
      _pmInterface->initInternalData( data );
      threadWD.setInternalData( data );
   }
   _pmInterface->setupWD( threadWD );
}

BaseThread * System::getUnassignedWorker ( void )
{
   BaseThread *thread;

   for ( unsigned i = 0; i < _workers.size(); i++ ) {
      thread = _workers[i];
      if ( !thread->hasTeam() && !thread->isSleeping() ) {

         // skip if the thread is not in the mask
         if ( sys.getBinding() && !CPU_ISSET( thread->getCpuId(), &_cpu_active_set) )
            continue;

         // recheck availability with exclusive access
         thread->lock();

         if ( thread->hasTeam() || thread->isSleeping()) {
            // we lost it
            thread->unlock();
            continue;
         }

         thread->reserve(); // set team flag only
         thread->unlock();

         return thread;
      }
   }

   return NULL;
}

BaseThread * System::getInactiveWorker ( void )
{
   BaseThread *thread;

   for ( unsigned i = 0; i < _workers.size(); i++ ) {
      thread = _workers[i];
      if ( !thread->hasTeam() && thread->isWaiting() ) {
         // recheck availability with exclusive access
         thread->lock();
         if ( thread->hasTeam() || !thread->isWaiting() ) {
            // we lost it
            thread->unlock();
            continue;
         }
         thread->reserve(); // set team flag only
         thread->wakeup();
         thread->unlock();

         return thread;
      }
   }
   return NULL;
}

BaseThread * System::getAssignedWorker ( ThreadTeam *team )
{
   BaseThread *thread;

   ThreadList::reverse_iterator rit;
   for ( rit = _workers.rbegin(); rit != _workers.rend(); ++rit ) {
      thread = *rit;
      thread->lock();
      //! \note Checking thread availabitity.
      if ( (thread->getTeam() == team) && !thread->isSleeping() && !thread->isTeamCreator() ) {
         //! \note return this thread LOCKED!!!
         return thread;
      }
      thread->unlock();
   }

   //! \note If no thread has found, return NULL.
   return NULL;
}

BaseThread * System::getWorker ( unsigned int n )
{
   if ( n < _workers.size() ) return _workers[n];
   else return NULL;
}

void System::acquireWorker ( ThreadTeam * team, BaseThread * thread, bool enter, bool star, bool creator )
{
   int thId = team->addThread( thread, star, creator );
   TeamData *data = NEW TeamData();
   if ( creator ) data->setCreator( true );

   data->setStar(star);

   SchedulePolicy &sched = team->getSchedulePolicy();
   ScheduleThreadData *sthdata = 0;
   if ( sched.getThreadDataSize() > 0 )
      sthdata = sched.createThreadData();

   data->setId(thId);
   data->setTeam(team);
   data->setScheduleData(sthdata);
   if ( creator )
      data->setParentTeamData(thread->getTeamData());

   if ( enter ) thread->enterTeam( data );
   else thread->setNextTeamData( data );

   debug( "added thread " << thread << " with id " << toString<int>(thId) << " to " << team );
}

void System::releaseWorker ( BaseThread * thread )
{
   ensure( myThread == thread, "Calling release worker from other thread context" );

   //! \todo Destroy if too many?
   debug("Releasing thread " << thread << " from team " << thread->getTeam() );

   thread->lock();
   thread->sleep();
   thread->unlock();

}

int System::getNumWorkers( DeviceData *arch )
{
   int n = 0;

   for ( ThreadList::iterator it = _workers.begin(); it != _workers.end(); it++ ) {
      if ( arch->isCompatible( *(( *it )->runningOn()->getDeviceType()) ) ) n++;
   }
   return n;
}

ThreadTeam * System::createTeam ( unsigned nthreads, void *constraints, bool reuse, bool enter, bool parallel )
{
   //! \note Getting default scheduler
   SchedulePolicy *sched = sys.getDefaultSchedulePolicy();

   //! \note Getting scheduler team data (if any)
   ScheduleTeamData *std = ( sched->getTeamDataSize() > 0 )? sched->createTeamData() : NULL;

   //! \note create team object
   ThreadTeam * team = NEW ThreadTeam( nthreads, *sched, std, *_defBarrFactory(), *(_pmInterface->getThreadTeamData()),
                                       reuse? myThread->getTeam() : NULL );

   debug( "Creating team " << team << " of " << nthreads << " threads" );

   team->setFinalSize(nthreads);

   //! \note Reusing current thread
   if ( reuse ) {
      acquireWorker( team, myThread, /* enter */ enter, /* staring */ true, /* creator */ true );
      nthreads--;
   }

   //! \note Getting rest of the members 
   while ( nthreads > 0 ) {

      BaseThread *thread = getUnassignedWorker();

      //! \note if loop cannot find more workers, create them
      if ( !thread ) {
         createWorker( _pes.size() );
         _numPEs++;
         _numThreads++;
         continue;
      }

      acquireWorker( team, thread, /*enter*/ enter, /* staring */ parallel, /* creator */ false );

      nthreads--;
   }

   team->init();

   return team;

}

void System::endTeam ( ThreadTeam *team )
{
   debug("Destroying thread team " << team << " with size " << team->size() );

   dlb_returnCpusIfNeeded();
   while ( team->size ( ) > 0 ) {
      // FIXME: Is it really necessary?
      memoryFence();
   }
   
   fatal_cond( team->size() > 0, "Trying to end a team with running threads");
   
   delete team;
}

void System::updateActiveWorkers ( int nthreads )
{
   NANOS_INSTRUMENT ( static InstrumentationDictionary *ID = sys.getInstrumentation()->getInstrumentationDictionary(); )
   NANOS_INSTRUMENT ( static nanos_event_key_t num_threads_key = ID->getEventKey("set-num-threads"); )
   NANOS_INSTRUMENT ( sys.getInstrumentation()->raisePointEvents(1, &num_threads_key, (nanos_event_value_t *) &nthreads); )

   BaseThread *thread;
   //! \bug Team variable must be received as a function parameter
   ThreadTeam *team = myThread->getTeam();

   int num_threads = nthreads - team->getFinalSize();

   while ( !(team->isStable()) ) memoryFence();

   if ( num_threads < 0 ) team->setStable(false);

   team->setFinalSize(nthreads);

   //! \bug We need to consider not only numThreads < nthreads but num_threads < availables?
   while (  _numThreads < nthreads ) {
      createWorker( _pes.size() );
      _numThreads++;
      _numPEs++;
   }

   //! \note If requested threads are more than current increase number of threads
   while ( num_threads > 0 ) {
      thread = getUnassignedWorker();
      if (!thread) thread = getInactiveWorker();
      if (thread) {
         acquireWorker( team, thread, /* enterOthers */ true, /* starringOthers */ false, /* creator */ false );
         num_threads--;
      }
   }

   //! \note If requested threads are less than current decrease number of threads
   while ( num_threads < 0 ) {
      thread = getAssignedWorker( team );
      if ( thread ) {
         thread->sleep();
         thread->unlock();
         num_threads++;
      }
   }


}

// Not thread-safe
inline void System::applyCpuMask()
{
   NANOS_INSTRUMENT ( static InstrumentationDictionary *ID = sys.getInstrumentation()->getInstrumentationDictionary(); )
   NANOS_INSTRUMENT ( static nanos_event_key_t num_threads_key = ID->getEventKey("set-num-threads"); )
   NANOS_INSTRUMENT ( nanos_event_value_t num_threads_val = (nanos_event_value_t ) CPU_COUNT(&_cpu_active_set) )
   NANOS_INSTRUMENT ( sys.getInstrumentation()->raisePointEvents(1, &num_threads_key, &num_threads_val); )

   BaseThread *thread;
   ThreadTeam *team = myThread->getTeam();
   unsigned int _activePEs = 0;

   for ( unsigned pe_id = 0; pe_id < _pes.size() || _activePEs < (size_t)CPU_COUNT(&_cpu_active_set); pe_id++ ) {

      // Create PE & Worker if it does not exist
      if ( pe_id == _pes.size() ) {
         createWorker( pe_id );
         _numThreads++;
         _numPEs++;
      }

      int pe_binding = getBindingId( pe_id );
      if ( CPU_ISSET( pe_binding, &_cpu_active_set) ) {
         _activePEs++;
         // This PE should be running
         while ( (thread = _pes[pe_id]->getUnassignedThread()) != NULL ) {
            acquireWorker( team, thread, /* enterOthers */ true, /* starringOthers */ false, /* creator */ false );
            team->increaseFinalSize();
         }
      } else {
         // This PE should not
         while ( (thread = _pes[pe_id]->getActiveThread()) != NULL ) {
            thread->lock();
            thread->sleep();
            thread->unlock();
            team->decreaseFinalSize();
         }
      }
   }
}

void System::getCpuMask ( cpu_set_t *mask ) const
{
   memcpy( mask, &_cpu_active_set, sizeof(cpu_set_t) );
}

void System::setCpuMask ( const cpu_set_t *mask )
{
   memcpy( &_cpu_active_set, mask, sizeof(cpu_set_t) );
   sys.processCpuMask();
}

void System::addCpuMask ( const cpu_set_t *mask )
{
   CPU_OR( &_cpu_active_set, &_cpu_active_set, mask );
   sys.processCpuMask();
}

inline void System::processCpuMask( void )
{

   // if _bindThreads is enabled, update _bindings adding new elements of _cpu_active_set
   if ( sys.getBinding() ) {
      std::ostringstream oss_cpu_idx;
      oss_cpu_idx << "[";
      for ( int cpu=0; cpu<CPU_SETSIZE; cpu++) {
         if ( cpu > _maxCpus-1 && !_simulator ) {
            CPU_CLR( cpu, &_cpu_active_set);
            debug("Trying to use more cpus than available is not allowed (do you forget --simulator option?)");
            continue;
         }
         if ( CPU_ISSET( cpu, &_cpu_active_set ) ) {

            if ( std::find( _bindings.begin(), _bindings.end(), cpu ) == _bindings.end() ) {
               _bindings.push_back( cpu );
            }

            oss_cpu_idx << cpu << ", ";
         }
      }
      oss_cpu_idx << "]";
      verbose0( "PID[" << getpid() << "]. CPU affinity " << oss_cpu_idx.str() );
      if ( _pmInterface->isMalleable() ) {
         sys.applyCpuMask();
      }
   }
   else {
      verbose0( "PID[" << getpid() << "]. Changing number of threads: " << (int) myThread->getTeam()->getFinalSize() << " to " << (int) CPU_COUNT( &_cpu_active_set ) );
      if ( _pmInterface->isMalleable() ) {
         sys.updateActiveWorkers( CPU_COUNT( &_cpu_active_set ) );
      }
   }
}

void System::waitUntilThreadsPaused ()
{
   // Wait until all threads are paused
   _pausedThreadsCond.wait();
}

void System::waitUntilThreadsUnpaused ()
{
   // Wait until all threads are paused
   _unpausedThreadsCond.wait();
}

unsigned System::reservePE ( bool reserveNode, unsigned node, bool & reserved )
{
   // For each available PE
   for ( Bindings::reverse_iterator it = _bindings.rbegin(); it != _bindings.rend(); ++it )
   {
      unsigned pe = *it;
      unsigned currentNode = getNodeOfPE( pe );
      
      // If this PE is in the requested node or we don't need to reserve in
      // a certain node
      if ( currentNode == node || !reserveNode )
      {
         // Ensure there is at least one PE for smp
         if ( _bindings.size() == 1 )
         {
            reserved = false;
            warning( "Cannot reserve PE " << pe << ", there is just one PE left. It will be shared." );
         }
         else
         {
            // Take this pe out of the available bindings list.
            _bindings.erase( --( it.base() ) );
            reserved = true;
         }
         return pe;
      }
   }
   // If we reach this point, there are no PEs available for that node.
   verbose( "reservePE failed for node " << node );
   fatal( "There are no available PEs for the requested node" );
}

void * System::getHwlocTopology ()
{
   return _hwlocTopology;
}

<<<<<<< HEAD
void System::environmentSummary( void )
{
   /* Get Specific Mask String (depending on _bindThreads) */
   cpu_set_t *cpu_set = _bindThreads ? &_cpu_active_set : &_cpu_set;
   std::ostringstream mask;
   mask << "[ ";
   for ( int i=0; i<CPU_SETSIZE; i++ ) {
      if ( CPU_ISSET(i, cpu_set) )
         mask << i << ", ";
   }
   mask << "]";

   /* Get Prog. Model string */
   std::string prog_model;
   switch ( getInitialMode() )
   {
      case POOL:
         prog_model = "OmpSs";
         break;
      case ONE_THREAD:
         prog_model = "OpenMP";
         break;
      default:
         prog_model = "Unknown";
         break;
   }

   message0( "========== Nanos++ Initial Environment Summary ==========" );
   message0( "=== PID:            " << getpid() );
   message0( "=== Num. threads:   " << _numThreads );
   message0( "=== Active CPUs:    " << mask.str() );
   message0( "=== Binding:        " << std::boolalpha << _bindThreads );
   message0( "=== Prog. Model:    " << prog_model );

   for ( ArchitecturePlugins::const_iterator it = _archs.begin();
        it != _archs.end(); ++it ) {

      // Temporarily hide SMP plugin because it has empty information
      if ( strcmp( (*it)->getName(), "SMP PE Plugin" ) == 0 )
         continue;

      message0( "=== Plugin:         " << (*it)->getName() );
      message0( "===  | Threads:     " << (*it)->getNumThreads() );
   }

   message0( "=========================================================" );

   // Get start time
   _summary_start_time = time(NULL);
}

void System::admitCurrentThread ( void )
{
   int pe_id = _pes.size();   

   //! \note Create a new PE and configure it
   PE *pe = createPE ( "smp", getBindingId( pe_id ), pe_id );
   pe->setNUMANode( getNodeOfPE( pe->getId() ) );
   _pes.push_back ( pe );

   //! \note Create a new Thread object and associate it to the current thread
   BaseThread *thread = &pe->associateThisThread ( /* untie */ true ) ;
   _workers.push_back( thread );

   //! \note Update current cpu active set mask
   CPU_SET( getBindingId( pe_id ), &_cpu_active_set );

   //! \note Getting Programming Model interface data
   WD &mainWD = *myThread->getCurrentWD();
   if ( _pmInterface->getInternalDataSize() > 0 ) {
      char *data = NEW char[_pmInterface->getInternalDataSize()];
      _pmInterface->initInternalData( data );
      mainWD.setInternalData( data );
   }

   //! \note Include thread into main thread
   acquireWorker( _mainTeam, thread, /* enter */ true, /* starring */ false, /* creator */ false );
   
}

void System::expelCurrentThread ( void )
{
   int pe_id =  myThread->runningOn()->getUId();
   _pes.erase( _pes.begin() + pe_id );
   _workers.erase ( _workers.begin() + myThread->getId() );
}

void System::executionSummary( void )
{
   time_t seconds = time(NULL) -_summary_start_time;
   message0( "============ Nanos++ Final Execution Summary ============" );
   message0( "=== Application ended in " << seconds << " seconds" );
   message0( "=== " << getCreatedTasks() << " tasks have been executed" );
   message0( "=========================================================" );
}

//If someone needs argc and argv, it may be possible, but then a fortran 
//main should be done too
void System::ompss_nanox_main(){
    #ifdef MPI_DEV
    //This function will already do exit(0) after the slave finishes (when we are on slave)
    nanos::ext::MPIProcessor::mpiOffloadSlaveMain();
    #else
      #ifdef CLUSTER_DEV
      nanos::ext::ClusterNode::clusterWorker();
      #endif
    #endif
=======
void System::registerNodeOwnedMemory(unsigned int node, void *addr, std::size_t len) {
   memory_space_id_t loc = 0;
   for ( std::vector<SeparateMemoryAddressSpace *>::iterator it = _separateAddressSpaces.begin(); it != _separateAddressSpaces.end(); it++ ) {
      if ( *it != NULL ) {
         if ((*it)->getNodeNumber() == node) {
            CopyData cd;
            nanos_region_dimension_internal_t dim;
            dim.lower_bound = 0;
            dim.size = len;
            dim.accessed_length = len;
            cd.setBaseAddress( addr );
            cd.setDimensions( &dim );
            cd.setNumDimensions( 1 );
            global_reg_t reg;
            getHostMemory().getRegionId( cd, reg );
            reg.setOwnedMemory(loc);
           //not really needed.., *it->registerOwnedMemory( reg );
         }
      }
      loc++;
   }
>>>>>>> bfdf1bc0
}<|MERGE_RESOLUTION|>--- conflicted
+++ resolved
@@ -2075,7 +2075,6 @@
    return _hwlocTopology;
 }
 
-<<<<<<< HEAD
 void System::environmentSummary( void )
 {
    /* Get Specific Mask String (depending on _bindThreads) */
@@ -2183,7 +2182,8 @@
       nanos::ext::ClusterNode::clusterWorker();
       #endif
     #endif
-=======
+}
+
 void System::registerNodeOwnedMemory(unsigned int node, void *addr, std::size_t len) {
    memory_space_id_t loc = 0;
    for ( std::vector<SeparateMemoryAddressSpace *>::iterator it = _separateAddressSpaces.begin(); it != _separateAddressSpaces.end(); it++ ) {
@@ -2205,5 +2205,4 @@
       }
       loc++;
    }
->>>>>>> bfdf1bc0
 }