--- conflicted
+++ resolved
@@ -246,19 +246,17 @@
          SchedulerStats & getSchedulerStats ();
          SchedulerConf  & getSchedulerConf();
 
-<<<<<<< HEAD
          bool isMaster( void );
          void setMaster( bool );
 
          Network * getNetwork( void );
 
          void stopFirstThread( void );
-=======
+
          void setPMInterface (PMInterface *_pm);
 
          void threadReady ();
 
->>>>>>> d182c0b8
    };
 
    extern System sys;
