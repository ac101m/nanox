/*************************************************************************************/
/*      Copyright 2009 Barcelona Supercomputing Center                               */
/*                                                                                   */
/*      This file is part of the NANOS++ library.                                    */
/*                                                                                   */
/*      NANOS++ is free software: you can redistribute it and/or modify              */
/*      it under the terms of the GNU Lesser General Public License as published by  */
/*      the Free Software Foundation, either version 3 of the License, or            */
/*      (at your option) any later version.                                          */
/*                                                                                   */
/*      NANOS++ is distributed in the hope that it will be useful,                   */
/*      but WITHOUT ANY WARRANTY; without even the implied warranty of               */
/*      MERCHANTABILITY or FITNESS FOR A PARTICULAR PURPOSE.  See the                */
/*      GNU Lesser General Public License for more details.                          */
/*                                                                                   */
/*      You should have received a copy of the GNU Lesser General Public License     */
/*      along with NANOS++.  If not, see <http://www.gnu.org/licenses/>.             */
/*************************************************************************************/

#ifndef _NANOS_SYSTEM_DECL_H
#define _NANOS_SYSTEM_DECL_H

#include "processingelement_decl.hpp"
#include "throttle_decl.hpp"
#include <vector>
#include <string>
#include "schedule_decl.hpp"
#include "threadteam_decl.hpp"
#include "slicer_decl.hpp"
#include "worksharing_decl.hpp"
#include "nanos-int.h"
#include "dependency_decl.hpp"
#include "instrumentation_decl.hpp"
#include "directory_decl.hpp"
#include "pminterface_decl.hpp"
#include "cache_map_decl.hpp"
#include "plugin_decl.hpp"
#include "barrier_decl.hpp"

#ifdef GPU_DEV
#include "pinnedallocator_decl.hpp"
#endif


namespace nanos
{

// This class initializes/finalizes the library
// All global variables MUST be declared inside

   class System
   {
      public:
         // constants
         typedef enum { DEDICATED, SHARED } ExecutionMode;
         typedef enum { POOL, ONE_THREAD } InitialMode;
         typedef enum { NONE, WRITE_THROUGH, WRITE_BACK, DEFAULT } CachePolicyType;
         typedef Config::MapVar<CachePolicyType> CachePolicyConfig;

      private:
         // types
         typedef std::vector<PE *>         PEList;
         typedef std::vector<BaseThread *> ThreadList;
         typedef std::map<std::string, Slicer *> Slicers;
         typedef std::map<std::string, WorkSharing *> WorkSharings;
         
         // globla seeds
         Atomic<int> _atomicWDSeed;

         // configuration variables
         int                  _numPEs;
         int                  _deviceStackSize;
         int                  _bindingStart;
         int                  _bindingStride;
         bool                 _bindThreads;
         bool                 _profile;
         bool                 _instrument;
         bool                 _verboseMode;
         ExecutionMode        _executionMode;
         InitialMode          _initialMode;
         int                  _thsPerPE;
         bool                 _untieMaster;
         bool                 _delayedStart;
         bool                 _useYield;
         bool                 _synchronizedStart;

         //cutoff policy and related variables
         ThrottlePolicy      *_throttlePolicy;
         SchedulerStats       _schedStats;
         SchedulerConf        _schedConf;

         /*! names of the scheduling, cutoff, barrier and instrumentation plugins */
         std::string          _defSchedule;
         std::string          _defThrottlePolicy;
         std::string          _defBarr;
         std::string          _defInstr;

         std::string          _defArch;

         /*! factories for scheduling, pes and barriers objects */
         peFactory            _hostFactory;
         barrFactory          _defBarrFactory;

         PEList               _pes;
         ThreadList           _workers;
        
         /*! It counts how many threads have finalized their initialization */
         Atomic<unsigned int> _initializedThreads;
         /*! This counts how many threads we're waiting to be initialized */
         unsigned int         _targetThreads;
         /*! \brief How many threads have been already paused (since the
          scheduler's halt). */
         Atomic<unsigned int> _pausedThreads;
         //! Condition to wait until all threads are paused
         SingleSyncCond<EqualConditionChecker<unsigned int> >  _pausedThreadsCond;
         //! Condition to wait until all threads are un paused
         SingleSyncCond<EqualConditionChecker<unsigned int> >  _unpausedThreadsCond;

         Slicers              _slicers; /**< set of global slicers */

         WorkSharings         _worksharings; /**< set of global worksharings */

         Instrumentation     *_instrumentation; /**< Instrumentation object used in current execution */
         SchedulePolicy      *_defSchedulePolicy;

         /*! It manages all registered and active plugins */
         PluginManager        _pluginManager;

         // Programming model interface
         PMInterface *        _pmInterface;

         //! Enable or disable the use of caches
         bool                 _useCaches;
         //! General cache policy (if not specifically redefined for a certain architecture)
         CachePolicyType      _cachePolicy;
         //! CacheMap register
         CacheMap             _cacheMap;

#ifdef GPU_DEV
         //! Keep record of the data that's directly allocated on pinned memory
         PinnedAllocator      _pinnedMemoryCUDA;
#endif

         // disable copy constructor & assignment operation
         System( const System &sys );
         const System & operator= ( const System &sys );

         void config ();
         void loadModules();
         void unloadModules();
         
         PE * createPE ( std::string pe_type, int pid );

      public:
         /*! \brief System default constructor
          */
         System ();
         /*! \brief System destructor
          */
         ~System ();

         void start ();
         void finish ();

         int getWorkDescriptorId( void );

         void submit ( WD &work );
         void submitWithDependencies (WD& work, size_t numDeps, Dependency* deps);
         void waitOn ( size_t numDeps, Dependency* deps);
         void inlineWork ( WD &work );

         void createWD (WD **uwd, size_t num_devices, nanos_device_t *devices,
                        size_t data_size, size_t data_align, void ** data, WG *uwg,
                        nanos_wd_props_t *props, nanos_wd_dyn_props_t *dyn_props, size_t num_copies,
                        nanos_copy_data_t **copies, nanos_translate_args_t translate_args );

         void createSlicedWD ( WD **uwd, size_t num_devices, nanos_device_t *devices, size_t outline_data_size,
<<<<<<< HEAD
                        int outline_data_align, void **outline_data, WG *uwg, Slicer *slicer, nanos_wd_props_t *props, size_t num_copies,
                        nanos_copy_data_t **copies );
=======
                        int outline_data_align, void **outline_data, WG *uwg, Slicer *slicer, nanos_wd_props_t *props, nanos_wd_dyn_props_t *dyn_props,
                        size_t num_copies, nanos_copy_data_t **copies );
>>>>>>> 15cb52ef

         void duplicateWD ( WD **uwd, WD *wd );
         void duplicateSlicedWD ( SlicedWD **uwd, SlicedWD *wd );

        /* \brief prepares a WD to be scheduled/executed.
         * \param work WD to be set up
         */
         void setupWD( WD &work, WD *parent );

         // methods to access configuration variable         
         void setNumPEs ( int npes );

         int getNumPEs () const;

         void setDeviceStackSize ( int stackSize );

         int getDeviceStackSize () const;

         void setBindingStart ( int value );

         int getBindingStart () const;

         void setBindingStride ( int value );

         int getBindingStride () const;

         void setBinding ( bool set );

         bool getBinding () const;

         ExecutionMode getExecutionMode () const;

         bool getVerbose () const;

         void setVerbose ( bool value );

         void setInitialMode ( InitialMode mode );
         InitialMode getInitialMode() const;

         void setDelayedStart ( bool set);

         bool getDelayedStart () const;

         bool useYield() const;

         int getThsPerPE() const;

         int getTaskNum() const;

         int getIdleNum() const;

         int getReadyNum() const;

         int getRunningTasks() const;

         int getNumWorkers() const;

         int getNumWorkers( DeviceData *arch );

         void setUntieMaster ( bool value );

         bool getUntieMaster () const;

         void setSynchronizedStart ( bool value );
         bool getSynchronizedStart ( void ) const;

         // team related methods
         BaseThread * getUnassignedWorker ( void );
         ThreadTeam * createTeam ( unsigned nthreads, void *constraints=NULL, bool reuseCurrent=true,
                                   bool enterCurrent=true, bool enterOthers=true, bool starringCurrent = true, bool starringOthers=false );

         BaseThread * getWorker( unsigned int n );

         void endTeam ( ThreadTeam *team );
         void releaseWorker ( BaseThread * thread );

         void setThrottlePolicy( ThrottlePolicy * policy );

         bool throttleTask();

         const std::string & getDefaultSchedule() const;

         const std::string & getDefaultThrottlePolicy() const;

         const std::string & getDefaultBarrier() const;

         const std::string & getDefaultInstrumentation() const;

         const std::string & getDefaultArch() const;
         void setDefaultArch( const std::string &arch );

         void setHostFactory ( peFactory factory );

         void setDefaultBarrFactory ( barrFactory factory );

         Slicer * getSlicer( const std::string &label ) const;

         WorkSharing * getWorkSharing( const std::string &label ) const;

         Instrumentation * getInstrumentation ( void ) const;

         void setInstrumentation ( Instrumentation *instr );

         void registerSlicer ( const std::string &label, Slicer *slicer);

         void registerWorkSharing ( const std::string &label, WorkSharing *ws);

         void setDefaultSchedulePolicy ( SchedulePolicy *policy );
         
         SchedulePolicy * getDefaultSchedulePolicy ( ) const;

         SchedulerStats & getSchedulerStats ();
         SchedulerConf  & getSchedulerConf();
         
         /*! \brief Disables the execution of pending WDs in the scheduler's
          queue.
         */
         void stopScheduler ();
         /*! \brief Resumes the execution of pending WDs in the scheduler's
          queue.
         */
         void startScheduler ();
         
         //! \brief Checks if the scheduler is stopped or not.
         bool isSchedulerStopped () const;
         
         /*! \brief Waits until all threads are paused. This is useful if you
          * want that no task is executed after the scheduler is disabled.
          * \note The scheduler must be stopped first.
          * \sa stopScheduler(), waitUntilThreadsUnpaused
          */
         void waitUntilThreadsPaused();
         
         /*! \brief Waits until all threads are unpaused. Use this
          * when you require that no task is running in a certain section.
          * In that case, you'll probably disable the scheduler, wait for
          * threads to be paused, do something, and then start over. Before
          * starting over, you need to call this function, because if you don't
          * there is the potential risk of threads been unpaused causing a race
          * condition.
          * \note The scheduler must be started first.
          * \sa stopScheduler(), waitUntilThreadsUnpaused
          */
         void waitUntilThreadsUnpaused();
         
         void pausedThread();
         
         void unpausedThread();

         void setPMInterface (PMInterface *_pm);
         PMInterface & getPMInterface ( void ) const;
         bool isCacheEnabled();
         CachePolicyType getCachePolicy();
         CacheMap& getCacheMap();

#ifdef GPU_DEV
         PinnedAllocator& getPinnedAllocatorCUDA();
#endif

         void threadReady ();

         void registerPlugin ( const char *name, Plugin &plugin );
         bool loadPlugin ( const char *name );
         bool loadPlugin ( const std::string &name );
         Plugin * loadAndGetPlugin ( const char *name );
         Plugin * loadAndGetPlugin ( const std::string &name );
   };

   extern System sys;

};

#endif
<|MERGE_RESOLUTION|>--- conflicted
+++ resolved
@@ -175,13 +175,8 @@
                         nanos_copy_data_t **copies, nanos_translate_args_t translate_args );
 
          void createSlicedWD ( WD **uwd, size_t num_devices, nanos_device_t *devices, size_t outline_data_size,
-<<<<<<< HEAD
-                        int outline_data_align, void **outline_data, WG *uwg, Slicer *slicer, nanos_wd_props_t *props, size_t num_copies,
-                        nanos_copy_data_t **copies );
-=======
                         int outline_data_align, void **outline_data, WG *uwg, Slicer *slicer, nanos_wd_props_t *props, nanos_wd_dyn_props_t *dyn_props,
                         size_t num_copies, nanos_copy_data_t **copies );
->>>>>>> 15cb52ef
 
          void duplicateWD ( WD **uwd, WD *wd );
          void duplicateSlicedWD ( SlicedWD **uwd, SlicedWD *wd );
