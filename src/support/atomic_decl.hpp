/*************************************************************************************/
/*      Copyright 2015 Barcelona Supercomputing Center                               */
/*                                                                                   */
/*      This file is part of the NANOS++ library.                                    */
/*                                                                                   */
/*      NANOS++ is free software: you can redistribute it and/or modify              */
/*      it under the terms of the GNU Lesser General Public License as published by  */
/*      the Free Software Foundation, either version 3 of the License, or            */
/*      (at your option) any later version.                                          */
/*                                                                                   */
/*      NANOS++ is distributed in the hope that it will be useful,                   */
/*      but WITHOUT ANY WARRANTY; without even the implied warranty of               */
/*      MERCHANTABILITY or FITNESS FOR A PARTICULAR PURPOSE.  See the                */
/*      GNU Lesser General Public License for more details.                          */
/*                                                                                   */
/*      You should have received a copy of the GNU Lesser General Public License     */
/*      along with NANOS++.  If not, see <http://www.gnu.org/licenses/>.             */
/*************************************************************************************/

#ifndef _NANOS_ATOMIC_DECL
#define _NANOS_ATOMIC_DECL


/* TODO: move to configure
#include <ext/atomicity.h>
#ifndef _GLIBCXX_ATOMIC_BUILTINS
#error "Atomic gcc builtins support is mandatory at this point"
#endif
*/

<<<<<<< HEAD
namespace nanos
{
=======
namespace nanos {

>>>>>>> ada03f4e
   template<typename T>
   class Atomic
   {

      private:
#ifdef HAVE_NEW_GCC_ATOMIC_OPS
         T     _value;
#else
         volatile T     _value;
#endif

      public:
         // constructor
         Atomic () {}

         Atomic ( T init ) : _value( init ) {}

         // copy constructor
         Atomic ( const Atomic &atm ) : _value( atm._value ) {}

         // assignment operator
         Atomic & operator= ( const Atomic &atm );
         Atomic & operator= ( const T val );
         // destructor
         ~Atomic() {}

         T fetchAndAdd ( const T& val=1 );
         T addAndFetch ( const T& val=1 );
         T fetchAndSub ( const T& val=1 );
         T subAndFetch ( const T& val=1 );
         T value() const;

         operator T() const { return value(); }

         //! pre-increment ++
         T operator++ ();
         T operator-- ();

         //! post-increment ++
         T operator++ ( int val );
         T operator-- ( int val );

         //! += operator
         T operator+= ( const T val );
         T operator+= ( const Atomic<T> &val );

         T operator-= ( const T val );
         T operator-= ( const Atomic<T> &val );

#if 0 // Deprecated
         //! equal operator
         bool operator== ( const Atomic<T> &val );
         bool operator!= ( const Atomic<T> &val );

         bool operator< (const Atomic<T> &val );
         bool operator> ( const Atomic<T> &val ) const;
         bool operator<= ( const Atomic<T> &val );
         bool operator>= ( const Atomic<T> &val );
#endif

         // other atomic operations

         //! compare and swap
         bool cswap ( const Atomic<T> &oldval, const Atomic<T> &newval );

#ifdef HAVE_NEW_GCC_ATOMIC_OPS
         // note that the caller becomes responsible of accessing the shared
         // storage in a non-racy way
         T& override ();
#else
         volatile T & override ();
#endif
   };

   void memoryFence ();

   template<typename T>
#ifdef HAVE_NEW_GCC_ATOMIC_OPS
   bool compareAndSwap( T *ptr, T oldval, T  newval );
#else
   bool compareAndSwap( volatile T *ptr, T oldval, T  newval );
#endif

<<<<<<< HEAD
}
=======
} // namespace nanos
>>>>>>> ada03f4e

#endif<|MERGE_RESOLUTION|>--- conflicted
+++ resolved
@@ -28,13 +28,8 @@
 #endif
 */
 
-<<<<<<< HEAD
-namespace nanos
-{
-=======
 namespace nanos {
 
->>>>>>> ada03f4e
    template<typename T>
    class Atomic
    {
@@ -118,10 +113,6 @@
    bool compareAndSwap( volatile T *ptr, T oldval, T  newval );
 #endif
 
-<<<<<<< HEAD
-}
-=======
 } // namespace nanos
->>>>>>> ada03f4e
 
 #endif