/*************************************************************************************/
/*      Copyright 2009 Barcelona Supercomputing Center                               */
/*                                                                                   */
/*      This file is part of the NANOS++ library.                                    */
/*                                                                                   */
/*      NANOS++ is free software: you can redistribute it and/or modify              */
/*      it under the terms of the GNU Lesser General Public License as published by  */
/*      the Free Software Foundation, either version 3 of the License, or            */
/*      (at your option) any later version.                                          */
/*                                                                                   */
/*      NANOS++ is distributed in the hope that it will be useful,                   */
/*      but WITHOUT ANY WARRANTY; without even the implied warranty of               */
/*      MERCHANTABILITY or FITNESS FOR A PARTICULAR PURPOSE.  See the                */
/*      GNU Lesser General Public License for more details.                          */
/*                                                                                   */
/*      You should have received a copy of the GNU Lesser General Public License     */
/*      along with NANOS++.  If not, see <http://www.gnu.org/licenses/>.             */
/*************************************************************************************/

#ifndef _NANOS_H_
#define _NANOS_H_

#include <unistd.h>
#include "nanos-int.h"


#ifdef _MERCURIUM
// define API version
#pragma nanos interface family(master) version(5010)
#endif

// data types

// C++ types hidden as void *
typedef void * nanos_wg_t;
typedef void * nanos_team_t;
typedef void * nanos_sched_t;
typedef void * nanos_slicer_t;
typedef void * nanos_dd_t;
typedef void * nanos_sync_cond_t;
typedef unsigned int nanos_copy_id_t;

typedef struct {
   int nthreads;
   void *arch;
} nanos_constraint_t;

typedef enum { NANOS_OK=0,
               NANOS_UNKNOWN_ERR,          // generic error
               NANOS_UNIMPLEMENTED,        // service not implemented
} nanos_err_t;

// TODO: move smp to some dependent part
typedef struct {
   void (*outline) (void *);
} nanos_smp_args_t;

#ifdef __cplusplus

#define _Bool bool

extern "C" {
#endif

#define NANOS_API_DECL(Type, Name, Params) \
    extern Type Name##_ Params; \
    extern Type Name Params

#ifdef _NANOS_INTERNAL
#define NANOS_API_DEF(Type, Name, Params) \
    __attribute__((alias(#Name))) Type Name##_ Params; \
    Type Name Params
#endif

// Functions related to WD
NANOS_API_DECL(nanos_wd_t, nanos_current_wd, (void));
NANOS_API_DECL(int, nanos_get_wd_id, (nanos_wd_t wd));

NANOS_API_DECL(nanos_slicer_t, nanos_find_slicer, ( const char * slicer ));

NANOS_API_DECL(nanos_err_t, nanos_create_wd, ( nanos_wd_t *wd, size_t num_devices, nanos_device_t *devices, size_t data_size, int data_align,
                              void ** data, nanos_wg_t wg, nanos_wd_props_t *props, size_t num_copies, nanos_copy_data_t **copies ));

NANOS_API_DECL(nanos_err_t, nanos_set_translate_function, ( nanos_wd_t wd, nanos_translate_args_t translate_args ));

NANOS_API_DECL(nanos_err_t, nanos_create_sliced_wd, ( nanos_wd_t *uwd, size_t num_devices, nanos_device_t *devices,
                                     size_t outline_data_size, int outline_data_align,
                                     void **outline_data, nanos_wg_t uwg, nanos_slicer_t slicer,
                                     nanos_wd_props_t *props, size_t num_copies, nanos_copy_data_t **copies ));

NANOS_API_DECL(nanos_err_t, nanos_submit, ( nanos_wd_t wd, size_t num_deps, nanos_dependence_t *deps, nanos_team_t team ));

NANOS_API_DECL(nanos_err_t, nanos_create_wd_and_run, ( size_t num_devices, nanos_device_t *devices, size_t data_size, int data_align, void * data,
                                      size_t num_deps, nanos_dependence_t *deps, nanos_wd_props_t *props,
                                      size_t num_copies, nanos_copy_data_t *copies, nanos_translate_args_t translate_args ));

NANOS_API_DECL(nanos_err_t, nanos_create_for, ( void ));

NANOS_API_DECL(nanos_err_t, nanos_set_internal_wd_data, ( nanos_wd_t wd, void *data ));
NANOS_API_DECL(nanos_err_t, nanos_get_internal_wd_data, ( nanos_wd_t wd, void **data ));
NANOS_API_DECL(nanos_err_t, nanos_yield, ( void ));

NANOS_API_DECL(nanos_err_t, nanos_slicer_get_specific_data, ( nanos_slicer_t slicer, void ** data ));

// Team related functions

NANOS_API_DECL(nanos_err_t, nanos_create_team,(nanos_team_t *team, nanos_sched_t sg, unsigned int *nthreads,
                              nanos_constraint_t * constraints, bool reuse, nanos_thread_t *info));

NANOS_API_DECL(nanos_err_t, nanos_create_team_mapped, (nanos_team_t *team, nanos_sched_t sg, unsigned int *nthreads, unsigned int *mapping));

NANOS_API_DECL(nanos_err_t, nanos_leave_team, ( ));
NANOS_API_DECL(nanos_err_t, nanos_end_team, ( nanos_team_t team ));

NANOS_API_DECL(nanos_err_t, nanos_team_barrier, ( void ));

NANOS_API_DECL(nanos_err_t, nanos_single_guard, ( bool *));

// sync

NANOS_API_DECL(nanos_err_t, nanos_wg_wait_completion, ( nanos_wg_t wg, bool avoid_flush ));

NANOS_API_DECL(nanos_err_t, nanos_create_int_sync_cond, ( nanos_sync_cond_t *sync_cond, volatile int *p, int condition ));
NANOS_API_DECL(nanos_err_t, nanos_create_bool_sync_cond, ( nanos_sync_cond_t *sync_cond, volatile bool *p, bool condition ));
NANOS_API_DECL(nanos_err_t, nanos_sync_cond_wait, ( nanos_sync_cond_t *sync_cond ));
NANOS_API_DECL(nanos_err_t, nanos_sync_cond_signal, ( nanos_sync_cond_t *sync_cond ));
NANOS_API_DECL(nanos_err_t, nanos_destroy_sync_cond, ( nanos_sync_cond_t *sync_cond ));

NANOS_API_DECL(nanos_err_t, nanos_wait_on, ( size_t num_deps, nanos_dependence_t *deps ));

#define NANOS_INIT_LOCK_FREE { NANOS_LOCK_FREE }
#define NANOS_INIT_LOCK_BUSY { NANOS_LOCK_BUSY }
NANOS_API_DECL(nanos_err_t, nanos_init_lock, ( nanos_lock_t **lock ));
NANOS_API_DECL(nanos_err_t, nanos_set_lock, (nanos_lock_t *lock));
NANOS_API_DECL(nanos_err_t, nanos_unset_lock, (nanos_lock_t *lock));
NANOS_API_DECL(nanos_err_t, nanos_try_lock, ( nanos_lock_t *lock, bool *result ));
NANOS_API_DECL(nanos_err_t, nanos_destroy_lock, ( nanos_lock_t *lock ));

// Device copies
NANOS_API_DECL(nanos_err_t, nanos_get_addr, ( nanos_copy_id_t copy_id, void **addr, nanos_wd_t cwd ));

NANOS_API_DECL(nanos_err_t, nanos_copy_value, ( void *dst, nanos_copy_id_t copy_id, nanos_wd_t cwd ));

// system interface
NANOS_API_DECL(nanos_err_t, nanos_get_num_running_tasks, ( int *num ));

NANOS_API_DECL(nanos_err_t, nanos_start_scheduler, ());
NANOS_API_DECL(nanos_err_t, nanos_stop_scheduler, ());
NANOS_API_DECL(nanos_err_t, nanos_scheduler_enabled, ( bool *res ));
NANOS_API_DECL(nanos_err_t, nanos_wait_until_threads_paused, () );
NANOS_API_DECL(nanos_err_t, nanos_wait_until_threads_unpaused, () );

// error handling
NANOS_API_DECL(void, nanos_handle_error, ( nanos_err_t err ));

// factories
   // smp
NANOS_API_DECL(void *, nanos_smp_factory,( void *prealloc ,void *args));
extern const size_t nanos_smp_dd_size;
#define NANOS_SMP_DESC( args ) { nanos_smp_factory, nanos_smp_dd_size, &( args ) }

<<<<<<< HEAD
=======
   // gpu
NANOS_API_DECL(void *, nanos_gpu_factory,( void *prealloc ,void *args));
extern const size_t nanos_gpu_dd_size;
#define NANOS_GPU_DESC( args ) { nanos_gpu_factory, nanos_gpu_dd_size, &( args ) }

#ifdef GPU_DEV
NANOS_API_DECL(cudaStream_t, nanos_get_kernel_execution_stream,());
#else
#ifdef __CUDACC__
NANOS_API_DECL(cudaStream_t, nanos_get_kernel_execution_stream,());
#endif
#endif

>>>>>>> 398c01fc
// instrumentation interface
NANOS_API_DECL(nanos_err_t, nanos_instrument_register_key, ( nanos_event_key_t *event_key, const char *key, const char *description, bool abort_when_registered ));
NANOS_API_DECL(nanos_err_t, nanos_instrument_register_value, ( nanos_event_value_t *event_value, const char *key, const char *value, const char *description, bool abort_when_registered ));

NANOS_API_DECL(nanos_err_t, nanos_instrument_register_value_with_val, ( nanos_event_value_t val, const char *key, const char *value, const char *description, bool abort_when_registered ));

NANOS_API_DECL(nanos_err_t, nanos_instrument_get_key, (const char *key, nanos_event_key_t *event_key));
NANOS_API_DECL(nanos_err_t, nanos_instrument_get_value, (const char *key, const char *value, nanos_event_value_t *event_value));


NANOS_API_DECL(nanos_err_t, nanos_instrument_events, ( unsigned int num_events, nanos_event_t events[] ));
NANOS_API_DECL(nanos_err_t, nanos_instrument_enter_state, ( nanos_event_state_value_t state ));
NANOS_API_DECL(nanos_err_t, nanos_instrument_leave_state, ( void ));
NANOS_API_DECL(nanos_err_t, nanos_instrument_enter_burst,( nanos_event_key_t key, nanos_event_value_t value ));
NANOS_API_DECL(nanos_err_t, nanos_instrument_leave_burst,( nanos_event_key_t key ));
NANOS_API_DECL(nanos_err_t, nanos_instrument_point_event, ( unsigned int nkvs, nanos_event_key_t *keys, nanos_event_value_t *values ));
NANOS_API_DECL(nanos_err_t, nanos_instrument_ptp_start, ( nanos_event_domain_t domain, nanos_event_id_t id,
                                         unsigned int nkvs, nanos_event_key_t *keys, nanos_event_value_t *values ));
NANOS_API_DECL(nanos_err_t, nanos_instrument_ptp_end, ( nanos_event_domain_t domain, nanos_event_id_t id,
                                         unsigned int nkvs, nanos_event_key_t *keys, nanos_event_value_t *values ));

NANOS_API_DECL(nanos_err_t, nanos_instrument_disable_state_events, ( nanos_event_state_value_t state ));
NANOS_API_DECL(nanos_err_t, nanos_instrument_enable_state_events, ( void ));

NANOS_API_DECL(nanos_err_t, nanos_instrument_close_user_fun_event,());

NANOS_API_DECL(nanos_err_t, nanos_instrument_enable,( void ));

NANOS_API_DECL(nanos_err_t, nanos_instrument_disable,( void ));

// utility macros

#define NANOS_SAFE( call ) \
do {\
   nanos_err_t err = call;\
   if ( err != NANOS_OK ) nanos_handle_error( err );\
} while (0)

#undef NANOS_API_DECL

#ifdef __cplusplus
}
#endif

#endif<|MERGE_RESOLUTION|>--- conflicted
+++ resolved
@@ -159,22 +159,6 @@
 extern const size_t nanos_smp_dd_size;
 #define NANOS_SMP_DESC( args ) { nanos_smp_factory, nanos_smp_dd_size, &( args ) }
 
-<<<<<<< HEAD
-=======
-   // gpu
-NANOS_API_DECL(void *, nanos_gpu_factory,( void *prealloc ,void *args));
-extern const size_t nanos_gpu_dd_size;
-#define NANOS_GPU_DESC( args ) { nanos_gpu_factory, nanos_gpu_dd_size, &( args ) }
-
-#ifdef GPU_DEV
-NANOS_API_DECL(cudaStream_t, nanos_get_kernel_execution_stream,());
-#else
-#ifdef __CUDACC__
-NANOS_API_DECL(cudaStream_t, nanos_get_kernel_execution_stream,());
-#endif
-#endif
-
->>>>>>> 398c01fc
 // instrumentation interface
 NANOS_API_DECL(nanos_err_t, nanos_instrument_register_key, ( nanos_event_key_t *event_key, const char *key, const char *description, bool abort_when_registered ));
 NANOS_API_DECL(nanos_err_t, nanos_instrument_register_value, ( nanos_event_value_t *event_value, const char *key, const char *value, const char *description, bool abort_when_registered ));
