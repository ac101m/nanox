--- conflicted
+++ resolved
@@ -142,24 +142,11 @@
         
            WD * atBeforeExit ( BaseThread *thread, WD &current, bool schedule )
            {
-<<<<<<< HEAD
               if ( !_usePriority && !_useSmartPriority ) {
                  return current.getImmediateSuccessor(*thread);
               } else {
                  return 0;
               }
-=======
-// FIXME: Honoring immediate or priorities ?
-#if 0
-              if ( schedule ) {
-                 return current.getImmediateSuccessor(*thread);
-              } else {
-                 return NULL;
-              }
-#else
-              return 0;
-#endif
->>>>>>> d79bd3c2
            }
       };
 
