/*************************************************************************************/
/*      Copyright 2009 Barcelona Supercomputing Center                               */
/*                                                                                   */
/*      This file is part of the NANOS++ library.                                    */
/*                                                                                   */
/*      NANOS++ is free software: you can redistribute it and/or modify              */
/*      it under the terms of the GNU Lesser General Public License as published by  */
/*      the Free Software Foundation, either version 3 of the License, or            */
/*      (at your option) any later version.                                          */
/*                                                                                   */
/*      NANOS++ is distributed in the hope that it will be useful,                   */
/*      but WITHOUT ANY WARRANTY; without even the implied warranty of               */
/*      MERCHANTABILITY or FITNESS FOR A PARTICULAR PURPOSE.  See the                */
/*      GNU Lesser General Public License for more details.                          */
/*                                                                                   */
/*      You should have received a copy of the GNU Lesser General Public License     */
/*      along with NANOS++.  If not, see <http://www.gnu.org/licenses/>.             */
/*************************************************************************************/

#include "schedule.hpp"
#include "processingelement.hpp"
#include "basethread.hpp"
#include "system.hpp"
#include "config.hpp"
#include "instrumentationmodule_decl.hpp"
#include "os.hpp"

using namespace nanos;

void SchedulerConf::config (Config &cfg)
{
   cfg.setOptionsSection ( "Core [Scheduler]", "Policy independent scheduler options"  );

   cfg.registerConfigOption ( "num_spins", NEW Config::UintVar( _numSpins ), "Determines the amount of spinning before yielding" );
   cfg.registerArgOption ( "num_spins", "spins" );
   cfg.registerEnvOption ( "num_spins", "NX_SPINS" );
}

void Scheduler::submit ( WD &wd )
{
   NANOS_INSTRUMENT( InstrumentState inst(NANOS_SCHEDULING) );
   BaseThread *mythread = myThread;

   sys.getSchedulerStats()._createdTasks++;
   sys.getSchedulerStats()._totalTasks++;

   debug ( "submitting task " << wd.getId() );

   wd.submitted();

   /* handle tied tasks */
   if ( wd.isTied() && wd.isTiedTo() != mythread ) {
      wd.isTiedTo()->getTeam()->getSchedulePolicy().queue( wd.isTiedTo(), wd );
      return;
   }

   /* handle tasks which cannot run in current thread */
   if ( !wd.canRunIn(*mythread->runningOn()) ) {
     /* We have to avoid work-first scheduler to return this kind of tasks, so we enqueue
      * it in our scheduler system. Global ready task queue will take care about task/thread
      * architecture, while local ready task queue will wait until stealing. */
      mythread->getTeam()->getSchedulePolicy().queue( mythread, wd );
      return;
   }

   WD *next = getMyThreadSafe()->getTeam()->getSchedulePolicy().atSubmit( myThread, wd );

   /* If SchedulePolicy have returned a 'next' value, we have to context switch to
      that WorkDescriptor */
   if ( next ) {
      WD *slice;
      /* We must ensure this 'next' has no sliced components. If it have them we have to
       * queue the remaining parts of 'next' */
      if ( !next->dequeue(&slice) ) {
         mythread->getTeam()->getSchedulePolicy().queue( mythread, *next );
      }
      switchTo ( slice );
   }

}

void Scheduler::submitAndWait ( WD &wd )
{
   debug ( "submitting and waiting task " << wd.getId() );
   fatal ( "Scheduler::submitAndWait(): This feature is still not supported" );

   // Create a new WorkGroup and add WD
   WG myWG;
   myWG.addWork( wd );

   // Submit WD
   submit( wd );

   // Wait for WD to be finished
   myWG.waitCompletionAndSignalers();
}

void Scheduler::updateExitStats ( WD &wd )
{
   if ( wd.isSubmitted() ) 
     sys.getSchedulerStats()._totalTasks--;
}

template<class behaviour>
inline void Scheduler::idleLoop ()
{
   NANOS_INSTRUMENT ( static InstrumentationDictionary *ID = sys.getInstrumentation()->getInstrumentationDictionary(); )
   NANOS_INSTRUMENT ( static nanos_event_key_t total_spins_key = ID->getEventKey("num-spins"); )
   NANOS_INSTRUMENT ( static nanos_event_key_t total_yields_key = ID->getEventKey("num-yields"); )
   NANOS_INSTRUMENT ( static nanos_event_key_t time_yields_key = ID->getEventKey("time-yields"); )
   NANOS_INSTRUMENT ( nanos_event_key_t Keys[3]; )
   NANOS_INSTRUMENT ( Keys[0] = total_spins_key; )
   NANOS_INSTRUMENT ( Keys[1] = total_yields_key; )
   NANOS_INSTRUMENT ( Keys[2] = time_yields_key; )

   NANOS_INSTRUMENT( InstrumentState inst(NANOS_IDLE) );

   const int nspins = sys.getSchedulerConf().getNumSpins();
   int spins = nspins;
   unsigned long total_spins = 0;  /* Number of spins by idle phase*/
   unsigned long total_yields = 0; /* Number of yields by idle phase */
   unsigned long time_yields = 0;  /* Time of yields by idle phase */

   WD *current = myThread->getCurrentWD();
   current->setIdle();
   sys.getSchedulerStats()._idleThreads++;
   for ( ; ; ) {
      BaseThread *thread = getMyThreadSafe();
      spins--;

      if ( !thread->isRunning() ) break;

      if ( thread->getTeam() != NULL ) {
         WD * next = myThread->getNextWD();

         if ( next ) {
            myThread->resetNextWD();
         } else {
           if ( sys.getSchedulerStats()._readyTasks > 0 ) 
              next = behaviour::getWD(thread,current);
         } 

         if ( next ) {
            sys.getSchedulerStats()._idleThreads--;

            total_spins+= (nspins - spins);
            NANOS_INSTRUMENT ( nanos_event_value_t Values[3]; )
            NANOS_INSTRUMENT ( Values[0] = (nanos_event_value_t) total_spins; )
            NANOS_INSTRUMENT ( Values[1] = (nanos_event_value_t) total_yields; )
            NANOS_INSTRUMENT ( Values[2] = (nanos_event_value_t) time_yields; )
            NANOS_INSTRUMENT( sys.getInstrumentation()->raisePointEventNkvs(3, Keys, Values); )

            NANOS_INSTRUMENT( InstrumentState inst2(NANOS_RUNTIME) )
            behaviour::switchWD(thread, current, next);
            thread = getMyThreadSafe();
            NANOS_INSTRUMENT( inst2.close() );
            sys.getSchedulerStats()._idleThreads++;
            total_spins = 0;
            total_yields = 0;
            time_yields = 0;
            spins = nspins;
            continue;
         }
      }

      if ( spins == 0 ) {
        total_spins+= nspins;
        if ( sys.useYield() ) {
           total_yields++;
           unsigned long begin_yield = (unsigned long) ( OS::getMonotonicTime() * 1.0e9  );
           thread->yield();
           unsigned long end_yield = (unsigned long) ( OS::getMonotonicTime() * 1.0e9  );
           time_yields += ( end_yield - begin_yield );
        }
        spins = nspins;
      }
      else {
         thread->idle();
      }
   }
   sys.getSchedulerStats()._idleThreads--;
   current->setReady();
}

void Scheduler::waitOnCondition (GenericSyncCond *condition)
{
   NANOS_INSTRUMENT ( static InstrumentationDictionary *ID = sys.getInstrumentation()->getInstrumentationDictionary(); )
   NANOS_INSTRUMENT ( static nanos_event_key_t total_spins_key = ID->getEventKey("num-spins"); )
   NANOS_INSTRUMENT ( static nanos_event_key_t total_yields_key = ID->getEventKey("num-yields"); )
   NANOS_INSTRUMENT ( static nanos_event_key_t time_yields_key = ID->getEventKey("time-yields"); )
   NANOS_INSTRUMENT ( nanos_event_key_t Keys[3]; )
   NANOS_INSTRUMENT ( Keys[0] = total_spins_key; )
   NANOS_INSTRUMENT ( Keys[1] = total_yields_key; )
   NANOS_INSTRUMENT ( Keys[2] = time_yields_key; )

   NANOS_INSTRUMENT( InstrumentState inst(NANOS_SYNCHRONIZATION) );

   const int nspins = sys.getSchedulerConf().getNumSpins();
   int spins = nspins; 
   unsigned long total_spins = 0;  /* Number of spins by idle phase*/
   unsigned long total_yields = 0; /* Number of yields by idle phase */
   unsigned long time_yields = 0;  /* Time of yields by idle phase */

   WD * current = myThread->getCurrentWD();

   sys.getSchedulerStats()._idleThreads++;
   current->setSyncCond( condition );
   current->setIdle();
   
   BaseThread *thread = getMyThreadSafe();

   while ( !condition->check() && thread->isRunning() ) {
      spins--;
      if ( spins == 0 ) {
         total_spins+= nspins;
         condition->lock();
         if ( !( condition->check() ) ) {
            condition->addWaiter( current );

            WD * next = myThread->getNextWD();

            if ( next) {
               myThread->resetNextWD();
            } else if ( sys.getSchedulerStats()._readyTasks > 0 ) {
               next = thread->getTeam()->getSchedulePolicy().atBlock( thread, current );
            }

            if ( next ) {
               sys.getSchedulerStats()._idleThreads--;

               NANOS_INSTRUMENT ( nanos_event_value_t Values[3]; )
               NANOS_INSTRUMENT ( Values[0] = (nanos_event_value_t) total_spins; )
               NANOS_INSTRUMENT ( Values[1] = (nanos_event_value_t) total_yields; )
               NANOS_INSTRUMENT ( Values[2] = (nanos_event_value_t) time_yields; )
               NANOS_INSTRUMENT( sys.getInstrumentation()->raisePointEventNkvs(3, Keys, Values); )

               NANOS_INSTRUMENT( InstrumentState inst2(NANOS_RUNTIME); );
               switchTo ( next );
               thread = getMyThreadSafe();
               NANOS_INSTRUMENT( inst2.close() );

               total_spins = 0;
               total_yields = 0;
               time_yields = 0;

               sys.getSchedulerStats()._idleThreads++;
            } else {
               condition->unlock();
               if ( sys.useYield() ) {
                  total_yields++;
                  unsigned long begin_yield = (unsigned long) ( OS::getMonotonicTime() * 1.0e9  );
                  thread->yield();
                  unsigned long end_yield = (unsigned long) ( OS::getMonotonicTime() * 1.0e9  );
                  time_yields += ( end_yield - begin_yield );
               }
            }
         } else {
            condition->unlock();
         }
         spins = nspins;
      }

      thread->idle();
   }

   current->setSyncCond( NULL );
   sys.getSchedulerStats()._idleThreads--;
   if ( !current->isReady() ) {
      current->setReady();
   }

   total_spins+= (nspins - spins);
   NANOS_INSTRUMENT ( nanos_event_value_t Values[3]; )
   NANOS_INSTRUMENT ( Values[0] = (nanos_event_value_t) total_spins; )
   NANOS_INSTRUMENT ( Values[1] = (nanos_event_value_t) total_yields; )
   NANOS_INSTRUMENT ( Values[2] = (nanos_event_value_t) time_yields; )
   NANOS_INSTRUMENT( sys.getInstrumentation()->raisePointEventNkvs(3, Keys, Values); )
}

void Scheduler::wakeUp ( WD *wd )
{
   NANOS_INSTRUMENT( InstrumentState inst(NANOS_SYNCHRONIZATION) );

   if ( wd->isBlocked() ) {
      /* Setting ready wd */
      wd->setReady();
      if ( checkBasicConstraints ( *wd, *myThread ) ) {
         WD *next = getMyThreadSafe()->getTeam()->getSchedulePolicy().atWakeUp( myThread, *wd );
         /* If SchedulePolicy have returned a 'next' value, we have to context switch to
            that WorkDescriptor */
         if ( next ) {
            WD *slice;
            /* We must ensure this 'next' has no sliced components. If it have them we have to
             * queue the remaining parts of 'next' */
            if ( !next->dequeue(&slice) ) {
               myThread->getTeam()->getSchedulePolicy().queue( myThread, *next );
            }
            switchTo ( slice );
         }
      } else {
         myThread->getTeam()->getSchedulePolicy().queue( myThread, *wd );
      }
   }
}

WD * Scheduler::prefetch( BaseThread *thread, WD &wd )
{
   return thread->getTeam()->getSchedulePolicy().atPrefetch( thread, wd );
}

struct WorkerBehaviour
{
   static WD * getWD ( BaseThread *thread, WD *current )
   {
      return thread->getTeam()->getSchedulePolicy().atIdle ( thread );
   }

   static void switchWD ( BaseThread *thread, WD *current, WD *next )
   {
      if (next->started())
        Scheduler::switchTo(next);
      else {
        Scheduler::inlineWork ( next, true );
        delete next;
      }
   }
};

void Scheduler::workerLoop ()
{
   idleLoop<WorkerBehaviour>();
}

void Scheduler::inlineWork ( WD *wd, bool schedule )
{
   BaseThread *thread = getMyThreadSafe();

   // run it in the current frame
   WD *oldwd = thread->getCurrentWD();

   GenericSyncCond *syncCond = oldwd->getSyncCond();
   if ( syncCond != NULL ) {
      syncCond->unlock();
   }

   debug( "switching(inlined) from task " << oldwd << ":" << oldwd->getId() <<
          " to " << wd << ":" << wd->getId() );

   // This ensures that when we return from the inlining is still the same thread
   // and we don't violate rules about tied WD
   wd->tieTo(*oldwd->isTiedTo());
   if (!wd->started()) wd->init();

   /* Instrumenting context switch: oldwd leaves cpu but will come back (last = false) and wd enters */
   NANOS_INSTRUMENT( sys.getInstrumentation()->wdSwitch(oldwd, wd, false) );
   thread->setCurrentWD( *wd );

   thread->inlineWorkDependent(*wd);

   // reload thread after running WD
   thread = getMyThreadSafe();

   if (schedule) {
        thread->setNextWD(thread->getTeam()->getSchedulePolicy().atBeforeExit(thread,*wd));
   }

   /* If WorkDescriptor has been submitted update statistics */
   updateExitStats (*wd);

   wd->done();

   debug( "exiting task(inlined) " << wd << ":" << wd->getId() <<
          " to " << oldwd << ":" << oldwd->getId() );

   /* Instrumenting context switch: wd leaves cpu and will not come back (last = true) and oldwd enters */
   NANOS_INSTRUMENT( sys.getInstrumentation()->wdSwitch(wd, oldwd, true) );
   thread->setCurrentWD( *oldwd );

   // While we tie the inlined tasks this is not needed
   // as we will always return to the current thread
   #if 0
   if ( oldwd->isTiedTo() != NULL )
      switchToThread(oldwd->isTiedTo());
   #endif

   ensure(oldwd->isTiedTo() == NULL || thread == oldwd->isTiedTo(),
           "Violating tied rules " + toString<BaseThread*>(thread) + "!=" + toString<BaseThread*>(oldwd->isTiedTo()));

}

void Scheduler::switchHelper (WD *oldWD, WD *newWD, void *arg)
{
   /* Instrumenting context switch: oldwd leaves cpu but will come back (last = false) and newWD enters */
   NANOS_INSTRUMENT( sys.getInstrumentation()->wdSwitch(oldWD, newWD, false) );

   myThread->switchHelperDependent(oldWD, newWD, arg);

   GenericSyncCond *syncCond = oldWD->getSyncCond();
   if ( syncCond != NULL ) {
      oldWD->setBlocked();
      syncCond->unlock();
   } else {
      myThread->getTeam()->getSchedulePolicy().queue( myThread, *oldWD );
   }

   myThread->setCurrentWD( *newWD );
}

void Scheduler::switchTo ( WD *to )
{
   if ( myThread->runningOn()->supportsUserLevelThreads() ) {
      if (!to->started()) {
         to->init();
         to->start(WD::IsAUserLevelThread);
      }
      
      debug( "switching from task " << myThread->getCurrentWD() << ":" << myThread->getCurrentWD()->getId() <<
          " to " << to << ":" << to->getId() );
          
      myThread->switchTo( to, switchHelper );
   } else {
      inlineWork(to);
      delete to;
   }
}

void Scheduler::yield ()
{
   NANOS_INSTRUMENT( InstrumentState inst(NANOS_SCHEDULING) );
   WD *next = myThread->getTeam()->getSchedulePolicy().atYield( myThread, myThread->getCurrentWD() );

   if ( next ) {
      switchTo(next);
   }
}

void Scheduler::switchToThread ( BaseThread *thread )
{
   while ( getMyThreadSafe() != thread )
        yield();
}

void Scheduler::exitHelper (WD *oldWD, WD *newWD, void *arg)
{
    myThread->exitHelperDependent(oldWD, newWD, arg);
<<<<<<< HEAD
   /* Instrumenting context switch: oldwd leaves cpu and will not come back (last = true) and newWD enters */
    NANOS_INSTRUMENT ( sys.getInstrumentation()->wdSwitch(oldWD,newWD,true) );
=======
    NANOS_INSTRUMENT ( sys.getInstrumentation()->wdSwitch(oldWD,NULL,true) );
>>>>>>> 32ff16c4
    oldWD->~WorkDescriptor();
    delete[] (char *)oldWD;
    myThread->setCurrentWD( *newWD );
    NANOS_INSTRUMENT ( sys.getInstrumentation()->wdSwitch(NULL,newWD,false) );
}

struct ExitBehaviour
{
   static WD * getWD ( BaseThread *thread, WD *current )
   {
      return thread->getTeam()->getSchedulePolicy().atAfterExit( thread, current );
   }

   static void switchWD ( BaseThread *thread, WD *current, WD *next )
   {
      Scheduler::exitTo(next);
   }
};

void Scheduler::exitTo ( WD *to )
 {
//   FIXME: stack reusing was wrongly implementd and it's disabled (see #374)
//    WD *current = myThread->getCurrentWD();

    if (!to->started()) {
       to->init();
//       to->start(true,current);
       to->start(WD::IsAUserLevelThread,NULL);
    }

    debug( "exiting task " << myThread->getCurrentWD() << ":" << myThread->getCurrentWD()->getId() <<
          " to " << to << ":" << to->getId() );

    myThread->exitTo ( to, Scheduler::exitHelper );
}

void Scheduler::exit ( void )
{
   // At this point the WD work is done, so we mark it as such and look for other work to do
   // Deallocation doesn't happen here because:
   // a) We are still running in the WD stack
   // b) Resources can potentially be reused by the next WD
   BaseThread *thread = myThread;

   WD *oldwd = thread->getCurrentWD();

   /* get next WorkDescriptor (if any) */
   WD *next =  thread->getNextWD();

  /* if getNextWD() has returned a WD, we need to resetNextWD(). If no WD has
   * been returned call scheduler policy */
   if (next) thread->resetNextWD();
   else next = thread->getTeam()->getSchedulePolicy().atBeforeExit(thread,*oldwd);

   updateExitStats (*oldwd);
   oldwd->done();
   oldwd->clear();

   if (!next) {
     idleLoop<ExitBehaviour>();
   } else {
     Scheduler::exitTo(next);
   } 

   fatal("A thread should never return from Scheduler::exit");
}
<|MERGE_RESOLUTION|>--- conflicted
+++ resolved
@@ -443,12 +443,7 @@
 void Scheduler::exitHelper (WD *oldWD, WD *newWD, void *arg)
 {
     myThread->exitHelperDependent(oldWD, newWD, arg);
-<<<<<<< HEAD
-   /* Instrumenting context switch: oldwd leaves cpu and will not come back (last = true) and newWD enters */
-    NANOS_INSTRUMENT ( sys.getInstrumentation()->wdSwitch(oldWD,newWD,true) );
-=======
     NANOS_INSTRUMENT ( sys.getInstrumentation()->wdSwitch(oldWD,NULL,true) );
->>>>>>> 32ff16c4
     oldWD->~WorkDescriptor();
     delete[] (char *)oldWD;
     myThread->setCurrentWD( *newWD );
