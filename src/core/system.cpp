--- conflicted
+++ resolved
@@ -47,15 +47,7 @@
 
 using namespace nanos;
 
-<<<<<<< HEAD
-namespace nanos {
-  System::Init externInit __attribute__((weak));
-}
-
-System nanos::sys;// __attribute__((init_priority (205)));
-=======
 System nanos::sys;
->>>>>>> cbb81799
 
 // default system values go here
 System::System () :
@@ -109,7 +101,6 @@
    }
    ensure( _hostFactory,"No default host factory" );
 
-<<<<<<< HEAD
 #ifdef CLUSTER_DEV
    if ( useCluster() )
    {
@@ -119,8 +110,6 @@
    }
 #endif
 
-=======
->>>>>>> cbb81799
 #ifdef GPU_DEV
    if ( _net.getNodeNum() > 0  || !useCluster()) //FIXME: hardcoded for use GPUs only in nodes > 0
    {
@@ -232,23 +221,18 @@
    cfg.registerArgOption ( "instrumentation", "instrumentation" );
    cfg.registerEnvOption ( "instrumentation", "NX_INSTRUMENTATION" );
 
-<<<<<<< HEAD
    /* Cluster: load the cluster support */
-   config.registerConfigOption ( "enable-cluster", NEW Config::FlagOption ( _useCluster, true ), "Enables the usage of Nanos++ Cluster" );
-   config.registerArgOption ( "enable-cluster", "cluster" );
-   //config.registerEnvOption ( "enable-cluster", "NX_ENABLE_CLUSTER" );
+   cfg.registerConfigOption ( "enable-cluster", NEW Config::FlagOption ( _useCluster, true ), "Enables the usage of Nanos++ Cluster" );
+   cfg.registerArgOption ( "enable-cluster", "cluster" );
+   //cfg.registerEnvOption ( "enable-cluster", "NX_ENABLE_CLUSTER" );
 
    /* Cluster: select wich module to load mpi or udp */
-   config.registerConfigOption ( "conduit", NEW Config::StringVar ( _currentConduit ), "Selects which GasNet conduit will be used" );
-   config.registerArgOption ( "conduit", "cluster-network" );
-   config.registerEnvOption ( "conduit", "NX_CLUSTER_NETWORK" );
-
-   config.registerConfigOption ( "no-sync-start", NEW Config::FlagOption( _synchronizedStart, false), "Disables synchronized start" );
-   config.registerArgOption ( "no-sync-start", "disable-synchronized-start" );
-=======
+   cfg.registerConfigOption ( "conduit", NEW Config::StringVar ( _currentConduit ), "Selects which GasNet conduit will be used" );
+   cfg.registerArgOption ( "conduit", "cluster-network" );
+   cfg.registerEnvOption ( "conduit", "NX_CLUSTER_NETWORK" );
+
    cfg.registerConfigOption ( "no-sync-start", NEW Config::FlagOption( _synchronizedStart, false), "Disables synchronized start" );
    cfg.registerArgOption ( "no-sync-start", "disable-synchronized-start" );
->>>>>>> cbb81799
 
    cfg.registerConfigOption ( "architecture", NEW Config::StringVar ( _defArch ), "Defines the architecture to use (smp by default)" );
    cfg.registerArgOption ( "architecture", "architecture" );
