--- conflicted
+++ resolved
@@ -25,11 +25,7 @@
 
 using namespace nanos;
 
-<<<<<<< HEAD
 inline CopyData::CopyData ( uint64_t addr, nanos_sharing_t nxSharing, bool input, bool output, std::size_t numDimensions, nanos_region_dimension_internal_t const *dims, ptrdiff_t off, uint64_t hostBaseAddress )
-=======
-inline CopyData::CopyData ( uint64_t addr, nanos_sharing_t nxSharing, bool input, bool output, std::size_t numDimensions, nanos_region_dimension_internal_t const *dims, ptrdiff_t off )
->>>>>>> 7707e933
 {
    address = (void *) addr;
    sharing = nxSharing;
@@ -38,10 +34,7 @@
    dimension_count = numDimensions;
    dimensions = dims;
    offset = off;
-<<<<<<< HEAD
    _hostBaseAddress = hostBaseAddress;
-=======
->>>>>>> 7707e933
 }
 
 inline CopyData::CopyData ( const CopyData &cd )
@@ -53,10 +46,7 @@
    dimension_count = cd.dimension_count;
    dimensions = cd.dimensions;
    offset = cd.offset;
-<<<<<<< HEAD
    _hostBaseAddress = cd._hostBaseAddress;
-=======
->>>>>>> 7707e933
 }
 
 inline const CopyData & CopyData::operator= ( const CopyData &cd )
@@ -69,10 +59,7 @@
    dimension_count = cd.dimension_count;
    dimensions = cd.dimensions;
    offset = cd.offset;
-<<<<<<< HEAD
    _hostBaseAddress = cd._hostBaseAddress;
-=======
->>>>>>> 7707e933
    return *this;
 }
 
@@ -107,7 +94,6 @@
 }
 
 inline std::size_t CopyData::getSize() const
-<<<<<<< HEAD
 {
    std::size_t size = 0;
    //ensure( dimension_count >= 1, "Wrong dimension_count ");
@@ -123,14 +109,6 @@
    size = dimensions[0].size;
    for ( int i = 1; i < dimension_count; i += 1 )
       size *= dimensions[i].size;
-=======
-{
-   std::size_t size = 0;
-   ensure( dimension_count >= 1, "Wrong dimension_count ");
-   size = dimensions[0].accessed_length;
-   for ( int i = 1; i < dimension_count; i += 1 )
-      size *= dimensions[i].accessed_length;
->>>>>>> 7707e933
    return size;
 }
 
@@ -166,10 +144,7 @@
 
 inline uint64_t CopyData::getAddress() const
 {
-<<<<<<< HEAD
-   //message0("This is wrong. addr returned is " << (void *) address);
-   //System::printBt();
-   return (uint64_t) address; 
+   return ( (uint64_t) address ); 
 }
 inline uint64_t CopyData::getOffset() const
 {
@@ -198,8 +173,4 @@
 }
 
 
-=======
-   return ( (uint64_t) address ); 
-}
->>>>>>> 7707e933
 #endif