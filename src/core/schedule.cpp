--- conflicted
+++ resolved
@@ -201,26 +201,6 @@
          myThread->unpause();
       }
 
-<<<<<<< HEAD
-         if ( next ) {
-         //  if ( !next->isSubmitted() && !next->started() ) 
-         //    sys.getSchedulerStats()._readyTasks++;
-         //} else if ( prefetchedWD != NULL ) {
-         //   next = prefetchedWD;
-         //      std::cerr << "executing prefetched wd " << next->getId() << std::endl;
-         //   prefetchedWD = NULL;
-            myThread->resetNextWD();
-         } else {
-           memoryFence();
-           if ( sys.getSchedulerStats()._readyTasks > 0 ) {
-              total_scheds++;
-              unsigned long begin_sched = (unsigned long) ( OS::getMonotonicTime() * 1.0e9  );
-              next = behaviour::getWD(thread,current);
-              unsigned long end_sched = (unsigned long) ( OS::getMonotonicTime() * 1.0e9  );
-              time_scheds += ( end_sched - begin_sched );
-           }
-         } 
-=======
       if ( next ) {
          myThread->resetNextWD();
       } else if ( thread->getTeam() != NULL ) {
@@ -233,7 +213,6 @@
             time_scheds += ( end_sched - begin_sched );
          }
       } 
->>>>>>> 74a6b333
 
       if ( next ) {
          sys.getSchedulerStats()._idleThreads--;
@@ -261,21 +240,10 @@
             NANOS_INSTRUMENT( sys.getInstrumentation()->raisePointEventNkvs(event_num, &Keys[event_start], &Values[event_start]); )
 
             NANOS_INSTRUMENT( InstrumentState inst2(NANOS_RUNTIME) )
-<<<<<<< HEAD
-            behaviour::switchWD(thread,current, next);
-//std::cerr <<"n:" << sys.getNetwork()->getNodeNum() << " finished switchWD" << std::endl;
-            thread = getMyThreadSafe();
-            NANOS_INSTRUMENT( inst2.close() );
-            //prefetchedWD = next->getPrefetchedWD();
-            //if (prefetchedWD != NULL)
-            //   std::cerr << "setting prefetched wd " << prefetchedWD->getId() << std::endl;
-            sys.getSchedulerStats()._idleThreads++;
-=======
             behaviour::switchWD(thread, current, next);
          thread = getMyThreadSafe();
          NANOS_INSTRUMENT( inst2.close() );
          sys.getSchedulerStats()._idleThreads++;
->>>>>>> 74a6b333
 
          total_spins = 0;
          total_sleeps = 0;
