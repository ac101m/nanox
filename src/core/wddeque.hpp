--- conflicted
+++ resolved
@@ -265,7 +265,6 @@
    _nelems -= decrement;
 }
 
-<<<<<<< HEAD
 inline int WDDeque::getPotentiallyParallelWDs( void )
 {
    int num_wds = 0;
@@ -278,7 +277,8 @@
    }
 
    return num_wds;
-=======
+}
+
 inline void WDDeque::transferElemsFrom( WDDeque &dq )
 {
    LockBlock lock( _lock );
@@ -293,7 +293,6 @@
    _nelems = dq._nelems;
    dq._nelems = 0;
    memoryFence();
->>>>>>> 62a5323b
 }
 
 /***********
