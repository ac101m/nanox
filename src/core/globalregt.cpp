--- conflicted
+++ resolved
@@ -24,10 +24,6 @@
 #include "basethread.hpp"
 #include "debug.hpp"
 #include "router.hpp"
-<<<<<<< HEAD
-#include "printbt_decl.hpp"
-=======
->>>>>>> ed033aab
 
 uint64_t global_reg_t::getKeyFirstAddress() const {
    return getFirstAddress( key->getKeyBaseAddress() );
@@ -215,11 +211,8 @@
    nanos_region_dimension_internal_t fitDimensions[ key->getNumDimensions() ];
    if ( slabSize < this->getBreadth() ) {
       fatal("Can not allocate slab for this region. Not supported yet. slabSize "<< slabSize << " breadth " << this->getBreadth());
-<<<<<<< HEAD
    } else if ( this->getBreadth() < slabSize && id == 1 ) {
       return id;
-=======
->>>>>>> ed033aab
    } else {
 
       unsigned int lower_bounds[key->getNumDimensions()];
@@ -248,11 +241,7 @@
                fitDimensions[ idx ].lower_bound = ( lower_bounds[idx] / slab_elems ) * slab_elems;
                keep_expanding = false;
             } else {
-<<<<<<< HEAD
                fatal("invalid slabSize: " << slabSize << " reg size is " << this->getBreadth() );
-=======
-               fatal("invalid slabSize.");
->>>>>>> ed033aab
             }
          } else {
             fitDimensions[ idx ].accessed_length = 1;
@@ -348,11 +337,7 @@
 }
 void global_reg_t::setOwnedMemory(memory_space_id_t loc) const {
    //setRooted();
-<<<<<<< HEAD
    NewNewRegionDirectory::addRootedAccess( key, id, loc, 2 );
-=======
-   NewNewRegionDirectory::addRootedAccess( key, id, loc, 1 );
->>>>>>> ed033aab
 }
 
 unsigned int global_reg_t::getNumLocations() const {
