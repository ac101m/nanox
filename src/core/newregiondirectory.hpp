/*************************************************************************************/
/*      Copyright 2015 Barcelona Supercomputing Center                               */
/*                                                                                   */
/*      This file is part of the NANOS++ library.                                    */
/*                                                                                   */
/*      NANOS++ is free software: you can redistribute it and/or modify              */
/*      it under the terms of the GNU Lesser General Public License as published by  */
/*      the Free Software Foundation, either version 3 of the License, or            */
/*      (at your option) any later version.                                          */
/*                                                                                   */
/*      NANOS++ is distributed in the hope that it will be useful,                   */
/*      but WITHOUT ANY WARRANTY; without even the implied warranty of               */
/*      MERCHANTABILITY or FITNESS FOR A PARTICULAR PURPOSE.  See the                */
/*      GNU Lesser General Public License for more details.                          */
/*                                                                                   */
/*      You should have received a copy of the GNU Lesser General Public License     */
/*      along with NANOS++.  If not, see <http://www.gnu.org/licenses/>.             */
/*************************************************************************************/

#ifndef NANOS_NEWNEWDIRECTORY_H
#define NANOS_NEWNEWDIRECTORY_H

#include "deviceops.hpp"
#include "version.hpp"


inline NewNewDirectoryEntryData::NewNewDirectoryEntryData() : Version( 1 )
   //, _writeLocation( -1 )
   , _ops()
   , _location()
   , _pes()
   , _rooted( -1 )
<<<<<<< HEAD
   , _home( -1 )
=======
>>>>>>> ed033aab
   , _setLock() 
   , _firstWriterPE( NULL )
   , _baseAddress( 0 )
{
   _location.insert(0);
}

inline NewNewDirectoryEntryData::NewNewDirectoryEntryData( memory_space_id_t home ) : Version( 1 )
   //, _writeLocation( -1 )
   , _ops()
   , _location()
   , _pes()
   , _rooted( -1 )
   , _home( home )
   , _setLock() 
   , _firstWriterPE( NULL )
   , _baseAddress( 0 )
{
   _location.insert( home );
}

inline NewNewDirectoryEntryData::NewNewDirectoryEntryData( const NewNewDirectoryEntryData &de ) : Version( de )
   //, _writeLocation( de._writeLocation )
   , _ops()
   , _location( de._location )
   , _pes( de._pes )
   , _rooted( de._rooted )
   , _home( de._home )
   , _setLock()
   , _firstWriterPE( de._firstWriterPE )
   , _baseAddress( de._baseAddress )
{
}

inline NewNewDirectoryEntryData::~NewNewDirectoryEntryData() {
}

inline NewNewDirectoryEntryData & NewNewDirectoryEntryData::operator= ( NewNewDirectoryEntryData &de ) {
   Version::operator=( de );
   //_writeLocation = de._writeLocation;
   while ( !_setLock.tryAcquire() ) {
      myThread->idle();
   }
   while ( !de._setLock.tryAcquire() ) {
      myThread->idle();
   }
   _location.clear();
   _pes.clear();
   _location.insert( de._location.begin(), de._location.end() );
   _pes.insert( de._pes.begin(), de._pes.end() );
   _rooted = de._rooted;
   _home = de._home;
   _firstWriterPE = de._firstWriterPE;
   _baseAddress = de._baseAddress;
   de._setLock.release();
   _setLock.release();
   return *this;
}

//inline bool NewNewDirectoryEntryData::hasWriteLocation() const {
//   return ( _writeLocation != -1 );
//}

// inline int NewNewDirectoryEntryData::getWriteLocation() const {
//    return _writeLocation;
// }
// 
// inline void NewNewDirectoryEntryData::setWriteLocation( int id ) {
//    _writeLocation = id;
// }

inline void NewNewDirectoryEntryData::addAccess( ProcessingElement *pe, memory_space_id_t loc, unsigned int version ) {
   while ( !_setLock.tryAcquire() ) {
      myThread->idle();
   }
   //*myThread->_file << "+++++++++++++++++v entry " << (void *) this << " v++++++++++++++++++++++" << std::endl;
   if ( version > this->getVersion() ) {
      //*myThread->_file << "Upgrading version to " << version << " @location " << id << std::endl;
      _location.clear();
      //_writeLocation = id;
      this->setVersion( version );
      _location.insert( loc );
      if ( pe != NULL && loc == pe->getMemorySpaceId() ) {
         _pes.insert( pe );
      }
      if ( version == 2 ) {
         _firstWriterPE = pe;
      }
   } else if ( version == this->getVersion() ) {
      //*myThread->_file << "Equal version (" << version << ") @location " << id << std::endl;
      // entry is going to be replicated, so it must be that multiple copies are used as inputs only
      _location.insert( loc );
      if ( pe != NULL && loc == pe->getMemorySpaceId() ) {
         _pes.insert( pe );
      }
      // if ( _location.size() > 1 )
      // {
      //    _writeLocation = -1;
      // }
   } else {
     //*myThread->_file << "FIXME: wrong case, current version is " << this->getVersion() << " and requested is " << version << " @location " << id <<std::endl;
   }
   //printBt();
   //*myThread->_file << "+++++++++++++++++^ entry " << (void *) this << " ^++++++++++++++++++++++" << std::endl;
   _setLock.release();
}

inline void NewNewDirectoryEntryData::addRootedAccess( memory_space_id_t loc, unsigned int version ) {
   while ( !_setLock.tryAcquire() ) {
      myThread->idle();
   }
   ensure(version == this->getVersion(), "addRootedAccess of already accessed entry." );
   _location.clear();
   //_writeLocation = id;
   this->setVersion( version );
   _location.insert( loc );
   _rooted = loc;
   _setLock.release();
}

inline bool NewNewDirectoryEntryData::delAccess( memory_space_id_t from ) {
   bool result;
   while ( !_setLock.tryAcquire() ) {
      myThread->idle();
   }
   _location.erase( from );
   std::set< ProcessingElement * >::iterator it = _pes.begin();
   while ( it != _pes.end() ) {
      if ( (*it)->getMemorySpaceId() == from ) {
         std::set< ProcessingElement * >::iterator toBeErased = it;
         ++it;
         _pes.erase( toBeErased );
      } else {
         ++it;
      }
   }
   result = _location.empty();
   _setLock.release();
   return result;
}

inline bool NewNewDirectoryEntryData::isLocatedIn( ProcessingElement *pe, unsigned int version ) {
   bool result;
   while ( !_setLock.tryAcquire() ) {
      myThread->idle();
   }
   result = ( version <= this->getVersion() && _location.count( pe->getMemorySpaceId() ) > 0 );
   _setLock.release();
   return result;
}

inline bool NewNewDirectoryEntryData::isLocatedIn( ProcessingElement *pe ) {
   return this->isLocatedIn( pe->getMemorySpaceId() );
}

inline bool NewNewDirectoryEntryData::isLocatedIn( memory_space_id_t loc ) {
   bool result;
   while ( !_setLock.tryAcquire() ) {
      myThread->idle();
   }
   result = ( _location.count( loc ) > 0 );
   _setLock.release();
   return result;
}

inline void NewNewDirectoryEntryData::print(std::ostream &o) const {
   o << " V: " << this->getVersion() << " Locs: ";
   for ( std::set< memory_space_id_t >::iterator it = _location.begin(); it != _location.end(); it++ ) {
      o << *it << " ";
   }
   o << std::endl;
}

inline int NewNewDirectoryEntryData::getFirstLocation() {
   int result;
   while ( !_setLock.tryAcquire() ) {
      myThread->idle();
   }
   result = *(_location.begin());
   _setLock.release();
   return result;
}

inline int NewNewDirectoryEntryData::getNumLocations() {
   int result;
   while ( !_setLock.tryAcquire() ) {
      myThread->idle();
   }
   result = _location.size();
   _setLock.release();
   return result;
}

inline DeviceOps *NewNewDirectoryEntryData::getOps() {
   return &_ops;
}

inline std::set< memory_space_id_t > const &NewNewDirectoryEntryData::getLocations() const {
   return _location;
}

<<<<<<< HEAD
=======
//inline void NewNewDirectoryEntryData::setRooted() {
//   _rooted = true;
//}
>>>>>>> ed033aab
inline memory_space_id_t NewNewDirectoryEntryData::getRootedLocation() const{
   return _rooted;
}


inline bool NewNewDirectoryEntryData::isRooted() const{
   return _rooted != (memory_space_id_t) -1;
}

inline ProcessingElement *NewNewDirectoryEntryData::getFirstWriterPE() const {
   return _firstWriterPE;
}

inline void NewNewDirectoryEntryData::setBaseAddress(uint64_t addr) {
   _baseAddress = addr;
}

inline uint64_t NewNewDirectoryEntryData::getBaseAddress() const {
   return _baseAddress;
}

<<<<<<< HEAD
inline memory_space_id_t NewNewDirectoryEntryData::getHome() const {
   return _home;
}

=======
>>>>>>> ed033aab
inline NewNewRegionDirectory::RegionDirectoryKey NewNewRegionDirectory::getRegionDirectoryKeyRegisterIfNeeded( CopyData const &cd, WD const *wd ) {
   return getRegionDictionaryRegisterIfNeeded( cd, wd );
}

inline NewNewRegionDirectory::RegionDirectoryKey NewNewRegionDirectory::getRegionDirectoryKey( CopyData const &cd ) {
   return getRegionDictionary( cd );
}

inline NewNewRegionDirectory::RegionDirectoryKey NewNewRegionDirectory::getRegionDirectoryKey( uint64_t addr ) {
   return getRegionDictionary( addr );
}

#endif<|MERGE_RESOLUTION|>--- conflicted
+++ resolved
@@ -30,10 +30,7 @@
    , _location()
    , _pes()
    , _rooted( -1 )
-<<<<<<< HEAD
    , _home( -1 )
-=======
->>>>>>> ed033aab
    , _setLock() 
    , _firstWriterPE( NULL )
    , _baseAddress( 0 )
@@ -235,12 +232,6 @@
    return _location;
 }
 
-<<<<<<< HEAD
-=======
-//inline void NewNewDirectoryEntryData::setRooted() {
-//   _rooted = true;
-//}
->>>>>>> ed033aab
 inline memory_space_id_t NewNewDirectoryEntryData::getRootedLocation() const{
    return _rooted;
 }
@@ -262,13 +253,10 @@
    return _baseAddress;
 }
 
-<<<<<<< HEAD
 inline memory_space_id_t NewNewDirectoryEntryData::getHome() const {
    return _home;
 }
 
-=======
->>>>>>> ed033aab
 inline NewNewRegionDirectory::RegionDirectoryKey NewNewRegionDirectory::getRegionDirectoryKeyRegisterIfNeeded( CopyData const &cd, WD const *wd ) {
    return getRegionDictionaryRegisterIfNeeded( cd, wd );
 }
