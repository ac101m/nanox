--- conflicted
+++ resolved
@@ -21,12 +21,7 @@
 #define _NANOS_COMMUTATONDEPOBJ_DECL
 
 #include "dependableobject_decl.hpp"
-<<<<<<< HEAD
-#include "region_decl.hpp"
-
-=======
 #include "basedependency_decl.hpp"
->>>>>>> bcf5dc23
 
 namespace nanos
 {
@@ -36,14 +31,6 @@
    class CommutationDO : public DependableObject
    {
       private:
-<<<<<<< HEAD
-         Region   _region; //! Region that determines the reduction
-         
-      public:
-        /*! \brief Default constructor
-         */
-         CommutationDO ( Region const &region ) : DependableObject(), _region ( region ) { }
-=======
          //! Base address that determines the reduction
          BaseDependency*  _target;
          //! Flag to separate between concurrent and commutative accesses. 
@@ -53,17 +40,12 @@
          */
          CommutationDO ( BaseDependency const& target, bool isCommutativeFlag )
             : DependableObject(), _target( target.clone() ), _commutative( isCommutativeFlag ) { }
->>>>>>> bcf5dc23
 
         /*! \brief Copy constructor
          *  \param cdo another CommutationDO
          */
-<<<<<<< HEAD
-         CommutationDO( const CommutationDO &cdo ) : DependableObject(), _region ( cdo._region )  { }
-=======
          CommutationDO( const CommutationDO &cdo )
             : DependableObject(), _target( cdo._target->clone() ), _commutative( cdo._commutative ) { }
->>>>>>> bcf5dc23
 
         /*! \brief Assignment operator
          *  \param cdo another CommutationDO
@@ -72,12 +54,8 @@
          {
             if ( this == &cdo ) return *this;
             DependableObject::operator= ( cdo );
-<<<<<<< HEAD
-            _region = cdo._region;
-=======
             _target = cdo._target->clone();
             _commutative = cdo._commutative; 
->>>>>>> bcf5dc23
             return *this;
          }
 
