#####################################################################################
#      Copyright 2009 Barcelona Supercomputing Center                               #
#                                                                                   #
#      This file is part of the NANOS++ library.                                    #
#                                                                                   #
#      NANOS++ is free software: you can redistribute it and/or modify              #
#      it under the terms of the GNU Lesser General Public License as published by  #
#      the Free Software Foundation, either version 3 of the License, or            #
#      (at your option) any later version.                                          #
#                                                                                   #
#      NANOS++ is distributed in the hope that it will be useful,                   #
#      but WITHOUT ANY WARRANTY; without even the implied warranty of               #
#      MERCHANTABILITY or FITNESS FOR A PARTICULAR PURPOSE.  See the                #
#      GNU Lesser General Public License for more details.                          #
#                                                                                   #
#      You should have received a copy of the GNU Lesser General Public License     #
#      along with NANOS++.  If not, see <http://www.gnu.org/licenses/>.             #
#####################################################################################

SUBDIRS = @ARCHITECTURES@ @OS@

<<<<<<< HEAD
DIST_SUBDIRS = unix-os smp spu gpu fpga cluster
=======
DIST_SUBDIRS = unix-os smp spu gpu fpga opencl
>>>>>>> 7707e933
<|MERGE_RESOLUTION|>--- conflicted
+++ resolved
@@ -19,8 +19,4 @@
 
 SUBDIRS = @ARCHITECTURES@ @OS@
 
-<<<<<<< HEAD
-DIST_SUBDIRS = unix-os smp spu gpu fpga cluster
-=======
-DIST_SUBDIRS = unix-os smp spu gpu fpga opencl
->>>>>>> 7707e933
+DIST_SUBDIRS = unix-os smp spu gpu fpga cluster opencl