/*************************************************************************************/
/*      Copyright 2009 Barcelona Supercomputing Center                               */
/*                                                                                   */
/*      This file is part of the NANOS++ library.                                    */
/*                                                                                   */
/*      NANOS++ is free software: you can redistribute it and/or modify              */
/*      it under the terms of the GNU Lesser General Public License as published by  */
/*      the Free Software Foundation, either version 3 of the License, or            */
/*      (at your option) any later version.                                          */
/*                                                                                   */
/*      NANOS++ is distributed in the hope that it will be useful,                   */
/*      but WITHOUT ANY WARRANTY; without even the implied warranty of               */
/*      MERCHANTABILITY or FITNESS FOR A PARTICULAR PURPOSE.  See the                */
/*      GNU Lesser General Public License for more details.                          */
/*                                                                                   */
/*      You should have received a copy of the GNU Lesser General Public License     */
/*      along with NANOS++.  If not, see <http://www.gnu.org/licenses/>.             */
/*************************************************************************************/

#ifndef _NANOS_ACCELERATOR_DECL
#define _NANOS_ACCELERATOR_DECL

#include <stdint.h>
#include "workdescriptor_decl.hpp"
#include "processingelement_decl.hpp"
#include "functors_decl.hpp"
#include "atomic_decl.hpp"
#include "copydescriptor_decl.hpp"

namespace nanos
{

   class Accelerator : public ProcessingElement
   {
      protected:
         virtual WorkDescriptor & getMasterWD () const = 0;
         virtual WorkDescriptor & getWorkerWD () const = 0;

      private:
        /*! \brief Accelerator default constructor (private)
         */
         Accelerator ();
        /*! \brief Accelerator copy constructor (private)
         */
         Accelerator ( const Accelerator &a );
        /*! \brief Accelerator copy assignment operator (private)
         */
         const Accelerator& operator= ( const Accelerator &a );
      public:
        /*! \brief Accelerator constructor - from 'newId' and 'arch'
         */
<<<<<<< HEAD
         Accelerator ( int newId, const Device *arch, const Device *subArch );
=======
         Accelerator ( int newId, const Device *arch, int uniqueId ) : ProcessingElement( newId, arch, uniqueId ) {}
>>>>>>> caba0b95
        /*! \brief Accelerator destructor
         */
         virtual ~Accelerator() {}

         virtual bool hasSeparatedMemorySpace() const { return true; }

         virtual void copyDataOut( WorkDescriptor& wd );
         //virtual bool dataCanBlockUs( WorkDescriptor& wd );

         virtual void waitInputs( WorkDescriptor& wd );

         //virtual void waitInputDependent( uint64_t tag ) = 0;

         //virtual bool checkBlockingCacheAccessDependent( Directory &dir, uint64_t tag, size_t size, bool input, bool output ) = 0;

         //virtual void registerCacheAccessDependent( Directory &dir, uint64_t tag, size_t size, bool input, bool output ) = 0;
         //virtual void unregisterCacheAccessDependent( Directory &dir, uint64_t tag, size_t size, bool output ) = 0;
         //virtual void registerPrivateAccessDependent( Directory &dir, uint64_t tag, size_t size, bool input, bool output ) = 0;
         //virtual void unregisterPrivateAccessDependent( Directory &dir, uint64_t tag, size_t size ) = 0;
         //virtual void synchronize( CopyDescriptor &cd ) = 0;

         //virtual void* getAddress( WorkDescriptor& wd, uint64_t tag, nanos_sharing_t sharing );
         //virtual void* newGetAddress( CopyData const &cd );
         //virtual void copyTo( WorkDescriptor& wd, void *dst, uint64_t tag, nanos_sharing_t sharing, size_t size );

         //virtual void* getAddressDependent( uint64_t tag ) = 0;
         //virtual void* newGetAddressDependent( CopyData const &cd ) = 0;
         //virtual void copyToDependent( void *dst, uint64_t tag, size_t size ) = 0;
         virtual void waitInputsDependent( WorkDescriptor &wd ) = 0;
   };

};

#endif<|MERGE_RESOLUTION|>--- conflicted
+++ resolved
@@ -49,11 +49,7 @@
       public:
         /*! \brief Accelerator constructor - from 'newId' and 'arch'
          */
-<<<<<<< HEAD
-         Accelerator ( int newId, const Device *arch, const Device *subArch );
-=======
-         Accelerator ( int newId, const Device *arch, int uniqueId ) : ProcessingElement( newId, arch, uniqueId ) {}
->>>>>>> caba0b95
+         Accelerator ( int newId, const Device *arch, int uniqueId, const Device *subArch );
         /*! \brief Accelerator destructor
          */
          virtual ~Accelerator() {}
@@ -61,27 +57,9 @@
          virtual bool hasSeparatedMemorySpace() const { return true; }
 
          virtual void copyDataOut( WorkDescriptor& wd );
-         //virtual bool dataCanBlockUs( WorkDescriptor& wd );
 
          virtual void waitInputs( WorkDescriptor& wd );
 
-         //virtual void waitInputDependent( uint64_t tag ) = 0;
-
-         //virtual bool checkBlockingCacheAccessDependent( Directory &dir, uint64_t tag, size_t size, bool input, bool output ) = 0;
-
-         //virtual void registerCacheAccessDependent( Directory &dir, uint64_t tag, size_t size, bool input, bool output ) = 0;
-         //virtual void unregisterCacheAccessDependent( Directory &dir, uint64_t tag, size_t size, bool output ) = 0;
-         //virtual void registerPrivateAccessDependent( Directory &dir, uint64_t tag, size_t size, bool input, bool output ) = 0;
-         //virtual void unregisterPrivateAccessDependent( Directory &dir, uint64_t tag, size_t size ) = 0;
-         //virtual void synchronize( CopyDescriptor &cd ) = 0;
-
-         //virtual void* getAddress( WorkDescriptor& wd, uint64_t tag, nanos_sharing_t sharing );
-         //virtual void* newGetAddress( CopyData const &cd );
-         //virtual void copyTo( WorkDescriptor& wd, void *dst, uint64_t tag, nanos_sharing_t sharing, size_t size );
-
-         //virtual void* getAddressDependent( uint64_t tag ) = 0;
-         //virtual void* newGetAddressDependent( CopyData const &cd ) = 0;
-         //virtual void copyToDependent( void *dst, uint64_t tag, size_t size ) = 0;
          virtual void waitInputsDependent( WorkDescriptor &wd ) = 0;
    };
 
