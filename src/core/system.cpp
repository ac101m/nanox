/*************************************************************************************/
/*      Copyright 2009 Barcelona Supercomputing Center                               */
/*                                                                                   */
/*      This file is part of the NANOS++ library.                                    */
/*                                                                                   */
/*      NANOS++ is free software: you can redistribute it and/or modify              */
/*      it under the terms of the GNU Lesser General Public License as published by  */
/*      the Free Software Foundation, either version 3 of the License, or            */
/*      (at your option) any later version.                                          */
/*                                                                                   */
/*      NANOS++ is distributed in the hope that it will be useful,                   */
/*      but WITHOUT ANY WARRANTY; without even the implied warranty of               */
/*      MERCHANTABILITY or FITNESS FOR A PARTICULAR PURPOSE.  See the                */
/*      GNU Lesser General Public License for more details.                          */
/*                                                                                   */
/*      You should have received a copy of the GNU Lesser General Public License     */
/*      along with NANOS++.  If not, see <http://www.gnu.org/licenses/>.             */
/*************************************************************************************/

#include "system.hpp"
#include "config.hpp"
#include "plugin.hpp"
#include "schedule.hpp"
#include "barrier.hpp"
#include "nanos-int.h"
#include "copydata.hpp"
#include "os.hpp"
#include "basethread.hpp"
#include "malign.hpp"
#include "processingelement.hpp"
#include "allocator.hpp"
#include <string.h>
#include <set>

#ifdef SPU_DEV
#include "spuprocessor.hpp"
#endif

#ifdef GPU_DEV
#include "gpuprocessor_decl.hpp"
#include "gpudd.hpp"
#endif

#ifdef CLUSTER_DEV
#include "clusternode_decl.hpp"
#include "clusterthread_decl.hpp"
#include "clusterinfo_decl.hpp"
#include "smpthread.hpp"
#endif

#include <execinfo.h>

using namespace nanos;

System nanos::sys;

void System::printBt() {
   void* tracePtrs[100];
   int count = backtrace( tracePtrs, 100 );
   char** funcNames = backtrace_symbols( tracePtrs, count );

   // Print the stack trace
   for( int ii = 0; ii < count; ii++ )
      printf( "%s\n", funcNames[ii] );

   // Free the string pointers
   free( funcNames );
}

// default system values go here
System::System () :
      _numPEs( 1 ), _deviceStackSize( 0 ), _bindingStart (0), _bindingStride(1),  _bindThreads( true ), _profile( false ),
      _instrument( false ), _verboseMode( false ), _executionMode( DEDICATED ), _initialMode( POOL ), _thsPerPE( 1 ),
      _untieMaster( false ), _delayedStart( false ), _useYield( true ), _synchronizedStart( true ),
      _preMainBarrier ( 1 ), _preMainBarrierLast ( 0 ), _throttlePolicy ( NULL ),
      _schedStats(), _schedConf(), _defSchedule( "default" ), _defThrottlePolicy( "numtasks" ), 
      _defBarr( "centralized" ), _defInstr ( "empty_trace" ), _defArch( "smp" ),
<<<<<<< HEAD
      _initializedThreads ( 0 ), _targetThreads ( 0 ), _usingCluster( false ),_usingNode2Node( true ), _conduit( "udp" ),
      _instrumentation ( NULL ), _defSchedulePolicy( NULL ), _directory(), _pmInterface( NULL ),
      _useCaches( true ), _cachePolicy( System::DEFAULT ), _cacheMap(), _masterGpuThd( NULL ), _atomicSeedWg( 1 ), _atomicSeedMemorySpace( 1 )
=======
      _initializedThreads ( 0 ), _targetThreads ( 0 ), _pausedThreads( 0 ), _pausedThreadsCond(), _unpausedThreadsCond(),
      _usingCluster( false ),_usingNode2Node( true ), _conduit( "udp" ),
      _instrumentation ( NULL ), _defSchedulePolicy( NULL ), _pmInterface( NULL ),
      _useCaches( true ), _cachePolicy( System::DEFAULT ), _cacheMap(), _masterGpuThd( NULL ), _pinnedMemoryCUDA( new CUDAPinnedMemoryManager() )
>>>>>>> 6b4775ac
{
   verbose0 ( "NANOS++ initializing... start" );
   // OS::init must be called here and not in System::start() as it can be too late
   // to locate the program arguments at that point
   OS::init();
   config();
   if ( !_delayedStart ) {
   std::cerr << "NX_ARGS is:" << (char *)(OS::getEnvironmentVariable( "NX_ARGS" ) != NULL ? OS::getEnvironmentVariable( "NX_ARGS" ) : "NO NX_ARGS: GG!") << std::endl;
      start();
   }
   verbose0 ( "NANOS++ initializing... end" );
}

struct LoadModule
{
   void operator() ( const char *module )
   {
      if ( module ) {
        verbose0( "loading " << module << " module" );
        sys.loadPlugin(module);
      }
   }
};

void System::loadModules ()
{
   verbose0 ( "Configuring module manager" );

   _pluginManager.init();

   verbose0 ( "Loading modules" );

   const OS::ModuleList & modules = OS::getRequestedModules();
   std::for_each(modules.begin(),modules.end(), LoadModule());

   // load host processor module
   if ( _hostFactory == NULL ) {
     verbose0( "loading Host support" );

     if ( !loadPlugin( "pe-"+getDefaultArch() ) )
       fatal0 ( "Couldn't load host support" );
   }
   ensure( _hostFactory,"No default host factory" );

#ifdef GPU_DEV
   verbose0( "loading GPU support" );

   if ( !loadPlugin( "pe-gpu" ) )
      fatal0 ( "Couldn't load GPU support" );
#endif

#ifdef CLUSTER_DEV
   if ( usingCluster() )
   {
      verbose0( "Loading Cluster plugin (" + getNetworkConduit() + ")" ) ;
      if ( !loadPlugin( "pe-cluster-"+getNetworkConduit() ) )
         fatal0 ( "Couldn't load Cluster support" );
   }
#endif

   // load default schedule plugin
   verbose0( "loading " << getDefaultSchedule() << " scheduling policy support" );

   if ( _net.getNodeNum() > 0 ) 
   {
      if ( !loadPlugin( "sched-default" ) )
         fatal0 ( "Couldn't load main scheduling policy" );
   }
   else
   {
      if ( !loadPlugin( "sched-"+getDefaultSchedule() ) )
         fatal0 ( "Couldn't load main scheduling policy" );
   }

   ensure( _defSchedulePolicy,"No default system scheduling factory" );

   verbose0( "loading " << getDefaultThrottlePolicy() << " throttle policy" );

   if ( !loadPlugin( "throttle-"+getDefaultThrottlePolicy() ) )
      fatal0( "Could not load main cutoff policy" );

   ensure( _throttlePolicy, "No default throttle policy" );

   verbose0( "loading " << getDefaultBarrier() << " barrier algorithm" );

   if ( !loadPlugin( "barrier-"+getDefaultBarrier() ) )
      fatal0( "Could not load main barrier algorithm" );

   if ( !loadPlugin( "instrumentation-"+getDefaultInstrumentation() ) )
      fatal0( "Could not load " + getDefaultInstrumentation() + " instrumentation" );

   ensure( _defBarrFactory,"No default system barrier factory" );

}

// Config Functor
struct ExecInit
{
   std::set<void *> _initialized;

   ExecInit() : _initialized() {}

   void operator() ( const nanos_init_desc_t & init )
   {
      if ( _initialized.find( (void *)init.func ) == _initialized.end() ) {
         init.func( init.data );
         _initialized.insert( ( void * ) init.func );
      }
   }
};

void System::config ()
{
   Config cfg;

   const OS::InitList & externalInits = OS::getInitializationFunctions();
   std::for_each(externalInits.begin(),externalInits.end(), ExecInit());
   
   if ( !_pmInterface ) {
      // bare bone run
      _pmInterface = NEW PMInterface();
   }

   verbose0 ( "Preparing library configuration" );

   cfg.setOptionsSection ( "Core", "Core options of the core of Nanos++ runtime" );

   cfg.registerConfigOption ( "num_pes", NEW Config::PositiveVar( _numPEs ), "Defines the number of processing elements" );
   cfg.registerArgOption ( "num_pes", "pes" );
   cfg.registerEnvOption ( "num_pes", "NX_PES" );

   cfg.registerConfigOption ( "stack-size", NEW Config::PositiveVar( _deviceStackSize ), "Defines the default stack size for all devices" );
   cfg.registerArgOption ( "stack-size", "stack-size" );
   cfg.registerEnvOption ( "stack-size", "NX_STACK_SIZE" );

   cfg.registerConfigOption ( "binding-start", NEW Config::PositiveVar ( _bindingStart ), "Set initial cpu id for binding (binding requiered)" );
   cfg.registerArgOption ( "binding-start", "binding-start" );
   cfg.registerEnvOption ( "binding-start", "NX_BINDING_START" );

   cfg.registerConfigOption ( "binding-stride", NEW Config::PositiveVar ( _bindingStride ), "Set binding stride (binding requiered)" );
   cfg.registerArgOption ( "binding-stride", "binding-stride" );
   cfg.registerEnvOption ( "binding-stride", "NX_BINDING_STRIDE" );

   cfg.registerConfigOption ( "no-binding", NEW Config::FlagOption( _bindThreads, false ), "Disables thread binding" );
   cfg.registerArgOption ( "no-binding", "disable-binding" );

   cfg.registerConfigOption( "no-yield", NEW Config::FlagOption( _useYield, false ), "Do not yield on idle and condition waits" );
   cfg.registerArgOption ( "no-yield", "disable-yield" );

   cfg.registerConfigOption ( "verbose", NEW Config::FlagOption( _verboseMode ), "Activates verbose mode" );
   cfg.registerArgOption ( "verbose", "verbose" );

#if 0
   FIXME: implement execution modes (#146)
   cfg::MapVar<ExecutionMode> map( _executionMode );
   map.addOption( "dedicated", DEDICATED).addOption( "shared", SHARED );
   cfg.registerConfigOption ( "exec_mode", &map, "Execution mode" );
   cfg.registerArgOption ( "exec_mode", "mode" );
#endif

   cfg.registerConfigOption ( "schedule", NEW Config::StringVar ( _defSchedule ), "Defines the scheduling policy" );
   cfg.registerArgOption ( "schedule", "schedule" );
   cfg.registerEnvOption ( "schedule", "NX_SCHEDULE" );

   cfg.registerConfigOption ( "throttle", NEW Config::StringVar ( _defThrottlePolicy ), "Defines the throttle policy" );
   cfg.registerArgOption ( "throttle", "throttle" );
   cfg.registerEnvOption ( "throttle", "NX_THROTTLE" );

   cfg.registerConfigOption ( "barrier", NEW Config::StringVar ( _defBarr ), "Defines barrier algorithm" );
   cfg.registerArgOption ( "barrier", "barrier" );
   cfg.registerEnvOption ( "barrier", "NX_BARRIER" );

   cfg.registerConfigOption ( "instrumentation", NEW Config::StringVar ( _defInstr ), "Defines instrumentation format" );
   cfg.registerArgOption ( "instrumentation", "instrumentation" );
   cfg.registerEnvOption ( "instrumentation", "NX_INSTRUMENTATION" );

   cfg.registerConfigOption ( "no-sync-start", NEW Config::FlagOption( _synchronizedStart, false), "Disables synchronized start" );
   cfg.registerArgOption ( "no-sync-start", "disable-synchronized-start" );

   cfg.registerConfigOption ( "architecture", NEW Config::StringVar ( _defArch ), "Defines the architecture to use (smp by default)" );
   cfg.registerArgOption ( "architecture", "architecture" );
   cfg.registerEnvOption ( "architecture", "NX_ARCHITECTURE" );

   cfg.registerConfigOption ( "no-caches", NEW Config::FlagOption( _useCaches, false ), "Disables the use of caches" );
   cfg.registerArgOption ( "no-caches", "disable-caches" );

   CachePolicyConfig *cachePolicyCfg = NEW CachePolicyConfig ( _cachePolicy );
   cachePolicyCfg->addOption("wt", System::WRITE_THROUGH );
   cachePolicyCfg->addOption("wb", System::WRITE_BACK );
   cachePolicyCfg->addOption( "nocache", System::NONE );

   cfg.registerConfigOption ( "cache-policy", cachePolicyCfg, "Defines the general cache policy to use: write-through / write-back. Can be overwritten for specific architectures" );
   cfg.registerArgOption ( "cache-policy", "cache-policy" );
   cfg.registerEnvOption ( "cache-policy", "NX_CACHE_POLICY" );

   /* Cluster: load the cluster support */
   cfg.registerConfigOption ( "enable-cluster", NEW Config::FlagOption ( _usingCluster, true ), "Enables the usage of Nanos++ Cluster" );
   cfg.registerArgOption ( "enable-cluster", "cluster" );
   //cfg.registerEnvOption ( "enable-cluster", "NX_ENABLE_CLUSTER" );

   cfg.registerConfigOption ( "no-node2node", NEW Config::FlagOption ( _usingNode2Node, false ), "Disables the usage of Slave-to-Slave transfers" );
   cfg.registerArgOption ( "no-node2node", "disable-node2node" );

   /* Cluster: select wich module to load mpi or udp */
   cfg.registerConfigOption ( "conduit", NEW Config::StringVar ( _conduit ), "Selects which GasNet conduit will be used" );
   cfg.registerArgOption ( "conduit", "cluster-network" );
   cfg.registerEnvOption ( "conduit", "NX_CLUSTER_NETWORK" );

   cfg.registerConfigOption ( "device-priority", NEW Config::StringVar ( _defDeviceName ), "Defines the default device to use");
   cfg.registerArgOption ( "device-priority", "--use-device");
   cfg.registerEnvOption ( "device-priority", "NX_USE_DEVICE");

   _schedConf.config( cfg );
   _pmInterface->config( cfg );

   verbose0 ( "Reading Configuration" );
   cfg.init();
}

PE * System::createPE ( std::string pe_type, int pid )
{
   // TODO: lookup table for PE factories
   // in the mean time assume only one factory

   return _hostFactory( pid );
}

void System::start ()
{
   if ( !_useCaches ) _cachePolicy = System::NONE;

   loadModules();

   // Instrumentation startup
   NANOS_INSTRUMENT ( sys.getInstrumentation()->initialize() );
   verbose0 ( "Starting runtime" );

   _pmInterface->start();

   int numPes = getNumPEs();

#ifdef CLUSTER_DEV
   if ( usingCluster() )
   {
         nanos::ext::ClusterInfo::setUpCache();
      if ( _net.getNodeNum() == nanos::Network::MASTER_NODE_NUM )
      {
         _pes.reserve ( numPes + ( _net.getNumNodes() - 1 ) );
      }
      else
      {
         _pes.reserve ( numPes + 1 );
      }
   }
   else
   {
      _pes.reserve ( numPes );
   }
#else
   _pes.reserve ( numPes );
#endif

   PE *pe = createPE ( _defArch, 0 );
   _pes.push_back ( pe );
   _workers.push_back( &pe->associateThisThread ( getUntieMaster() ) );

   WD &mainWD = *myThread->getCurrentWD();

   
   if ( _pmInterface->getInternalDataSize() > 0 )
     mainWD.setInternalData( NEW char[_pmInterface->getInternalDataSize()] );
      
   _pmInterface->setupWD( mainWD );
   mainWD.initNewDirectory();
   mainWD.getNewDirectory()->setRoot();
   message0("mainWD is id " << mainWD.getId() << " and dir addr is " << (void *) mainWD.getNewDirectory() );

   /* Renaming currend thread as Master */
   myThread->rename("Master");

   NANOS_INSTRUMENT ( sys.getInstrumentation()->raiseOpenStateEvent (NANOS_STARTUP) );

   _targetThreads = getThsPerPE() * numPes;
#ifdef GPU_DEV
   _targetThreads += nanos::ext::GPUConfig::getGPUCount();
   _localAccelerators.reserve( nanos::ext::GPUConfig::getGPUCount() );
#endif

   //start as much threads per pe as requested by the user
   for ( int ths = 1; ths < getThsPerPE(); ths++ ) {
      _workers.push_back( &pe->startWorker( ));
   }

   int p;
#ifdef CLUSTER_DEV
   if ( usingCluster() )
   {
      int effectivePes = ( _net.getNodeNum() == 0 && numPes == 4 ) ? numPes - 1 : numPes;
      for ( p = 1; p < effectivePes; p++ ) {
         pe = createPE ( "smp", p );
         _pes.push_back ( pe );

         //starting as much threads per pe as requested by the user

         for ( int ths = 0; ths < getThsPerPE(); ths++ ) {
            _workers.push_back( &pe->startWorker() );
         }
      }
   }
   else
   {
      for ( p = 1; p < numPes ; p++ ) {
         pe = createPE ( "smp", p );
         _pes.push_back ( pe );

         //starting as much threads per pe as requested by the user

         for ( int ths = 0; ths < getThsPerPE(); ths++ ) {
            _workers.push_back( &pe->startWorker() );
         }
      }
   }
#else
   for ( p = 1; p < numPes ; p++ ) {
      pe = createPE ( "smp", p );
      _pes.push_back ( pe );

      //starting as much threads per pe as requested by the user

      for ( int ths = 0; ths < getThsPerPE(); ths++ ) {
         _workers.push_back( &pe->startWorker() );
      }
   }
#endif

#ifdef GPU_DEV
   int gpuC;
   for ( gpuC = 0; gpuC < nanos::ext::GPUConfig::getGPUCount(); gpuC++ ) {
      PE *gpu = NEW nanos::ext::GPUProcessor( p++, gpuC );
      _pes.push_back( gpu );
      _localAccelerators.push_back( dynamic_cast<nanos::ext::GPUProcessor *>( gpu ) );
         _preMainBarrier++;
      BaseThread *gpuThd = &gpu->startWorker();
      _workers.push_back( gpuThd );
      _masterGpuThd = ( _masterGpuThd == NULL ) ? gpuThd : _masterGpuThd;
      dynamic_cast<nanos::ext::GPUProcessor *>( gpu )->waitInitialized();
   }
#endif

#ifdef SPU_DEV
   PE *spu = NEW nanos::ext::SPUProcessor(100, (nanos::ext::SMPProcessor &) *_pes[0]);
   spu->startWorker();
#endif

#ifdef CLUSTER_DEV
   if ( usingCluster() && _net.getNumNodes() > 1)
   {
      PE * smpRep = createPE ( "smp", p );
      _pes.push_back( smpRep );

      if ( _net.getNodeNum() == 0 )
      {
         unsigned int nodeC;

         PE *_peArray[ _net.getNumNodes() - 1];
         for ( nodeC = 1; nodeC < _net.getNumNodes(); nodeC++ ) {
            nanos::ext::ClusterNode *node = new nanos::ext::ClusterNode( nodeC );
            _pes.push_back( node );

            _peArray[ nodeC - 1 ] = node;
         }
         _preMainBarrier++;
         ext::SMPMultiThread *smpRepThd = dynamic_cast<ext::SMPMultiThread *>( &smpRep->startMultiWorker( _net.getNumNodes() - 1, _peArray ) );
         for ( ext::SMPMultiThread::iterator threadIterator = smpRepThd->getThreadList().begin();
               threadIterator != smpRepThd->getThreadList().end(); 
               threadIterator++ )
         {
            _workers.push_back( *threadIterator );
         }

         _net.setMasterDirectory( mainWD.getDirectory(true) );
      }
      else
      {
         _preMainBarrier++;
         ext::SMPMultiThread *smpRepThd = dynamic_cast<ext::SMPMultiThread *>( &smpRep->startMultiWorker( 0, NULL ) );
         if ( _pmInterface->getInternalDataSize() > 0 )
            smpRepThd->getThreadWD().setInternalData(NEW char[_pmInterface->getInternalDataSize()]);
         _pmInterface->setupWD( smpRepThd->getThreadWD() );
         _workers.push_back( smpRepThd ); 
         _net.setMasterDirectory( smpRepThd->getThreadWD().getDirectory(true) );
         setSlaveParentWD( &mainWD );
      }
   } //else {
//	   mainWD.getDirectory(true);
//	}
#endif

   if ( !_defDeviceName.empty() ) 
   {
       PEList::iterator it;
       for ( it = _pes.begin() ; it != _pes.end(); it++ )
       {
           pe = *it;
           if ( pe->getDeviceType()->getName() != NULL)
              if ( _defDeviceName == pe->getDeviceType()->getName()  )
                 _defDevice = pe->getDeviceType();
       }
   }

   /* Master thread is ready and waiting for the rest of the gang */
   if ( getSynchronizedStart() )
     threadReady();

   switch ( getInitialMode() )
   {
      case POOL:
         createTeam( _workers.size() );
         break;
      case ONE_THREAD:
         createTeam(1);
         break;
      default:
         fatal("Unknown inital mode!");
         break;
   }
   
   // Paused threads: set the condition checker 
   _pausedThreadsCond.setConditionChecker( EqualConditionChecker<unsigned int >( &_pausedThreads.override(), getThsPerPE() * numPes ) );
   _unpausedThreadsCond.setConditionChecker( EqualConditionChecker<unsigned int >( &_pausedThreads.override(), 0 ) );

   // All initialization is ready, call postInit hooks
   const OS::InitList & externalInits = OS::getPostInitializationFunctions();
   std::for_each(externalInits.begin(),externalInits.end(), ExecInit());

   if ( usingCluster() )
   {
      _net.nodeBarrier();
   }

#if 0
   /* Master thread is ready and waiting for the rest of the gang */
   if ( getSynchronizedStart() )   
     threadReady();
#endif

   NANOS_INSTRUMENT ( sys.getInstrumentation()->raiseCloseStateEvent() );
   NANOS_INSTRUMENT ( sys.getInstrumentation()->raiseOpenStateEvent (NANOS_RUNNING) );

}

extern "C" {
extern int _nanox_main( int argc, char *argv[]);
};

int main( int argc, char *argv[] )
{
   sys.preMainBarrier();

   if ( sys.getNetwork()->getNodeNum() == 0  ) 
   {
      _nanox_main(argc, argv);
   }
   else
   {
      Scheduler::workerLoop();
   }
}

System::~System ()
{
   if ( !_delayedStart ) finish();
}

int createdWds=0;
void System::finish ()
{
   /* Instrumentation: First removing RUNNING state from top of the state statck */
   NANOS_INSTRUMENT ( sys.getInstrumentation()->raiseCloseStateEvent() );
   NANOS_INSTRUMENT ( sys.getInstrumentation()->raiseOpenStateEvent(NANOS_SHUTDOWN) );

   verbose ( "NANOS++ shutting down.... init" );
   verbose ( "Wait for main workgroup to complete" );
   myThread->getCurrentWD()->waitCompletionAndSignalers( true );

   // we need to switch to the main thread here to finish
   // the execution correctly
   getMyThreadSafe()->getCurrentWD()->tieTo(*_workers[0]);
   Scheduler::switchToThread(_workers[0]);
   
   ensure(getMyThreadSafe()->getId() == 0, "Main thread not finishing the application!");

   verbose ( "Joining threads... phase 1" );
   message0("Network traffic: " << sys.getNetwork()->getTotalBytes() << " bytes");
   for (unsigned int i=0; i < sys.getNetwork()->getNumNodes(); i += 1 )
   {
      if ( i == sys.getNetwork()->getNodeNum() )
      {
      message("Shutting down node " << i);

   // signal stop PEs
   if ( _net.getNodeNum() == 0 ) message("Created " << createdWds << " WDs.");
   for ( unsigned p = 1; p < _pes.size() ; p++ ) {
       _pes[p]->stopAll();
   }

   verbose ( "Joining threads... phase 2" );


   // shutdown instrumentation
   NANOS_INSTRUMENT ( sys.getInstrumentation()->raiseCloseStateEvent() );
   NANOS_INSTRUMENT ( sys.getInstrumentation()->finalize() );

   ensure( _schedStats._readyTasks == 0, "Ready task counter has an invalid value!");

   _pmInterface->finish();

   /* System mem free */

   /* deleting master WD */
   delete[] (char *) getMyThreadSafe()->getCurrentWD();

   delete _pmInterface;

   for ( Slicers::const_iterator it = _slicers.begin(); it !=   _slicers.end(); it++ ) {
      delete (Slicer *)  it->second;
   }

   // join
   for ( unsigned p = 1; p < _pes.size() ; p++ ) {
      delete _pes[p];
   }

   if ( allocator != NULL ) free (allocator);

   verbose ( "NANOS++ shutting down.... end" );
      }
      sys.getNetwork()->nodeBarrier();
   }
   if (sys.getNetwork()->getNodeNum() == 0 && _verboseMode )
   {
      unsigned int palette[8] = {0x003380, 0x0044aa, 0x0055d4, 0x0066ff, 0x2a7fff, 0x5599ff, 0x00112b, 0x002255}; 
      message("I have " << _graphRepLists.size() << " lists" );
      std::vector<std::list<GraphEntry *> > nodeLists(sys.getNetwork()->getNumNodes());
      std::set<GraphEntry *> nodeSet;
      for ( std::list< std::list<GraphEntry *> *>::iterator it = _graphRepLists.begin(); it != _graphRepLists.end(); it++ )
      {
         std::list<GraphEntry *>::iterator internalIt = (*it)->begin();
         while(  internalIt != (*it)->end() ) 
         {
             std::set<GraphEntry *>::iterator nodeIt = nodeSet.find( *internalIt );
             if ( nodeIt == nodeSet.end() )
             {
                GraphEntry &ge = *(*internalIt);
                nodeSet.insert( *internalIt );
                nodeLists[ge.getNode()].push_back( *internalIt ); 
            }
            internalIt++;
         }
      }
      for ( unsigned int i = 0; i < sys.getNetwork()->getNumNodes(); i++ )
      {
         fprintf(stderr, "subgraph clusternode%d { label=\"Node %d\"; style=filled; color=\"#%06x\"; ", i, i, palette[(i%8)]);
         for ( std::list<GraphEntry *>::iterator it = nodeLists[i].begin(); it != nodeLists[i].end(); it++ )
         {
             GraphEntry &ge = *(*it);
             if ( ge.isWait() )
                std::cerr << "Wait" << ge.getCount() << " [shape=box]; ";
             else
                fprintf(stderr, "%d; ", ge.getId());
                //fprintf(stderr, "%d [color=\"#%08x\",style=filled]; ", ge.getId(), palette[(ge.getNode()%8)*2]);
         }
         std::cerr << "}" << std::endl;
      }
      for ( std::list< std::list<GraphEntry *> *>::iterator it = _graphRepLists.begin(); it != _graphRepLists.end(); it++ )
      {
         std::list<GraphEntry *>::iterator internalIt = (*it)->begin();
         while(  internalIt != (*it)->end() ) 
         {
            GraphEntry &ge = *(*internalIt);
            std::cerr << ge;
            internalIt++;
            if (internalIt != (*it)->end() ) std::cerr <<" -> ";
         }
         std::cerr << ";" << std::endl;
      } 
   }
   sys.getNetwork()->nodeBarrier();

   _net.finalize();
}

/*! \brief Creates a new WD
 *
 *  This function creates a new WD, allocating memory space for device ptrs and
 *  data when necessary. 
 *
 *  \param [in,out] uwd is the related addr for WD if this parameter is null the
 *                  system will allocate space in memory for the new WD
 *  \param [in] num_devices is the number of related devices
 *  \param [in] devices is a vector of device descriptors 
 *  \param [in] data_size is the size of the related data
 *  \param [in,out] data is the related data (allocated if needed)
 *  \param [in] uwg work group to relate with
 *  \param [in] props new WD properties
 *  \param [in] num_copies is the number of copy objects of the WD
 *  \param [in] copies is vector of copy objects of the WD
 *
 *  When it does a full allocation the layout is the following:
 *
 *  +---------------+
 *  |     WD        |
 *  +---------------+
 *  |    data       |
 *  +---------------+
 *  |  dev_ptr[0]   |
 *  +---------------+
 *  |     ....      |
 *  +---------------+
 *  |  dev_ptr[N]   |
 *  +---------------+
 *  |     DD0       |
 *  +---------------+
 *  |     ....      |
 *  +---------------+
 *  |     DDN       |
 *  +---------------+
 *  |    copy0      |
 *  +---------------+
 *  |     ....      |
 *  +---------------+
 *  |    copyM      |
 *  +---------------+
 *  |   PM Data     |
 *  +---------------+
 *
 */
void System::createWD ( WD **uwd, size_t num_devices, nanos_device_t *devices, size_t data_size, int data_align,
                        void **data, WG *uwg, nanos_wd_props_t *props, size_t num_copies, nanos_copy_data_t **copies, nanos_translate_args_t translate_args, size_t num_dimensions, nanos_region_dimension_t **dimensions )
{
   ensure(num_devices > 0,"WorkDescriptor has no devices");

   unsigned int i;
   char *chunk = 0, *dd_location;

   size_t size_CopyData;
   size_t size_Data, offset_Data, size_DPtrs, offset_DPtrs, size_DDs, offset_DDs, size_Copies, offset_Copies, offset_PMD;
   size_t total_size;

   // WD doesn't need to compute offset, it will always be the chunk allocated address
   createdWds++;

   // Computing Data info
   size_Data = (data != NULL && *data == NULL)? data_size:0;
   if ( *uwd == NULL ) offset_Data = NANOS_ALIGNED_MEMORY_OFFSET(0, sizeof(WD), data_align );
   else offset_Data = 0; // if there are no wd allocated, it will always be the chunk allocated address

   // Computing Data Device pointers and Data Devicesinfo
   size_DPtrs    = sizeof(DD *) * num_devices;
   offset_DPtrs  = NANOS_ALIGNED_MEMORY_OFFSET(offset_Data, size_Data, __alignof__( DD*) );

   size_DDs = 0;
   for ( i = 0; i < num_devices; i++ ) size_DDs += devices[i].dd_size;
   offset_DDs    = NANOS_ALIGNED_MEMORY_OFFSET(offset_DPtrs, size_DPtrs, __alignof__(DeviceData) );

   // Computing Copies info
   if ( num_copies != 0 ) {
      size_CopyData = sizeof(CopyData);
      size_Copies   = size_CopyData * num_copies;
         size_Copies += num_dimensions * sizeof(nanos_region_dimension_internal_t); //jbueno regions
      offset_Copies = NANOS_ALIGNED_MEMORY_OFFSET(offset_DDs, size_DDs, __alignof__(nanos_copy_data_t) );
   } else {
      size_Copies = 0;
      offset_Copies = NANOS_ALIGNED_MEMORY_OFFSET(offset_DDs, size_DDs, 1);
   }

   // Computing Internal Data info and total size
   static size_t size_PMD   = _pmInterface->getInternalDataSize();
   if ( size_PMD != 0 ) {
      static size_t align_PMD = _pmInterface->getInternalDataAlignment();
      offset_PMD = NANOS_ALIGNED_MEMORY_OFFSET(offset_Copies, size_Copies, align_PMD);
      total_size = NANOS_ALIGNED_MEMORY_OFFSET(offset_PMD,size_PMD,1);
   } else {
      offset_PMD = 0; // needed for a gcc warning
      total_size = NANOS_ALIGNED_MEMORY_OFFSET(offset_Copies, size_Copies, 1);
   }

   chunk = NEW char[total_size];

   // allocating WD and DATA
   if ( *uwd == NULL ) *uwd = (WD *) chunk;
   if ( data != NULL && *data == NULL ) *data = (chunk + offset_Data);

   // allocating Device Data
   DD **dev_ptrs = ( DD ** ) (chunk + offset_DPtrs);
   dd_location = chunk + offset_DDs;
   for ( i = 0 ; i < num_devices ; i ++ ) {
      dev_ptrs[i] = ( DD* ) devices[i].factory( dd_location , devices[i].arg );
      dd_location += devices[i].dd_size;
   }

   ensure ((num_copies==0 && copies==NULL) || (num_copies!=0 && copies!=NULL), "Number of copies and copy data conflict" );

   // allocating copy-ins/copy-outs
   if ( copies != NULL && *copies == NULL ) {
      *copies = ( CopyData * ) (chunk + offset_Copies);
      *dimensions = ( nanos_region_dimension_internal_t * ) (chunk + offset_Copies + ( size_CopyData * num_copies ) );
   }

   WD * wd =  new (*uwd) WD( num_devices, dev_ptrs, data_size, data_align, data != NULL ? *data : NULL,
                             num_copies, (copies != NULL)? *copies : NULL, translate_args );

   // initializing internal data
   if ( size_PMD > 0) wd->setInternalData( chunk + offset_PMD );

   // add to workgroup
   if ( uwg != NULL ) {
      WG * wg = ( WG * )uwg;
      wg->addWork( *wd );
   }

   // set properties
   if ( props != NULL ) {
      if ( props->tied ) wd->tied();
      if ( props->tie_to ) wd->tieTo( *( BaseThread * )props->tie_to );
      wd->setPriority( props->priority );
   }
}

/*! \brief Creates a new Sliced WD
 *
 *  This function creates a new Sliced WD, allocating memory space for device ptrs and
 *  data when necessary. Also allocates Slicer Data object which is related with the WD.
 *
 *  \param [in,out] uwd is the related addr for WD if this parameter is null the
 *                  system will allocate space in memory for the new WD
 *  \param [in] num_devices is the number of related devices
 *  \param [in] devices is a vector of device descriptors 
 *  \param [in] outline_data_size is the size of the related data
 *  \param [in,out] outline_data is the related data (allocated if needed)
 *  \param [in] uwg work group to relate with
 *  \param [in] slicer is the related slicer which contains all the methods to manage this WD
 *  \param [in,out] data used as the slicer data (allocated if needed)
 *  \param [in] props new WD properties
 *
 *  When it does a full allocation the layout is the following:
 *
 *  +---------------+
 *  |   slicedWD    |
 *  +---------------+
 *  |    data       |
 *  +---------------+
 *  |  dev_ptr[0]   |
 *  +---------------+
 *  |     ....      |
 *  +---------------+
 *  |  dev_ptr[N]   |
 *  +---------------+
 *  |     DD0       |
 *  +---------------+
 *  |     ....      |
 *  +---------------+
 *  |     DDN       |
 *  +---------------+
 *  |    copy0      |
 *  +---------------+
 *  |     ....      |
 *  +---------------+
 *  |    copyM      |
 *  +---------------+
 *  |   PM Data     |
 *  +---------------+
 *
 */
void System::createSlicedWD ( WD **uwd, size_t num_devices, nanos_device_t *devices, size_t outline_data_size,
                        int outline_data_align, void **outline_data, WG *uwg, Slicer *slicer, nanos_wd_props_t *props, size_t num_copies,
                        nanos_copy_data_t **copies )
{
   ensure(num_devices > 0,"WorkDescriptor has no devices");

   unsigned int i;
   char *chunk = 0, *dd_location;

   size_t size_CopyData;
   size_t size_Data, offset_Data, size_DPtrs, offset_DPtrs, size_DDs, offset_DDs;
   size_t size_Copies, offset_Copies, offset_PMD;
   size_t total_size;

   // WD doesn't need to compute offset, it will always be the chunk allocated address

   // Computing Data info
   size_Data = (outline_data != NULL && *outline_data == NULL)? outline_data_size:0;
   if ( *uwd == NULL ) offset_Data = NANOS_ALIGNED_MEMORY_OFFSET(0, sizeof(SlicedWD), outline_data_align );
   else offset_Data = 0; // if there are no wd allocated, it will always be the chunk allocated address

   // Computing Data Device pointers and Data Devicesinfo
   size_DPtrs    = sizeof(DD *) * num_devices;
   offset_DPtrs  = NANOS_ALIGNED_MEMORY_OFFSET(offset_Data, size_Data, __alignof__( DD*) );

   size_DDs = 0;
   for ( i = 0; i < num_devices; i++ ) size_DDs += devices[i].dd_size;
   offset_DDs    = NANOS_ALIGNED_MEMORY_OFFSET(offset_DPtrs, size_DPtrs, __alignof__(DeviceData) );

   // Computing Copies info
   if ( num_copies != 0 ) {
      size_CopyData = sizeof(CopyData);
      size_Copies   = size_CopyData * num_copies;
      offset_Copies = NANOS_ALIGNED_MEMORY_OFFSET(offset_DDs, size_DDs, __alignof__(nanos_copy_data_t) );
   } else {
      size_Copies = 0;
      offset_Copies = NANOS_ALIGNED_MEMORY_OFFSET(offset_DDs, size_DDs, 1);
   }

   // Computing Internal Data info and total size
   static size_t size_PMD   = _pmInterface->getInternalDataSize();
   if ( size_PMD != 0 ) {
      static size_t align_PMD = _pmInterface->getInternalDataAlignment();
      offset_PMD = NANOS_ALIGNED_MEMORY_OFFSET(offset_Copies, size_Copies, align_PMD);
   } else {
      offset_PMD = NANOS_ALIGNED_MEMORY_OFFSET(offset_Copies, size_Copies, 1);
   }

   total_size = NANOS_ALIGNED_MEMORY_OFFSET(offset_PMD, size_PMD, 1);

   chunk = NEW char[total_size];

   // allocating WD and DATA
   if ( *uwd == NULL ) *uwd = (SlicedWD *) chunk;
   if ( outline_data != NULL && *outline_data == NULL ) *outline_data = (chunk + offset_Data);

   // allocating Device Data
   DD **dev_ptrs = ( DD ** ) (chunk + offset_DPtrs);
   dd_location = chunk + offset_DDs;
   for ( i = 0 ; i < num_devices ; i ++ ) {
      dev_ptrs[i] = ( DD* ) devices[i].factory( dd_location , devices[i].arg );
      dd_location += devices[i].dd_size;
   }

   ensure ((num_copies==0 && copies==NULL) || (num_copies!=0 && copies!=NULL), "Number of copies and copy data conflict" );

   // allocating copy-ins/copy-outs
   if ( copies != NULL && *copies == NULL ) *copies = ( CopyData * ) (chunk + offset_Copies);

   SlicedWD * wd =  new (*uwd) SlicedWD( *slicer, num_devices, dev_ptrs, outline_data_size, outline_data_align,
                                         outline_data != NULL ? *outline_data : NULL, num_copies, (copies == NULL) ? NULL : *copies );

   // initializing internal data
   if ( size_PMD > 0) wd->setInternalData( chunk + offset_PMD );

   // add to workgroup
   if ( uwg != NULL ) {
      WG * wg = ( WG * )uwg;
      wg->addWork( *wd );
   }

   // set properties
   if ( props != NULL ) {
      if ( props->tied ) wd->tied();
      if ( props->tie_to ) wd->tieTo( *( BaseThread * )props->tie_to );
      wd->setPriority( props->priority );
   }
}

/*! \brief Duplicates a given WD
 *
 *  This function duplicates the given as a parameter WD copying all the
 *  related data (devices ptr, data and DD)
 *
 *  \param [out] uwd is the target addr for the new WD
 *  \param [in] wd is the former WD
 */
void System::duplicateWD ( WD **uwd, WD *wd)
{
   unsigned int i, num_Devices, num_Copies;
   DeviceData **dev_data;
   void *data = NULL;
   char *chunk = 0, *dd_location, *chunk_iter;

   size_t size_CopyData;
   size_t size_Data, offset_Data, size_DPtrs, offset_DPtrs, size_DDs, offset_DDs, size_Copies, offset_Copies, offset_PMD;
   size_t total_size;

   // WD doesn't need to compute offset, it will always be the chunk allocated address

   // Computing Data info
   size_Data = wd->getDataSize();
   if ( *uwd == NULL ) offset_Data = NANOS_ALIGNED_MEMORY_OFFSET(0, sizeof(WD), wd->getDataAlignment() );
   else offset_Data = 0; // if there are no wd allocated, it will always be the chunk allocated address

   // Computing Data Device pointers and Data Devicesinfo
   num_Devices = wd->getNumDevices();
   dev_data = wd->getDevices();
   size_DPtrs    = sizeof(DD *) * num_Devices;
   offset_DPtrs  = NANOS_ALIGNED_MEMORY_OFFSET(offset_Data, size_Data, __alignof__( DD*) );

   size_DDs = 0;
   for ( i = 0; i < num_Devices; i++ ) size_DDs += dev_data[i]->size();
   offset_DDs    = NANOS_ALIGNED_MEMORY_OFFSET(offset_DPtrs, size_DPtrs, __alignof__(DeviceData) );

   // Computing Copies info
   num_Copies = wd->getNumCopies();
   if ( num_Copies != 0 ) {
      size_CopyData = sizeof(CopyData);
      size_Copies   = size_CopyData * num_Copies;
      offset_Copies = NANOS_ALIGNED_MEMORY_OFFSET(offset_DDs, size_DDs, __alignof__(nanos_copy_data_t) );
   } else {
      size_Copies = 0;
      offset_Copies = NANOS_ALIGNED_MEMORY_OFFSET(offset_DDs, size_DDs, 1);
   }

   // Computing Internal Data info and total size
   static size_t size_PMD   = _pmInterface->getInternalDataSize();
   if ( size_PMD != 0 ) {
      static size_t align_PMD = _pmInterface->getInternalDataAlignment();
      offset_PMD = NANOS_ALIGNED_MEMORY_OFFSET(offset_Copies, size_Copies, align_PMD);
      total_size = NANOS_ALIGNED_MEMORY_OFFSET(offset_PMD,size_PMD,1);
   } else {
      offset_PMD = 0; // needed for a gcc warning
      total_size = NANOS_ALIGNED_MEMORY_OFFSET(offset_Copies, size_Copies, 1);
   }

   chunk = NEW char[total_size];

   // allocating WD and DATA; if size_Data == 0 data keep the NULL value
   if ( *uwd == NULL ) *uwd = (WD *) chunk;
   if ( size_Data != 0 ) {
      data = chunk + offset_Data;
      memcpy ( data, wd->getData(), size_Data );
   }

   // allocating Device Data
   DD **dev_ptrs = ( DD ** ) (chunk + offset_DPtrs);
   dd_location = chunk + offset_DDs;
   for ( i = 0 ; i < num_Devices; i ++ ) {
      dev_data[i]->copyTo(dd_location);
      dev_ptrs[i] = ( DD* ) dd_location;
      dd_location += dev_data[i]->size();
   }

   // allocate copy-in/copy-outs
   CopyData *wdCopies = ( CopyData * ) (chunk + offset_Copies);
   chunk_iter = chunk + offset_Copies;
   for ( i = 0; i < num_Copies; i++ ) {
      CopyData *wdCopiesCurr = ( CopyData * ) chunk_iter;
      *wdCopiesCurr = wd->getCopies()[i];
      chunk_iter += size_CopyData;
   }

   // creating new WD 
   new (*uwd) WD( *wd, dev_ptrs, wdCopies , data);

   // initializing internal data
   if ( size_PMD != 0) {
      (*uwd)->setInternalData( chunk + offset_PMD );
      memcpy ( chunk + offset_PMD, wd->getInternalData(), size_PMD );
   }
}

/*! \brief Duplicates a given SlicedWD
 *
 *  This function duplicates the given as a parameter WD copying all the
 *  related data (devices ptr, data and DD)
 *
 *  \param [out] uwd is the target addr for the new WD
 *  \param [in] wd is the former WD
 */
void System::duplicateSlicedWD ( SlicedWD **uwd, SlicedWD *wd)
{
   unsigned int i, num_Devices, num_Copies;
   DeviceData **dev_data;
   void *data = NULL;
   char *chunk = 0, *dd_location, *chunk_iter;

   size_t size_CopyData;
   size_t size_Data, offset_Data, size_DPtrs, offset_DPtrs, size_DDs, offset_DDs;
   size_t size_Copies, offset_Copies, size_PMD, offset_PMD;
   size_t total_size;

   // WD doesn't need to compute offset, it will always be the chunk allocated address

   // Computing Data info
   size_Data = wd->getDataSize();
   if ( *uwd == NULL ) offset_Data = NANOS_ALIGNED_MEMORY_OFFSET(0, sizeof(SlicedWD), wd->getDataAlignment() );
   else offset_Data = 0; // if there are no wd allocated, it will always be the chunk allocated address

   // Computing Data Device pointers and Data Devicesinfo
   num_Devices = wd->getNumDevices();
   dev_data = wd->getDevices();
   size_DPtrs    = sizeof(DD *) * num_Devices;
   offset_DPtrs  = NANOS_ALIGNED_MEMORY_OFFSET(offset_Data, size_Data, __alignof__( DD*) );

   size_DDs = 0;
   for ( i = 0; i < num_Devices; i++ ) size_DDs += dev_data[i]->size();
   offset_DDs    = NANOS_ALIGNED_MEMORY_OFFSET(offset_DPtrs, size_DPtrs, __alignof__(DeviceData) );

   // Computing Copies info
   num_Copies = wd->getNumCopies();
   if ( num_Copies != 0 ) {
      size_CopyData = sizeof(CopyData);
      size_Copies   = size_CopyData * num_Copies;
      offset_Copies = NANOS_ALIGNED_MEMORY_OFFSET(offset_DDs, size_DDs, __alignof__(nanos_copy_data_t) );
   } else {
      size_Copies = 0;
      offset_Copies = NANOS_ALIGNED_MEMORY_OFFSET(offset_DDs, size_DDs, 1);
   }

   // Computing Internal Data info and total size
   size_PMD   = _pmInterface->getInternalDataSize();
   if ( size_PMD != 0 ) {
      offset_PMD = NANOS_ALIGNED_MEMORY_OFFSET(offset_Copies, size_Copies, _pmInterface->getInternalDataAlignment());
   } else {
      offset_PMD = NANOS_ALIGNED_MEMORY_OFFSET(offset_Copies, size_Copies, 1);
   }

   total_size = NANOS_ALIGNED_MEMORY_OFFSET(offset_PMD, size_PMD, 1);

   chunk = NEW char[total_size];

   // allocating WD and DATA
   if ( *uwd == NULL ) *uwd = (SlicedWD *) chunk;
   if ( size_Data != 0 ) {
      data = chunk + offset_Data;
      memcpy ( data, wd->getData(), size_Data );
   }

   // allocating Device Data
   DD **dev_ptrs = ( DD ** ) (chunk + offset_DPtrs);
   dd_location = chunk + offset_DDs;
   for ( i = 0 ; i < num_Devices; i ++ ) {
      dev_data[i]->copyTo(dd_location);
      dev_ptrs[i] = ( DD* ) dd_location;
      dd_location += dev_data[i]->size();
   }

   // allocate copy-in/copy-outs
   CopyData *wdCopies = ( CopyData * ) (chunk + offset_Copies);
   chunk_iter = (chunk + offset_Copies);
   for ( i = 0; i < num_Copies; i++ ) {
      CopyData *wdCopiesCurr = ( CopyData * ) chunk_iter;
      *wdCopiesCurr = wd->getCopies()[i];
      chunk_iter += size_CopyData;
   }

   // creating new SlicedWD 
   new (*uwd) SlicedWD( *(wd->getSlicer()), *((WD *)wd), dev_ptrs, wdCopies, data );

   // initializing internal data
   if ( size_PMD != 0) {
      (*uwd)->setInternalData( chunk + offset_PMD );
      memcpy ( chunk + offset_PMD, wd->getInternalData(), size_PMD );
   }
}

void System::setupWD ( WD &work, WD *parent )
{
   work.setParent ( parent );
   work.setDepth( parent->getDepth() +1 );

#if 0
#ifdef CLUSTER_DEV
   if (sys.getNetwork()->getNodeNum() == 0)
   {
      //std::cerr << "tie wd " << work.getId() << " to my thread" << std::endl;
      //ext::SMPDD * workDD = dynamic_cast<ext::SMPDD *>( &work.getActiveDevice());
      switch ( work.getDepth() )
      {
         //case 1:
         //   //std::cerr << "tie wd " << work.getId() << " to my thread, @func: " << (void *) workDD->getWorkFct() << std::endl;
         //   work.tieTo( *myThread );
         //   break;
         case 1:
            if (work.canRunIn( ext::GPU) )
            {
               work.tieTo( *_masterGpuThd );
            }
            break;
         default:
            break;
            //std::cerr << "wd " << work.getId() << " depth is: " << work.getDepth() << " @func: " << (void *) workDD->getWorkFct() << std::endl;
      }
   }
#endif
#endif
   // Prepare private copy structures to use relative addresses
   work.prepareCopies();

   // Invoke pmInterface
   
   _pmInterface->setupWD(work);

   if ( _defDevice != NULL && !work.hasActiveDevice() ) {
         work.activateDevice(*_defDevice);
   }
}

void System::submit ( WD &work )
{
   SchedulePolicy* policy = getDefaultSchedulePolicy();
   policy->onSystemSubmit( work, SchedulePolicy::SYS_SUBMIT );
   if (_net.getNodeNum() > 0 ) setupWD( work, getSlaveParentWD() );
   else setupWD( work, myThread->getCurrentWD() );
   work.submit();
}

/*! \brief Submit WorkDescriptor to its parent's  dependencies domain
 */
void System::submitWithDependencies ( WD &work, size_t numDataAccesses, DataAccess const *dataAccesses )
{
   SchedulePolicy* policy = getDefaultSchedulePolicy();
   policy->onSystemSubmit( work, SchedulePolicy::SYS_SUBMIT_WITH_DEPENDENCIES );
   setupWD( work, myThread->getCurrentWD() );
   WD *current = myThread->getCurrentWD();
   //work.printCopies();
   current->submitWithDependencies( work, numDataAccesses, dataAccesses );
}

/*! \brief Wait on the current WorkDescriptor's domain for some dependenices to be satisfied
 */
void System::waitOn( size_t numDataAccesses, DataAccess const *dataAccesses )
{
   WD* current = myThread->getCurrentWD();
   current->waitOn( numDataAccesses, dataAccesses );
}


void System::inlineWork ( WD &work )
{
   SchedulePolicy* policy = getDefaultSchedulePolicy();
   policy->onSystemSubmit( work, SchedulePolicy::SYS_INLINE_WORK );
   setupWD( work, myThread->getCurrentWD() );
   // TODO: choose actual (active) device...
   if ( Scheduler::checkBasicConstraints( work, *myThread ) ) {
      Scheduler::inlineWork( &work );
   } else {
      Scheduler::submitAndWait( work );
   }
}

BaseThread * System:: getUnassignedWorker ( void )
{
   BaseThread *thread;

   for ( unsigned i  = 0; i < _workers.size(); i++ ) {
      if ( !_workers[i]->hasTeam() ) {
         thread = _workers[i];
         // recheck availability with exclusive access
         thread->lock();

         if ( thread->hasTeam() ) {
            // we lost it
            thread->unlock();
            continue;
         }

         thread->reserve(); // set team flag only

         thread->unlock();

         return thread;
      }
   }

   return NULL;
}

BaseThread * System::getWorker ( unsigned int n )
{
   if ( n < _workers.size() ) return _workers[n];
   else return NULL;
}

void System::releaseWorker ( BaseThread * thread )
{
   ThreadTeam *team = thread->getTeam();
   TeamData * parentData = thread->getTeamData()->getParentTeamData();

   //TODO: destroy if too many?

   debug("Releasing thread " << thread << " from team " << team );
   thread->leaveTeam();   
   delete thread->getTeamData();
   team->removeThread(thread);

   if ( parentData != NULL )
   {
      ThreadTeam *parent = team->getParent();
      myThread->enterTeam(parent,parentData);
   }

}

ThreadTeam * System:: createTeam ( unsigned nthreads, void *constraints,
                                   bool reuseCurrent )
{
   int thId;
   TeamData *data;

   if ( nthreads == 0 ) {
      nthreads = getNumPEs()*getThsPerPE();
   }
   
   SchedulePolicy *sched = 0;
   if ( !sched ) sched = sys.getDefaultSchedulePolicy();

   ScheduleTeamData *stdata = 0;
   if ( sched->getTeamDataSize() > 0 )
      stdata = sched->createTeamData(NULL);

   // create team
   ThreadTeam * team = NEW ThreadTeam( nthreads, *sched, stdata, *_defBarrFactory(), *(_pmInterface->getThreadTeamData()),
                                       reuseCurrent ? myThread->getTeam() : NULL );

   debug( "Creating team " << team << " of " << nthreads << " threads" );

   // find threads
   if ( reuseCurrent ) {
      BaseThread *current = myThread;
      
      nthreads --;      

      thId = team->addThread( current, true );

      data = NEW TeamData();

      ScheduleThreadData* sthdata = 0;
      if ( sched->getThreadDataSize() > 0 )
        sthdata = sched->createThreadData(NULL);
      
      data->setId(thId);
      data->setScheduleData(sthdata);
      data->setParentTeamData(current->getTeamData());
      
      current->enterTeam( team,  data );

      debug( "added thread " << current << " with id " << toString<int>(thId) << " to " << team );
   }

   while ( nthreads > 0 ) {
      BaseThread *thread = getUnassignedWorker();

      if ( !thread ) {
         // alex: TODO: create one?
         break;
      }

      nthreads--;
      thId = team->addThread( thread );

      data = NEW TeamData();

      ScheduleThreadData *sthdata = 0;
      if ( sched->getThreadDataSize() > 0 )
        sthdata = sched->createThreadData(NULL);

      data->setId(thId);
      data->setScheduleData(sthdata);
      
      thread->enterTeam( team, data );
      debug( "added thread " << thread << " with id " << toString<int>(thId) << " to " << thread->getTeam() );
   }

   team->init();

   return team;
}

void System::endTeam ( ThreadTeam *team )
{
   debug("Destroying thread team " << team << " with size " << team->size() );

   while ( team->size ( ) > 0 ) {}
   
   fatal_cond( team->size() > 0, "Trying to end a team with running threads");
   
   delete team;
}

std::list<GraphEntry *> *System::getGraphRepList()
{
   std::list<GraphEntry *> * newList = NEW std::list<GraphEntry *>();
   _graphRepListsLock.acquire();
   _graphRepLists.push_back( newList );
   _graphRepListsLock.release();
   return newList;
}

void System::waitUntilThreadsPaused ()
{
   // Wait until all threads are paused
   _pausedThreadsCond.wait();
}

void System::waitUntilThreadsUnpaused ()
{
   // Wait until all threads are paused
   _unpausedThreadsCond.wait();
}<|MERGE_RESOLUTION|>--- conflicted
+++ resolved
@@ -75,16 +75,10 @@
       _preMainBarrier ( 1 ), _preMainBarrierLast ( 0 ), _throttlePolicy ( NULL ),
       _schedStats(), _schedConf(), _defSchedule( "default" ), _defThrottlePolicy( "numtasks" ), 
       _defBarr( "centralized" ), _defInstr ( "empty_trace" ), _defArch( "smp" ),
-<<<<<<< HEAD
-      _initializedThreads ( 0 ), _targetThreads ( 0 ), _usingCluster( false ),_usingNode2Node( true ), _conduit( "udp" ),
-      _instrumentation ( NULL ), _defSchedulePolicy( NULL ), _directory(), _pmInterface( NULL ),
-      _useCaches( true ), _cachePolicy( System::DEFAULT ), _cacheMap(), _masterGpuThd( NULL ), _atomicSeedWg( 1 ), _atomicSeedMemorySpace( 1 )
-=======
-      _initializedThreads ( 0 ), _targetThreads ( 0 ), _pausedThreads( 0 ), _pausedThreadsCond(), _unpausedThreadsCond(),
-      _usingCluster( false ),_usingNode2Node( true ), _conduit( "udp" ),
+      _initializedThreads ( 0 ), _targetThreads ( 0 ),_pausedThreads( 0 ), _pausedThreadsCond(), _unpausedThreadsCond(),
+      _usingCluster( false ), _usingNode2Node( true ), _conduit( "udp" ),
       _instrumentation ( NULL ), _defSchedulePolicy( NULL ), _pmInterface( NULL ),
-      _useCaches( true ), _cachePolicy( System::DEFAULT ), _cacheMap(), _masterGpuThd( NULL ), _pinnedMemoryCUDA( new CUDAPinnedMemoryManager() )
->>>>>>> 6b4775ac
+      _useCaches( true ), _cachePolicy( System::DEFAULT ), _cacheMap(), _masterGpuThd( NULL ), _pinnedMemoryCUDA( new CUDAPinnedMemoryManager() ), _atomicSeedWg( 1 ), _atomicSeedMemorySpace( 1 )
 {
    verbose0 ( "NANOS++ initializing... start" );
    // OS::init must be called here and not in System::start() as it can be too late
