/*************************************************************************************/
/*      Copyright 2009 Barcelona Supercomputing Center                               */
/*                                                                                   */
/*      This file is part of the NANOS++ library.                                    */
/*                                                                                   */
/*      NANOS++ is free software: you can redistribute it and/or modify              */
/*      it under the terms of the GNU Lesser General Public License as published by  */
/*      the Free Software Foundation, either version 3 of the License, or            */
/*      (at your option) any later version.                                          */
/*                                                                                   */
/*      NANOS++ is distributed in the hope that it will be useful,                   */
/*      but WITHOUT ANY WARRANTY; without even the implied warranty of               */
/*      MERCHANTABILITY or FITNESS FOR A PARTICULAR PURPOSE.  See the                */
/*      GNU Lesser General Public License for more details.                          */
/*                                                                                   */
/*      You should have received a copy of the GNU Lesser General Public License     */
/*      along with NANOS++.  If not, see <http://www.gnu.org/licenses/>.             */
/*************************************************************************************/

#include "schedule.hpp"
#include "processingelement.hpp"
#include "basethread.hpp"
#include "system.hpp"
#include "config.hpp"
#include "instrumentationmodule_decl.hpp"
#include "os.hpp"

#ifdef CLUSTER_DEV
#include "clusterthread_decl.hpp"
#include "clusternode_decl.hpp"
#include "gpudd.hpp"
#include "smpdd.hpp"
#endif

using namespace nanos;

void SchedulerConf::config (Config &cfg)
{
   cfg.setOptionsSection ( "Core [Scheduler]", "Policy independent scheduler options"  );

   cfg.registerConfigOption ( "num_spins", NEW Config::UintVar( _numSpins ), "Determines the amount of spinning before yielding" );
   cfg.registerArgOption ( "num_spins", "spins" );
   cfg.registerEnvOption ( "num_spins", "NX_SPINS" );
}

void Scheduler::submit ( WD &wd )
{
   NANOS_INSTRUMENT( InstrumentState inst(NANOS_SCHEDULING) );
   BaseThread *mythread = getMyThreadSafe();

   sys.getSchedulerStats()._createdTasks++;
   sys.getSchedulerStats()._totalTasks++;

   debug ( "submitting task " << wd.getId() );

   wd.submitted();

   /* handle tied tasks */
   if ( wd.isTied() && wd.isTiedTo() != mythread ) {
      wd.isTiedTo()->getTeam()->getSchedulePolicy().queue( wd.isTiedTo(), wd );
      return;
   }

   /* handle tasks which cannot run in current thread */
   if ( !wd.canRunIn(*mythread->runningOn()) ) {
     /* We have to avoid work-first scheduler to return this kind of tasks, so we enqueue
      * it in our scheduler system. Global ready task queue will take care about task/thread
      * architecture, while local ready task queue will wait until stealing. */
      mythread->getTeam()->getSchedulePolicy().queue( mythread, wd );
      return;
   }

   WD *next = getMyThreadSafe()->getTeam()->getSchedulePolicy().atSubmit( myThread, wd );

   /* If SchedulePolicy have returned a 'next' value, we have to context switch to
      that WorkDescriptor */
   if ( next ) {
      WD *slice;
      /* We must ensure this 'next' has no sliced components. If it have them we have to
       * queue the remaining parts of 'next' */
      if ( !next->dequeue(&slice) ) {
         mythread->getTeam()->getSchedulePolicy().queue( mythread, *next );
      }
      switchTo ( slice );
   }

}

void Scheduler::submitAndWait ( WD &wd )
{
   debug ( "submitting and waiting task " << wd.getId() );
   fatal ( "Scheduler::submitAndWait(): This feature is still not supported" );

   // Create a new WorkGroup and add WD
   WG myWG;
   myWG.addWork( wd );

   // Submit WD
   submit( wd );

   // Wait for WD to be finished
   myWG.waitCompletionAndSignalers();
}

void Scheduler::updateExitStats ( WD &wd )
{
   if ( wd.isSubmitted() ) 
     sys.getSchedulerStats()._totalTasks--;
}

template<class behaviour>
inline void Scheduler::idleLoop ()
{
   NANOS_INSTRUMENT ( static InstrumentationDictionary *ID = sys.getInstrumentation()->getInstrumentationDictionary(); )
   NANOS_INSTRUMENT ( static nanos_event_key_t total_spins_key = ID->getEventKey("num-spins"); )
   NANOS_INSTRUMENT ( static nanos_event_key_t total_yields_key = ID->getEventKey("num-yields"); )
   NANOS_INSTRUMENT ( static nanos_event_key_t time_yields_key = ID->getEventKey("time-yields"); )
   NANOS_INSTRUMENT ( nanos_event_key_t Keys[3]; )
   NANOS_INSTRUMENT ( Keys[0] = total_spins_key; )
   NANOS_INSTRUMENT ( Keys[1] = total_yields_key; )
   NANOS_INSTRUMENT ( Keys[2] = time_yields_key; )

   NANOS_INSTRUMENT( InstrumentState inst(NANOS_IDLE) );

   const int nspins = sys.getSchedulerConf().getNumSpins();
   int spins = nspins;
   unsigned long total_spins = 0;  /* Number of spins by idle phase*/
   unsigned long total_yields = 0; /* Number of yields by idle phase */
   unsigned long time_yields = 0;  /* Time of yields by idle phase */

   WD *current = myThread->getCurrentWD();
   //WD *prefetchedWD = NULL; 
   //current->setIdle();
   sys.getSchedulerStats()._idleThreads++;
   for ( ; ; ) {
      BaseThread *thread = getMyThreadSafe();
      spins--;

      if ( !thread->isRunning() ) break;

      if ( thread->getTeam() != NULL ) {
         WD * next = myThread->getNextWD();

         if ( next ) {
         //  if ( !next->isSubmitted() && !next->started() ) 
         //    sys.getSchedulerStats()._readyTasks++;
         //} else if ( prefetchedWD != NULL ) {
         //   next = prefetchedWD;
         //      std::cerr << "executing prefetched wd " << next->getId() << std::endl;
         //   prefetchedWD = NULL;
            myThread->resetNextWD();
         } else {
            if ( sys.getSchedulerStats()._readyTasks > 0 ) 
              next = behaviour::getWD(thread,current);
         } 

         if ( next ) {
            sys.getSchedulerStats()._idleThreads--;

            total_spins+= (nspins - spins);

            NANOS_INSTRUMENT ( nanos_event_value_t Values[3]; )
            NANOS_INSTRUMENT ( Values[0] = (nanos_event_value_t) total_spins; )
            NANOS_INSTRUMENT ( Values[1] = (nanos_event_value_t) total_yields; )
            NANOS_INSTRUMENT ( Values[2] = (nanos_event_value_t) time_yields; )
            NANOS_INSTRUMENT( sys.getInstrumentation()->raisePointEventNkvs(3, Keys, Values); )
            NANOS_INSTRUMENT( InstrumentState inst2(NANOS_RUNTIME) )
            behaviour::switchWD(thread,current, next);
//std::cerr <<"n:" << sys.getNetwork()->getNodeNum() << " finished switchWD" << std::endl;
            thread = getMyThreadSafe();
            NANOS_INSTRUMENT( inst2.close() );
            //prefetchedWD = next->getPrefetchedWD();
            //if (prefetchedWD != NULL)
            //   std::cerr << "setting prefetched wd " << prefetchedWD->getId() << std::endl;
            sys.getSchedulerStats()._idleThreads++;
            total_spins = 0;
            total_yields = 0;
            time_yields = 0;
            spins = nspins;
            continue;
         }
      }


      if ( spins == 0 ) {
        total_spins+= nspins;
        if ( sys.useYield() ) {
           total_yields++;
           unsigned long begin_yield = (unsigned long) ( OS::getMonotonicTime() * 1.0e9  );
           thread->yield();
           unsigned long end_yield = (unsigned long) ( OS::getMonotonicTime() * 1.0e9  );
           time_yields += ( end_yield - begin_yield );
        }
        spins = nspins;
      }
      else {
         thread->idle();
      }
   }
   sys.getSchedulerStats()._idleThreads--;
   current->setReady();
}

void Scheduler::waitOnCondition (GenericSyncCond *condition)
{
   NANOS_INSTRUMENT ( static InstrumentationDictionary *ID = sys.getInstrumentation()->getInstrumentationDictionary(); )
   NANOS_INSTRUMENT ( static nanos_event_key_t total_spins_key = ID->getEventKey("num-spins"); )
   NANOS_INSTRUMENT ( static nanos_event_key_t total_yields_key = ID->getEventKey("num-yields"); )
   NANOS_INSTRUMENT ( static nanos_event_key_t time_yields_key = ID->getEventKey("time-yields"); )
   NANOS_INSTRUMENT ( nanos_event_key_t Keys[3]; )
   NANOS_INSTRUMENT ( Keys[0] = total_spins_key; )
   NANOS_INSTRUMENT ( Keys[1] = total_yields_key; )
   NANOS_INSTRUMENT ( Keys[2] = time_yields_key; )

   NANOS_INSTRUMENT( InstrumentState inst(NANOS_SYNCHRONIZATION) );

   const int nspins = sys.getSchedulerConf().getNumSpins();
   int spins = nspins; 
   unsigned long total_spins = 0;  /* Number of spins by idle phase*/
   unsigned long total_yields = 0; /* Number of yields by idle phase */
   unsigned long time_yields = 0;  /* Time of yields by idle phase */

   WD * current = myThread->getCurrentWD();

   sys.getSchedulerStats()._idleThreads++;
   current->setSyncCond( condition );
   //current->setIdle();
   
   BaseThread *thread = getMyThreadSafe();

   while ( !condition->check() && thread->isRunning() ) {
      spins--;
      if ( spins == 0 ) {
         total_spins+= nspins;
         condition->lock();
         if ( !( condition->check() ) ) {
            condition->addWaiter( current );

            WD * next = myThread->getNextWD();

            if ( next) {
               myThread->resetNextWD();
            } else if ( sys.getSchedulerStats()._readyTasks > 0 ) {
               next = thread->getTeam()->getSchedulePolicy().atBlock( thread, current );
            }

            if ( next ) {
               sys.getSchedulerStats()._idleThreads--;

               NANOS_INSTRUMENT ( nanos_event_value_t Values[3]; )
               NANOS_INSTRUMENT ( Values[0] = (nanos_event_value_t) total_spins; )
               NANOS_INSTRUMENT ( Values[1] = (nanos_event_value_t) total_yields; )
               NANOS_INSTRUMENT ( Values[2] = (nanos_event_value_t) time_yields; )
               NANOS_INSTRUMENT( sys.getInstrumentation()->raisePointEventNkvs(3, Keys, Values); )

               NANOS_INSTRUMENT( InstrumentState inst2(NANOS_RUNTIME); );
               switchTo ( next );
               thread = getMyThreadSafe();
               NANOS_INSTRUMENT( inst2.close() );

               total_spins = 0;
               total_yields = 0;
               time_yields = 0;

               sys.getSchedulerStats()._idleThreads++;
            } else {
               condition->unlock();
               if ( sys.useYield() ) {
                  total_yields++;
                  unsigned long begin_yield = (unsigned long) ( OS::getMonotonicTime() * 1.0e9  );
                  thread->yield();
                  unsigned long end_yield = (unsigned long) ( OS::getMonotonicTime() * 1.0e9  );
                  time_yields += ( end_yield - begin_yield );
               }
            }
         } else {
            condition->unlock();
         }
         spins = nspins;
      }

      thread->idle();
   }

   current->setSyncCond( NULL );
   sys.getSchedulerStats()._idleThreads--;
   if ( !current->isReady() ) {
      current->setReady();
   }

   total_spins+= (nspins - spins);
   NANOS_INSTRUMENT ( nanos_event_value_t Values[3]; )
   NANOS_INSTRUMENT ( Values[0] = (nanos_event_value_t) total_spins; )
   NANOS_INSTRUMENT ( Values[1] = (nanos_event_value_t) total_yields; )
   NANOS_INSTRUMENT ( Values[2] = (nanos_event_value_t) time_yields; )
   NANOS_INSTRUMENT( sys.getInstrumentation()->raisePointEventNkvs(3, Keys, Values); )
}

void Scheduler::wakeUp ( WD *wd )
{
   NANOS_INSTRUMENT( InstrumentState inst(NANOS_SYNCHRONIZATION) );

   if ( wd->isBlocked() ) {
      /* Setting ready wd */
      wd->setReady();
      if ( checkBasicConstraints ( *wd, *myThread ) ) {
         WD *next = getMyThreadSafe()->getTeam()->getSchedulePolicy().atWakeUp( myThread, *wd );
         /* If SchedulePolicy have returned a 'next' value, we have to context switch to
            that WorkDescriptor */
         if ( next ) {
            WD *slice;
            /* We must ensure this 'next' has no sliced components. If it have them we have to
             * queue the remaining parts of 'next' */
            if ( !next->dequeue(&slice) ) {
               myThread->getTeam()->getSchedulePolicy().queue( myThread, *next );
            }
            switchTo ( slice );
         }
      } else {
         myThread->getTeam()->getSchedulePolicy().queue( myThread, *wd );
      }
   }
}

WD * Scheduler::prefetch( BaseThread *thread, WD &wd )
{
   return thread->getTeam()->getSchedulePolicy().atPrefetch( thread, wd );
}

#define MAX_RUNNING_WD_PER_SMP 1
#define MAX_RUNNING_WD_PER_GPU 4

WD * Scheduler::getClusterWD( BaseThread *thread, int inGPU )
{
	WD * wd = NULL;
	if ( thread->getTeam() != NULL )
	{
		wd = thread->getNextWD();
		if ( wd )
		{
         if ( ( inGPU == 1 && !wd->canRunIn( ext::GPU ) ) || ( inGPU == 0 && !wd->canRunIn( ext::SMP ) ) )
         { // found a non compatible wd in "nextWD", ignore it
            wd = thread->getTeam()->getSchedulePolicy().atIdle ( thread );
         }
         else {
            thread->resetNextWD();
         }
		}
		else
		{
			wd = thread->getTeam()->getSchedulePolicy().atIdle ( thread );
		}
	}
	return wd;
}


void Scheduler::workerClusterLoop ()
{
	BaseThread *parent = myThread;
	myThread = myThread->getNextThread();

	sys.preMainBarrier();

	for ( ; ; ) {
		if ( !parent->isRunning() ) break; //{ std::cerr << "FINISHING CLUSTER THD!" << std::endl; break; }

		if ( parent != myThread ) // if parent == myThread, then there are no "soft" threads and just do nothing but polling.
		{
			ext::ClusterThread *myClusterThread = dynamic_cast< ext::ClusterThread * >( myThread );
			ext::ClusterNode *thisNode = dynamic_cast< ext::ClusterNode * >( myThread->runningOn() );
			thisNode->disableDevice( 1 ); 
			if ( ( (int) myClusterThread->numRunningWDsSMP() ) < ext::ClusterInfo::getSmpPresend() )
			{
				myClusterThread->clearCompletedWDsSMP2();
				//WD * wd = myClusterThread->getBlockingWDSMP();
				//WD * wd = myClusterThread->fetchBlockingWDSMP();
				//if ( wd )
				//{ 
				//	if ( !wd->canBeBlocked() ) 
				//	{
				//		myClusterThread->addRunningWDSMP( wd );
				//		//myClusterThread->setBlockingWDSMP( NULL );
				//		Scheduler::preOutlineWork(wd);
				//		myThread->outlineWorkDependent(*wd);
				//	} else myClusterThread->addBlockingWDSMP( wd );
				////	else
				////		std::cerr << "Data can block me AGAIN SMP (node " << thisNode->getClusterNodeNum() << ") task is " << wd->getId() <<std::endl;
				//}
				//else
				{
					WD * wd = getClusterWD( myThread, 0 );
					if ( wd )
					{
						if ( /*!wd->canBeBlocked()*/ true ) 
						{
							myClusterThread->addRunningWDSMP( wd );
							Scheduler::preOutlineWork(wd);
							myThread->outlineWorkDependent(*wd);
						}
						else
						{
							//std::cerr << "Data can block me SMP (node " << thisNode->getClusterNodeNum() << ") task is " << wd->getId() <<std::endl;
							//myClusterThread->setBlockingWDSMP( wd );
							myClusterThread->addBlockingWDSMP( wd );
						}
					}
				}
			}
			//if ( myClusterThread->areThereCompletedWDsSMP() )
			//{
			//   WD *completedWD = myClusterThread->fetchCompletedWDSMP();
			//   Scheduler::postOutlineWork( completedWD, true );
			//   delete completedWD;
			//}
			thisNode->enableDevice( 1 ); 
#ifdef GPU_DEV
			thisNode->disableDevice( 0 ); 
         myClusterThread->clearCompletedWDsGPU2();
			if ( ( (int) myClusterThread->numRunningWDsGPU() ) < ext::ClusterInfo::getGpuPresend() )
				//if ( !myThread->isWorking(1) )
			{
				//WD * runningWD = myClusterThread->getRunningWD( 1 );
				//if ( runningWD != NULL )
				//{
				//   myClusterThread->clearRunningWD( 1 );
				//   Scheduler::postOutlineWork( runningWD, false, myThread );
				//   delete runningWD;
				//} 
				WD * wd = myClusterThread->fetchBlockingWDGPU();
				if ( wd )
				{ 
					if ( !wd->canBeBlocked() ) 
					{
						myClusterThread->addRunningWDGPU( wd );
							//message("adding a GPU task for node " << thisNode->getClusterNodeNum() << " task is " << wd->getId() << " RELEASE TASK " );
						Scheduler::preOutlineWork(wd);
						myThread->outlineWorkDependent(*wd);
					} else {
                  myClusterThread->addBlockingWDGPU(wd );
						//message("Data can block me AGAIN GPU (node " << thisNode->getClusterNodeNum() << ") task is " << wd->getId() );
               }
				}
				else
				{
					WD* newwd = getClusterWD( myThread, 1 );
					if ( newwd )
					{
						//if ( true /*!wd->canBeBlocked() */) 
						if ( !newwd->canBeBlocked() ) 
						{
							//message("adding a GPU task for node " << thisNode->getClusterNodeNum() << " task is " << newwd->getId());
							myClusterThread->addRunningWDGPU( newwd );
							Scheduler::preOutlineWork(newwd);
							myThread->outlineWorkDependent(*newwd);
						}
						else
						{
							//message( "Data can block me GPU (node " << thisNode->getClusterNodeNum() << ") task is " << newwd->getId() );
							myClusterThread->addBlockingWDGPU(newwd );
						}
					}
				}
			}
			thisNode->enableDevice( 0 ); 
#endif
		}
		sys.getNetwork()->poll(parent->getId());
		myThread = myThread->getNextThread();
	}
}


struct WorkerBehaviour
{
   static WD * getWD ( BaseThread *thread, WD *current )
   {
      return thread->getTeam()->getSchedulePolicy().atIdle ( thread );
   }

   static void switchWD ( BaseThread *thread, WD *current, WD *next )
   {
      if (next->started())
      {
        Scheduler::switchTo(next);
      }
      else
      {
        Scheduler::inlineWork ( next /*, true*/ );
        delete next;
      }
   }
   static bool checkThreadRunning( WD *current) { return true; }
};

void Scheduler::workerLoop ()
{
   idleLoop<WorkerBehaviour>();
}

void Scheduler::preOutlineWork ( WD *wd )
{
   BaseThread *thread = getMyThreadSafe();

               NANOS_INSTRUMENT( InstrumentState inst2(NANOS_PRE_OUTLINE_WORK); );
   //std::cerr << "starting WD " << wd->getId() << " at thd " << thread->getId() << " thd addr " << thread << std::endl; 
   // run it in the current frame
   //WD *oldwd = thread->getCurrentWD();

   //GenericSyncCond *syncCond = oldwd->getSyncCond();
   //if ( syncCond != NULL ) {
   //   syncCond->unlock();
   //}

   //std::cerr << "thd " << myThread->getId() <<  " switching(outlined) to task " << wd << ":" << wd->getId() << std::endl;
   //debug( "switching(inlined) from task " << oldwd << ":" << oldwd->getId() <<
   //       " to " << wd << ":" << wd->getId() );

   //NANOS_INSTRUMENT( sys.getInstrumentation()->wdSwitch(oldwd, NULL, false) );

   // OLD: This ensures that when we return from the inlining is still the same thread
   // OLD: and we don't violate rules about tied WD

   // we tie to when outlining, because we will notify the tied thread when the execution completes
   wd->tieTo( *thread );
   thread->setCurrentWD( *wd );
   if (!wd->started())
      wd->init();

   //NANOS_INSTRUMENT( sys.getInstrumentation()->wdSwitch( NULL, wd, false) );
               NANOS_INSTRUMENT( inst2.close(); );
}

void Scheduler::postOutlineWork ( WD *wd, bool schedule, BaseThread *owner )
{
   BaseThread *thread = owner;
               NANOS_INSTRUMENT( InstrumentState inst2(NANOS_POST_OUTLINE_WORK); );

   //std::cerr << "completing WD " << wd->getId() << " at thd " << owner->getId() << " thd addr " << owner << std::endl; 
   if (schedule && thread->getNextWD() == NULL ) {
        thread->setNextWD(thread->getTeam()->getSchedulePolicy().atBeforeExit(thread,*wd));
   }

   /* If WorkDescriptor has been submitted update statistics */
   updateExitStats (*wd);

   wd->done();
   wd->clear();

   //NANOS_INSTRUMENT( sys.getInstrumentation()->wdSwitch(wd, NULL, false) );


   //std::cerr << "thd " << myThread->getId() << "exiting task(inlined) " << wd << ":" << wd->getId() <<
   //       " to " << oldwd << ":" << oldwd->getId() << std::endl;
   //debug( "exiting task(inlined) " << wd << ":" << wd->getId() <<
   //       " to " << oldwd << ":" << oldwd->getId() );


   thread->setCurrentWD( thread->getThreadWD() );

   //NANOS_INSTRUMENT( sys.getInstrumentation()->wdSwitch( NULL, oldwd, false) );

   // While we tie the inlined tasks this is not needed
   // as we will always return to the current thread
   #if 0
   if ( oldwd->isTiedTo() != NULL )
      switchToThread(oldwd->isTiedTo());
   #endif

   //ensure(oldwd->isTiedTo() == NULL || thread == oldwd->isTiedTo(),
   //        "Violating tied rules " + toString<BaseThread*>(thread) + "!=" + toString<BaseThread*>(oldwd->isTiedTo()));

               NANOS_INSTRUMENT( inst2.close(); );
}

void Scheduler::inlineWork ( WD *wd, bool schedule )
{
   BaseThread *thread = getMyThreadSafe();

   // run it in the current frame
   WD *oldwd = thread->getCurrentWD();

   GenericSyncCond *syncCond = oldwd->getSyncCond();
   if ( syncCond != NULL ) {
      syncCond->unlock();
   }

   debug( "switching(inlined) from task " << oldwd << ":" << oldwd->getId() <<
          " to " << wd << ":" << wd->getId() );

   // Initializing wd if necessary
   // It will be started later in inlineWorkDependent call
   if ( !wd->started() ) wd->init();

   // This ensures that when we return from the inlining is still the same thread
   // and we don't violate rules about tied WD
   if ( oldwd->isTiedTo() != NULL && (wd->isTiedTo() == NULL)) wd->tieTo(*oldwd->isTiedTo());

   /* Instrumenting context switch: oldwd leaves cpu but will come back (last = false) and wd enters */
   NANOS_INSTRUMENT( sys.getInstrumentation()->wdSwitch(oldwd, wd, false) );
   thread->setCurrentWD( *wd );

   thread->inlineWorkDependent(*wd);

   // reload thread after running WD
   thread = getMyThreadSafe();

<<<<<<< HEAD
   if (schedule && !thread->getNextWD() ) {
        thread->setNextWD(thread->getTeam()->getSchedulePolicy().atBeforeExit(thread,*wd));
=======
   if (schedule) {
        if ( thread->reserveNextWD() ) {
           thread->setReservedNextWD(thread->getTeam()->getSchedulePolicy().atBeforeExit(thread,*wd));
        }
>>>>>>> 5eaf9dc1
   }

   /* If WorkDescriptor has been submitted update statistics */
   updateExitStats (*wd);

   wd->done();
   wd->clear();

   debug( "exiting task(inlined) " << wd << ":" << wd->getId() <<
          " to " << oldwd << ":" << oldwd->getId() );

   /* Instrumenting context switch: wd leaves cpu and will not come back (last = true) and oldwd enters */
   NANOS_INSTRUMENT( sys.getInstrumentation()->wdSwitch(wd, oldwd, true) );
   thread->setCurrentWD( *oldwd );

   // While we tie the inlined tasks this is not needed
   // as we will always return to the current thread
   #if 0
   if ( oldwd->isTiedTo() != NULL )
      switchToThread(oldwd->isTiedTo());
   #endif

   ensure(oldwd->isTiedTo() == NULL || thread == oldwd->isTiedTo(),
           "Violating tied rules " + toString<BaseThread*>(thread) + "!=" + toString<BaseThread*>(oldwd->isTiedTo()));

}

void Scheduler::switchHelper (WD *oldWD, WD *newWD, void *arg)
{
   /* Instrumenting context switch: oldwd leaves cpu but will come back (last = false) and newWD enters */
   NANOS_INSTRUMENT( sys.getInstrumentation()->wdSwitch(oldWD, newWD, false) );

   myThread->switchHelperDependent(oldWD, newWD, arg);

   GenericSyncCond *syncCond = oldWD->getSyncCond();
   if ( syncCond != NULL ) {
      oldWD->setBlocked();
      syncCond->unlock();
   } else {
      myThread->getTeam()->getSchedulePolicy().queue( myThread, *oldWD );
   }

   myThread->setCurrentWD( *newWD );
}

void Scheduler::switchTo ( WD *to )
{
   if ( myThread->runningOn()->supportsUserLevelThreads() ) {
      if (!to->started()) {
         to->init();
         to->start(WD::IsAUserLevelThread);
      }
      
      debug( "switching from task " << myThread->getCurrentWD() << ":" << myThread->getCurrentWD()->getId() << " to " << to << ":" << to->getId() );
          
      myThread->switchTo( to, switchHelper );
   } else {
      inlineWork(to);
      delete to;
   }
}

void Scheduler::yield ()
{
   NANOS_INSTRUMENT( InstrumentState inst(NANOS_SCHEDULING) );
   WD *next = myThread->getTeam()->getSchedulePolicy().atYield( myThread, myThread->getCurrentWD() );

   if ( next ) {
      switchTo(next);
   }
}

void Scheduler::switchToThread ( BaseThread *thread )
{
   while ( getMyThreadSafe() != thread )
        yield();
}

void Scheduler::exitHelper (WD *oldWD, WD *newWD, void *arg)
{
    myThread->exitHelperDependent(oldWD, newWD, arg);
    NANOS_INSTRUMENT ( sys.getInstrumentation()->wdSwitch(oldWD,NULL,true) );
    oldWD->~WorkDescriptor();
    delete[] (char *)oldWD;
    myThread->setCurrentWD( *newWD );
    NANOS_INSTRUMENT ( sys.getInstrumentation()->wdSwitch(NULL,newWD,false) );
}

struct ExitBehaviour
{
   static WD * getWD ( BaseThread *thread, WD *current )
   {
      return thread->getTeam()->getSchedulePolicy().atAfterExit( thread, current );
   }

   static void switchWD ( BaseThread *thread, WD *current, WD *next )
   {
      Scheduler::exitTo(next);
   }
   static bool checkThreadRunning( WD *current ) { return true; }
};

void Scheduler::exitTo ( WD *to )
 {
//   FIXME: stack reusing was wrongly implementd and it's disabled (see #374)
//    WD *current = myThread->getCurrentWD();

    if (!to->started()) {
       to->init();
//       to->start(true,current);
       to->start(WD::IsAUserLevelThread,NULL);
    }

    //std::cerr << "thd " << myThread->getId() << "exiting task " << myThread->getCurrentWD() << ":" << myThread->getCurrentWD()->getId() <<
    //      " to " << to << ":" << to->getId() << std::endl;;
    //debug( "exiting task " << myThread->getCurrentWD() << ":" << myThread->getCurrentWD()->getId() <<
    //      " to " << to << ":" << to->getId() );

    myThread->exitTo ( to, Scheduler::exitHelper );
}

void Scheduler::exit ( void )
{
   // At this point the WD work is done, so we mark it as such and look for other work to do
   // Deallocation doesn't happen here because:
   // a) We are still running in the WD stack
   // b) Resources can potentially be reused by the next WD
   BaseThread *thread = myThread;

   WD *oldwd = thread->getCurrentWD();

   /* get next WorkDescriptor (if any) */
   WD *next =  thread->getNextWD();

  /* if getNextWD() has returned a WD, we need to resetNextWD(). If no WD has
   * been returned call scheduler policy */
   if (next) thread->resetNextWD();
   else next = thread->getTeam()->getSchedulePolicy().atBeforeExit(thread,*oldwd);

   updateExitStats (*oldwd);
   oldwd->done();
   oldwd->clear();

   if (!next) {
     idleLoop<ExitBehaviour>();
   } else {
     Scheduler::exitTo(next);
   } 

   fatal("A thread should never return from Scheduler::exit");
}
<|MERGE_RESOLUTION|>--- conflicted
+++ resolved
@@ -605,15 +605,10 @@
    // reload thread after running WD
    thread = getMyThreadSafe();
 
-<<<<<<< HEAD
-   if (schedule && !thread->getNextWD() ) {
-        thread->setNextWD(thread->getTeam()->getSchedulePolicy().atBeforeExit(thread,*wd));
-=======
    if (schedule) {
         if ( thread->reserveNextWD() ) {
            thread->setReservedNextWD(thread->getTeam()->getSchedulePolicy().atBeforeExit(thread,*wd));
         }
->>>>>>> 5eaf9dc1
    }
 
    /* If WorkDescriptor has been submitted update statistics */
