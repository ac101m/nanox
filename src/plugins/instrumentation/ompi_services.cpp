#include "system.hpp"
<<<<<<< HEAD
#include "gpudd.hpp"
#include "clusterinfo.hpp"
=======
#ifdef GPU_DEV
#include "gpuconfig.hpp"
#endif
>>>>>>> eafefa2e

namespace nanos {

extern "C" {

   void OMPItrace_neventandcounters (unsigned int count, unsigned int *types, unsigned int *values);

   unsigned int nanos_extrae_get_max_threads ( void )
   {
#ifdef GPU_DEV
      return sys.getNumPEs() + nanos::ext::GPUConfig::getGPUCount();
#else

#ifdef CLUSTER_DEV
      return sys.getNumPEs() + nanos::ext::ClusterInfo::getExtraPEsCount();
#else
      return sys.getNumPEs();
#endif

#endif
   }

   unsigned int nanos_extrae_get_thread_num ( void )
   { 
      if ( myThread == NULL ) return 0;
      else return myThread->getId(); 
   }

<<<<<<< HEAD
   void nanos_extrae_instrumentation_barrier ( void )
=======
   void nanos_ompitrace_instrumentation_barrier ( void )
>>>>>>> eafefa2e
   {
#ifdef CLUSTER_DEV
      sys.getNetwork()->nodeBarrier();
#endif
   }

<<<<<<< HEAD
   unsigned int nanos_extrae_node_id ( void )
   {
      return sys.getNetwork()->getNodeNum();
   }

   unsigned int nanos_extrae_num_nodes ( void )
   {
      return sys.getNetwork()->getNumNodes();
   }

=======
>>>>>>> eafefa2e
}

} // namespace nanos
<|MERGE_RESOLUTION|>--- conflicted
+++ resolved
@@ -1,12 +1,8 @@
 #include "system.hpp"
-<<<<<<< HEAD
-#include "gpudd.hpp"
-#include "clusterinfo.hpp"
-=======
 #ifdef GPU_DEV
 #include "gpuconfig.hpp"
 #endif
->>>>>>> eafefa2e
+#include "clusterinfo.hpp"
 
 namespace nanos {
 
@@ -35,18 +31,13 @@
       else return myThread->getId(); 
    }
 
-<<<<<<< HEAD
    void nanos_extrae_instrumentation_barrier ( void )
-=======
-   void nanos_ompitrace_instrumentation_barrier ( void )
->>>>>>> eafefa2e
    {
 #ifdef CLUSTER_DEV
       sys.getNetwork()->nodeBarrier();
 #endif
    }
 
-<<<<<<< HEAD
    unsigned int nanos_extrae_node_id ( void )
    {
       return sys.getNetwork()->getNodeNum();
@@ -56,9 +47,6 @@
    {
       return sys.getNetwork()->getNumNodes();
    }
-
-=======
->>>>>>> eafefa2e
 }
 
 } // namespace nanos
