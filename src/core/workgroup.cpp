/*************************************************************************************/
/*      Copyright 2009 Barcelona Supercomputing Center                               */
/*                                                                                   */
/*      This file is part of the NANOS++ library.                                    */
/*                                                                                   */
/*      NANOS++ is free software: you can redistribute it and/or modify              */
/*      it under the terms of the GNU Lesser General Public License as published by  */
/*      the Free Software Foundation, either version 3 of the License, or            */
/*      (at your option) any later version.                                          */
/*                                                                                   */
/*      NANOS++ is distributed in the hope that it will be useful,                   */
/*      but WITHOUT ANY WARRANTY; without even the implied warranty of               */
/*      MERCHANTABILITY or FITNESS FOR A PARTICULAR PURPOSE.  See the                */
/*      GNU Lesser General Public License for more details.                          */
/*                                                                                   */
/*      You should have received a copy of the GNU Lesser General Public License     */
/*      along with NANOS++.  If not, see <http://www.gnu.org/licenses/>.             */
/*************************************************************************************/

#include "workgroup.hpp"
#include "atomic.hpp"
#include "schedule.hpp"
#include "synchronizedcondition.hpp"
#include "system.hpp"
#include "instrumentation.hpp"
#include "workdescriptor_decl.hpp"

using namespace nanos;

//Atomic<int> WorkGroup::_atomicSeed( 22 );

void WorkGroup::addWork ( WorkGroup &work )
{
   _components++;
   work.addToGroup( *this );
}

void WorkGroup::addToGroup ( WorkGroup &parent )
{
   if ( _parent == NULL ) 
      _parent = &parent;
   else 
      _partOf.push_back( &parent );
}

void WorkGroup::exitWork ( WorkGroup &work )
{
   _syncCond.reference();
   int componentsLeft = --_components;
   // It seems that _syncCond.check() generates a race condition here
   if (componentsLeft == 0) { 
      _syncCount++;
      _ge = _geNext;
      _geNext = NEW GraphEntry(getId());
      _geNext->setCount(_syncCount+1);
      _geNext->setIsWait();
      _syncCond.signal();
   }
   _syncCond.unreference();
}

void WorkGroup::waitCompletion ( bool avoidFlush )
{
     _syncCond.waitConditionAndSignalers();
}

void WorkGroup::init ()
{
}

void WorkGroup::done ()
{
   NANOS_INSTRUMENT ( static Instrumentation *instr = sys.getInstrumentation(); )

   // Waiting for children (just to keep structures)
<<<<<<< HEAD
   waitCompletion( true );
=======
   if ( _components != 0 )
      waitCompletion();
>>>>>>> 1520c230

   // Notifying parent about current WD finalization
   if ( _parent != NULL ) {
     _parent->exitWork(*this);
     _parent = NULL;
     for ( WGList::iterator it = _partOf.begin(); it != _partOf.end(); it++ ) {
        if ( *it ) {
           NANOS_INSTRUMENT ( if ( !((WorkDescriptor *)(*it))->isReady()) { )
              NANOS_INSTRUMENT ( nanos_event_id_t id = ( ((nanos_event_id_t) getId()) << 32 ) + (*it)->getId(); )
              NANOS_INSTRUMENT ( instr->raiseOpenPtPEvent ( NANOS_WAIT, id, 0, 0 );)
              NANOS_INSTRUMENT ( instr->createDeferredPtPEnd ( *((WorkDescriptor *)(*it)), NANOS_WAIT, id, 0, 0 ); )
           NANOS_INSTRUMENT ( } )
           ( *it )->exitWork( *this );
        }
        *it = 0;
     }
   }
}

WorkGroup::~WorkGroup () { }
<|MERGE_RESOLUTION|>--- conflicted
+++ resolved
@@ -73,12 +73,8 @@
    NANOS_INSTRUMENT ( static Instrumentation *instr = sys.getInstrumentation(); )
 
    // Waiting for children (just to keep structures)
-<<<<<<< HEAD
-   waitCompletion( true );
-=======
    if ( _components != 0 )
-      waitCompletion();
->>>>>>> 1520c230
+      waitCompletion( true );
 
    // Notifying parent about current WD finalization
    if ( _parent != NULL ) {
