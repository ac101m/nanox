/*************************************************************************************/
/*      Copyright 2009 Barcelona Supercomputing Center                               */
/*                                                                                   */
/*      This file is part of the NANOS++ library.                                    */
/*                                                                                   */
/*      NANOS++ is free software: you can redistribute it and/or modify              */
/*      it under the terms of the GNU Lesser General Public License as published by  */
/*      the Free Software Foundation, either version 3 of the License, or            */
/*      (at your option) any later version.                                          */
/*                                                                                   */
/*      NANOS++ is distributed in the hope that it will be useful,                   */
/*      but WITHOUT ANY WARRANTY; without even the implied warranty of               */
/*      MERCHANTABILITY or FITNESS FOR A PARTICULAR PURPOSE.  See the                */
/*      GNU Lesser General Public License for more details.                          */
/*                                                                                   */
/*      You should have received a copy of the GNU Lesser General Public License     */
/*      along with NANOS++.  If not, see <http://www.gnu.org/licenses/>.             */
/*************************************************************************************/

#include <string.h>
#include "system.hpp"
#include "config.hpp"
#include "plugin.hpp"
#include "schedule.hpp"
#include "barrier.hpp"
#include "nanos-int.h"
#include "copydata.hpp"

#ifdef SPU_DEV
#include "spuprocessor.hpp"
#endif

using namespace nanos;

namespace nanos {
  System::Init externInit __attribute__((weak));
}

System nanos::sys;

// default system values go here
System::System () :
      _numPEs( 1 ), _deviceStackSize( 0 ), _bindThreads( true ), _profile( false ), _instrument( false ),
      _verboseMode( false ), _executionMode( DEDICATED ), _initialMode(POOL), _thsPerPE( 1 ), _untieMaster(true), _delayedStart(false), _defSchedule( "bf" ), _defThrottlePolicy( "numtasks" ), _defBarr( "posix" ),
      _defInstr ( "empty_trace" ), _defArch("smp"), _instrumentor ( NULL ), _defSchedulePolicy(NULL)
{
   verbose0 ( "NANOS++ initalizing... start" );
   config();
   if ( !_delayedStart ) {
      start();
<<<<<<< HEAD
      NANOS_INSTRUMENTOR ( leaveStartUp() );
=======
>>>>>>> 600df0b8
   }
   verbose0 ( "NANOS++ initalizing... end" );
}

void System::loadModules ()
{
   verbose0 ( "Configuring module manager" );

   PluginManager::init();

   verbose0 ( "Loading modules" );

   // load host processor module
   verbose0( "loading SMP support" );

   if ( !PluginManager::load ( "pe-"+getDefaultArch() ) )
      fatal0 ( "Couldn't load host support" );

   ensure( _hostFactory,"No default host factory" );

   // load default schedule plugin
   verbose0( "loading " << getDefaultSchedule() << " scheduling policy support" );

   if ( !PluginManager::load ( "sched-"+getDefaultSchedule() ) )
      fatal0 ( "Couldn't load main scheduling policy" );

   ensure( _defSchedulePolicy,"No default system scheduling factory" );

   verbose0( "loading " << getDefaultThrottlePolicy() << " throttle policy" );

   if ( !PluginManager::load( "throttle-"+getDefaultThrottlePolicy() ) )
      fatal0( "Could not load main cutoff policy" );

   ensure(_throttlePolicy, "No default throttle policy");

   verbose0( "loading " << getDefaultBarrier() << " barrier algorithm" );

   if ( !PluginManager::load( "barrier-"+getDefaultBarrier() ) )
      fatal0( "Could not load main barrier algorithm" );

   if ( !PluginManager::load( "instrumentor-"+getDefaultInstrumentor() ) )
      fatal0( "Could not load " + getDefaultInstrumentor() + " instrumentor" );


   ensure( _defBarrFactory,"No default system barrier factory" );

}


void System::config ()
{
   Config config;

   if ( externInit != NULL ) {
        externInit();
   }

   verbose0 ( "Preparing library configuration" );

   config.setOptionsSection ( "Core", "Core options of the core of Nanos++ runtime"  );

   config.registerConfigOption ( "num_pes", new Config::PositiveVar( _numPEs ), "Defines the number of processing elements" );
   config.registerArgOption ( "num_pes", "pes" );
   config.registerEnvOption ( "num_pes", "NX_PES" );

   config.registerConfigOption ( "stack-size", new Config::PositiveVar( _deviceStackSize ), "Defines the default stack size for all devices" );
   config.registerArgOption ( "stack-size", "stack-size" );
   config.registerEnvOption ( "stack-size", "NX_STACK_SIZE" );

   config.registerConfigOption ( "no-binding", new Config::FlagOption( _bindThreads, false), "Disables thread binding" );
   config.registerArgOption ( "no-binding", "disable-binding" );

   config.registerConfigOption ( "verbose", new Config::FlagOption( _verboseMode), "Activates verbose mode" );
   config.registerArgOption ( "verbose", "verbose" );

#if 0
   FIXME: implement execution modes (#146)
   Config::MapVar<ExecutionMode> map( _executionMode );
   map.addOption( "dedicated", DEDICATED).addOption( "shared", SHARED );
   config.registerConfigOption ( "exec_mode", &map, "Execution mode" );
   config.registerArgOption ( "exec_mode", "mode" );
#endif

   config.registerConfigOption ( "schedule", new Config::StringVar ( _defSchedule ), "Defines the scheduling policy" );
   config.registerArgOption ( "schedule", "schedule" );
   config.registerEnvOption ( "schedule", "NX_SCHEDULE" );

   config.registerConfigOption ( "throttle", new Config::StringVar ( _defThrottlePolicy ), "Defines the throttle policy" );
   config.registerArgOption ( "throttle", "throttle" );
   config.registerEnvOption ( "throttle", "NX_THROTTLE" );

   config.registerConfigOption ( "barrier", new Config::StringVar ( _defBarr ), "Defines barrier algorithm" );
   config.registerArgOption ( "barrier", "barrier" );
   config.registerEnvOption ( "barrier", "NX_BARRIER" );

   config.registerConfigOption ( "instrumentor", new Config::StringVar ( _defInstr ), "Defines instrumentation format" );
   config.registerArgOption ( "instrumentor", "instrumentor" );
   config.registerEnvOption ( "instrumentor", "NX_INSTRUMENTOR" );

   _schedConf.config(config);
   
   verbose0 ( "Reading Configuration" );
   config.init();
}

PE * System::createPE ( std::string pe_type, int pid )
{
   // TODO: lookup table for PE factories
   // in the mean time assume only one factory

   return _hostFactory( pid );
}

void System::start ()
{
   loadModules();

   verbose0 ( "Starting threads" );

   int numPes = getNumPEs();

   _pes.reserve ( numPes );

   //TODO: decide, single master, multiple master start
   PE *pe = createPE ( "smp", 0 );
   _pes.push_back ( pe );
   _workers.push_back( &pe->associateThisThread ( getUntieMaster() ) );

   // Instrumentation startup
   NANOS_INSTRUMENTOR ( initialize() );
   NANOS_INSTRUMENTOR ( enterStartUp() );

   //start as much threads per pe as requested by the user
   for ( int ths = 1; ths < getThsPerPE(); ths++ ) {
      _workers.push_back( &pe->startWorker( ));
   }

   for ( int p = 1; p < numPes ; p++ ) {
      pe = createPE ( "smp", p );
      _pes.push_back ( pe );

      //starting as much threads per pe as requested by the user

      for ( int ths = 0; ths < getThsPerPE(); ths++ ) {
         _workers.push_back( &pe->startWorker() );
      }
   }
   
#ifdef SPU_DEV
   PE *spu = new nanos::ext::SPUProcessor(100, (nanos::ext::SMPProcessor &) *_pes[0]);
   spu->startWorker();
#endif

   switch ( getInitialMode() )
   {
      case POOL:
         createTeam( numPes*getThsPerPE() );
         break;
      case ONE_THREAD:
         createTeam(1);
         break;
      default:
         fatal("Unknown inital mode!");
         break;
   }
   getInstrumentor()->leaveStartUp();
}

System::~System ()
{
<<<<<<< HEAD
   if ( !_delayedStart ) {
      NANOS_INSTRUMENTOR( enterShutDown() );
      verbose ( "NANOS++ shutting down.... init" );
      verbose ( "Wait for main workgroup to complete" );
      myThread->getCurrentWD()->waitCompletion();

      // we need to switch to the main thread here to finish
      // the execution correctly
      myThread->getCurrentWD()->tieTo(*_workers[0]);
      Scheduler::switchToThread(_workers[0]);
      ensure(myThread->getId() == 0, "Main thread not finishing the application!");
   
      verbose ( "Joining threads... phase 1" );
      // signal stop PEs
   
      for ( unsigned p = 1; p < _pes.size() ; p++ ) {
         _pes[p]->stopAll();
      }
   
      verbose ( "Joining threads... phase 2" );
  
      // shutdown instrumentation 
      NANOS_INSTRUMENTOR ( leaveShutDown() );
      NANOS_INSTRUMENTOR ( finalize() );
   
      // join
      for ( unsigned p = 1; p < _pes.size() ; p++ ) {
         delete _pes[p];
      }
      verbose ( "NANOS++ shutting down.... end" );
=======
   if ( !_delayedStart ) finish();
}

void System::finish ()
{
   getInstrumentor()->enterShutDown();
   verbose ( "NANOS++ shutting down.... init" );
   verbose ( "Wait for main workgroup to complete" );
   myThread->getCurrentWD()->waitCompletion();

   // we need to switch to the main thread here to finish
   // the execution correctly
   myThread->getCurrentWD()->tieTo(*_workers[0]);
   Scheduler::switchToThread(_workers[0]);
   ensure(myThread->getId() == 0, "Main thread not finishing the application!");

   verbose ( "Joining threads... phase 1" );
   // signal stop PEs

   for ( unsigned p = 1; p < _pes.size() ; p++ ) {
      _pes[p]->stopAll();
   }

   verbose ( "Joining threads... phase 2" );

   // shutdown instrumentation
   getInstrumentor()->leaveShutDown();
   getInstrumentor()->finalize();

   // join
   for ( unsigned p = 1; p < _pes.size() ; p++ ) {
      delete _pes[p];
>>>>>>> 600df0b8
   }
   verbose ( "NANOS++ shutting down.... end" );
}

/*! \brief Creates a new WD
 *
 *  This function creates a new WD, allocating memory space for device ptrs and
 *  data when necessary. 
 *
 *  \param [in,out] uwd is the related addr for WD if this parameter is null the
 *                  system will allocate space in memory for the new WD
 *  \param [in] num_devices is the number of related devices
 *  \param [in] devices is a vector of device descriptors 
 *  \param [in] data_size is the size of the related data
 *  \param [in,out] data is the related data (allocated if needed)
 *  \param [in] uwg work group to relate with
 *  \param [in] props new WD properties
 *  \param [in] num_copies is the number of copy objects of the WD
 *  \param [in] copies is vector of copy objects of the WD
 *
 *  When it does a full allocation the layout is the following:
 *
 *  +---------------+
 *  |     WD        |
 *  +---------------+
 *  |    data       |
 *  +---------------+
 *  |  dev_ptr[0]   |
 *  +---------------+
 *  |     ....      |
 *  +---------------+
 *  |  dev_ptr[N]   |
 *  +---------------+
 *  |     DD0       |
 *  +---------------+
 *  |     ....      |
 *  +---------------+
 *  |     DDN       |
 *  +---------------+
 *  |    copy0      |
 *  +---------------+
 *  |     ....      |
 *  +---------------+
 *  |    copyN      |
 *  +---------------+
 *
 */
void System::createWD ( WD **uwd, size_t num_devices, nanos_device_t *devices, size_t data_size,
                        void **data, WG *uwg, nanos_wd_props_t *props, size_t num_copies, nanos_copy_data_t **copies )
{
   int dd_size = 0;
   for ( unsigned int i = 0; i < num_devices; i++ )
      dd_size += devices[i].dd_size;

   // FIXME: (#104) Memory is requiered to be aligned to 8 bytes in some architectures (temporary solved)
   int size_to_allocate = ( ( *uwd == NULL ) ? sizeof( WD ) : 0 ) +
                          ( ( data != NULL && *data == NULL ) ? (((data_size+7)>>3)<<3) : 0 ) +
                          sizeof( DD* ) * num_devices +
                          dd_size +
                          ( ( copies != NULL && *copies == NULL ) ? num_copies * sizeof(CopyData) : 0 )
                          ;

   char *chunk = 0;

   if ( size_to_allocate ) chunk = new char[size_to_allocate];

   // allocate WD
   if ( *uwd == NULL ) {
      *uwd = ( WD * ) chunk;
      chunk += sizeof( WD );
   }

   // allocate WD data
   // FIXME: (#104) Memory is requiered to be aligned to 8 bytes in some architectures (temporary solved)
   if ( data != NULL && *data == NULL ) {
      *data = chunk;
      chunk += (((data_size+7)>>3)<<3);
   }

   // allocate device pointers vector
   DD **dev_ptrs = ( DD ** ) chunk;
   chunk += sizeof( DD* ) * num_devices;

   // allocate device data
   for ( unsigned int i = 0 ; i < num_devices ; i ++ ) {
      dev_ptrs[i] = ( DD* ) devices[i].factory( chunk , devices[i].arg );
      chunk += devices[i].dd_size;
   }

   // allocate copy-ins/copy-outs
   CopyData *wdCopies = NULL;
   if ( copies != NULL ) {
      if ( *copies == NULL ) {
         if ( num_copies > 0 ) {
            wdCopies = ( CopyData * ) chunk;
            *copies = wdCopies;
            chunk += num_copies * sizeof( CopyData );
         }
      } else {
         wdCopies = *copies;
      }
   }

   WD * wd =  new (*uwd) WD( num_devices, dev_ptrs, data_size, data != NULL ? *data : NULL, num_copies, num_copies == 0 ? NULL : wdCopies );

   // add to workgroup
   if ( uwg != NULL ) {
      WG * wg = ( WG * )uwg;
      wg->addWork( *wd );
   }

   // set properties
   if ( props != NULL ) {
      if ( props->tied ) wd->tied();
      if ( props->tie_to ) wd->tieTo( *( BaseThread * )props->tie_to );
   }

}

/*! \brief Creates a new Sliced WD
 *
 *  This function creates a new Sliced WD, allocating memory space for device ptrs and
 *  data when necessary. Also allocates Slicer Data object which is related with the WD.
 *
 *  \param [in,out] uwd is the related addr for WD if this parameter is null the
 *                  system will allocate space in memory for the new WD
 *  \param [in] num_devices is the number of related devices
 *  \param [in] devices is a vector of device descriptors 
 *  \param [in] outline_data_size is the size of the related data
 *  \param [in,out] outline_data is the related data (allocated if needed)
 *  \param [in] uwg work group to relate with
 *  \param [in] slicer is the related slicer which contains all the methods to manage
 *              this WD
 *  \param [in] slicer_data_size is the size of the related slicer data
 *  \param [in,out] data used as the slicer data (allocated if needed)
 *  \param [in] props new WD properties
 *
 *  When it does a full allocation the layout is the following:
 *
 *  +---------------+
 *  |   slicedWD    |
 *  +---------------+
 *  |    data       |
 *  +---------------+
 *  |  dev_ptr[0]   |
 *  +---------------+
 *  |     ....      |
 *  +---------------+
 *  |  dev_ptr[N]   |
 *  +---------------+
 *  |     DD0       |
 *  +---------------+
 *  |     ....      |
 *  +---------------+
 *  |     DDN       |
 *  +---------------+
 *  |    copy0      |
 *  +---------------+
 *  |     ....      |
 *  +---------------+
 *  |    copyN      |
 *  +---------------+
 *  |  SlicerData   |
 *  +---------------+
 *
 */
void System::createSlicedWD ( WD **uwd, size_t num_devices, nanos_device_t *devices, size_t outline_data_size,
                        void **outline_data, WG *uwg, Slicer *slicer, size_t slicer_data_size,
                        SlicerData *&slicer_data, nanos_wd_props_t *props, size_t num_copies, nanos_copy_data_t **copies )
{

   int dd_size = 0;
   for ( unsigned int i = 0; i < num_devices; i++ )
      dd_size += devices[i].dd_size;

   // FIXME: (#104) Memory is requiered to be aligned to 8 bytes in some architectures (temporary solved)
   int size_to_allocate = ( ( *uwd == NULL ) ? sizeof( SlicedWD ) : 0 ) +
                          ( ( outline_data != NULL && *outline_data == NULL ) ? (((outline_data_size+7)>>3)<<3) : 0 ) +
                          ( ( slicer_data == NULL ) ? (((slicer_data_size+7)>>3)<<3) : 0 ) +
                          sizeof( DD* ) * num_devices +
                          dd_size +
                          ( ( copies != NULL && *copies == NULL ) ? num_copies * sizeof(CopyData) : 0 )
                          ;

   char *chunk = 0;

   if ( size_to_allocate ) chunk = new char[size_to_allocate];

   // allocate WD
   if ( *uwd == NULL ) {
      *uwd = ( SlicedWD * ) chunk;
      chunk += sizeof( SlicedWD );
   }

   // allocate WD data
   // FIXME: (#104) Memory is requiered to be aligned to 8 bytes in some architectures (temporary solved)
   if ( outline_data != NULL && *outline_data == NULL ) {
      *outline_data = chunk;
      chunk += (((outline_data_size+7)>>3)<<3);
   }

   // allocate device pointers vector
   DD **dev_ptrs = ( DD ** ) chunk;
   chunk += sizeof( DD* ) * num_devices;

   // allocate device data
   for ( unsigned int i = 0 ; i < num_devices ; i ++ ) {
      dev_ptrs[i] = ( DD* ) devices[i].factory( chunk , devices[i].arg );
      chunk += devices[i].dd_size;
   }

   // allocate copy-ins/copy-outs
   CopyData *wdCopies = NULL;
   if ( copies != NULL ) {
      if ( *copies == NULL ) {
         if ( num_copies > 0 ) {
            wdCopies = ( CopyData * ) chunk;
            *copies = wdCopies;
            chunk += num_copies * sizeof( CopyData );
         }
      } else {
         wdCopies = *copies;
      }
   }

   // allocate SlicerData
   // FIXME: (#104) Memory is requiered to be aligned to 8 bytes in some architectures (temporary solved)
   if ( slicer_data == NULL ) {
      slicer_data = ( SlicerData * )chunk;
      chunk += (((slicer_data_size+7)>>3)<<3);
   }

   SlicedWD * wd =  new (*uwd) SlicedWD( *slicer, slicer_data_size, *slicer_data, num_devices, dev_ptrs, 
                       outline_data_size, outline_data != NULL ? *outline_data : NULL, num_copies, num_copies == 0 ? NULL : wdCopies );

   // add to workgroup
   if ( uwg != NULL ) {
      WG * wg = ( WG * )uwg;
      wg->addWork( *wd );
   }

   // set properties
   if ( props != NULL ) {
      if ( props->tied ) wd->tied();
      if ( props->tie_to ) wd->tieTo( *( BaseThread * )props->tie_to );
   }
}

/*! \brief Duplicates a given WD
 *
 *  This function duplicates the given as a parameter WD copying all the
 *  related data (devices ptr, data and DD)
 *
 *  \param [out] uwd is the target addr for the new WD
 *  \param [in] wd is the former WD
 */
void System::duplicateWD ( WD **uwd, WD *wd)
{
   int dd_size = 0;
   void *data = NULL;

   // computing size of device(s)
   for ( unsigned int i = 0; i < wd->getNumDevices(); i++ )
      dd_size += wd->getDevices()[i]->size();

   // FIXME: (#104) Memory is requiered to be aligned to 8 bytes in some architectures (temporary solved)
   int size_to_allocate = ( ( *uwd == NULL ) ? sizeof( WD ) : 0 ) + (((wd->getDataSize()+7)>>3)<<3) +
                          sizeof( DD* ) * wd->getNumDevices() + dd_size +
                          sizeof( CopyData )* wd->getNumCopies() ;

   char *chunk = 0;

   if ( size_to_allocate ) chunk = new char[size_to_allocate];

   // allocate WD
   if ( *uwd == NULL ) {
      *uwd = ( WD * ) chunk;
      chunk += sizeof( WD );
   }

   // allocate WD data
   // FIXME: (#104) Memory is requiered to be aligned to 8 bytes in some architectures (temporary solved)
   if ( wd->getDataSize() != 0 ) {
      data = (void * ) chunk;
      memcpy ( data, wd->getData(), wd->getDataSize());
      chunk += (((wd->getDataSize()+7)>>3)<<3);
   }

   // allocate device pointers vector
   DD **dev_ptrs = ( DD ** ) chunk;
   chunk += sizeof( DD* ) * wd->getNumDevices();

   // allocate device data
   for ( unsigned int i = 0 ; i < wd->getNumDevices(); i ++ ) {
      wd->getDevices()[i]->copyTo(chunk);
      dev_ptrs[i] = ( DD * ) chunk;
      chunk += wd->getDevices()[i]->size();
   }

   // allocate copy-in/copy-outs
   CopyData *wdCopies = ( CopyData * ) chunk;
   for ( unsigned int i = 0; i < wd->getNumCopies(); i++ ) {
      CopyData *wdCopiesCurr = ( CopyData * ) chunk;
      *wdCopiesCurr = wd->getCopies()[i];
      chunk += sizeof( CopyData );
   }

   // creating new WD 
   new (*uwd) WD( *wd, dev_ptrs, wdCopies , data);
}

/*! \brief Duplicates a given SlicedWD
 *
 *  This function duplicates the given as a parameter WD copying all the
 *  related data (devices ptr, data and DD)
 *
 *  \param [out] uwd is the target addr for the new WD
 *  \param [in] wd is the former WD
 */
void System::duplicateSlicedWD ( SlicedWD **uwd, SlicedWD *wd)
{
   int dd_size = 0;
   void *data = NULL;
   void *slicer_data = NULL;

   // computing size of device(s)
   for ( unsigned int i = 0; i < wd->getNumDevices(); i++ )
      dd_size += wd->getDevices()[i]->size();

   // FIXME: (#104) Memory is requiered to be aligned to 8 bytes in some architectures (temporary solved)
   int size_to_allocate = ( ( *uwd == NULL ) ? sizeof( SlicedWD ) : 0 ) + (((wd->getDataSize()+7)>>3)<<3) +
                          sizeof( DD* ) * wd->getNumDevices() + dd_size + (((wd->getSlicerDataSize()+7)>>3)<<3) +
                          sizeof( CopyData )* wd->getNumCopies() ;

   char *chunk = 0;

   if ( size_to_allocate ) chunk = new char[size_to_allocate];

   // allocate WD
   if ( *uwd == NULL ) {
      *uwd = ( SlicedWD * ) chunk;
      chunk += sizeof( SlicedWD );
   }

   // allocate WD data
   // FIXME: (#104) Memory is requiered to be aligned to 8 bytes in some architectures (temporary solved)
   if ( wd->getDataSize() != 0 ) {
      data = (void * ) chunk;
      memcpy ( data, wd->getData(), wd->getDataSize());
      chunk += (((wd->getDataSize()+7)>>3)<<3);
   }

   // allocate device pointers vector
   DD **dev_ptrs = ( DD ** ) chunk;
   chunk += sizeof( DD* ) * wd->getNumDevices();

   // allocate device data
   for ( unsigned int i = 0 ; i < wd->getNumDevices(); i ++ ) {
      wd->getDevices()[i]->copyTo(chunk);
      dev_ptrs[i] = ( DD * ) chunk;
      chunk += wd->getDevices()[i]->size();
   }

   // allocate copy-in/copy-outs
   CopyData *wdCopies = ( CopyData * ) chunk;
   for ( unsigned int i = 0; i < wd->getNumCopies(); i++ ) {
      CopyData *wdCopiesCurr = ( CopyData * ) chunk;
      *wdCopiesCurr = wd->getCopies()[i];
      chunk += sizeof( CopyData );
   }

   // copy SlicerData
   if ( wd->getSlicerDataSize() != 0 ) {
      slicer_data = (void * ) chunk;
      memcpy ( slicer_data, wd->getSlicerData(), wd->getSlicerDataSize());
      chunk += (((wd->getSlicerDataSize()+7)>>3)<<3);
   }

   // creating new SlicedWD 
   new (*uwd) SlicedWD( *(wd->getSlicer()), wd->getSlicerDataSize(), *((SlicerData *)slicer_data),
                        *((WD *)wd), dev_ptrs, wdCopies, data );

}

void System::submit ( WD &work )
{
   work.setParent ( myThread->getCurrentWD() );
   work.setDepth( work.getParent()->getDepth() +1 );

   // Prepare private copy structures to use relative addresses
   work.prepareCopies();

   work.submit();
}

/*! \brief Submit WorkDescriptor to its parent's  dependencies domain
 */
void System::submitWithDependencies (WD& work, size_t numDeps, Dependency* deps)
{
   WD *current = myThread->getCurrentWD();
   work.setParent ( current );
   work.setDepth( work.getParent()->getDepth() +1 );
   current->submitWithDependencies( work, numDeps , deps);
}

/*! \brief Wait on the current WorkDescriptor's domain for some dependenices to be satisfied
 */
void System::waitOn( size_t numDeps, Dependency* deps )
{
   WD* current = myThread->getCurrentWD();
   current->waitOn( numDeps, deps );
}


void System::inlineWork ( WD &work )
{
   BaseThread *myself = myThread;

   // TODO: choose actual device...
   work.setParent ( myself->getCurrentWD() );

   // Prepare private copy structures to use relative addresses
   work.prepareCopies();

   Scheduler::inlineWork( &work );
}


bool System::throttleTask()
{
   return _throttlePolicy->throttle();
}


BaseThread * System:: getUnassignedWorker ( void )
{
   BaseThread *thread;

   for ( unsigned i  = 0; i < _workers.size(); i++ ) {
      if ( !_workers[i]->hasTeam() ) {
         thread = _workers[i];
         // recheck availability with exclusive access
         thread->lock();

         if ( thread->hasTeam() ) {
            // we lost it
            thread->unlock();
            continue;
         }

         thread->reserve(); // set team flag only

         thread->unlock();

         return thread;
      }
   }

   return NULL;
}

void System::releaseWorker ( BaseThread * thread )
{
   //TODO: destroy if too many?
   //TODO: to free or not to free team data?
   debug("Releasing thread " << thread << " from team " << thread->getTeam() );
   thread->leaveTeam();
}

ThreadTeam * System:: createTeam ( unsigned nthreads, void *constraints,
                                   bool reuseCurrent, TeamData *tdata )
{
   int thId;
   TeamData *data;

   if ( nthreads == 0 ) {
      nthreads = 1;
      nthreads = getNumPEs()*getThsPerPE();
   }
   
   SchedulePolicy *sched = 0;
   if ( !sched ) sched = sys.getDefaultSchedulePolicy();

   ScheduleTeamData *stdata = 0;
   if ( sched->getTeamDataSize() > 0 )
      stdata = sched->createTeamData(NULL);

   // create team
   ThreadTeam * team = new ThreadTeam( nthreads, *sched, stdata, *_defBarrFactory() );

   debug( "Creating team " << team << " of " << nthreads << " threads" );

   // find threads
   if ( reuseCurrent ) {
      nthreads --;

      thId = team->addThread( myThread );

      debug( "adding thread " << myThread << " with id " << toString<int>(thId) << " to " << team );

      
      if (tdata) data = &tdata[thId];
      else data = new TeamData();

      ScheduleThreadData *stdata = 0;
      if ( sched->getThreadDataSize() > 0 )
        stdata = sched->createThreadData(NULL);
      
//       data->parentTeam = myThread->getTeamData();

      data->setId(thId);
      data->setScheduleData(stdata);
      
      myThread->enterTeam( team,  data );

      debug( "added thread " << myThread << " with id " << toString<int>(thId) << " to " << team );
   }

   while ( nthreads > 0 ) {
      BaseThread *thread = getUnassignedWorker();

      if ( !thread ) {
         // alex: TODO: create one?
         break;
      }

      nthreads--;
      thId = team->addThread( thread );
      debug( "adding thread " << thread << " with id " << toString<int>(thId) << " to " << team );

      if (tdata) data = &tdata[thId];
      else data = new TeamData();

      ScheduleThreadData *stdata = 0;
      if ( sched->getThreadDataSize() > 0 )
        stdata = sched->createThreadData(NULL);

      data->setId(thId);
      data->setScheduleData(stdata);
      
      thread->enterTeam( team, data );
      debug( "added thread " << myThread << " with id " << toString<int>(thId) << " to " << thread->getTeam() );
   }

   team->init();

   return team;
}

void System::endTeam ( ThreadTeam *team )
{
   if ( team->size() > 1 ) {
     fatal("Trying to end a team with running threads");
   }

//    if ( myThread->getTeamData()->parentTeam )
//    {
//       myThread->restoreTeam(myThread->getTeamData()->parentTeam);
//    }

   
   delete team;
}<|MERGE_RESOLUTION|>--- conflicted
+++ resolved
@@ -48,10 +48,6 @@
    config();
    if ( !_delayedStart ) {
       start();
-<<<<<<< HEAD
-      NANOS_INSTRUMENTOR ( leaveStartUp() );
-=======
->>>>>>> 600df0b8
    }
    verbose0 ( "NANOS++ initalizing... end" );
 }
@@ -217,49 +213,17 @@
          fatal("Unknown inital mode!");
          break;
    }
-   getInstrumentor()->leaveStartUp();
+   NANOS_INSTRUMENTOR ( leaveStartUp() );
 }
 
 System::~System ()
 {
-<<<<<<< HEAD
-   if ( !_delayedStart ) {
-      NANOS_INSTRUMENTOR( enterShutDown() );
-      verbose ( "NANOS++ shutting down.... init" );
-      verbose ( "Wait for main workgroup to complete" );
-      myThread->getCurrentWD()->waitCompletion();
-
-      // we need to switch to the main thread here to finish
-      // the execution correctly
-      myThread->getCurrentWD()->tieTo(*_workers[0]);
-      Scheduler::switchToThread(_workers[0]);
-      ensure(myThread->getId() == 0, "Main thread not finishing the application!");
-   
-      verbose ( "Joining threads... phase 1" );
-      // signal stop PEs
-   
-      for ( unsigned p = 1; p < _pes.size() ; p++ ) {
-         _pes[p]->stopAll();
-      }
-   
-      verbose ( "Joining threads... phase 2" );
-  
-      // shutdown instrumentation 
-      NANOS_INSTRUMENTOR ( leaveShutDown() );
-      NANOS_INSTRUMENTOR ( finalize() );
-   
-      // join
-      for ( unsigned p = 1; p < _pes.size() ; p++ ) {
-         delete _pes[p];
-      }
-      verbose ( "NANOS++ shutting down.... end" );
-=======
    if ( !_delayedStart ) finish();
 }
 
 void System::finish ()
 {
-   getInstrumentor()->enterShutDown();
+   NANOS_INSTRUMENTOR ( enterShutDown() );
    verbose ( "NANOS++ shutting down.... init" );
    verbose ( "Wait for main workgroup to complete" );
    myThread->getCurrentWD()->waitCompletion();
@@ -280,13 +244,12 @@
    verbose ( "Joining threads... phase 2" );
 
    // shutdown instrumentation
-   getInstrumentor()->leaveShutDown();
-   getInstrumentor()->finalize();
+   NANOS_INSTRUMENTOR ( leaveShutDown() );
+   NANOS_INSTRUMENTOR ( finalize() );
 
    // join
    for ( unsigned p = 1; p < _pes.size() ; p++ ) {
       delete _pes[p];
->>>>>>> 600df0b8
    }
    verbose ( "NANOS++ shutting down.... end" );
 }
