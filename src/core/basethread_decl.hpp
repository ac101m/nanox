/*************************************************************************************/
/*      Copyright 2009 Barcelona Supercomputing Center                               */
/*                                                                                   */
/*      This file is part of the NANOS++ library.                                    */
/*                                                                                   */
/*      NANOS++ is free software: you can redistribute it and/or modify              */
/*      it under the terms of the GNU Lesser General Public License as published by  */
/*      the Free Software Foundation, either version 3 of the License, or            */
/*      (at your option) any later version.                                          */
/*                                                                                   */
/*      NANOS++ is distributed in the hope that it will be useful,                   */
/*      but WITHOUT ANY WARRANTY; without even the implied warranty of               */
/*      MERCHANTABILITY or FITNESS FOR A PARTICULAR PURPOSE.  See the                */
/*      GNU Lesser General Public License for more details.                          */
/*                                                                                   */
/*      You should have received a copy of the GNU Lesser General Public License     */
/*      along with NANOS++.  If not, see <http://www.gnu.org/licenses/>.             */
/*************************************************************************************/

#ifndef _BASE_THREAD_DECL
#define _BASE_THREAD_DECL

#include "workdescriptor_fwd.hpp"
#include "processingelement_fwd.hpp"
#include "debug.hpp"
#include "atomic_decl.hpp"
#include "schedule_fwd.hpp"
#include "threadteam_fwd.hpp"
#include "allocator_decl.hpp"

namespace nanos
{
   typedef void SchedulerHelper ( WD *oldWD, WD *newWD, void *arg); // FIXME: should be only in one place

   /*!
    * Each thread in a team has one of this. All data associated with the team should be here
    * and not in BaseThread as it needs to be saved and restored on team switches
    */
   class TeamData
   {
      typedef ScheduleThreadData SchedData;
      
      private:
         unsigned       _id;
         unsigned       _singleCount;
         SchedData    * _schedData;
         // PM Data?
         TeamData     * _parentData;

      private:
        /*! \brief TeamData copy constructor (private)
         */
         TeamData ( const TeamData &td );
        /*! \brief TeamData copy assignment operator (private)
         */
         TeamData& operator= ( const TeamData &td );
      public:
        /*! \brief TeamData default constructor
         */
         TeamData () : _id( 0 ), _singleCount( 0 ), _schedData( NULL ), _parentData( NULL ) {}
        /*! \brief TeamData destructor
         */
         ~TeamData ();

         unsigned getId() const { return _id; }
         unsigned getSingleCount() const { return _singleCount; }

         void setId ( int id ) { _id = id; }
         unsigned nextSingleGuard() {
            ++_singleCount;
            return _singleCount;
         }

         void setScheduleData ( SchedData *data ) { _schedData = data; }
         SchedData * getScheduleData () const { return _schedData; }

         void setParentTeamData ( TeamData *data ) { _parentData = data; }
         TeamData * getParentTeamData () const { return _parentData; }
   };

   namespace ext {
   class SMPMultiThread;
   };

   class BaseThread
   {
      friend class Scheduler;

      private:
         static Atomic<int>      _idSeed;
         Lock                    _mlock;

         // Thread info
         int                     _id;
         std::string             _name;
         std::string             _description;
         ext::SMPMultiThread *   _parent;

         ProcessingElement *     _pe;         /**< Threads are binded to a PE for its life-time */
         WD &                    _threadWD;

         // Thread status
         bool                    _started;
         volatile bool           _mustStop;
         volatile bool           _paused;
         WD *                    _currentWD;
         WD *                    _nextWD;

         // Team info
         bool                    _hasTeam;
         ThreadTeam *            _team;
         TeamData *              _teamData;
//         int                     _teamId; //! Id of the thread inside its current team
//          int                     _localSingleCount;

         Allocator               _allocator;

         virtual void initializeDependent () = 0;
         virtual void runDependent () = 0;

         // These must be called through the Scheduler interface
         virtual void switchHelperDependent( WD* oldWD, WD* newWD, void *arg ) = 0;
         virtual void exitHelperDependent( WD* oldWD, WD* newWD, void *arg ) = 0;
         virtual void inlineWorkDependent (WD &work) = 0;
         virtual void outlineWorkDependent (WD &work) = 0;
         virtual void switchTo( WD *work, SchedulerHelper *helper ) = 0;
         virtual void exitTo( WD *work, SchedulerHelper *helper ) = 0;

      protected:

         /*!
          *  Must be called by children classes after the join operation
          */ 
         void joined ()
         {
            _started = false;
         }

      private:
        /*! \brief BaseThread default constructor
         */
         BaseThread ();
        /*! \brief BaseThread copy constructor (private)
         */
         BaseThread( const BaseThread & );
        /*! \brief BaseThread copy assignment operator (private)
         */
         const BaseThread & operator= ( const BaseThread & );
      public:
        /*! \brief BaseThread constructor
         */
<<<<<<< HEAD
         BaseThread ( WD &wd, ProcessingElement *creator=0, ext::SMPMultiThread *parent=NULL ) :
               _id( _idSeed++ ), _name("Thread"), _description(""), _parent( parent ), _pe( creator ), _threadWD( wd ),
               _started( false ), _mustStop( false ), _currentWD( NULL),
               _nextWD( NULL), _hasTeam( false ),_team(NULL),
               _teamData(NULL), _allocator() {}
=======
         BaseThread ( WD &wd, ProcessingElement *creator=0 ) :
            _id( _idSeed++ ), _name("Thread"), _description(""), _pe( creator ), _threadWD( wd ),
            _started( false ), _mustStop( false ), _paused( false ), _currentWD( NULL),
            _nextWD( NULL), _hasTeam( false ),_team(NULL),
            _teamData(NULL), _allocator() { }
>>>>>>> 15bb2342

        /*! \brief BaseThread destructor
         */
         virtual ~BaseThread()
         {
            ensure0(!_hasTeam,"Destroying thread inside a team!");
            ensure0(!_started,"Trying to destroy running thread");
         }


         // atomic access
         void lock ();

         void unlock ();

         virtual void start () = 0;
         void run();
         void stop();
         
         void pause ();
         void unpause ();

         virtual void idle() {};
         virtual void yield() {};

         virtual void join() = 0;
         virtual void bind() {};

         // set/get methods
         void setCurrentWD ( WD &current );

         WD * getCurrentWD () const;

         WD & getThreadWD () const;

         void resetNextWD ();
         bool setNextWD ( WD *next );

         bool reserveNextWD ( void );
         bool setReservedNextWD ( WD *next );

         WD * getNextWD () const;

         ext::SMPMultiThread *getParent() ;
         virtual BaseThread *getNextThread() = 0;

         // team related methods
         void reserve();
         void enterTeam( ThreadTeam *newTeam, TeamData *data ); 
         bool hasTeam() const;
         void leaveTeam();

         ThreadTeam * getTeam() const;

         TeamData * getTeamData() const;

         //! Returns the id of the thread inside its current team 
         int getTeamId() const;

         bool isStarted () const;

         bool isRunning () const;
         
         //! \brief Is the thread paused as the result of stopping the scheduler?
         bool isPaused () const;

         ProcessingElement * runningOn() const;

         void associate();

         int getId();

         int getCpuId();

         bool singleGuard();

         /*! \brief Get allocator for current thread 
          */
         Allocator & getAllocator();

         /*! \brief Rename the basethread
          */
         void rename ( const char *name );

         /*! \brief Get BaseThread name
          */
         const std::string &getName ( void ) const;

         /*! \brief Get BaseThread description
          */
         const std::string &getDescription ( void );

         virtual void switchToNextThread() = 0;
         virtual void notifyOutlinedCompletionDependent( WD &completedWD ) {
            fatal0( "::notifyOutlinedCompletionDependent() not available for this thread type." );
         }
   };

   extern __thread BaseThread *myThread;

   BaseThread * getMyThreadSafe();

}

#endif<|MERGE_RESOLUTION|>--- conflicted
+++ resolved
@@ -149,19 +149,11 @@
       public:
         /*! \brief BaseThread constructor
          */
-<<<<<<< HEAD
          BaseThread ( WD &wd, ProcessingElement *creator=0, ext::SMPMultiThread *parent=NULL ) :
                _id( _idSeed++ ), _name("Thread"), _description(""), _parent( parent ), _pe( creator ), _threadWD( wd ),
-               _started( false ), _mustStop( false ), _currentWD( NULL),
+               _started( false ), _mustStop( false ), _paused( false ), _currentWD( NULL),
                _nextWD( NULL), _hasTeam( false ),_team(NULL),
                _teamData(NULL), _allocator() {}
-=======
-         BaseThread ( WD &wd, ProcessingElement *creator=0 ) :
-            _id( _idSeed++ ), _name("Thread"), _description(""), _pe( creator ), _threadWD( wd ),
-            _started( false ), _mustStop( false ), _paused( false ), _currentWD( NULL),
-            _nextWD( NULL), _hasTeam( false ),_team(NULL),
-            _teamData(NULL), _allocator() { }
->>>>>>> 15bb2342
 
         /*! \brief BaseThread destructor
          */
