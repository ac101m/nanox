--- conflicted
+++ resolved
@@ -89,11 +89,7 @@
    return true;
 }
 
-<<<<<<< HEAD
-void ClusterDevice::_copyInStrided1D( uint64_t devAddr, uint64_t hostAddr, std::size_t len, std::size_t count, std::size_t ld, SeparateMemoryAddressSpace const &mem, DeviceOps *ops, Functor *f, WD const &wd, void *hostObject, reg_t hostRegionId ) {
-=======
 void ClusterDevice::_copyInStrided1D( uint64_t devAddr, uint64_t hostAddr, std::size_t len, std::size_t count, std::size_t ld, SeparateMemoryAddressSpace &mem, DeviceOps *ops, Functor *f, WD const &wd, void *hostObject, reg_t hostRegionId ) {
->>>>>>> ed033aab
    char *hostAddrPtr = (char *) hostAddr;
    char *packedAddr = NULL;
    ops->addOp();
@@ -157,11 +153,7 @@
    }
 }
 
-<<<<<<< HEAD
-bool ClusterDevice::_copyDevToDevStrided1D( uint64_t devDestAddr, uint64_t devOrigAddr, std::size_t len, std::size_t count, std::size_t ld, SeparateMemoryAddressSpace const &memDest, SeparateMemoryAddressSpace const &memOrig, DeviceOps *ops, Functor *f, WD const &wd, void *hostObject, reg_t hostRegionId ) {
-=======
 bool ClusterDevice::_copyDevToDevStrided1D( uint64_t devDestAddr, uint64_t devOrigAddr, std::size_t len, std::size_t count, std::size_t ld, SeparateMemoryAddressSpace &memDest, SeparateMemoryAddressSpace &memOrig, DeviceOps *ops, Functor *f, WD const &wd, void *hostObject, reg_t hostRegionId ) {
->>>>>>> ed033aab
    ops->addOp();
    sys.getNetwork()->sendRequestPutStrided1D( memOrig.getNodeNumber(), devOrigAddr, memDest.getNodeNumber(), devDestAddr, len, count, ld, wd.getId(), wd, f, hostObject, hostRegionId );
    ops->completeOp();
