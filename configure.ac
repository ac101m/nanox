
AC_INIT([nanox], [0.6a], [alex.duran@bsc.es])

# Environment
AC_CANONICAL_BUILD
AC_CANONICAL_SYSTEM
AC_CANONICAL_TARGET

# Automake initialization
AM_INIT_AUTOMAKE([-Wall -Werror dist-bzip2])
AC_CONFIG_MACRO_DIR([m4])

# Check for programs
AC_PROG_LIBTOOL
AC_PROG_CC
AC_PROG_CPP
AM_PROG_CC_C_O
AC_PROG_CXX
AM_PROG_AS

# Check for libraries

# Check for header files
AC_HEADER_STDC

# Check for typedefs, structures, and compiler characteristics
AC_C_CONST

# Check for library functions
NANOS_CONFIG_LIBDIRS=
NANOS_CONFIG_LIBS=
AC_SUBST([NANOS_CONFIG_LIBDIRS])
AC_SUBST([NANOS_CONFIG_LIBS])

# Check for architecture
ARCHITECTURES=
OS=

AC_SUBST([ARCHITECTURES])
AC_SUBST([OS])
AC_SUBST([SMP_ARCH])

AC_MSG_CHECKING([for architecture])
smp_ult=yes
case $host in
  i?86-*-linux*)
    OS=unix-os
    ARCHITECTURES="$ARCHITECTURES smp"
    SMP_ARCH=x86
    ;;
  x86_64-*-linux*)
    OS=unix-os
    ARCHITECTURES="$ARCHITECTURES smp"
    SMP_ARCH=x86-64
    ;;
  ia64-*-linux*)
    OS=unix-os
    ARCHITECTURES="$ARCHITECTURES smp"
    SMP_ARCH=ia64
    ;;
  powerpc-*-linux* | powerpc64-*-linux*)
    OS=unix-os
    ARCHITECTURES="$ARCHITECTURES smp"
    SMP_ARCH=ppc32
    CXXFLAGS="$CXXFLAGS -m32"
    CFLAGS="$CFLAGS -m32"

    # Check if it is a Cell system
    if cat /proc/cpuinfo | grep Cell &> /dev/null ; then
      spu_valid=yes
      AC_ARG_VAR([SPUCC],[SPU C compiler])
      AC_ARG_VAR([PPUEMBED],[SPU to PPU embedding tool])
      AC_CHECK_PROG( [SPUCC], [spu-cc], spu-cc, no)
      if test x$SPUCC = xno ; then
	AC_MSG_WARN([spu-cc not found. Disabling SPU support]) 
        spu_valid=no
      else 
        AC_CHECK_PROG( [PPUEMBED], [ppu-embedspu], ppu-embedspu, no)
        if test x$PPUEMBED = xno ; then
          AC_MSG_WARN([ppu-embedspu not found. Disabling SPU support]) 
          spu_valid=no
        else
           AC_ARG_WITH([cellsdk],
              AS_HELP_STRING([--with-cellsdk=dir], [Directory of Cell SDK installation]),
              [
		CELLSDK="${withval}"
              ],
              [
		CELLSDK=/opt/cell/sdk/usr
              ])
           CELLSDK_INC="$CELLSDK/include"
           CELLSDK_LIB="$CELLSDK/lib"

	   AC_SUBST([CELLSDK_INC])
	   AC_SUBST([CELLSDK_LIB])

	   NANOS_CONFIG_LIBDIRS="NANOS_CONFIG_LIBDIRS -L$CELLSDK_LIB"
	   NANOS_CONFIG_LIBS="NANOS_CONFIG_LIBS -lspe2"
        fi
      fi
      if test x$spu_valid = xyes; then
        ARCHITECTURES="$ARCHITECTURES spu"
      fi
    fi
    ;;
  *)
    ARCHITECTURES="$ARCHITECTURES smp"
    SMP_ARCH=unknown
    smp_ult=no
    ;;
esac


<<<<<<< HEAD
# Check if it has nVidia GPUs / CUDA is installed
gpu_valid=no
CUDA=""

AC_ARG_WITH([cuda],
AS_HELP_STRING([--with-cuda=dir], [Directory of CUDA installation]),
	[
		CUDA="${withval}"
	],
	[
		CUDA="/usr/local/cuda"
	])

if ls "$CUDA" &> /dev/null ; then
=======
# Check if it has nVidia GPUs
if /sbin/lspci | grep nVidia &> /dev/null ; then
	gpu_valid=yes
>>>>>>> 6d4db0bd
	AC_ARG_VAR([NVCC],[CUDA compiler])
	AC_CHECK_PROG( [NVCC], [nvcc], nvcc, no)
	if test x$NVCC = xno ; then
		AC_MSG_WARN([nvcc not found. Disabling GPU support])
		gpu_valid=no
	else
		CUDA_INC="$CUDA/include"
		CUDA_LIB="$CUDA/lib64"

		AC_SUBST([CUDA_INC])
		AC_SUBST([CUDA_LIB])

		gpu_valid=yes
	fi
fi

if test x$gpu_valid = xyes; then
	CFLAGS="$CFLAGS -DGPU_DEV"
	CXXFLAGS="$CXXFLAGS -DGPU_DEV"
	ARCHITECTURES="$ARCHITECTURES gpu"
fi


# Add architecture libraries
for arch in $ARCHITECTURES; do
	NANOS_CONFIG_LIBS="$NANOS_CONFIG_LIBS ../arch/$arch/lib$arch.la"
done

AM_CONDITIONAL([SMP_SUPPORTS_ULT],[test $smp_ult = yes])

AC_MSG_RESULT([$ARCHITECTURES/$OS])

# Enable performance version
performance_enabled="no"
AC_MSG_CHECKING([if performance version was requested])
AC_ARG_ENABLE([performance],
  AS_HELP_STRING([--enable-performance], [Enables generation of performance version]),
  [
    if test x$enableval = xyes -o x$enableval = x;
    then
        performance_enabled="yes"
        AC_MSG_RESULT([yes])
    else if test x$enableval = xno;
         then
            AC_MSG_RESULT([no])
            performance_enabled="no"
         else
            AC_MSG_ERROR([This option can only be given 'yes' or 'no' values])
         fi
    fi
  ],
  [
      performance_enabled="no"
      AC_MSG_RESULT([yes])
  ]
)

# Check for atomic builtins in GCC
AC_CHECK_GXX_ATOMIC_BUILTINS()

AM_CONDITIONAL([PERFORMANCE], [test "$performance_enabled" = yes])


MPITRACE_HOME=""
MPITRACE_INC=""
MPITRACE_LIB=""
MPITRACE_BIN=""

AC_ARG_WITH([mpitrace],
           AS_HELP_STRING([--with-mpitrace=dir], [Directory of mpitrace installation]),
           [
                MPITRACE_HOME="$withval"
                MPITRACE_INC="$withval/include"
                MPITRACE_LIB="$withval/lib"
                MPITRACE_BIN="$withval/bin"
           ]
)
AC_ARG_WITH([extrae],
           AS_HELP_STRING([--with-extrae=dir], [Directory of extrae installation]),
           [
                MPITRACE_HOME="$withval"
                MPITRACE_INC="$withval/include"
                MPITRACE_LIB="$withval/lib"
                MPITRACE_BIN="$withval/bin"
           ]
)

AC_SUBST([MPITRACE_HOME])
AC_SUBST([MPITRACE_INC])
AC_SUBST([MPITRACE_LIB])
AC_SUBST([MPITRACE_BIN])


AM_CONDITIONAL([INSTRUMENTATION_EXTRAE], test x"$MPITRACE_HOME" != x)

# Output files
AC_CONFIG_HEADERS([config.h])

AC_CONFIG_FILES([Makefile
                 src/Makefile
                 src/core/Makefile
		 src/support/Makefile
		 src/plugins/Makefile
		 src/plugins/sched/Makefile
		 src/plugins/throttle/Makefile
		 src/plugins/barr/Makefile
		 src/plugins/slicers/Makefile
		 src/plugins/instrumentation/Makefile
		 src/apis/Makefile
		 src/apis/c/Makefile
		 src/pms/Makefile
		 src/pms/openmp/Makefile
		 src/pms/ss/Makefile
		 src/pms/chapel/Makefile
                 src/arch/Makefile
		 src/arch/unix-os/Makefile
		 src/arch/smp/Makefile
		 src/arch/fpga/Makefile
		 src/arch/spu/Makefile
		 src/arch/gpu/Makefile
		 src/utils/Makefile
		 test/Makefile
		 test/gens/Makefile
		 doc/Makefile
                 doc/doxy-nanox
                 ])

AC_OUTPUT

echo ""
echo "Configuration summary of Nanos++"
echo "================================"
echo ""
echo "Configured architectures:" $ARCHITECTURES
echo ""<|MERGE_RESOLUTION|>--- conflicted
+++ resolved
@@ -111,7 +111,6 @@
 esac
 
 
-<<<<<<< HEAD
 # Check if it has nVidia GPUs / CUDA is installed
 gpu_valid=no
 CUDA=""
@@ -126,11 +125,6 @@
 	])
 
 if ls "$CUDA" &> /dev/null ; then
-=======
-# Check if it has nVidia GPUs
-if /sbin/lspci | grep nVidia &> /dev/null ; then
-	gpu_valid=yes
->>>>>>> 6d4db0bd
 	AC_ARG_VAR([NVCC],[CUDA compiler])
 	AC_CHECK_PROG( [NVCC], [nvcc], nvcc, no)
 	if test x$NVCC = xno ; then
