/*************************************************************************************/
/*      Copyright 2009 Barcelona Supercomputing Center                               */
/*                                                                                   */
/*      This file is part of the NANOS++ library.                                    */
/*                                                                                   */
/*      NANOS++ is free software: you can redistribute it and/or modify              */
/*      it under the terms of the GNU Lesser General Public License as published by  */
/*      the Free Software Foundation, either version 3 of the License, or            */
/*      (at your option) any later version.                                          */
/*                                                                                   */
/*      NANOS++ is distributed in the hope that it will be useful,                   */
/*      but WITHOUT ANY WARRANTY; without even the implied warranty of               */
/*      MERCHANTABILITY or FITNESS FOR A PARTICULAR PURPOSE.  See the                */
/*      GNU Lesser General Public License for more details.                          */
/*                                                                                   */
/*      You should have received a copy of the GNU Lesser General Public License     */
/*      along with NANOS++.  If not, see <http://www.gnu.org/licenses/>.             */
/*************************************************************************************/

/*
<testinfo>
test_generator=gens/api-generator
</testinfo>
*/

#include <stdio.h>
#include <sys/time.h>
#include <stdlib.h>
#include <nanos.h>

typedef struct {
   int* p_i;
} my_args;

typedef struct {
   int* p_i;
   int  index;
} my_args2;

typedef struct {
   int* p_i;
   int* p_result;
   int  index;
} my_args3;


void first(void *ptr)
{
   int *i = ((my_args *) ptr)->p_i;
   *i = 0;
#ifdef VERBOSE
   printf("first task: %x set to %d\n",(unsigned int)i,*i);
   fflush(stdout);
#endif
}

void second(void *ptr)
{
   int *i = ((my_args *) ptr)->p_i;
   (*i)++;
#ifdef VERBOSE
   printf("successor: %x set to %d\n",(unsigned int)i,*i);
   fflush(stdout);
#endif
}

void third(void *ptr)
{
   int j;
   for ( j = 0; j < 100; j++ ) {
      int *i = ((my_args *) ptr)[j].p_i;
      (*i)++;
   }
}

void fourth(void *ptr)
{
   int *i = ((my_args *) ptr)[0].p_i;
   int *j = ((my_args *) ptr)[1].p_i;
   (*j) = *i;
}

void fifth(void *ptr)
{
#ifdef VERBOSE
   printf("fifth\n");
   fflush(stdout);
#endif
   int *red_array = ((my_args2 *) ptr)->p_i;
   int index = ((my_args2 *) ptr)->index;
   red_array[index]++;
}

void sixth(void *ptr)
{
#ifdef VERBOSE
   printf("sixth\n");
   fflush(stdout);
#endif
   int i;
   int *red_array = ((my_args2 *) ptr)->p_i;
   int size = ((my_args2 *) ptr)->index;
   for ( i = 0; i < size; i++ )
   {
      red_array[i]++;
   }
}

void seventh(void *ptr)
{
#ifdef VERBOSE
   printf("seventh\n");
   fflush(stdout);
#endif
   int *array = ((my_args3 *) ptr)->p_i;
   int *result = ((my_args3 *) ptr)->p_result;
   int index = ((my_args3 *) ptr)->index;
   if ( array[index] != 2 ) {
      *result = -1;
   }
}

void eighth(void *ptr)
{
#ifdef VERBOSE
   printf("eighth\n");
   fflush(stdout);
#endif
}




nanos_smp_args_t test_device_arg_1 = { first };
nanos_smp_args_t test_device_arg_2 = { second };
nanos_smp_args_t test_device_arg_3 = { third };
nanos_smp_args_t test_device_arg_4 = { fourth };
nanos_smp_args_t test_device_arg_5 = { fifth };
nanos_smp_args_t test_device_arg_6 = { sixth };
nanos_smp_args_t test_device_arg_7 = { seventh };
nanos_smp_args_t test_device_arg_8 = { eighth };

/* ************** CONSTANT PARAMETERS IN WD CREATION ******************** */

struct nanos_const_wd_definition_1
{
     nanos_const_wd_definition_t base;
     nanos_device_t devices[1];
};

struct nanos_const_wd_definition_1 const_data1 = 
{
   {{
      .mandatory_creation = true,
      .tied = false,
      .priority = 0
   },
   __alignof__(my_args),
   0,
   1},
   {
      {
         nanos_smp_factory,
         &test_device_arg_1
      }
   }
};

struct nanos_const_wd_definition_1 const_data2 = 
{
   {{
      .mandatory_creation = true,
      .tied = false,
      .priority = 0
   },
   __alignof__(my_args),
   0,
   1},
   {
      {
         nanos_smp_factory,
         &test_device_arg_2
      }
   }
};

struct nanos_const_wd_definition_1 const_data3 = 
{
   {{
      .mandatory_creation = true,
      .tied = false,
      .priority = 0
   },
   __alignof__(my_args),
   0,
   1},
   {
      {
         nanos_smp_factory,
         &test_device_arg_3
      }
   }
};

struct nanos_const_wd_definition_1 const_data4 = 
{
   {{
      .mandatory_creation = true,
      .tied = false,
      .priority = 0
   },
   __alignof__(my_args),
   0,
   1},
   {
      {
         nanos_smp_factory,
         &test_device_arg_4
      }
   }
};

struct nanos_const_wd_definition_1 const_data5 = 
{
   {{
      .mandatory_creation = true,
      .tied = false,
      .priority = 0
   },
   __alignof__(my_args2),
   0,
   1},
   {
      {
         nanos_smp_factory,
         &test_device_arg_5
      }
   }
};

struct nanos_const_wd_definition_1 const_data6 = 
{
   {{
      .mandatory_creation = true,
      .tied = false,
      .priority = 0
   },
   __alignof__(my_args2),
   0,
   1},
   {
      {
         nanos_smp_factory,
         &test_device_arg_6
      }
   }
};

struct nanos_const_wd_definition_1 const_data7 = 
{
   {{
      .mandatory_creation = true,
      .tied = false,
      .priority = 0
   },
   __alignof__(my_args3),
   0,
   1},
   {
      {
         nanos_smp_factory,
         &test_device_arg_7
      }
   }
};

struct nanos_const_wd_definition_1 const_data8 = 
{
   {{
      .mandatory_creation = true,
      .tied = false,
      .priority = 0
   },
   __alignof__(my_args2),
   0,
   1},
   {
      {
         nanos_smp_factory,
         &test_device_arg_8
      }
   }
};


nanos_wd_dyn_props_t dyn_props = {0};

bool single_dependency()
{
   int my_value;
   int * dep_addr = &my_value;
   my_args *args1=0;
   nanos_dependence_t deps1 = {(void **)&dep_addr,0, {0,1,0,0}, 0};
<<<<<<< HEAD
   nanos_wd_props_t props = {
     .mandatory_creation = true,
     .tied = false,
     .tie_to = false,
     .priority = 0,
   };
=======
>>>>>>> 15cb52ef
   nanos_wd_t wd1=0;
   const_data1.base.data_alignment = __alignof__(my_args);
   NANOS_SAFE( nanos_create_wd_compact ( &wd1, &const_data1.base, &dyn_props, sizeof( my_args ), ( void ** )&args1, nanos_current_wd(), NULL ) );
   args1->p_i = dep_addr;
   NANOS_SAFE( nanos_submit( wd1,1,&deps1,0 ) );

   my_args *args2=0;
   nanos_dependence_t deps2 = {(void **)&dep_addr,0, {1,1,0,0}, 0};
   nanos_wd_t wd2 = 0;
   const_data2.base.data_alignment = __alignof__(my_args);
   NANOS_SAFE( nanos_create_wd_compact ( &wd2, &const_data2.base, &dyn_props, sizeof( my_args ), ( void ** )&args2, nanos_current_wd(), NULL ) );
   args2->p_i = dep_addr;
   NANOS_SAFE( nanos_submit( wd2,1,&deps2,0 ) );

   NANOS_SAFE( nanos_wg_wait_completion( nanos_current_wd(), false ) );
   
   return (my_value == 1);
}

bool single_inout_chain()
{
   int i;
   int my_value;
   int * dep_addr = &my_value;
   my_args *args1=0;
   nanos_dependence_t deps1 = {(void **)&dep_addr,0, {0,1,0,0}, 0};
<<<<<<< HEAD
   nanos_wd_props_t props = {
     .mandatory_creation = true,
     .tied = false,
     .tie_to = false,
     .priority = 0,
   };
=======
>>>>>>> 15cb52ef
   nanos_wd_t wd1=0;
   const_data1.base.data_alignment = __alignof__(args1);
   NANOS_SAFE( nanos_create_wd_compact ( &wd1, &const_data1.base, &dyn_props, sizeof( args1 ), ( void ** )&args1, nanos_current_wd(), NULL ) );
   args1->p_i = dep_addr;
   NANOS_SAFE( nanos_submit( wd1,1,&deps1,0 ) );

   for ( i = 0; i < 100; i++ ) {
      my_args *args2=0;
      nanos_dependence_t deps2 = {(void **)&dep_addr,0, {1,1,0,0}, 0};
      nanos_wd_t wd2 = 0;
      
      const_data2.base.data_alignment = __alignof__(my_args);
      NANOS_SAFE( nanos_create_wd_compact ( &wd2, &const_data2.base, &dyn_props, sizeof( my_args ), ( void ** )&args2, nanos_current_wd(), NULL ) );
      args2->p_i = dep_addr;
      NANOS_SAFE( nanos_submit( wd2,1,&deps2,0 ) );
   }

   NANOS_SAFE( nanos_wg_wait_completion( nanos_current_wd(), false ) );
   
   return (my_value == 100);
}

bool multiple_inout_chains()
{
   int i, j;
   int size = 10;
   int my_value[size];

   for ( i = 0; i < size; i++ ) {
      int * dep_addr = &my_value[i];
      my_args *args1=0;
      nanos_dependence_t deps1 = {(void **)&dep_addr,0, {0,1,0,0}, 0};
<<<<<<< HEAD
      nanos_wd_props_t props = {
        .mandatory_creation = true,
        .tied = false,
        .tie_to = false,
        .priority = 0,
      };
=======
>>>>>>> 15cb52ef
      nanos_wd_t wd1=0;
      const_data1.base.data_alignment = __alignof__(my_args);
      NANOS_SAFE( nanos_create_wd_compact ( &wd1, &const_data1.base, &dyn_props, sizeof( my_args ), ( void ** )&args1, nanos_current_wd(), NULL ) );
      args1->p_i = dep_addr;
      NANOS_SAFE( nanos_submit( wd1,1,&deps1,0 ) );

      for ( j = 0; j < size; j++ ) {
         my_args *args2=0;
         nanos_dependence_t deps2 = {(void **)&dep_addr,0, {1,1,0,0}, 0};
         nanos_wd_t wd2 = 0;
         
         const_data2.base.data_alignment = __alignof__(my_args);
         NANOS_SAFE( nanos_create_wd_compact ( &wd2, &const_data2.base, &dyn_props, sizeof( my_args ), ( void ** )&args2, nanos_current_wd(), NULL ) );
         args2->p_i = dep_addr;
         NANOS_SAFE( nanos_submit( wd2,1,&deps2,0 ) );
      }
   }

   NANOS_SAFE( nanos_wg_wait_completion( nanos_current_wd(), false ) );

   for ( i = 0; i < size; i++ ) {
      if ( my_value[i] != size ) return false;
   }
   return true;
}

bool multiple_predecessors()
{
   int j;
   int size=100;
   int my_value[size];
<<<<<<< HEAD
   nanos_wd_props_t props = {
     .mandatory_creation = true,
     .tied = false,
     .tie_to = false,
     .priority = 0,
   };
=======
>>>>>>> 15cb52ef

   for ( j = 0; j < size; j++ ) {
      int * dep_addr1 = &my_value[j];
      my_args *args1=0;
      nanos_dependence_t deps1 = {(void **)&dep_addr1,0, {0,1,0,0}, 0};
      nanos_wd_t wd1 = 0;

      const_data1.base.data_alignment = __alignof__(my_args);
      NANOS_SAFE( nanos_create_wd_compact ( &wd1, &const_data1.base, &dyn_props, sizeof( my_args ), ( void ** )&args1, nanos_current_wd(), NULL ) );
      args1->p_i = dep_addr1;
      NANOS_SAFE( nanos_submit( wd1,1,&deps1,0 ) );
   }

   nanos_dependence_t deps2[size];
   int *dep_addr2[size];
   my_args *args2=0;
   for ( j = 0; j < size; j++ ) {
      dep_addr2[j] = &my_value[j];
      deps2[j] = (nanos_dependence_t){(void **) &dep_addr2[j],0, {1,1,0,0},0};
   }

   nanos_wd_t wd2=0;
   const_data3.base.data_alignment = __alignof__(my_args);
   NANOS_SAFE( nanos_create_wd_compact ( &wd2, &const_data3.base, &dyn_props, sizeof( my_args )*size, ( void ** )&args2, nanos_current_wd(), NULL ) );
   for ( j = 0; j < size; j++)
      args2[j].p_i = dep_addr2[j];
   NANOS_SAFE( nanos_submit( wd2,size,&deps2[0],0 ) );

   NANOS_SAFE( nanos_wg_wait_completion( nanos_current_wd(), false ) );
   for ( j = 0; j < size; j++ ) {
      if ( my_value[j] != 1 ) return false;
   }
   return true;
}

bool multiple_antidependencies()
{
   int j;
   int my_value=1500;
   int my_reslt[100];
<<<<<<< HEAD
   nanos_wd_props_t props = {
     .mandatory_creation = true,
     .tied = false,
     .tie_to = false,
     .priority = 0,
   };
=======
>>>>>>> 15cb52ef

   for ( j = 0; j < 100; j++ ) {
      int * dep_addr1 = &my_value;
      int * reslt_addr =&my_reslt[j];
      my_args *args1=0;
      nanos_dependence_t deps1 = {(void **)&dep_addr1,0, {1,0,0,0}, 0};

      nanos_wd_t wd1 = 0;
      const_data4.base.data_alignment = __alignof__(my_args);
      NANOS_SAFE( nanos_create_wd_compact ( &wd1, &const_data4.base, &dyn_props, sizeof( my_args )*2, ( void ** )&args1, nanos_current_wd(), NULL ) );
      args1[0].p_i = dep_addr1;
      args1[1].p_i = reslt_addr;
      NANOS_SAFE( nanos_submit( wd1,1,&deps1,0 ) );
   }

   int *dep_addr2 = &my_value;
   nanos_dependence_t deps2 = (nanos_dependence_t){(void **) &dep_addr2,0, {1,1,0,0},0};
   my_args *args2=0;

   nanos_wd_t wd2=0;
   const_data2.base.data_alignment = __alignof__(my_args);
   NANOS_SAFE( nanos_create_wd_compact ( &wd2, &const_data2.base, &dyn_props, sizeof( my_args ), ( void ** )&args2, nanos_current_wd(), NULL ) );
   args2->p_i = dep_addr2;
   NANOS_SAFE( nanos_submit( wd2,1,&deps2,0 ) );

   NANOS_SAFE( nanos_wg_wait_completion( nanos_current_wd(), false ) );
   for ( j = 0; j < 100; j++ ) {
      if ( my_reslt[j] != 1500 ) return false;
   }
   if (my_value != 1501) return false;
   return true;
}

bool out_dep_chain()
{
   int i;
   int my_value;
   int * dep_addr = &my_value;
<<<<<<< HEAD
   nanos_wd_props_t props = {
     .mandatory_creation = true,
     .tied = false,
     .tie_to = false,
     .priority = 0,
   };
=======
>>>>>>> 15cb52ef

   for ( i = 0; i < 100; i++ ) {
      my_args *args2=0;
      nanos_dependence_t deps2 = {(void **)&dep_addr,0, {0,1,0,0}, 0};
      nanos_wd_t wd2 = 0;
      const_data1.base.data_alignment = __alignof__(my_args);
      NANOS_SAFE( nanos_create_wd_compact ( &wd2, &const_data1.base, &dyn_props, sizeof( my_args ), ( void ** )&args2, nanos_current_wd(), NULL ) );
      args2->p_i = dep_addr;
      NANOS_SAFE( nanos_submit( wd2,1,&deps2,0 ) );
   }

   int input=500;
   int * input_addr = &input;
   nanos_dependence_t deps1 = {(void **)&dep_addr,0, {0,1,0,0}, 0};
   my_args *args1=0;
   nanos_wd_t wd1=0;
   const_data4.base.data_alignment = __alignof__(my_args);
   NANOS_SAFE( nanos_create_wd_compact ( &wd1, &const_data4.base, &dyn_props, sizeof( my_args )*2, ( void ** )&args1, nanos_current_wd(), NULL ) );
   args1[0].p_i = input_addr;
   args1[1].p_i = dep_addr;
   NANOS_SAFE( nanos_submit( wd1,1,&deps1,0 ) );

   NANOS_SAFE( nanos_wg_wait_completion( nanos_current_wd(), false ) );
   
   return (my_value == 500);
}

bool wait_on_test()
{
   int j;
   int size=10;
   int my_value[size];
<<<<<<< HEAD
   nanos_wd_props_t props = {
     .mandatory_creation = true,
     .tied = false,
     .tie_to = false,
     .priority = 0,
   };
=======
>>>>>>> 15cb52ef

   for ( j = 0; j < size; j++ ) {
      my_value[j] = 500;
      int * dep_addr1 = &my_value[j];
      my_args *args1=0;
      nanos_dependence_t deps1 = {(void **)&dep_addr1,0, {0,1,0,0}, 0};
      nanos_wd_t wd1 = 0;

      const_data1.base.data_alignment = __alignof__(my_args);
      NANOS_SAFE( nanos_create_wd_compact ( &wd1, &const_data1.base, &dyn_props, sizeof( my_args ), ( void ** )&args1, nanos_current_wd(), NULL ) );
      args1->p_i = dep_addr1;
      NANOS_SAFE( nanos_submit( wd1,1,&deps1,0 ) );
   }

   nanos_dependence_t deps2[size];
   int *dep_addr2[size];
   for ( j = 0; j < size; j++ ) {
      dep_addr2[j] = &my_value[j];
      deps2[j] = (nanos_dependence_t){(void **) &dep_addr2[j],0, {1,0,0,0},0};
   }
   
   NANOS_SAFE( nanos_wait_on( size, &deps2[0] ));

   for ( j = 0; j < size; j++ ) {
    if ( my_value[j] != 0 ) return false;
   }
   return true;
}

bool create_and_run_test()
{
   int j;
   int my_value[100];
   int other_value=0;
<<<<<<< HEAD
   nanos_wd_props_t props = {
     .mandatory_creation = true,
     .tied = false,
     .tie_to = false,
     .priority = 0,
   };
=======

   nanos_wd_dyn_props_t dyn_props = {0};
>>>>>>> 15cb52ef

   for ( j = 0; j < 100; j++ ) {
      my_value[j] = 500;
      int * dep_addr1 = &my_value[j];
      my_args *args1=0;
      nanos_dependence_t deps1 = {(void **)&dep_addr1,0, {0,1,0,0}, 0};
      nanos_wd_t wd1 = 0;

      const_data1.base.data_alignment = __alignof__(my_args);
      NANOS_SAFE( nanos_create_wd_compact ( &wd1, &const_data1.base, &dyn_props, sizeof( my_args ), ( void ** )&args1, nanos_current_wd(), NULL ) );
      args1->p_i = dep_addr1;
      NANOS_SAFE( nanos_submit( wd1,1,&deps1,0 ) );
   }

   nanos_dependence_t deps2[100];
   int *dep_addr2[100];
   for ( j = 0; j < 100; j++ ) {
      dep_addr2[j] = &my_value[j];
      deps2[j] = (nanos_dependence_t){(void **) &dep_addr2[j],0, {1,0,0,0},0};
   }

   my_args arg;
   arg.p_i = &other_value;
   nanos_device_t test_devices_2[1] = { NANOS_SMP_DESC( test_device_arg_1 ) };

   const_data1.base.data_alignment = __alignof__(my_args);
   NANOS_SAFE( nanos_create_wd_and_run_compact ( &const_data1.base, &dyn_props, sizeof( my_args ), ( void * )&arg, 100, &deps2[0], NULL, NULL ) );

   for ( j = 0; j < 100; j++ ) {
    if ( my_value[j] != 0 ) return false;
   }
   return true;
}

// Test commutative tasks, this test creates a task with an inout dependency on an array an then
// a bunch of commutative (reduction) tasks that update it. Finally it waits for them all to finish and
// checks the result
bool commutative_task_1()
{
   int i, j;
   int size = 100;
   int my_value[size];
   int *value_ref = (int *)&my_value;

   for ( i = 0; i < size; i++ ) {
      my_value[i] = 0;
   }

<<<<<<< HEAD
   nanos_wd_props_t props = {
     .mandatory_creation = true,
     .tied = false,
     .tie_to = false,
     .priority = 0,
   };

=======
>>>>>>> 15cb52ef
   my_args2 *args1=0;
   nanos_dependence_t deps1 = {(void **)&value_ref,0, {0,1,0,0}, 0};
   nanos_wd_t wd1 = 0;

   const_data6.base.data_alignment = __alignof__(my_args2);
   NANOS_SAFE( nanos_create_wd_compact ( &wd1, &const_data6.base, &dyn_props, sizeof( my_args2 ), ( void ** )&args1, nanos_current_wd(), NULL ) );
   args1->p_i = my_value;
   args1->index = size;
   NANOS_SAFE( nanos_submit( wd1,1,&deps1,0 ) );

   for ( j = 0; j < size; j++ ) {
      my_args2 *args1=0;
      nanos_dependence_t deps1 = {(void **)&value_ref,0, {1,1,0,1}, 0};
      nanos_wd_t wd1 = 0;

      const_data5.base.data_alignment = __alignof__(my_args2);
      NANOS_SAFE( nanos_create_wd_compact ( &wd1, &const_data5.base, &dyn_props, sizeof( my_args2 ), ( void ** )&args1, nanos_current_wd(), NULL ) );
      args1->p_i = my_value;
      args1->index = j;
      NANOS_SAFE( nanos_submit( wd1,1,&deps1,0 ) );
   }

   NANOS_SAFE( nanos_wg_wait_completion( nanos_current_wd(), false ) );
   for ( j = 0; j < 100; j++ ) {
      if ( my_value[j] != 2 ) return false;
   }
   return true;
}

// Test commutative tasks, this test creates a task with an inout dependency on an array an then
// a bunch of commutative (reduction) tasks that update it. Then, another set of tasks are successors
// of the commutative ones. This checks that the commutation task behaves correctly
bool commutative_task_2()
{
   int i, j;
   int size = 100;
   int my_value[size];
   int *value_ref = (int *)&my_value;
   int my_results[size];

   for ( i = 0; i < size; i++ ) {
      my_value[i] = 0;
      my_results[i] = 0;
   }

<<<<<<< HEAD
   nanos_wd_props_t props = {
     .mandatory_creation = true,
     .tied = false,
     .tie_to = false,
     .priority = 0,
   };

=======
>>>>>>> 15cb52ef
   my_args2 *args1=0;
   nanos_dependence_t deps1 = {(void **)&value_ref,0, {0,1,0,0}, 0};
   nanos_wd_t wd1 = 0;

   const_data6.base.data_alignment = __alignof__(my_args2);
   NANOS_SAFE( nanos_create_wd_compact ( &wd1, &const_data6.base, &dyn_props, sizeof( my_args2 ), ( void ** )&args1, nanos_current_wd(), NULL ) );
   args1->p_i = my_value;
   args1->index = size;
   NANOS_SAFE( nanos_submit( wd1,1,&deps1,0 ) );

   for ( j = 0; j < size; j++ ) {
      my_args2 *args1=0;
      nanos_dependence_t deps1 = {(void **)&value_ref,0, {1,1,0,1}, 0};
      nanos_wd_t wd1 = 0;

      const_data5.base.data_alignment = __alignof__(my_args2);
      NANOS_SAFE( nanos_create_wd_compact ( &wd1, &const_data5.base, &dyn_props, sizeof( my_args2 ), ( void ** )&args1, nanos_current_wd(), NULL ) );
      args1->p_i = my_value;
      args1->index = j;
      NANOS_SAFE( nanos_submit( wd1,1,&deps1,0 ) );
   }

   for ( j = 0; j < size; j++ ) {
      my_args3 *args1=0;
      nanos_dependence_t deps1 = {(void **)&value_ref,0, {1,0,0,0}, 0};
      nanos_wd_t wd1 = 0;

      const_data7.base.data_alignment = __alignof__(my_args3);
      NANOS_SAFE( nanos_create_wd_compact ( &wd1, &const_data7.base, &dyn_props, sizeof( my_args3 ), ( void ** )&args1, nanos_current_wd(), NULL ) );
      args1->p_i = my_value;
      args1->p_result = &my_results[j];
      args1->index = j;
      NANOS_SAFE( nanos_submit( wd1,1,&deps1,0 ) );
   }

   NANOS_SAFE( nanos_wg_wait_completion( nanos_current_wd(), false ) );

   for ( j = 0; j < size; j++ ) {
      if ( my_results[j] < 0 ) return false;
   }
   return true;
}

// Test commutative tasks, this test creates a task with an inout dependency on an array an then
// a bunch of tasks that read the dependency, then, again, a bunch of commutative (reduction) tasks 
// that update it. Then, another set of tasks are successors
// of the commutative ones. This checks that the commutation task behaves correctly
bool commutative_task_3()
{
   int i, j;
   int size = 100;
   int my_value[size];
   int *value_ref = (int *)&my_value;
   int my_results[size];

   for ( i = 0; i < size; i++ ) {
      my_value[i] = 0;
      my_results[i] = 0;
   }

<<<<<<< HEAD
   nanos_wd_props_t props = {
     .mandatory_creation = true,
     .tied = false,
     .tie_to = false,
     .priority = 0,
   };

=======
>>>>>>> 15cb52ef
   my_args2 *args1=0;
   nanos_dependence_t deps1 = {(void **)&value_ref,0, {0,1,0,0}, 0};
   nanos_wd_t wd1 = 0;

   const_data6.base.data_alignment = __alignof__(my_args2);
   NANOS_SAFE( nanos_create_wd_compact ( &wd1, &const_data6.base, &dyn_props, sizeof( my_args2 ), ( void ** )&args1, nanos_current_wd(), NULL ) );
   args1->p_i = my_value;
   args1->index = size;
   NANOS_SAFE( nanos_submit( wd1,1,&deps1,0 ) );

   for ( j = 0; j < size; j++ ) {
      my_args2 *args1=0;
      nanos_dependence_t deps1 = {(void **)&value_ref,0, {1,0,0,0}, 0};
      nanos_wd_t wd1 = 0;

      const_data8.base.data_alignment = __alignof__(my_args2);
      NANOS_SAFE( nanos_create_wd_compact ( &wd1, &const_data8.base, &dyn_props, sizeof( my_args2 ), ( void ** )&args1, nanos_current_wd(), NULL ) );
      args1->p_i = my_value;
      args1->index = j;
      NANOS_SAFE( nanos_submit( wd1,1,&deps1,0 ) );
   }

   for ( j = 0; j < size; j++ ) {
      my_args2 *args1=0;
      nanos_dependence_t deps1 = {(void **)&value_ref,0, {1,1,0,1}, 0};
      nanos_wd_t wd1 = 0;

      const_data5.base.data_alignment = __alignof__(my_args2);
      NANOS_SAFE( nanos_create_wd_compact ( &wd1, &const_data5.base, &dyn_props, sizeof( my_args2 ), ( void ** )&args1, nanos_current_wd(), NULL ) );
      args1->p_i = my_value;
      args1->index = j;
      NANOS_SAFE( nanos_submit( wd1,1,&deps1,0 ) );
   }

   for ( j = 0; j < size; j++ ) {
      my_args3 *args1=0;
      nanos_dependence_t deps1 = {(void **)&value_ref,0, {1,0,0,0}, 0};
      nanos_wd_t wd1 = 0;

      const_data7.base.data_alignment = __alignof__(my_args3);
      NANOS_SAFE( nanos_create_wd_compact ( &wd1, &const_data7.base, &dyn_props, sizeof( my_args3 ), ( void ** )&args1, nanos_current_wd(), NULL ) );
      args1->p_i = my_value;
      args1->p_result = &my_results[j];
      args1->index = j;
      NANOS_SAFE( nanos_submit( wd1,1,&deps1,0 ) );
   }

   NANOS_SAFE( nanos_wg_wait_completion( nanos_current_wd(), false ) );

   for ( j = 0; j < size; j++ ) {
      if ( my_results[j] < 0 ) return false;
   }
   return true;
}

bool dependency_offset()
{
   int i;
   int my_value;
   int * dep_addr = &my_value;
   my_args *args1=0;
   nanos_dependence_t deps1 = {(void **)&dep_addr,0, {0,1,0,0}, 0};
<<<<<<< HEAD
   nanos_wd_props_t props = {
     .mandatory_creation = true,
     .tied = false,
     .tie_to = false,
     .priority = 0,
   };
=======
>>>>>>> 15cb52ef
   nanos_wd_t wd1=0;
   const_data1.base.data_alignment = __alignof__(my_args);
   NANOS_SAFE( nanos_create_wd_compact ( &wd1, &const_data1.base, &dyn_props, sizeof( my_args ), ( void ** )&args1, nanos_current_wd(), NULL ) );
   args1->p_i = dep_addr;
   NANOS_SAFE( nanos_submit( wd1,1,&deps1,0 ) );

   for ( i = 0; i < 100; i++ ) {
      my_args *args2=0;
      // It is easier to check that using offsets that lead to the same dependency they are not broken than the oposite
      int * local_dep_addr = &my_value + i; // NOTE: if renaming is implemented this is not safe
      nanos_dependence_t deps2 = {(void **)&local_dep_addr,-1*i*sizeof(int), {1,1,0,0}, 0};
      nanos_wd_t wd2 = 0;
      const_data2.base.data_alignment = __alignof__(my_args);
      NANOS_SAFE( nanos_create_wd_compact ( &wd2, &const_data2.base, &dyn_props, sizeof( my_args ), ( void ** )&args2, nanos_current_wd(), NULL ) );
      args2->p_i = dep_addr;
      NANOS_SAFE( nanos_submit( wd2,1,&deps2,0 ) );
   }

   NANOS_SAFE( nanos_wg_wait_completion( nanos_current_wd(), false ) );
   
   return (my_value == 100);
}



int main ( int argc, char **argv )
{
   printf("Single dependency test... \n");
   fflush(stdout);
   if ( single_dependency() ) {
      printf("PASS\n");
      fflush(stdout);
   } else {
      printf("FAIL\n");
      fflush(stdout);
   }
   
   printf("Single inout chain test... \n");
   fflush(stdout);
   if ( single_inout_chain() ) {
      printf("PASS\n");
      fflush(stdout);
   } else {
      printf("FAIL\n");
      fflush(stdout);
   }

   printf("Multiple inout chains test... \n");
   fflush(stdout);
   if ( multiple_inout_chains() ) {
      printf("PASS\n");
      fflush(stdout);
   } else {
      printf("FAIL\n");
      fflush(stdout);
      return 1;
   }

   printf("task with multiple predecessors... \n");
   fflush(stdout);
   if ( multiple_predecessors() ) {
      printf("PASS\n");
      fflush(stdout);
   } else {
      printf("FAIL\n");
      fflush(stdout);
      return 1;
   }
   printf("task with multiple anti-dependencies... \n");
   fflush(stdout);
   if ( multiple_antidependencies() ) {
      printf("PASS\n");
      fflush(stdout);
   } else {
      printf("FAIL\n");
      fflush(stdout);
      return 1;
   }

   printf("Out dependencies chain... \n");
   fflush(stdout);
   if ( out_dep_chain() ) {
      printf("PASS\n");
      fflush(stdout);
   } else {
      printf("FAIL\n");
      fflush(stdout);
      return 1;
   }

   printf("Wait on test...\n");
   fflush(stdout);
   if ( wait_on_test() ) {
      printf("PASS\n");
      fflush(stdout);
   } else {
      printf("FAIL\n");
      fflush(stdout);
      return 1;
   }

   printf("create and run test...\n");
   fflush(stdout);
   if ( create_and_run_test() ) {
      printf("PASS\n");
      fflush(stdout);
   } else {
      printf("FAIL\n");
      fflush(stdout);
      return 1;
   }

   printf("commutative tasks test...\n");
   fflush(stdout);
   if ( commutative_task_1() ) {
      printf("PASS\n");
      fflush(stdout);
   } else {
      printf("FAIL\n");
      fflush(stdout);
      return 1;
   }

   printf("commutative tasks 2 test...\n");
   fflush(stdout);
   if ( commutative_task_2() ) {
      printf("PASS\n");
      fflush(stdout);
   } else {
      printf("FAIL\n");
      fflush(stdout);
      return 1;
   }

   printf("commutative tasks 3 test...\n");
   fflush(stdout);
   if ( commutative_task_3() ) {
      printf("PASS\n");
      fflush(stdout);
   } else {
      printf("FAIL\n");
      fflush(stdout);
      return 1;
   }

   printf("offset in dependencies test...\n");
   fflush(stdout);
   if ( dependency_offset() ) {
      printf("PASS\n");
      fflush(stdout);
   } else {
      printf("FAIL\n");
      fflush(stdout);
      return 1;
   }

   return 0;
}
<|MERGE_RESOLUTION|>--- conflicted
+++ resolved
@@ -301,15 +301,6 @@
    int * dep_addr = &my_value;
    my_args *args1=0;
    nanos_dependence_t deps1 = {(void **)&dep_addr,0, {0,1,0,0}, 0};
-<<<<<<< HEAD
-   nanos_wd_props_t props = {
-     .mandatory_creation = true,
-     .tied = false,
-     .tie_to = false,
-     .priority = 0,
-   };
-=======
->>>>>>> 15cb52ef
    nanos_wd_t wd1=0;
    const_data1.base.data_alignment = __alignof__(my_args);
    NANOS_SAFE( nanos_create_wd_compact ( &wd1, &const_data1.base, &dyn_props, sizeof( my_args ), ( void ** )&args1, nanos_current_wd(), NULL ) );
@@ -336,15 +327,6 @@
    int * dep_addr = &my_value;
    my_args *args1=0;
    nanos_dependence_t deps1 = {(void **)&dep_addr,0, {0,1,0,0}, 0};
-<<<<<<< HEAD
-   nanos_wd_props_t props = {
-     .mandatory_creation = true,
-     .tied = false,
-     .tie_to = false,
-     .priority = 0,
-   };
-=======
->>>>>>> 15cb52ef
    nanos_wd_t wd1=0;
    const_data1.base.data_alignment = __alignof__(args1);
    NANOS_SAFE( nanos_create_wd_compact ( &wd1, &const_data1.base, &dyn_props, sizeof( args1 ), ( void ** )&args1, nanos_current_wd(), NULL ) );
@@ -377,15 +359,6 @@
       int * dep_addr = &my_value[i];
       my_args *args1=0;
       nanos_dependence_t deps1 = {(void **)&dep_addr,0, {0,1,0,0}, 0};
-<<<<<<< HEAD
-      nanos_wd_props_t props = {
-        .mandatory_creation = true,
-        .tied = false,
-        .tie_to = false,
-        .priority = 0,
-      };
-=======
->>>>>>> 15cb52ef
       nanos_wd_t wd1=0;
       const_data1.base.data_alignment = __alignof__(my_args);
       NANOS_SAFE( nanos_create_wd_compact ( &wd1, &const_data1.base, &dyn_props, sizeof( my_args ), ( void ** )&args1, nanos_current_wd(), NULL ) );
@@ -417,15 +390,6 @@
    int j;
    int size=100;
    int my_value[size];
-<<<<<<< HEAD
-   nanos_wd_props_t props = {
-     .mandatory_creation = true,
-     .tied = false,
-     .tie_to = false,
-     .priority = 0,
-   };
-=======
->>>>>>> 15cb52ef
 
    for ( j = 0; j < size; j++ ) {
       int * dep_addr1 = &my_value[j];
@@ -466,15 +430,6 @@
    int j;
    int my_value=1500;
    int my_reslt[100];
-<<<<<<< HEAD
-   nanos_wd_props_t props = {
-     .mandatory_creation = true,
-     .tied = false,
-     .tie_to = false,
-     .priority = 0,
-   };
-=======
->>>>>>> 15cb52ef
 
    for ( j = 0; j < 100; j++ ) {
       int * dep_addr1 = &my_value;
@@ -513,15 +468,6 @@
    int i;
    int my_value;
    int * dep_addr = &my_value;
-<<<<<<< HEAD
-   nanos_wd_props_t props = {
-     .mandatory_creation = true,
-     .tied = false,
-     .tie_to = false,
-     .priority = 0,
-   };
-=======
->>>>>>> 15cb52ef
 
    for ( i = 0; i < 100; i++ ) {
       my_args *args2=0;
@@ -554,15 +500,6 @@
    int j;
    int size=10;
    int my_value[size];
-<<<<<<< HEAD
-   nanos_wd_props_t props = {
-     .mandatory_creation = true,
-     .tied = false,
-     .tie_to = false,
-     .priority = 0,
-   };
-=======
->>>>>>> 15cb52ef
 
    for ( j = 0; j < size; j++ ) {
       my_value[j] = 500;
@@ -597,17 +534,8 @@
    int j;
    int my_value[100];
    int other_value=0;
-<<<<<<< HEAD
-   nanos_wd_props_t props = {
-     .mandatory_creation = true,
-     .tied = false,
-     .tie_to = false,
-     .priority = 0,
-   };
-=======
 
    nanos_wd_dyn_props_t dyn_props = {0};
->>>>>>> 15cb52ef
 
    for ( j = 0; j < 100; j++ ) {
       my_value[j] = 500;
@@ -656,16 +584,6 @@
       my_value[i] = 0;
    }
 
-<<<<<<< HEAD
-   nanos_wd_props_t props = {
-     .mandatory_creation = true,
-     .tied = false,
-     .tie_to = false,
-     .priority = 0,
-   };
-
-=======
->>>>>>> 15cb52ef
    my_args2 *args1=0;
    nanos_dependence_t deps1 = {(void **)&value_ref,0, {0,1,0,0}, 0};
    nanos_wd_t wd1 = 0;
@@ -711,16 +629,6 @@
       my_results[i] = 0;
    }
 
-<<<<<<< HEAD
-   nanos_wd_props_t props = {
-     .mandatory_creation = true,
-     .tied = false,
-     .tie_to = false,
-     .priority = 0,
-   };
-
-=======
->>>>>>> 15cb52ef
    my_args2 *args1=0;
    nanos_dependence_t deps1 = {(void **)&value_ref,0, {0,1,0,0}, 0};
    nanos_wd_t wd1 = 0;
@@ -781,16 +689,6 @@
       my_results[i] = 0;
    }
 
-<<<<<<< HEAD
-   nanos_wd_props_t props = {
-     .mandatory_creation = true,
-     .tied = false,
-     .tie_to = false,
-     .priority = 0,
-   };
-
-=======
->>>>>>> 15cb52ef
    my_args2 *args1=0;
    nanos_dependence_t deps1 = {(void **)&value_ref,0, {0,1,0,0}, 0};
    nanos_wd_t wd1 = 0;
@@ -853,15 +751,6 @@
    int * dep_addr = &my_value;
    my_args *args1=0;
    nanos_dependence_t deps1 = {(void **)&dep_addr,0, {0,1,0,0}, 0};
-<<<<<<< HEAD
-   nanos_wd_props_t props = {
-     .mandatory_creation = true,
-     .tied = false,
-     .tie_to = false,
-     .priority = 0,
-   };
-=======
->>>>>>> 15cb52ef
    nanos_wd_t wd1=0;
    const_data1.base.data_alignment = __alignof__(my_args);
    NANOS_SAFE( nanos_create_wd_compact ( &wd1, &const_data1.base, &dyn_props, sizeof( my_args ), ( void ** )&args1, nanos_current_wd(), NULL ) );
