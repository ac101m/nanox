/*************************************************************************************/
/*      Copyright 2009 Barcelona Supercomputing Center                               */
/*                                                                                   */
/*      This file is part of the NANOS++ library.                                    */
/*                                                                                   */
/*      NANOS++ is free software: you can redistribute it and/or modify              */
/*      it under the terms of the GNU Lesser General Public License as published by  */
/*      the Free Software Foundation, either version 3 of the License, or            */
/*      (at your option) any later version.                                          */
/*                                                                                   */
/*      NANOS++ is distributed in the hope that it will be useful,                   */
/*      but WITHOUT ANY WARRANTY; without even the implied warranty of               */
/*      MERCHANTABILITY or FITNESS FOR A PARTICULAR PURPOSE.  See the                */
/*      GNU Lesser General Public License for more details.                          */
/*                                                                                   */
/*      You should have received a copy of the GNU Lesser General Public License     */
/*      along with NANOS++.  If not, see <http://www.gnu.org/licenses/>.             */
/*************************************************************************************/

#ifndef _NANOS_SYSTEM_DECL_H
#define _NANOS_SYSTEM_DECL_H

#include "processingelement_decl.hpp"
#include "throttle_decl.hpp"
#include <vector>
#include <string>
#include "schedule_decl.hpp"
#include "threadteam_decl.hpp"
#include "slicer_decl.hpp"
#include "worksharing_decl.hpp"
#include "nanos-int.h"
#include "dataaccess_fwd.hpp"
#include "instrumentation_decl.hpp"
#include "directory_decl.hpp"
#include "pminterface_decl.hpp"
#include "cache_map_decl.hpp"
#include "plugin_decl.hpp"
#include "barrier_decl.hpp"

#ifdef GPU_DEV
#include "pinnedallocator_decl.hpp"
#endif


namespace nanos
{

// This class initializes/finalizes the library
// All global variables MUST be declared inside

   class System
   {
      public:
         // constants
         typedef enum { DEDICATED, SHARED } ExecutionMode;
         typedef enum { POOL, ONE_THREAD } InitialMode;
         typedef enum { NONE, WRITE_THROUGH, WRITE_BACK, DEFAULT } CachePolicyType;
         typedef Config::MapVar<CachePolicyType> CachePolicyConfig;

      private:
         // types
         typedef std::vector<PE *>         PEList;
         typedef std::vector<BaseThread *> ThreadList;
         typedef std::map<std::string, Slicer *> Slicers;
         typedef std::map<std::string, WorkSharing *> WorkSharings;
         typedef std::multimap<std::string, std::string> ModulesPlugins;
         
<<<<<<< HEAD
         // global seeds
=======
         //! CPU id binding list
         typedef std::vector<int> Bindings;
         
         // globla seeds
>>>>>>> 44f89047
         Atomic<int> _atomicWDSeed;
         Atomic<int> _threadIdSeed;

         // configuration variables
         unsigned int         _numPEs;
         int                  _numThreads;
         int                  _deviceStackSize;
         int                  _bindingStart;
         int                  _bindingStride;
         bool                 _bindThreads;
         bool                 _profile;
         bool                 _instrument;
         bool                 _verboseMode;
         ExecutionMode        _executionMode;
         InitialMode          _initialMode;
         bool                 _untieMaster;
         bool                 _delayedStart;
         bool                 _useYield;
         bool                 _synchronizedStart;
         int                  _numSockets;
         int                  _coresPerSocket;
         //! The socket that will be assigned to the next WD
         int                  _currentSocket;

	 // Nanos++ scheduling domain
         cpu_set_t            _cpu_set;
         std::set<int>        _cpu_mask;  /* current mask information */
         std::vector<int>     _pe_map;    /* binding map of every PE. Only adding is allowed. */

         //cutoff policy and related variables
         ThrottlePolicy      *_throttlePolicy;
         SchedulerStats       _schedStats;
         SchedulerConf        _schedConf;

         /*! names of the scheduling, cutoff, barrier and instrumentation plugins */
         std::string          _defSchedule;
         std::string          _defThrottlePolicy;
         std::string          _defBarr;
         std::string          _defInstr;
         /*! Name of the dependencies manager plugin */
         std::string          _defDepsManager;

         std::string          _defArch;

         /*! factories for scheduling, pes and barriers objects */
         peFactory            _hostFactory;
         barrFactory          _defBarrFactory;
         
         /*! Valid plugin map (module)->(list of plugins) */
         ModulesPlugins       _validPlugins;
         

         PEList               _pes;
         ThreadList           _workers;
        
         /*! It counts how many threads have finalized their initialization */
         Atomic<unsigned int> _initializedThreads;
         /*! This counts how many threads we're waiting to be initialized */
         unsigned int         _targetThreads;
         /*! \brief How many threads have been already paused (since the
          scheduler's halt). */
         Atomic<unsigned int> _pausedThreads;
         //! Condition to wait until all threads are paused
         SingleSyncCond<EqualConditionChecker<unsigned int> >  _pausedThreadsCond;
         //! Condition to wait until all threads are un paused
         SingleSyncCond<EqualConditionChecker<unsigned int> >  _unpausedThreadsCond;

         Slicers              _slicers; /**< set of global slicers */

         WorkSharings         _worksharings; /**< set of global worksharings */

         Instrumentation     *_instrumentation; /**< Instrumentation object used in current execution */
         SchedulePolicy      *_defSchedulePolicy;
         
         /*! Dependencies domain manager */
         DependenciesManager *_dependenciesManager;

         /*! It manages all registered and active plugins */
         PluginManager        _pluginManager;

         // Programming model interface
         PMInterface *        _pmInterface;

         //! Enable or disable the use of caches
         bool                 _useCaches;
         //! General cache policy (if not specifically redefined for a certain architecture)
         CachePolicyType      _cachePolicy;
         //! CacheMap register
         CacheMap             _cacheMap;
         
         //! CPU id binding list
         Bindings             _bindings;

#ifdef GPU_DEV
         //! Keep record of the data that's directly allocated on pinned memory
         PinnedAllocator      _pinnedMemoryCUDA;
#endif
         std::list<std::string>    _enableEvents;  //FIXME: only in instrumentation
         std::list<std::string>    _disableEvents; //FIXME: only in instrumentation
         std::string               _instrumentDefault; //FIXME: only in instrumentation

         // disable copy constructor & assignment operation
         System( const System &sys );
         const System & operator= ( const System &sys );

         void config ();
         void loadModules();
         void unloadModules();
         void createWorker( unsigned p );
         void acquireWorker( ThreadTeam * team, BaseThread * thread, bool enter=true, bool star=false, bool creator=false );
         void increaseActiveWorkers( unsigned nthreads );
         void decreaseActiveWorkers( unsigned nthreads );
         void applyCpuMask();
         
         PE * createPE ( std::string pe_type, int pid );

      public:
         /*! \brief System default constructor
          */
         System ();
         /*! \brief System destructor
          */
         ~System ();

         void start ();
         void finish ();

         int getWorkDescriptorId( void );

         void submit ( WD &work );
         void submitWithDependencies (WD& work, size_t numDataAccesses, DataAccess* dataAccesses);
         void waitOn ( size_t numDataAccesses, DataAccess* dataAccesses);
         void inlineWork ( WD &work );

         void createWD (WD **uwd, size_t num_devices, nanos_device_t *devices,
                        size_t data_size, size_t data_align, void ** data, WG *uwg,
                        nanos_wd_props_t *props, nanos_wd_dyn_props_t *dyn_props, size_t num_copies, nanos_copy_data_t **copies,
                        size_t num_dimensions, nanos_region_dimension_internal_t **dimensions,
                        nanos_translate_args_t translate_args, const char *description );

         void createSlicedWD ( WD **uwd, size_t num_devices, nanos_device_t *devices, size_t outline_data_size,
                        int outline_data_align, void **outline_data, WG *uwg, Slicer *slicer, nanos_wd_props_t *props, nanos_wd_dyn_props_t *dyn_props,
                        size_t num_copies, nanos_copy_data_t **copies, size_t num_dimensions, nanos_region_dimension_internal_t **dimensions, const char *description );

         void duplicateWD ( WD **uwd, WD *wd );
         void duplicateSlicedWD ( SlicedWD **uwd, SlicedWD *wd );

        /* \brief prepares a WD to be scheduled/executed.
         * \param work WD to be set up
         */
         void setupWD( WD &work, WD *parent );

         // methods to access configuration variable         
         void setNumPEs ( int npes );

         int getNumPEs () const;

         //! \brief Returns the maximum number of threads (SMP + GPU + ...). 
         unsigned getMaxThreads () const; 

         void setNumThreads ( int nthreads );

         int getNumThreads () const;

         int getCpuCount ( ) const;

         void getCpuMask ( cpu_set_t *mask ) const;

         void setCpuMask ( cpu_set_t *mask );

         void addCpuMask ( cpu_set_t *mask );

         void setCpuAffinity(const pid_t pid, size_t cpusetsize, cpu_set_t *mask);

         bool checkCpuMask(cpu_set_t *mask);

         int getMaskMaxSize() const;

         void setDeviceStackSize ( int stackSize );

         int getDeviceStackSize () const;

         void setBindingStart ( int value );

         int getBindingStart () const;

         void setBindingStride ( int value );

         int getBindingStride () const;

         void setBinding ( bool set );

         bool getBinding () const;

         ExecutionMode getExecutionMode () const;

         bool getVerbose () const;

         void setVerbose ( bool value );

         void setInitialMode ( InitialMode mode );
         InitialMode getInitialMode() const;

         void setDelayedStart ( bool set);

         bool getDelayedStart () const;

         bool useYield() const;

         int getTaskNum() const;

         int getIdleNum() const;

         int getReadyNum() const;

         int getRunningTasks() const;

         int getNumWorkers() const;

         int getNumWorkers( DeviceData *arch );

         int getNumSockets() const;

         void setNumSockets ( int numSockets );

         int getCurrentSocket() const;

         void setCurrentSocket( int currentSocket );

         int getCoresPerSocket() const;

         void setCoresPerSocket ( int coresPerSocket );
         
         /**
          * \brief Returns a CPU Id that the given architecture should use
          * to tie a new processing element to.
          * \param pe Processing Element number.
          */
         int getBindingId ( int pe ) const;

         void setUntieMaster ( bool value );

         bool getUntieMaster () const;

         void setSynchronizedStart ( bool value );
         bool getSynchronizedStart ( void ) const;

         int nextThreadId ();

         // team related methods
         BaseThread * getUnassignedWorker ( void );
         ThreadTeam * createTeam ( unsigned nthreads, void *constraints=NULL, bool reuseCurrent=true,
                                   bool enterCurrent=true, bool enterOthers=true, bool starringCurrent = true, bool starringOthers=false );

         BaseThread * getWorker( unsigned int n );

         void endTeam ( ThreadTeam *team );
         void releaseWorker ( BaseThread * thread );

         void updateActiveWorkers ( unsigned nthreads );

         void setThrottlePolicy( ThrottlePolicy * policy );

         bool throttleTaskIn( void ) const;
         void throttleTaskOut( void ) const;

         const std::string & getDefaultSchedule() const;

         const std::string & getDefaultThrottlePolicy() const;

         const std::string & getDefaultBarrier() const;

         const std::string & getDefaultInstrumentation() const;

         const std::string & getDefaultArch() const;
         void setDefaultArch( const std::string &arch );

         void setHostFactory ( peFactory factory );

         void setDefaultBarrFactory ( barrFactory factory );

         Slicer * getSlicer( const std::string &label ) const;

         WorkSharing * getWorkSharing( const std::string &label ) const;

         Instrumentation * getInstrumentation ( void ) const;

         void setInstrumentation ( Instrumentation *instr );

         void registerSlicer ( const std::string &label, Slicer *slicer);

         void registerWorkSharing ( const std::string &label, WorkSharing *ws);

         void setDefaultSchedulePolicy ( SchedulePolicy *policy );
         
         SchedulePolicy * getDefaultSchedulePolicy ( ) const;

         SchedulerStats & getSchedulerStats ();
         SchedulerConf  & getSchedulerConf();
         
         /*! \brief Disables the execution of pending WDs in the scheduler's
          queue.
         */
         void stopScheduler ();
         /*! \brief Resumes the execution of pending WDs in the scheduler's
          queue.
         */
         void startScheduler ();
         
         //! \brief Checks if the scheduler is stopped or not.
         bool isSchedulerStopped () const;
         
         /*! \brief Waits until all threads are paused. This is useful if you
          * want that no task is executed after the scheduler is disabled.
          * \note The scheduler must be stopped first.
          * \sa stopScheduler(), waitUntilThreadsUnpaused
          */
         void waitUntilThreadsPaused();
         
         /*! \brief Waits until all threads are unpaused. Use this
          * when you require that no task is running in a certain section.
          * In that case, you'll probably disable the scheduler, wait for
          * threads to be paused, do something, and then start over. Before
          * starting over, you need to call this function, because if you don't
          * there is the potential risk of threads been unpaused causing a race
          * condition.
          * \note The scheduler must be started first.
          * \sa stopScheduler(), waitUntilThreadsUnpaused
          */
         void waitUntilThreadsUnpaused();
         
         void pausedThread();
         
         void unpausedThread();
         
         /*! \brief Returns the name of the default dependencies manager.
          */
         const std::string & getDefaultDependenciesManager() const;
         
         /*! \brief Specifies the dependencies manager to be used.
          *  \param manager DependenciesManager.
          */
         void setDependenciesManager ( DependenciesManager *manager );
         
         /*! \brief Returns the dependencies manager in use.
          */
         DependenciesManager * getDependenciesManager ( ) const;

         void setPMInterface (PMInterface *_pm);
         PMInterface & getPMInterface ( void ) const;
         bool isCacheEnabled();
         CachePolicyType getCachePolicy();
         CacheMap& getCacheMap();

#ifdef GPU_DEV
         PinnedAllocator& getPinnedAllocatorCUDA();
#endif

         void threadReady ();

         void registerPlugin ( const char *name, Plugin &plugin );
         bool loadPlugin ( const char *name );
         bool loadPlugin ( const std::string &name );
         Plugin * loadAndGetPlugin ( const char *name );
         Plugin * loadAndGetPlugin ( const std::string &name );
         
         void setValidPlugin ( const std::string &module,  const std::string &plugin );
         
         /*! \brief Registers a plugin option. Depending on whether nanox --help
          * is running or not, it will use a list of valid plugins or not.
          *  \param option Name of the option in NX_ARGS.
          *  \param module Module name (i.e. sched for schedule policies).
          *  \param var Variable that will store the read value (i.e. _defSchedule).
          *  \param helpMessage Help message to be printed in nanox --help
          *  \param cfg Config object.
          */
         void registerPluginOption ( const std::string &option, const std::string &module, std::string &var, const std::string &helpMessage, Config &cfg );
   };

   extern System sys;

};

#endif
<|MERGE_RESOLUTION|>--- conflicted
+++ resolved
@@ -65,14 +65,10 @@
          typedef std::map<std::string, WorkSharing *> WorkSharings;
          typedef std::multimap<std::string, std::string> ModulesPlugins;
          
-<<<<<<< HEAD
-         // global seeds
-=======
          //! CPU id binding list
          typedef std::vector<int> Bindings;
          
-         // globla seeds
->>>>>>> 44f89047
+         // global seeds
          Atomic<int> _atomicWDSeed;
          Atomic<int> _threadIdSeed;
 
