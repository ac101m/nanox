/*************************************************************************************/
/*      Copyright 2009 Barcelona Supercomputing Center                               */
/*                                                                                   */
/*      This file is part of the NANOS++ library.                                    */
/*                                                                                   */
/*      NANOS++ is free software: you can redistribute it and/or modify              */
/*      it under the terms of the GNU Lesser General Public License as published by  */
/*      the Free Software Foundation, either version 3 of the License, or            */
/*      (at your option) any later version.                                          */
/*                                                                                   */
/*      NANOS++ is distributed in the hope that it will be useful,                   */
/*      but WITHOUT ANY WARRANTY; without even the implied warranty of               */
/*      MERCHANTABILITY or FITNESS FOR A PARTICULAR PURPOSE.  See the                */
/*      GNU Lesser General Public License for more details.                          */
/*                                                                                   */
/*      You should have received a copy of the GNU Lesser General Public License     */
/*      along with NANOS++.  If not, see <http://www.gnu.org/licenses/>.             */
/*************************************************************************************/

#include "workdescriptor.hpp"
#include "schedule.hpp"
#include "processingelement.hpp"
#include "basethread.hpp"
#include "debug.hpp"
#include "schedule.hpp"
#include "system.hpp"
#include "os.hpp"


using namespace nanos;

void WorkDescriptor::init ()
{
   if ( _state != INIT ) return;

   //ProcessingElement *pe = myThread->runningOn();

   /* Initializing instrumentation context */
   NANOS_INSTRUMENT( sys.getInstrumentation()->wdCreate( this ) );

   _executionTime = ( _numDevices == 1 ? 0.0 : OS::getMonotonicTimeUs() );

   if ( getNumCopies() > 0 ) {
      myThread->copyDataIn( *this );
      if ( _translateArgs != NULL ) {
         _translateArgs( _data, this );
      }
   }
   setStart();
}

// That function must be called from the thread it will execute it. This is important
// from the point of view of tiedness and the device activation. Both operation will
// involves current thread / pe
void WorkDescriptor::start (ULTFlag isUserLevelThread, WorkDescriptor *previous)
{
   ensure ( _state == START , "Trying to start a wd twice or trying to start an uninitialized wd");

<<<<<<< HEAD
   ensure ( _activeDeviceIdx != _numDevices, "This WD has no active device. If you are using 'implements' feature, please use versioning scheduler." );

   _devices[_activeDeviceIdx]->lazyInit(*this,isUserLevelThread,previous);
   
   //ProcessingElement *pe = myThread->runningOn();

   if ( getNumCopies() > 0 ) {
      myThread->waitInputs( *this );
   }
=======
   ProcessingElement *pe = myThread->runningOn();

>>>>>>> bcf5dc23

   // If there are no active device, choose a compatible one
   if ( _activeDeviceIdx == _numDevices ) activateDevice ( pe->getDeviceType() );

   // Initializing devices
   _devices[_activeDeviceIdx]->lazyInit( *this, isUserLevelThread, previous );

   // Waiting for copies
   if ( getNumCopies() > 0 ) pe->waitInputs( *this );

   // Tie WD to current thread
   if ( _tie ) tieTo( *myThread );

   // Call Programming Model interface .started() method.
   sys.getPMInterface().wdStarted( *this );

   // Setting state to ready
   setReady();
}

void WorkDescriptor::prepareDevice ()
{
   // TODO: This function is never called, so we should remove it
   // Do nothing if there is already an active device
   if ( _activeDeviceIdx != _numDevices ) return;

   if ( _numDevices == 1 ) {
      _activeDeviceIdx = 0;
      return;
   }

   // Choose between the supported devices
   message("No active device --> selecting one");
   _activeDeviceIdx = _numDevices - 1;
}

DeviceData & WorkDescriptor::activateDevice ( const Device &device )
{
   if ( _activeDeviceIdx != _numDevices ) {
      ensure( _devices[_activeDeviceIdx]->isCompatible( device ),"Bogus double device activation" );
      return *_devices[_activeDeviceIdx];
   }
   unsigned i = _numDevices;
   for ( i = 0; i < _numDevices; i++ ) {
      if ( _devices[i]->isCompatible( device ) ) {
         _activeDeviceIdx = i;
         break;
      }
   }

   ensure( i < _numDevices, "Did not find requested device in activation" );

   return *_devices[_activeDeviceIdx];
}

DeviceData & WorkDescriptor::activateDevice ( unsigned int deviceIdx )
{
   ensure( _numDevices > deviceIdx, "The requested device number does not exist" );

   _activeDeviceIdx = deviceIdx;

   return *_devices[_activeDeviceIdx];
}

bool WorkDescriptor::canRunIn( const Device &device ) const
{
   if ( _activeDeviceIdx != _numDevices ) return _devices[_activeDeviceIdx]->isCompatible( device );

   unsigned int i;
   for ( i = 0; i < _numDevices; i++ ) {
      if ( _devices[i]->isCompatible( device ) ) {
         return true;
      }
   }

   return false;
}

bool WorkDescriptor::canRunIn ( const ProcessingElement &pe ) const
{
   if ( started() && !pe.supportsUserLevelThreads() ) return false;
   return canRunIn( pe.getDeviceType() );
}

void WorkDescriptor::submit( void )
{
   Scheduler::submit(*this);
} 

void WorkDescriptor::finish ()
{
<<<<<<< HEAD
   //ProcessingElement *pe = myThread->runningOn();
   waitCompletionAndSignalers();
=======
   ProcessingElement *pe = myThread->runningOn();
   waitCompletion();
>>>>>>> bcf5dc23
   if ( getNumCopies() > 0 )
      myThread->copyDataOut( *this );

   _executionTime = ( _numDevices == 1 ? 0.0 : OS::getMonotonicTimeUs() - _executionTime );
}

void WorkDescriptor::done ()
{
   releaseCommutativeAccesses(); 

   sys.getPMInterface().wdFinished( *this );
   this->getParent()->workFinished( *this );
   WorkGroup::done();
}

void WorkDescriptor::prepareCopies()
{
   for (unsigned int i = 0; i < _numCopies; i++ ) {
      _paramsSize += _copies[i].getSize();

      if ( _copies[i].isPrivate() )
         //jbueno new API _copies[i].setAddress( ( (uint64_t)_copies[i].getAddress() - (unsigned long)_data ) );
         _copies[i].setBaseAddress( (void *) ( (uint64_t )_copies[i].getBaseAddress() - (unsigned long)_data ) );
   }
}

void WorkDescriptor::initCommutativeAccesses( WorkDescriptor &wd, size_t numDeps, DataAccess* deps )
{
   size_t numCommutative = 0;

   for ( size_t i = 0; i < numDeps; i++ )
      if ( deps[i].isCommutative() )
         ++numCommutative;

   if ( numCommutative == 0 )
      return;

   wd._commutativeOwners.reserve(numCommutative);

   for ( size_t i = 0; i < numDeps; i++ ) {
      if ( !deps[i].isCommutative() )
         continue;

      // Lookup owner in map in parent WD
      CommutativeOwnerMap::iterator iter = _commutativeOwnerMap.find( deps[i].getDepAddress() );

      if ( iter != _commutativeOwnerMap.end() ) {
         // Already in map => insert into owner list in child WD
         wd._commutativeOwners.push_back( iter->second.get() );
      }
      else {
         // Not in map => allocate new owner pointer container and insert
         std::pair<CommutativeOwnerMap::iterator, bool> ret =
               _commutativeOwnerMap.insert( std::make_pair( deps[i].getDepAddress(),
                                                            TR1::shared_ptr<WorkDescriptor *>( NEW WorkDescriptor *(NULL) ) ) );

         // Insert into owner list in child WD
         wd._commutativeOwners.push_back( ret.first->second.get() );
      }
   }
}

bool WorkDescriptor::tryAcquireCommutativeAccesses()
{
   const size_t n = _commutativeOwners.size();
   for ( size_t i = 0; i < n; i++ ) {

      WorkDescriptor *owner = *_commutativeOwners[i];

      if ( owner == this )
         continue;

      if ( owner == NULL &&
           nanos::compareAndSwap( (void **) _commutativeOwners[i], (void *) NULL, (void *) this ) )
         continue;

      // Failed to obtain exclusive access to all accesses, release the obtained ones

      for ( ; i > 0; i-- )
         *_commutativeOwners[i-1] = NULL;

      return false;
   }
   return true;
} 

void WorkDescriptor::setCopies(size_t numCopies, CopyData * copies)
{
    ensure(_numCopies == 0, "This WD already had copies. Overriding them is not possible");
    ensure((numCopies == 0) == (copies == NULL), "Inconsistency between copies and number of copies");

    _numCopies = numCopies;

    _copies = NEW CopyData[numCopies];
    _copiesNotInChunk = true;

    // Keep a copy of the copy descriptors
    std::copy(copies, copies + numCopies, _copies);

    for (unsigned int i = 0; i < numCopies; ++i)
    {
        int num_dimensions = copies[i].dimension_count;
        if ( num_dimensions > 0 ) {
            nanos_region_dimension_internal_t* copy_dims = NEW nanos_region_dimension_internal_t[num_dimensions];
            std::copy(copies[i].dimensions, copies[i].dimensions + num_dimensions, copy_dims);
            _copies[i].dimensions = copy_dims;
        } else {
            _copies[i].dimensions = NULL;
        }
    }
}
<|MERGE_RESOLUTION|>--- conflicted
+++ resolved
@@ -50,35 +50,25 @@
 }
 
 // That function must be called from the thread it will execute it. This is important
-// from the point of view of tiedness and the device activation. Both operation will
-// involves current thread / pe
+// from the point of view of tiedness and the device activation. Both operations will
+// involve current thread / pe
 void WorkDescriptor::start (ULTFlag isUserLevelThread, WorkDescriptor *previous)
 {
    ensure ( _state == START , "Trying to start a wd twice or trying to start an uninitialized wd");
 
-<<<<<<< HEAD
+   // If there is no active device, choose a compatible one
+   ProcessingElement *pe = myThread->runningOn();
+   if ( _activeDeviceIdx == _numDevices ) activateDevice ( pe->getDeviceType() );
+
+   // Initializing devices
+   _devices[_activeDeviceIdx]->lazyInit( *this, isUserLevelThread, previous );
+   
    ensure ( _activeDeviceIdx != _numDevices, "This WD has no active device. If you are using 'implements' feature, please use versioning scheduler." );
 
-   _devices[_activeDeviceIdx]->lazyInit(*this,isUserLevelThread,previous);
-   
-   //ProcessingElement *pe = myThread->runningOn();
-
+   // Waiting for copies
    if ( getNumCopies() > 0 ) {
       myThread->waitInputs( *this );
    }
-=======
-   ProcessingElement *pe = myThread->runningOn();
-
->>>>>>> bcf5dc23
-
-   // If there are no active device, choose a compatible one
-   if ( _activeDeviceIdx == _numDevices ) activateDevice ( pe->getDeviceType() );
-
-   // Initializing devices
-   _devices[_activeDeviceIdx]->lazyInit( *this, isUserLevelThread, previous );
-
-   // Waiting for copies
-   if ( getNumCopies() > 0 ) pe->waitInputs( *this );
 
    // Tie WD to current thread
    if ( _tie ) tieTo( *myThread );
@@ -161,13 +151,7 @@
 
 void WorkDescriptor::finish ()
 {
-<<<<<<< HEAD
-   //ProcessingElement *pe = myThread->runningOn();
-   waitCompletionAndSignalers();
-=======
-   ProcessingElement *pe = myThread->runningOn();
    waitCompletion();
->>>>>>> bcf5dc23
    if ( getNumCopies() > 0 )
       myThread->copyDataOut( *this );
 
