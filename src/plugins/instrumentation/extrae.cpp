--- conflicted
+++ resolved
@@ -91,510 +91,6 @@
       // destructor
       ~InstrumentationExtrae ( ) { }
 
-<<<<<<< HEAD
-      int recursiveMkdir( const char *dir, mode_t mode)
-      {
-         int i=0, err=0;
-         char tmp[256];
-
-         while ( dir[i]!=0 && dir[i]=='/'){tmp[i] = dir[i];i++;}
-
-         while ( dir[i]!=0 ) {
-            while ( dir[i]!=0 && dir[i]!='/'){tmp[i] = dir[i];i++;}
-            tmp[i] = 0;
-            err = mkdir(tmp, mode);
-            /* do not throwing intermediate dir's creation errors */
-            /* if (err!= 0) return err; */
-            while ( dir[i]!=0 && dir[i]=='/'){tmp[i] = dir[i];i++;}
-         }
-         return err;
-      }
-
-      void mergeParaverTraceFiles ()
-      {
-         char str[255];
-         int status, options = 0;
-         pid_t pid;
-
-         // Merging trace files
-         strcpy(str, MPITRACE_BIN);
-         strcat(str, "/mpi2prv");
-
-         pid = vfork();
-         if ( pid == (pid_t) 0 ) {
-            int result = execl ( str, "mpi2prv", "-f", _listOfTraceFileNames.c_str(), "-o", _traceFileName_PRV.c_str(), "-e", _binFileName.c_str(), (char *) NULL); 
-            exit(result);
-         }
-         else {
-            if ( pid < 0 ) {
-                int errsv = errno;
-                message0("Error: Cannot execute mpi2prv due following error:");
-                switch ( errsv ){
-                   case EAGAIN:
-                      message0("fork() cannot allocate sufficient memory to copy the parent's page tables and allocate a task structure for the child.");
-                      break;
-                   case ENOMEM:
-                      message0("fork() failed to allocate the necessary kernel structures because memory is tight.");
-                      break;
-                   default:
-                      message0("fork() unknow error.");
-                      break;
-                }
-                message0("Keeping .mpits files. You can try to execute mpi2prv manually:");
-                message0(str << " -f " << _listOfTraceFileNames.c_str() << " -o " << _traceFileName_PRV.c_str() << " -e " << _binFileName.c_str() );
-                _keepMpits = true;
-            } else {
-               waitpid( pid, &status, options);
-               if ( status != 0 ) {
-                  message0("Error while merging trace (mpi2prv returns: " << status << ")");
-                  message0("Keeping .mpits files. You can try to execute mpi2prv manually:");
-                  message0(str << " -f " << _listOfTraceFileNames.c_str() << " -o " << _traceFileName_PRV.c_str() << " -e " << _binFileName.c_str() );
-                _keepMpits = true;
-               }
-            }
-         }
-      }
-
-      void postProcessTraceFile ()
-      {
-         char str[255];
-         int status, options = 0;
-         pid_t pid;
-
-         if ( _postProcessScriptPath == "" ) {
-            strcpy(str, PREFIX);
-            strcat(str,"/bin/extrae_post_process.sh");
-         } else {
-            strcpy(str, _postProcessScriptPath.c_str());
-            strcat(str,"/extrae_post_process.sh");
-         }
-
-         pid = vfork();
-         if ( pid == (pid_t) 0 ) {
-            int result = execlp ( "sh", "sh", str, _traceFileName_PRV.c_str(), (char *) NULL); 
-            exit(result);
-         } else {
-            if ( pid < 0 ) {
-                int errsv = errno;
-                message0("Error: Cannot execute mpi2prv due following error:");
-                switch ( errsv ){
-                   case EAGAIN:
-                      message0("fork() cannot allocate sufficient memory to copy the parent's page tables and allocate a task structure for the child.");
-                      break;
-                   case ENOMEM:
-                      message0("fork() failed to allocate the necessary kernel structures because memory is tight.");
-                      break;
-                   default:
-                      message0("fork() unknow error.");
-                      break;
-                }
-                message0("Keeping .mpits files. You can try to execute mpi2prv manually:");
-                message0(str << " -f " << _listOfTraceFileNames.c_str() << " -o " << _traceFileName_PRV.c_str() << " -e " << _binFileName.c_str() );
-                _keepMpits = true;
-            } else {
-               waitpid( pid, &status, options);
-            }
-         }
-
-         if ( status != 0 ) {
-            message0("Error in trace post-process. Trace generated but might be incorrect");
-         }
-      }
-      
-      void modifyParaverConfigFile()
-      {
-         // Writing paraver config 
-         std::fstream p_file;
-         p_file.open ( _traceFileName_PCF.c_str(), std::ios::out | std::ios::app);
-         if (p_file.is_open())
-         {
-            /* Event: State */
-            p_file << "EVENT_TYPE" << std::endl;
-            p_file << "9    " << _eventState  << "    Thread state: " << std::endl;
-            p_file << "VALUES" << std::endl;
-            p_file << NANOS_NOT_CREATED      << "     NOT CREATED" << std::endl;
-            p_file << NANOS_NOT_RUNNING      << "     NOT RUNNING" << std::endl;
-            p_file << NANOS_STARTUP          << "     STARTUP" << std::endl;
-            p_file << NANOS_SHUTDOWN         << "     SHUTDOWN" << std::endl;
-            p_file << NANOS_ERROR            << "     ERROR" << std::endl;
-            p_file << NANOS_IDLE             << "     IDLE" << std::endl;
-            p_file << NANOS_RUNTIME          << "     RUNTIME" << std::endl;
-            p_file << NANOS_RUNNING          << "     RUNNING" << std::endl;
-            p_file << NANOS_SYNCHRONIZATION  << "     SYNCHRONIZATION" << std::endl;
-            p_file << NANOS_SCHEDULING       << "     SCHEDULING" << std::endl;
-            p_file << NANOS_CREATION         << "     CREATION" << std::endl;
-            p_file << NANOS_MEM_TRANSFER_IN  << "     DATA TRANSFER TO DEVICE" << std::endl;
-            p_file << NANOS_MEM_TRANSFER_OUT << "     DATA TRANSFER TO HOST" << std::endl;
-            p_file << NANOS_MEM_TRANSFER_LOCAL << "     LOCAL DATA TRANSFER IN DEVICE" << std::endl;
-            p_file << NANOS_MEM_TRANSFER_DEVICE_IN << "     DATA TRANSFER TO DEVICE" << std::endl;
-            p_file << NANOS_MEM_TRANSFER_DEVICE_OUT << "     DATA TRANSFER TO HOST" << std::endl;
-            p_file << NANOS_MEM_TRANSFER_DEVICE_LOCAL << "     LOCAL DATA TRANSFER IN DEVICE" << std::endl;
-            p_file << NANOS_CACHE            << "     CACHE ALLOC/FREE" << std::endl;
-            p_file << NANOS_YIELD            << "     YIELD" << std::endl;
-            p_file << NANOS_ACQUIRING_LOCK   << "     ACQUIRING LOCK" << std::endl;
-            p_file << NANOS_CONTEXT_SWITCH   << "     CONTEXT SWITCH" << std::endl;
-            p_file << NANOS_DEBUG            << "     DEBUG" << std::endl;
-            p_file << 27                     << "     EXTRAE I/O" << std::endl;
-            p_file << std::endl;
-
-            /* Event: PtPStart main event */
-            p_file << "EVENT_TYPE" << std::endl;
-            p_file << "9    " << _eventPtPStart  << "    Point-to-point origin: " << std::endl;
-            p_file << std::endl;
-
-            /* Event: PtPEnd main event */
-            p_file << "EVENT_TYPE" << std::endl;
-            p_file << "9    " << _eventPtPEnd    << "    Point-to-point destination: " << std::endl;
-            p_file << std::endl;
-
-            /* Event: Sub-state (key == state)  */
-            p_file << "EVENT_TYPE" << std::endl;
-            p_file << "9    " << _eventSubState  << "    Thread sub-state: " << std::endl;
-            p_file << "VALUES" << std::endl;
-            p_file << NANOS_NOT_CREATED      << "     NOT CREATED" << std::endl;
-            p_file << NANOS_NOT_RUNNING      << "     NOT RUNNING" << std::endl;
-            p_file << NANOS_STARTUP          << "     STARTUP" << std::endl;
-            p_file << NANOS_SHUTDOWN         << "     SHUTDOWN" << std::endl;
-            p_file << NANOS_ERROR            << "     ERROR" << std::endl;
-            p_file << NANOS_IDLE             << "     IDLE" << std::endl;
-            p_file << NANOS_RUNTIME          << "     RUNTIME" << std::endl;
-            p_file << NANOS_RUNNING          << "     RUNNING" << std::endl;
-            p_file << NANOS_SYNCHRONIZATION  << "     SYNCHRONIZATION" << std::endl;
-            p_file << NANOS_SCHEDULING       << "     SCHEDULING" << std::endl;
-            p_file << NANOS_CREATION         << "     CREATION" << std::endl;
-            p_file << NANOS_MEM_TRANSFER_IN  << "     DATA TRANSFER TO DEVICE" << std::endl;
-            p_file << NANOS_MEM_TRANSFER_OUT << "     DATA TRANSFER TO HOST" << std::endl;
-            p_file << NANOS_MEM_TRANSFER_LOCAL << "     LOCAL DATA TRANSFER IN DEVICE" << std::endl;
-            p_file << NANOS_MEM_TRANSFER_DEVICE_IN  << "     DATA TRANSFER TO DEVICE" << std::endl;
-            p_file << NANOS_MEM_TRANSFER_DEVICE_OUT << "     DATA TRANSFER TO HOST" << std::endl;
-            p_file << NANOS_MEM_TRANSFER_DEVICE_LOCAL << "     LOCAL DATA TRANSFER IN DEVICE" << std::endl;
-            p_file << NANOS_CACHE            << "     CACHE ALLOC/FREE" << std::endl;
-            p_file << NANOS_YIELD            << "     YIELD" << std::endl;
-            p_file << NANOS_ACQUIRING_LOCK   << "     ACQUIRING LOCK" << std::endl;
-            p_file << NANOS_CONTEXT_SWITCH   << "     CONTEXT SWITCH" << std::endl;
-            p_file << 27                     << "     EXTRAE I/O" << std::endl;
-            p_file << std::endl;
-
-            /* Getting Instrumentation Dictionary */
-            InstrumentationDictionary::ConstKeyMapIterator itK;
-            InstrumentationKeyDescriptor::ConstValueMapIterator itV;
-
-            InstrumentationDictionary *iD = sys.getInstrumentation()->getInstrumentationDictionary();
-
-            /* Generating key/value events */
-            for ( itK = iD->beginKeyMap(); itK != iD->endKeyMap(); itK++ ) {
-               InstrumentationKeyDescriptor *kD = itK->second;
- 
-               p_file << "EVENT_TYPE" << std::endl;
-               p_file << "9    " << _eventBase+kD->getId() << " " << kD->getDescription() << std::endl;
-               p_file << "VALUES" << std::endl;
-
-               if ( kD->getId() == 38 ) {
-                  p_file << 0 << "      No constraint" << std::endl;
-                  p_file << 1 << "      There are no copies" << std::endl;
-                  p_file << 2 << "      There are copies from master" << std::endl;
-                  p_file << 3 << "      There are copies not from master" << std::endl;
-                  p_file << 4 << "      There are copies" << std::endl;
-                  p_file << 5 << "      Init only: Copy from master (Remote WD)" << std::endl;
-                  p_file << 6 << "      Init only: Copy/Not from master (Remote WD)" << std::endl;
-                  p_file << 7 << "      Init only: Copy/Not from master (WD to be executed at master)" << std::endl;
-                  p_file << 8 << "      WD already initialized" << std::endl;
-               }
-
-               // First: Ordering list of values and descriptions 
-               std::map<unsigned long long,std::string> lov;
-               for ( itV = kD->beginValueMap(); itV != kD->endValueMap(); itV++ ) {
-                  InstrumentationValueDescriptor *vD = itV->second;
-                  lov.insert( make_pair( vD->getId(), vD->getDescription() ));
-               }
-
-               // Second:: Generating already ordered list of values
-               std::map<unsigned long long,std::string>::iterator itLoV;
-               for ( itLoV = lov.begin(); itLoV != lov.end(); itLoV++ ) {
-                  p_file << itLoV->first << "  " << itLoV->second << std::endl;
-               }
-
-               p_file << std::endl;
-            }
-            p_file << std::endl;
-
-            /* Closing configuration file */
-            p_file.close();
-         }
-         else message0("Unable to open paraver config file");
-      }
-
-      void modifyParaverRowFile()
-      {
-         // rename ROW file to a temporary file
-         std::string line;
-         std::string _traceFileName_ROW_tmp = _traceFileName_ROW + "__tmp";
-         rename ( _traceFileName_ROW.c_str(), _traceFileName_ROW_tmp.c_str() );
-
-         // Input file: temporary file
-         std::ifstream i_file;
-         i_file.open ( _traceFileName_ROW_tmp.c_str(), std::ios::in );
-
-         // Output file: paraver config 
-         std::ofstream o_file;
-         o_file.open ( _traceFileName_ROW.c_str(), std::ios::out | std::ios::app);
-
-         if ( o_file.is_open() && i_file.is_open() ) {
-            bool cont = true;
-            bool print = true;
-            while ( cont ) {
-               cont = getline ( i_file, line );
-               if ( print == true ) {
-                  // printing was alredy enabled, so disable if...
-                  print = print && line.find("LEVEL THREAD"); // ... found LEVEL THREAD section
-                  print = print && line.find("LEVEL CPU"); // ... found LEVEL CPU section
-               } else {
-                  // printing was already disabled so enabled if...
-                  print = !line.find("LEVEL NODE"); // ... found LEVEL NODE section
-               }
-
-               if ( print ) o_file << line << std::endl;
-            }
-
-            // Adding thread info
-            unsigned int num_threads = sys.getNumWorkers();
-            o_file << "LEVEL CPU SIZE " << num_threads << std::endl;
-            for ( unsigned int i = 0; i < num_threads; i++ ) {
-               o_file << sys.getWorker(i)->getDescription() << std::endl;
-            }
-            o_file << std::endl;
-
-            o_file.close();
-            i_file.close();
-
-            remove ( _traceFileName_ROW_tmp.c_str() );
-         } else {
-            if (o_file.is_open()) o_file.close();
-            if (i_file.is_open()) i_file.close();
-            message0("Unable to open paraver config file");  
-            rename ( _traceFileName_ROW_tmp.c_str(), _traceFileName_ROW.c_str() );
-         }
-      }
-
-      void removeTemporaryFiles()
-      {
-         char *file_name    = (char *) alloca ( 255 * sizeof (char));
-         bool file_exists; int num;
-
-         if ( !_keepMpits && !_skipMerge ) {
-            /* Removig Temporary trace files */
-            char str[255];
-            std::fstream p_file;
-            p_file.open(_listOfTraceFileNames.c_str());
-
-            if (p_file.is_open())
-            {
-               while (!p_file.eof() )
-               {
-                  p_file.getline (str, 255);
-                  if ( strlen(str) > 0 )
-                  {
-                     unsigned int i;
-                     for (i = 0; i < strlen(str); i++) { if ( str[i] == ' ' ) {str[i] = 0x0; break;} }
-
-                     // jbueno: cluster workaround until we get the new extrae
-                     //std::cerr << "Removing file " << str << std::endl;
-                     //str[ strlen(str) - 12 ] = '0' + ( (char) ( sys.getNetwork()->getNodeNum() % 10 ) );
-                     //str[ strlen(str) - 13 ] = '0' + ( (char) ( sys.getNetwork()->getNodeNum() / 10 ) );
-
-                     if ( remove(str) != 0 ) message0("nanox: Unable to delete temporary/partial trace file" << str);
-                     /* Try to remove sample file: if present */
-                     str[i-4]='s';str[i-3]='a';str[i-2]='m';str[i-1]='p';str[i]='l';str[i+1]='e';str[i+2]=0x0;
-                     remove(str);
-                  }
-               }
-               p_file.close();
-            }
-            else message0("Unable to open " << _listOfTraceFileNames << " file");
-
-            if ( remove(_listOfTraceFileNames.c_str()) != 0 ) message0("Unable to delete "<< _listOfTraceFileNames << " file");
-         
-            /* Removing EXTRAE_FINAL_DIR temporary directories and files */
-            file_exists = true; num = 0;
-            while ( file_exists ) {
-               sprintf( file_name, "%s/set-%d", _traceFinalDirectory.c_str(), num++ );
-               if ( remove( file_name ) != 0 ) file_exists = false;
-
-            } 
-
-            // Removing TRACE.sym file
-            sprintf( file_name, "%s/TRACE.sym", _traceFinalDirectory.c_str() );
-            remove( file_name );
-            // Removing directory
-            remove( _traceFinalDirectory.c_str());
-         }
-
-         /* Removing (always) EXTRAE_DIR temporary directories and files */
-         file_exists = true; num = 0;
-         while ( file_exists ) {
-            sprintf( file_name, "%s/set-%d", _traceDirectory.c_str(), num++ );
-            if ( remove( file_name ) != 0 ) file_exists = false;
-
-         }
-         // Removing TRACE.sym file
-         sprintf( file_name, "%s/TRACE.sym", _traceDirectory.c_str() );
-         remove( file_name );
-         // Removing directory
-         remove( _traceDirectory.c_str());
-
-      }
-
-      void secureCopy(const char *orig, std::string dest)
-      {
-         pid_t pid;
-         int status, options = 0;
-
-         std::cerr << "secure copy " << orig << " to " << dest << std::endl;
-
-         pid = vfork();
-         if ( pid == (pid_t) 0 ) {
-            int execret = execl ( "/usr/bin/scp", "scp", orig, dest.c_str(), (char *) NULL); 
-            if ( execret == -1 )
-            {
-               std::cerr << "Error calling /usr/bin/scp " << orig << " " << dest.c_str() << std::endl;
-               exit(-1);
-            }
-         } else {
-            if ( pid < 0 ) {
-                int errsv = errno;
-                message0("Error: Cannot execute mpi2prv due following error:");
-                switch ( errsv ){
-                   case EAGAIN:
-                      message0("fork() cannot allocate sufficient memory to copy the parent's page tables and allocate a task structure for the child.");
-                      break;
-                   case ENOMEM:
-                      message0("fork() failed to allocate the necessary kernel structures because memory is tight.");
-                      break;
-                   default:
-                      message0("fork() unknow error.");
-                      break;
-                }
-            } else {
-               waitpid( pid, &status, options);
-            }
-         }
-      }
-
-      void copyFilesToMaster()
-      {
-         /* Removig Temporary trace files */
-         char str[255];
-         std::fstream p_file;
-
-         for ( unsigned int j = 0; j < sys.getNetwork()->getNumNodes(); j++ )
-         {
-            if ( j == sys.getNetwork()->getNodeNum() )
-            {
-               p_file.open(_listOfTraceFileNames.c_str());
-               //size_t found = _traceFinalDirectory.find_last_of("/");
-               std::string dst = std::string(sys.getNetwork()->getMasterHostname() );
-
-               if (p_file.is_open())
-               {
-                  while (!p_file.eof() )
-                  {
-                     p_file.getline (str, 255);
-                     if ( strlen(str) > 0 )
-                     {
-                        std::string src_path( str );
-                        std::size_t pos = src_path.size() ;
-                        for (unsigned int i = 0; i < 3; i++ ) {
-                           pos = src_path.find_last_of('/', pos - 1);
-                        }
-                        //int pos0 =  src_path.find_last_of('/');
-                        //int pos1 =  src_path.find_first_of(' ');
-                        //std::cerr << "len is " << pos1-pos0 << " pos0: " << pos0 << " total size is " << src_path.size()<< "src_path is " << src_path<< std::endl;
-                        //std::string name( src_path.substr( pos0, pos1-pos0 ) );
-
-                        for (unsigned int i = 0; i < strlen(str); i++) if ( str[i] == ' ' ) str[i] = 0x0;
-                        // jbueno: cluster workaround until we get the new extrae
-                        //if ( sys.getNetwork()->getNodeNum() > 0 ) {
-                        //   str[ strlen(str) - 12 ] = '0';// + ( (char) ( sys.getNetwork()->getNodeNum() % 10 ) );
-                        //   str[ strlen(str) - 13 ] = '0';// + ( (char) ( sys.getNetwork()->getNodeNum() / 10 ) );
-                        //   str[ strlen(str) - 14 ] = '0';
-                        //   str[ strlen(str) - 15 ] = '0';
-                        //   str[ strlen(str) - 16 ] = '0';
-                        //   str[ strlen(str) - 17 ] = '0';
-                        //}
-                        //std::cerr << "NAME: " << name << std::endl;
-                        secureCopy(str, dst + ":" + src_path.substr( 0, pos + 1 ) /* + name */ );
-                     }
-                  }
-                  p_file.close();
-               }
-               else std::cout << "Unable to open " << _listOfTraceFileNames << " file" << std::endl;  
-
-            }
-            nanos_extrae_instrumentation_barrier();
-         }
-
-         // copy pcf file too
-         {
-            std::string dst = std::string(sys.getNetwork()->getMasterHostname() );
-            size_t found = _traceFinalDirectory.find_last_of("/");
-            std::cerr << "Copying pcf file: " << _traceFileName_PCF << std::endl;
-            secureCopy( _traceFileName_PCF.c_str(), dst + ":" + _traceFinalDirectory.substr(0,found+1));
-         }
-
-      }
-
-      void getTraceFileName ()
-      {
-         // Check if the trace file exists
-         struct stat buffer;
-         int err1, err2, err3;
-         std::string file_name;
-         _binFileName = ( OS::getArg( 0 ) );
-         size_t found = _binFileName.find_last_of("/\\");
-
-         /* Choose between executable name or user name */
-         std::string trace_base;
-         if ( _traceBaseName.compare("") != 0 ) {
-            trace_base = _traceBaseName;
-         } else {
-            trace_base = _binFileName.substr(found+1);
-         }
-
-         if ( _skipMerge) trace_base = trace_base + "-local";
-
-         int num = 1;
-         std::string trace_suffix = "_001";
-         bool file_exists = true;
-
-         while ( file_exists ) {
-            // Attempt to get the file attributes
-            file_name = _traceParaverDirectory + "/" + trace_base + trace_suffix + ".prv";
-            err1 = stat( file_name.c_str(), &buffer );
-            file_name = _traceParaverDirectory + "/" + trace_base + trace_suffix + ".pcf";
-            err2 = stat( file_name.c_str(), &buffer );
-            file_name = _traceParaverDirectory + "/" + trace_base + trace_suffix + ".row";
-            err3 = stat( file_name.c_str(), &buffer );
-
-            if ( err1 == 0 || err2 == 0 || err3 == 0) {
-               // Some of the files exist
-               num++;
-               std::stringstream trace_num;
-               trace_num << "_" << (num < 100 ? "0" : "") << (num < 10 ? "0" : "") << num;
-               trace_suffix =  trace_num.str();
-            } else {
-               std::ofstream trace_file(file_name.c_str(), std::ios::out);
-               if ( !trace_file.fail() ) file_exists = false;
-            }
-         }
-
-         /* New file names */
-         _traceFileName_PRV = _traceParaverDirectory + "/" + trace_base + trace_suffix + ".prv" ;
-         _traceFileName_PCF = _traceParaverDirectory + "/" + trace_base + trace_suffix + ".pcf";
-         _traceFileName_ROW = _traceParaverDirectory + "/" + trace_base + trace_suffix + ".row";
-      }
-
-=======
->>>>>>> caba0b95
       void initialize ( void )
       {
          /* check environment variable: EXTRAE_ON */
@@ -747,21 +243,6 @@
          }
 
          OMPItrace_fini();
-<<<<<<< HEAD
-         getTraceFileName();
-         modifyParaverConfigFile();
-         modifyParaverRowFile();
-         if ( !_skipMerge ) {
-            mergeParaverTraceFiles();
-            postProcessTraceFile();
-         }
-         else
-         {
-            copyFilesToMaster();
-         }
-         removeTemporaryFiles();
-=======
->>>>>>> caba0b95
       }
 
       void disable( void ) { Extrae_shutdown(); }
