
AC_INIT([nanox], [0.7a], [pmtools@bsc.es])
AC_CONFIG_SRCDIR([src/core/system.cpp])

configure_orig_arguments="$@"

# New comment

# Environment
AC_CANONICAL_BUILD
AC_CANONICAL_SYSTEM
AC_CANONICAL_TARGET

# Automake initialization
<<<<<<< HEAD
AM_INIT_AUTOMAKE([-Wall -Werror dist-bzip2])
supported_silent_rules=1
m4_ifdef([AM_SILENT_RULES], 
        [AM_SILENT_RULES([yes])],
        [supported_silent_rules=0])

AM_CONDITIONAL([SUPPORTED_SILENT_RULES], test x$supported_silent_rules = x1)
=======
AM_INIT_AUTOMAKE([-Wall dist-bzip2])
>>>>>>> bcf5dc23
AC_CONFIG_MACRO_DIR([m4])

dnl Enable silent rules if available
supported_silent_rules=1
m4_ifdef([AM_SILENT_RULES],
         [AM_SILENT_RULES([yes])],
         [supported_silent_rules=0])

AM_CONDITIONAL([SUPPORTED_SILENT_RULES], test x$supported_silent_rules = x1)
 
dnl Versioning things
dnl Make sure build_version is double-quoted!
build_version="\"unknown revision\""
if test -d $srcdir/.git;
then
   AC_PATH_PROG([GIT], [git], [])
   AC_MSG_CHECKING([revision of git repository])
   run_git=""
   if test x"$GIT" != x;
   then
      echo "$GIT" "$srcdir" >& AS_MESSAGE_LOG_FD
      run_gitversion=`"$GIT" --git-dir=$srcdir/.git show "--pretty=format:%h %ci" HEAD | head -n 1`
      run_gitbranch=`"$GIT" --git-dir=$srcdir/.git branch | grep ^* | sed s/*\ //g`
      build_version="\"git $run_gitbranch $run_gitversion developer version\""
   fi
   if test x"$GIT" = x -o x"$run_gitversion" = x;
   then
       build_version="\"unknown git commit\""
   fi
   AC_MSG_RESULT([$build_version])
elif test -e $srcdir/VERSION;
then
     AC_MSG_CHECKING([revision of distributed release])
     run_gitversion=`cat $srcdir/VERSION`
     build_version="\"$run_gitversion\""
     AC_MSG_RESULT([$build_version])
fi
AC_DEFINE_UNQUOTED([NANOX_BUILD_VERSION], [$build_version], [Build version])

nanox_config_args='"'$(echo "$0 $configure_orig_arguments")'"'
AC_DEFINE_UNQUOTED([NANOX_CONFIGURE_ARGS], [$nanox_config_args], [Configure line])

# Set compiler default flags
: ${CFLAGS=""}
: ${CXXFLAGS=""}
: ${FCFLAGS=""}

# Allocator support
AC_MSG_CHECKING([if Nanos++ Allocator has been disabled])
AC_ARG_ENABLE([allocator],
  AS_HELP_STRING([--disable-allocator], [Disables Allocator module]),
  [
    allocator_disabled=yes
    AC_MSG_RESULT([yes])
  ],
  [
    allocator_disabled=no
    AC_MSG_RESULT([no])
  ]
)

if test x$allocator_disabled = xyes; then
	CFLAGS="$CFLAGS -DNANOS_DISABLE_ALLOCATOR"
	CXXFLAGS="$CXXFLAGS -DNANOS_DISABLE_ALLOCATOR"
fi

AC_MSG_CHECKING([for Linux Intel C compiler mode])
AC_ARG_ENABLE([icc],
  AC_HELP_STRING([--enable-icc],[Enable support fot Intel compiler (off by default)]),
  [
    use_icc=yes
    AC_MSG_RESULT([yes])
  ],
  [
    use_icc=no
    AC_MSG_RESULT([no])
  ]
)

AC_MSG_CHECKING([for Linux IBM C compiler mode])
AC_ARG_ENABLE([xlc],
  AC_HELP_STRING([--enable-xlc],[Enable support fot IBM compiler (off by default)]),
  [
    use_xlc=yes
    AC_MSG_RESULT([yes])
  ],
  [
    use_xlc=no
    AC_MSG_RESULT([no])
  ]
)

AC_MSG_CHECKING([for Linux Intel MIC C compiler mode])
AC_ARG_ENABLE([mic],
  AC_HELP_STRING([--enable-mic],[Enable support fot Intel MIC compiler (off by default)]),
  [
    use_icc=yes
    host_alias=$host
    cross_compiling=maybe
    CFLAGS="$CFLAGS -mmic"
    CXXFLAGS="$CXXFLAGS -mmic"
    FCFLAGS="$FCFLAGS -mmic"
    LDFLAGS="$LDFLAGS -lsvml -limf -lintlc"
    AC_MSG_RESULT([yes])
  ],
  [
    AC_MSG_RESULT([no])
  ]
)

if test x$use_icc = xyes; then
    if test x$use_xlc = xyes; then
        AC_MSG_ERROR([Both Intel and IBM compilers support is enabled. Please, choose only one of them.])
    else
	: ${CC="icc"}
	: ${CXX="icpc"}
	: ${FC="ifort"}
	CFLAGS="$CFLAGS -wd873 -wd1419 -lifcore"
	CXXFLAGS="$CXXFLAGS -wd873 -wd1419 -lifcore"
    fi
else
    if test x$use_xlc = xyes; then
        : ${CC="xlc"}
        : ${CXX="xlc++"}
        : ${FC="xlf"}
    else
	: ${CC="gcc"}
	: ${CXX="g++"}
	: ${FC="gfortran"}
    fi
fi

# Check for programs
m4_ifdef([AM_PROG_AR], [AM_PROG_AR])
AC_PROG_LIBTOOL
AC_PROG_CC([$CC])
AC_PROG_CPP
AM_PROG_CC_C_O
AC_PROG_CXX([$CXX])
AM_PROG_AS

AC_PROG_SED

# Fortran
AC_PROG_FC([$FC])
AC_PROG_FC_C_O

# Flags & Compiler dependent stuff
if test x$ac_cv_cxx_compiler_gnu = xyes; then
    use_gnu=yes
fi
if test x$ac_cv_prog_cc_xlc_c_o = xyes; then
    use_xlc=yes
fi
if test x$ac_cv_prog_cc_xlc_r_c_o = xyes; then
    use_xlc=yes
fi

if test x$use_gnu = xyes; then
    CFLAGS="$CFLAGS -Wredundant-decls"
    CXXFLAGS="$CXXFLAGS -Wredundant-decls"
fi

AM_CONDITIONAL([GNU_C], [test x$use_gnu = xyes])
AM_CONDITIONAL([IBM_C], [test x$use_xlc = xyes])
AM_CONDITIONAL([INTEL_C], [test x$use_icc = xyes])

# Check for libraries

# Check for header files
AC_HEADER_STDC

# Check for typedefs, structures, and compiler characteristics
AC_C_CONST

# Check for library functions
NANOS_CONFIG_LIBDIRS=
NANOS_CONFIG_LIBS=
NANOS_CONFIG_LIBS_PERFO=
NANOS_CONFIG_LIBS_DEBUG=
NANOS_CONFIG_LIBS_INSTR=
AC_SUBST([NANOS_CONFIG_LIBDIRS])
AC_SUBST([NANOS_CONFIG_LIBS_PERFO])
AC_SUBST([NANOS_CONFIG_LIBS_DEBUG])
AC_SUBST([NANOS_CONFIG_LIBS_INSTR])
AC_SUBST([NANOS_CONFIG_LIBS_INSTRDEBUG])

# Check for architecture
ARCHITECTURES=
OS=

AC_SUBST([ARCHITECTURES])
AC_SUBST([OS])
AC_SUBST([SMP_ARCH])

AC_CHECK_SIZEOF([size_t])

#AC_MSG_CHECKING([for architecture])
smp_ult=yes
case $host in
  i?86-*-linux*)
    OS=unix-os
    ARCHITECTURES="$ARCHITECTURES smp"
    SMP_ARCH=x86
    AM_CONDITIONAL([ARCH_IS_64_BITS], [test x$SMP_ARCH = xx86-64])
    ;;
  x86_64-*-linux*)
    OS=unix-os
    ARCHITECTURES="$ARCHITECTURES smp"
    SMP_ARCH=x86-64
    AM_CONDITIONAL([ARCH_IS_64_BITS], [test x$SMP_ARCH = xx86-64])
    ;;
  ia64-*-linux*)
    OS=unix-os
    ARCHITECTURES="$ARCHITECTURES smp"
    SMP_ARCH=ia64
    AM_CONDITIONAL([ARCH_IS_64_BITS], [test x$SMP_ARCH = xia64])
    ;;
  armv71-*-linux*)
    OS=unix-os
    ARCHITECTURES="$ARCHITECTURES smp"
    SMP_ARCH=armv71
    ;;
  powerpc-*-linux* | powerpc64-*-linux*)
    OS=unix-os
    ARCHITECTURES="$ARCHITECTURES smp"

<<<<<<< HEAD
    case $CC in
      *-m32*)
         SMP_ARCH=ppc32
         ;;
      *-m64*)
         SMP_ARCH=ppc64
         ;;
      *)
         # GCC generates ppc32 code by default
         SMP_ARCH=ppc32
         ;;
    esac
    
    AM_CONDITIONAL([ARCH_IS_64_BITS], [test x$SMP_ARCH = xppc64])
=======
    if test $ac_cv_sizeof_size_t = 8 ; then
        SMP_ARCH=ppc64
    else
        SMP_ARCH=ppc32
    fi
>>>>>>> bcf5dc23

    # Check if it is a Cell system
    if cat /proc/cpuinfo | grep Cell &> /dev/null ; then
      spu_valid=yes
      AC_ARG_VAR([SPUCC],[SPU C compiler])
      AC_ARG_VAR([PPUEMBED],[SPU to PPU embedding tool])
      AC_CHECK_PROG( [SPUCC], [spu-cc], spu-cc, no)
      if test x$SPUCC = xno ; then
	AC_MSG_WARN([spu-cc not found. Disabling SPU support]) 
        spu_valid=no
      else 
        AC_CHECK_PROG( [PPUEMBED], [ppu-embedspu], ppu-embedspu, no)
        if test x$PPUEMBED = xno ; then
          AC_MSG_WARN([ppu-embedspu not found. Disabling SPU support]) 
          spu_valid=no
        else
           AC_ARG_WITH([cellsdk],
              AS_HELP_STRING([--with-cellsdk=dir], [Directory of Cell SDK installation]),
              [
		CELLSDK="${withval}"
              ],
              [
		CELLSDK=/opt/cell/sdk/usr
              ])
           CELLSDK_INC="$CELLSDK/include"
           CELLSDK_LIB="$CELLSDK/lib"

	   AC_SUBST([CELLSDK_INC])
	   AC_SUBST([CELLSDK_LIB])

	   NANOS_CONFIG_LIBDIRS="NANOS_CONFIG_LIBDIRS -L$CELLSDK_LIB"
	   NANOS_CONFIG_LIBS="NANOS_CONFIG_LIBS -lspe2"
        fi
      fi
      if test x$spu_valid = xyes; then
        ARCHITECTURES="$ARCHITECTURES spu"
      fi
    fi
    ;;
  *)
    OS=unix-os
    ARCHITECTURES="$ARCHITECTURES smp"
    SMP_ARCH=unknown
    smp_ult=no
    ;;
esac

#check for cluster enable option
AC_MSG_CHECKING([if Cluster architecture was requested])
AC_ARG_ENABLE([cluster],
    AS_HELP_STRING([--enable-cluster], [Enables cluster architecture]),
    [
        if test x$enableval = xyes -o x$enableval = x;
        then
            cluster_enabled="yes"
            AC_MSG_RESULT([yes])
        else if test x$enableval = xno;
            then
                AC_MSG_RESULT([no])
                cluster_enabled="no"
             else
                AC_MSG_ERROR([This option can only be given 'yes' or 'no' values])
             fi
        fi
    ],
    [
        cluster_enabled="no"
        AC_MSG_RESULT([yes])
    ]
)
with_mpi_conduit="no"
with_udp_conduit="no"
with_smp_conduit="no"
with_ibv_conduit="no"
with_mpi_conduit_dbg="no"
with_udp_conduit_dbg="no"
with_smp_conduit_dbg="no"
with_ibv_conduit_dbg="no"
if test x$cluster_enabled = xyes ; then

    m4_include(lx_find_mpi.m4)

    CFLAGS="$CFLAGS -DCLUSTER_DEV"
    CXXFLAGS="$CXXFLAGS -DCLUSTER_DEV"
    ARCHITECTURES="$ARCHITECTURES cluster"

    AC_ARG_WITH([gasnet],
          AS_HELP_STRING([--with-gasnet=dir], [Directory of GASNet installation]),
          [
    	GASNET_DIR="${withval}"
          ],
          [
    	GASNET_DIR=/opt/gasnet
          ])

    AC_ARG_WITH([gasnet-dbg],
          AS_HELP_STRING([--with-gasnet-dbg=dir], [Directory of GASNet installation with debug options enabled]),
          [
    	GASNET_DBG_DIR="${withval}"
          ],
          [
    	GASNET_DBG_DIR=$GASNET_DIR
          ])

    AC_SUBST([GASNET_DIR])
    AC_SUBST([GASNET_DBG_DIR])
    AC_SUBST([MPI_CLDFLAGS])
    CONDUITS=`ls -d $GASNET_DIR/include/*-conduit | sed -e "s#$GASNET_DIR/include/##" | cut -d - -f 1`
    for this_conduit in $CONDUITS ; do
        if test x$this_conduit = xmpi ; then
            with_mpi_conduit="yes"
            #AC_LANG_PUSH([C++])
            export MP_CXX=gcc
            LX_FIND_MPI()
            #AC_LANG_POP([C++])
            #echo have_C_mpi is $have_C_mpi : MPICC is $MPICC / MPI_CFLAGS is $MPI_CFLAGS / MPI_CLDFLAGS is $MPI_CLDFLAGS
            #echo have_CXX_mpi is $have_CXX_mpi : MPICXX is $MPICXX / MPI_CXXFLAGS is $MPI_CXXFLAGS / MPI_CXXLDFLAGS is $MPI_CXXLDFLAGS
        fi

        if test x$this_conduit = xudp ; then
            with_udp_conduit="yes"
        fi

        if test x$this_conduit = xsmp ; then
            with_smp_conduit="yes"
        fi

        if test x$this_conduit = xibv ; then
            with_ibv_conduit="yes"
        fi
    done
    if test x$GASNET_DIR != x$GASNET_DBG_DIR ; then
       CONDUITS_DBG=`ls -d $GASNET_DBG_DIR/include/*-conduit | sed -e "s#$GASNET_DBG_DIR/include/##" | cut -d - -f 1`
       for this_conduit in $CONDUITS_DBG ; do
           if test x$this_conduit = xmpi ; then
               with_mpi_conduit_dbg="yes"
               #AC_LANG_PUSH([C++])
               export MP_CXX=gcc
               LX_FIND_MPI()
               #AC_LANG_POP([C++])
               #echo have_C_mpi is $have_C_mpi : MPICC is $MPICC / MPI_CFLAGS is $MPI_CFLAGS / MPI_CLDFLAGS is $MPI_CLDFLAGS
               #echo have_CXX_mpi is $have_CXX_mpi : MPICXX is $MPICXX / MPI_CXXFLAGS is $MPI_CXXFLAGS / MPI_CXXLDFLAGS is $MPI_CXXLDFLAGS
           fi

           if test x$this_conduit = xudp ; then
               with_udp_conduit_dbg="yes"
           fi

           if test x$this_conduit = xsmp ; then
               with_smp_conduit_dbg="yes"
           fi

           if test x$this_conduit = xibv ; then
               with_ibv_conduit_dbg="yes"
           fi
       done
    fi
fi
AM_CONDITIONAL([CONDUIT_MPI], [test x$with_mpi_conduit = xyes])
AM_CONDITIONAL([CONDUIT_UDP], [test x$with_udp_conduit = xyes])
AM_CONDITIONAL([CONDUIT_SMP], [test x$with_smp_conduit = xyes])
AM_CONDITIONAL([CONDUIT_IBV], [test x$with_ibv_conduit = xyes])
AM_CONDITIONAL([CONDUIT_DBG_MPI], [test x$with_mpi_conduit_dbg = xyes])
AM_CONDITIONAL([CONDUIT_DBG_UDP], [test x$with_udp_conduit_dbg = xyes])
AM_CONDITIONAL([CONDUIT_DBG_SMP], [test x$with_smp_conduit_dbg = xyes])
AM_CONDITIONAL([CONDUIT_DBG_IBV], [test x$with_ibv_conduit_dbg = xyes])

# Check if it has nVidia GPUs / CUDA is installed
gpu_valid=no
gpu_enabled=yes
CUDA=""
CUDA_RPATH=""

AC_MSG_CHECKING([if the use of GPU devices was disabled])
AC_ARG_ENABLE([gpu-arch],
  AS_HELP_STRING([--disable-gpu-arch], [Disables the use of GPU devices]),
  [
    if test x"$enableval" = x"yes" -o x"$enableval" = x"";
    then
        gpu_enabled="yes"
        AC_MSG_RESULT([no])
    else if test x"$enableval" = x"no";
         then
            AC_MSG_RESULT([yes])
            gpu_enabled="no"
         else
            AC_MSG_ERROR([This option can only be given 'yes' or 'no' values])
         fi
    fi
  ],
  [
    gpu_enabled="yes"
    AC_MSG_RESULT([no])
  ]
)

AC_ARG_WITH([cuda],
AS_HELP_STRING([--with-cuda=dir], [Directory of CUDA installation]),
	[
		CUDADIR="${withval}"
	],
	[
		CUDADIR="/usr/local/cuda"
	])

if test x$gpu_enabled = xyes ; then
    if test -d "$CUDADIR" ;
    then
        AC_PATH_PROG([NVCC], [nvcc], [], [$PATH$PATH_SEPARATOR$CUDADIR/bin])
        if test x$NVCC = x ; then
            AC_MSG_WARN([nvcc not found. Disabling GPU support])
            gpu_valid=no
        else
            CUDA_INC="$CUDADIR/include"
            CUDA_LIB="$CUDADIR/lib"
<<<<<<< HEAD
            if test -d "$CUDADIR/lib64"; then
=======
            if test -d "$CUDADIR/lib64" ;
	    then
>>>>>>> bcf5dc23
                CUDA_LIB="$CUDADIR/lib64"
            fi
            CUDA_RPATH="-Xlinker -rpath -Xlinker $CUDA_LIB"

            AC_SUBST([CUDA_INC])
            AC_SUBST([CUDA_LIB])
            AC_SUBST([CUDA_RPATH])

            cuda_version_h="$CUDA_INC/cuda.h"
            if test -e $cuda_version_h ;
            then
               cuda_version_string=`sed -ne '/^\s*#\s*define\s\+CUDA_VERSION .*$/p' $cuda_version_h`
               cuda_version=`echo $cuda_version_string | sed -e 's/#define CUDA_VERSION \([0-9]*\).*$/\1/'`
            else
               cuda_version=0
            fi

            gpu_valid=yes
        fi
    else
             AC_MSG_WARN([Directory "$CUDADIR" does not exist. Disabling GPU Support])
             gpu_valid=no
    fi
fi

if test x$gpu_valid = xyes; then
	CFLAGS="$CFLAGS -DGPU_DEV -DNANOS_CUDA_VERSION=$cuda_version"
	CXXFLAGS="$CXXFLAGS -DGPU_DEV -DNANOS_CUDA_VERSION=$cuda_version"
	ARCHITECTURES="$ARCHITECTURES gpu"
fi

AM_CONDITIONAL([GPU_SUPPORT],[test $gpu_valid = yes])

AC_SUBST([gpu_valid])

#only show warnings when the user tries to specify opencl folders
opencl_showwarn="no"
#Check if an OpenCL implementation is installed.
OPENCLBASE="/usr"
AC_ARG_WITH([opencl],
AS_HELP_STRING([--with-opencl=dir], [Directory of OpenCL installation]),
	[
		OPENCLBASE="${withval}"
      opencl_showwarn="yes"
	],
	[
		OPENCLBASE="/usr"
	]
)

AC_ARG_WITH([opencl-include],
AS_HELP_STRING([--with-opencl-include=dir], [Directory of OpenCL includes]),
	[
		OPENCL_INC="${withval}"
      opencl_showwarn="yes"
	],
	[
		OPENCL_INC="$OPENCLBASE/include/"
	]
)

AC_ARG_WITH([opencl-lib],
AS_HELP_STRING([--with-opencl-lib=dir], [Directory of OpenCL libraries]),
	[
		OPENCL_LIB="${withval}"
      opencl_showwarn="yes"
	],
	[
      #tests if headers and libraries are usable and correct
      #backup vars before we do the tests
      CFLAGSBACKUP="$CFLAGS"
      CPPFLAGSBACKUP="$CPPFLAGS"
      CXXFLAGSBACKUP="$CXXFLAGS"
      LDFLAGSBACKUP="$LDFLAGS"

      CFLAGS="$CFLAGS -L$OPENCLBASE/lib64/"
      CPPFLAGS="$CPPFLAGS -L$OPENCLBASE/lib64/"
      CFLAGS="$CXXFLAGS -L$OPENCLBASE/lib64/"
      LDFLAGS="$LDFLAGS -L$OPENCLBASE/lib64/"
      AC_CHECK_LIB([OpenCL],
                   [clGetPlatformIDs],
                   [OPENCL_LIB="$OPENCLBASE/lib64/"],
                   [OPENCL_LIB="$OPENCLBASE/lib/"])

      CFLAGS="$CFLAGSBACKUP"
      CPPFLAGS="$CPPFLAGSBACKUP"
      CXXFLAGS="$CXXFLAGSBACKUP"
      LDFLAGS="$LDFLAGSBACKUP"
      #endtest
	]
)

AC_MSG_CHECKING([if the use of OpenCL devices was disabled])
AC_ARG_ENABLE([opencl-arch],
  AS_HELP_STRING([--disable-opencl-arch], [Disables the use of OpenCL devices]),
  [
    if test x"$enableval" = x"yes" -o x"$enableval" = x"";
    then
        opencl_enabled="yes"        
        opencl_showwarn="yes"
        AC_MSG_RESULT([no])
    else if test x"$enableval" = x"no";
        then
            opencl_enabled="no"
            AC_MSG_RESULT([yes])
        else
            AC_MSG_ERROR([This option can only be given 'yes' or 'no' values])
        fi    
    fi
  ],
  [
    opencl_enabled="yes"
    AC_MSG_RESULT([no])
  ]
)

if test x"$opencl_enabled" = x"yes" ; then

    opencl_valid="no"
    opencl_libs="no"
    opencl_headers="no"

    #tests if headers and libraries are usable and correct
    #backup vars before we do the tests
    CFLAGSBACKUP="$CFLAGS"
    CPPFLAGSBACKUP="$CPPFLAGS"
    CXXFLAGSBACKUP="$CXXFLAGS"
    LDFLAGSBACKUP="$LDFLAGS"

    CFLAGS="$CFLAGS -I$OPENCL_INC -L$OPENCL_LIB"
    CPPFLAGS="$CPPFLAGS -I$OPENCL_INC -L$OPENCL_LIB"
    CXXFLAGS="$CXXFLAGS -I$OPENCL_INC -L$OPENCL_LIB"
    LDFLAGS="$LDFLAGS -L$OPENCL_LIB"

    AC_CHECK_HEADER([CL/opencl.h], [opencl_headers="yes"],[])
    AC_CHECK_HEADER([OpenCL/opencl.h], [opencl_headers="yes"],[])
    AC_CHECK_LIB([OpenCL],
                 [clGetPlatformIDs],
                 [opencl_libs="yes"],
                 [])

    CFLAGS="$CFLAGSBACKUP"
    CPPFLAGS="$CPPFLAGSBACKUP"
    CXXFLAGS="$CXXFLAGSBACKUP"
    LDFLAGS="$LDFLAGSBACKUP"
    #endtest

    if test x"$opencl_libs" = x"yes" ; then
         if test x"$opencl_headers" = x"yes" ; then
            opencl_valid="yes"
         fi
    fi

    if test x"$opencl_showwarn" = x"yes" ; then
         if test x"$opencl_libs" = x"no" ; then
            AC_MSG_WARN([OpenCL library not found in $OPENCL_LIB, specify location using -with-opencl-lib. Disabling OpenCL support])
         fi
         if test x"$opencl_headers" = x"no" ; then
            AC_MSG_WARN([OpenCL headers not found in $OPENCL_INC, specify location using -with-opencl-include. Disabling OpenCL support])
         fi
    fi
else
    opencl_valid="no"
fi

if test x"$opencl_valid" = x"yes"; then
    OPENCL_LD=$OPENCL_LIB
    OPENCL_INC=$OPENCL_INC
    CFLAGS="$CFLAGS -I$OPENCL_INC -DOpenCL_DEV"
    CXXFLAGS="$CXXFLAGS -I$OPENCL_INC -DOpenCL_DEV"
    ARCHITECTURES="$ARCHITECTURES opencl"
    AC_SUBST([OPENCL_LD])
    AC_SUBST([OPENCL_INC])
fi

AM_CONDITIONAL([OPENCL_SUPPORT],[test $opencl_valid = yes]) 

AC_SUBST([opencl_valid])

# mcc support
AC_ARG_WITH([mcc],
AS_HELP_STRING([--with-mcc=dir], [Directory of mcc compiler]),
	[
      mcc_valid=yes
		MCC="${withval}/bin/mcc"
	],
	[
      mcc_valid=no
		MCC=""
	])

AC_SUBST([mcc_valid])
AC_SUBST([MCC])

AC_MSG_CHECKING([for architecture])

# Add architecture libraries
for arch in $ARCHITECTURES; do
	NANOS_CONFIG_LIBS_PERFO="$NANOS_CONFIG_LIBS_PERFO $NANOS_CONFIG_LIBS \$(abs_top_builddir)/src/arch/$arch/performance/lib$arch.la"
	NANOS_CONFIG_LIBS_DEBUG="$NANOS_CONFIG_LIBS_DEBUG $NANOS_CONFIG_LIBS \$(abs_top_builddir)/src/arch/$arch/debug/lib$arch.la"
	NANOS_CONFIG_LIBS_INSTR="$NANOS_CONFIG_LIBS_INSTR $NANOS_CONFIG_LIBS \$(abs_top_builddir)/src/arch/$arch/instrumentation/lib$arch.la"
	NANOS_CONFIG_LIBS_INSTRDEBUG="$NANOS_CONFIG_LIBS_INSTRDEBUG $NANOS_CONFIG_LIBS \$(abs_top_builddir)/src/arch/$arch/instrumentation-debug/lib$arch.la"
done
NANOS_CONFIG_LIBS_PERFO="$NANOS_CONFIG_LIBS_PERFO \$(abs_top_builddir)/src/arch/$OS/performance/libos.la \$(abs_top_builddir)/src/support/performance/libsupport.la"
NANOS_CONFIG_LIBS_DEBUG="$NANOS_CONFIG_LIBS_DEBUG \$(abs_top_builddir)/src/arch/$OS/debug/libos.la \$(abs_top_builddir)/src/support/debug/libsupport.la"
NANOS_CONFIG_LIBS_INSTR="$NANOS_CONFIG_LIBS_INSTR \$(abs_top_builddir)/src/arch/$OS/instrumentation/libos.la \$(abs_top_builddir)/src/support/instrumentation/libsupport.la"
NANOS_CONFIG_LIBS_INSTRDEBUG="$NANOS_CONFIG_LIBS_INSTRDEBUG \$(abs_top_builddir)/src/arch/$OS/instrumentation-debug/libos.la \$(abs_top_builddir)/src/support/instrumentation-debug/libsupport.la"

AM_CONDITIONAL([SMP_SUPPORTS_ULT],[test $smp_ult = yes])

AC_MSG_RESULT([$ARCHITECTURES/$OS])

USED_VERSION=""

# Enable instrumentation-debug version
instrumentation_debug_disabled="yes"
AC_MSG_CHECKING([if instrumentation-debug version was enabled])
AC_ARG_ENABLE([instrumentation-debug],
  AS_HELP_STRING([--enable-instrumentation-debug], [Enables generation of instrumentation-debug version]),
  [
    if test x$enableval = xyes -o x$enableval = x;
    then
        instrumentation_debug_disabled="no"
        AC_MSG_RESULT([yes])
        USED_VERSION="instrumentation-debug"
    else if test x$enableval = xno;
         then
            AC_MSG_RESULT([no])
            instrumentation_debug_disabled="yes"
         else
            AC_MSG_ERROR([This option can only be given 'yes' or 'no' values])
         fi
    fi
  ],
  [
      AC_MSG_RESULT([no])
      instrumentation_debug_disabled="yes"
  ]
)

AM_CONDITIONAL([INSTRUMENTATION_DEBUG_VERSION], [test x$instrumentation_debug_disabled = xno])
AC_SUBST([instrdebugdir],['${libdir}/instrumentation-debug'])

# Enable instrumentation version
instrumentation_disabled="no"
AC_MSG_CHECKING([if instrumentation version was disabled])
AC_ARG_ENABLE([instrumentation],
  AS_HELP_STRING([--disable-instrumentation], [Disables generation of instrumentation version]),
  [
    if test x$disableval = xyes -o x$disableval = x;
    then
        instrumentation_disabled="yes"
        AC_MSG_RESULT([yes])
    else if test x$disableval = xno;
         then
            AC_MSG_RESULT([no])
            instrumentation_disabled="no"
            USED_VERSION="instrumentation"
         else
            AC_MSG_ERROR([This option can only be given 'yes' or 'no' values])
         fi
    fi
  ],
  [
      AC_MSG_RESULT([no])
      instrumentation_disabled="no"
      USED_VERSION="instrumentation"
  ]
)

AM_CONDITIONAL([INSTRUMENTATION_VERSION], [test x$instrumentation_disabled = xno])
AC_SUBST([instrumentationdir],['${libdir}/instrumentation'])

# Enable debug version
debug_disabled="no"
AC_MSG_CHECKING([if debug version was disabled])
AC_ARG_ENABLE([debug],
  AS_HELP_STRING([--disable-debug], [Disables generation of debug version]),
  [
    if test x$disableval = xyes -o x$disableval = x;
    then
        debug_disabled="yes"
        AC_MSG_RESULT([yes])
    else if test x$disableval = xno;
         then
            AC_MSG_RESULT([no])
            debug_disabled="no"
            USED_VERSION="debug"
         else
            AC_MSG_ERROR([This option can only be given 'yes' or 'no' values])
         fi
    fi
  ],
  [
      AC_MSG_RESULT([no])
      debug_disabled="no"
      USED_VERSION="debug"
  ]
)

AM_CONDITIONAL([DEBUG_VERSION], [test x$debug_disabled = xno])
AC_SUBST([debugdir],['${libdir}/debug'])

# Enable performance version
performance_disabled="no"
AC_MSG_CHECKING([if performance version was disabled])
AC_ARG_ENABLE([performance],
  AS_HELP_STRING([--disable-performance], [Disables generation of performance version]),
  [
    if test x$disableval = xyes -o x$disableval = x;
    then
        performance_disabled="yes"
        AC_MSG_RESULT([yes])
    else if test x$disableval = xno;
         then
            AC_MSG_RESULT([no])
            performance_disabled="no"
            USED_VERSION="performance"
         else
            AC_MSG_ERROR([This option can only be given 'yes' or 'no' values])
         fi
    fi
  ],
  [
      AC_MSG_RESULT([no])
      performance_disabled="no"
      USED_VERSION="performance"
  ]
)

AM_CONDITIONAL([PERFORMANCE_VERSION], [test x$performance_disabled = xno])
AC_SUBST([performancedir],['${libdir}/performance'])

AC_MSG_CHECKING([if any version is to be compiled])
if test x$performance_disabled = xyes -a x$debug_disabled = xyes -a x$instrumentation_disabled = xyes -a x$instrumentation_debug_disabled = xyes;
then
	AC_MSG_RESULT([no])
	AC_MSG_ERROR([At least one version needs to be compiled])
else
	AC_MSG_RESULT([yes])
fi
AC_SUBST([USED_VERSION])


# Check for atomic builtins in GCC
AC_CHECK_GXX_ATOMIC_BUILTINS()

MPITRACE_HOME=""
MPITRACE_INC=""
MPITRACE_LIB=""
MPITRACE_BIN=""

AC_ARG_WITH([mpitrace],
           AS_HELP_STRING([--with-mpitrace=dir], [Directory of Extrae installation (deprecated)]),
           [
                extrae_version_h=$withval/include/extrae_version.h
                if test -e $extrae_version_h ;
                then
                   extrae_version_string=`sed -ne '/^\s*#\s*define\s\+EXTRAE_VERSION .*$/p' $extrae_version_h`
                   extrae_version=`echo $extrae_version_string | sed -e 's/#define EXTRAE_VERSION EXTRAE_VERSION_NUMBER(\([0-9]*\),\([0-9]*\),\([0-9]*\).*$/\1\2\3/'`
                   if test "$extrae_version" -ge 230;
                   then
                      MPITRACE_HOME="$withval"
                      MPITRACE_INC="$withval/include"
                      MPITRACE_LIB="$withval/lib" ;
                      if test -d "$MPITRACE_HOME/lib64"
                      then
                         MPITRACE_LIB="$MPITRACE_HOME/lib64"
                      fi
                      MPITRACE_BIN="$withval/bin"
                      AC_MSG_RESULT([checking if Extrae library is compatible... yes])
                   else
                      AC_MSG_ERROR([checking if Extrae library is compatible... no (Extrae > 2.3 needed)])
                   fi
                else
                   AC_MSG_ERROR([checking if Extrae library is compatible... no (Extrae > 2.3 needed)])
                fi
           ]
)
AC_ARG_WITH([extrae],
           AS_HELP_STRING([--with-extrae=dir], [Directory of Extrae installation]),
           [
                extrae_version_h=$withval/include/extrae_version.h
                if test -e $extrae_version_h ;
                then
                   extrae_version_string=`sed -ne '/^\s*#\s*define\s\+EXTRAE_VERSION .*$/p' $extrae_version_h`
                   extrae_version=`echo $extrae_version_string | sed -e 's/#define EXTRAE_VERSION EXTRAE_VERSION_NUMBER(\([0-9]*\),\([0-9]*\),\([0-9]*\).*$/\1\2\3/'`
                   if test "$extrae_version" -ge 230;
                   then
                      MPITRACE_HOME="$withval"
                      MPITRACE_INC="$withval/include"
                      MPITRACE_LIB="$withval/lib"
                      if test -d "$MPITRACE_HOME/lib64";
                      then
                         MPITRACE_LIB="$MPITRACE_HOME/lib64"
                      fi
                      MPITRACE_BIN="$withval/bin"
                      AC_MSG_RESULT([checking if Extrae library is compatible... yes])
                   else
                      AC_MSG_ERROR([checking if Extrae library is compatible... no (Extrae > 2.3 needed)])
                   fi
                else
                   AC_MSG_ERROR([checking if Extrae library is compatible... no (Extrae > 2.3 needed)])
                fi
           ]
)

AC_SUBST([MPITRACE_HOME])
AC_SUBST([MPITRACE_INC])
AC_SUBST([MPITRACE_LIB])
AC_SUBST([MPITRACE_BIN])


AM_CONDITIONAL([INSTRUMENTATION_EXTRAE], test x"$MPITRACE_HOME" != x)

# Check NextSim support
AC_ARG_WITH([nextsim],
           AS_HELP_STRING([--with-nextsim=dir], [Directory of NextSim installation]),
           [
              NEXTSIM_HOME="$withval"
              NEXTSIM_INC="$withval/include"
           ]
)
AC_SUBST([NEXTSIM_HOME])
AC_SUBST([NEXTSIM_INC])
AM_CONDITIONAL([INSTRUMENTATION_NEXTSIM], test x"$NEXTSIM_HOME" != x)

# Check Ayudame support
AYUDAME_HOME=""
AYUDAME_INC=""
AYUDAME_LIB=""
AYUDAME_BIN=""

AC_ARG_WITH([ayudame],
           AS_HELP_STRING([--with-ayudame=dir], [Directory of Ayudame installation]),
           [
                AYUDAME_HOME="$withval"
                AYUDAME_INC="$withval/include"
                AYUDAME_LIB="$withval/lib"
                AYUDAME_BIN="$withval/bin"
           ]
)
AC_SUBST([AYUDAME_HOME])
AC_SUBST([AYUDAME_INC])
AC_SUBST([AYUDAME_LIB])
AC_SUBST([AYUDAME_BIN])

AM_CONDITIONAL([INSTRUMENTATION_AYUDAME], test x"$AYUDAME_HOME" != x)

# Check hwloc availability
AC_ARG_WITH([hwloc],
           AS_HELP_STRING([--with-hwloc=dir], [Directory of Hardware Locality (hwloc) installation]),
           [
                hwloc_h=$withval/include/hwloc.h
                if test -e $hwloc_h ;
                then
                   hwloc_version_string=`sed -ne '/^\s*#\s*define\s\+HWLOC_API_VERSION .*$/p' $hwloc_h`
                   hwloc_version=`echo $hwloc_version_string | sed -e 's/#define HWLOC_API_VERSION 0x[0]\+\([0-9]\+\).*$/\1/'`
                   if test "$hwloc_version" -ge 10200;
                   then
                      HWLOC_HOME="$withval"
                      HWLOC_INC="$withval/include"
                      HWLOC_LIB="$withval/lib"
                      HWLOC_BIN="$withval/bin"
                      AC_MSG_RESULT([checking if Hardware Locality library is compatible... yes])
                   else
                      AC_MSG_ERROR([checking if Hardware Locality library is compatible... no (hwloc > 1.2.0 needed)])
                   fi
                else
                   AC_MSG_ERROR([checking if Hardware Locality library is compatible... no (hwloc > 1.2.0 needed)])
                fi
           ]
)

AC_SUBST([HWLOC_HOME])
AC_SUBST([HWLOC_INC])
AC_SUBST([HWLOC_LIB])
AC_SUBST([HWLOC_BIN])

AM_CONDITIONAL([HWLOC], test x"$HWLOC_HOME" != x)

# Check for Chapel support
AC_ARG_WITH([chapel],
            AS_HELP_STRING([--with-chapel=dir], [Directory of Chapel installation]),
	    [
		chapel=yes
		CHAPEL_HOME="$withval"
	    ],
            [
		chapel=no
	    ]
)

AM_CONDITIONAL([CHAPEL_SUPPORT], [test "$chapel" = "yes"])
AC_SUBST([CHAPEL_HOME])

# Check MKL Support
AC_CHECK_LIB([mkl_sequential],[mkl_blas_dgemm],[MKL_LIBS="-lm -lmkl_core -lmkl_sequential"],[MKL_LIBS],[-lm -lmkl_core])
AM_CONDITIONAL([MKL_SUPPORT], test "$MKL_LIBS"x != x )
AC_SUBST([MKL_LIBS])

# Output files
AC_CONFIG_HEADERS([config.h])

AC_CONFIG_FILES([Makefile
                 src/Makefile
                 src/core/Makefile
                 src/core/performance/Makefile
                 src/core/debug/Makefile
                 src/core/instrumentation/Makefile
                 src/core/instrumentation-debug/Makefile
		 src/support/Makefile
		 src/support/performance/Makefile
		 src/support/debug/Makefile
		 src/support/instrumentation/Makefile
		 src/support/instrumentation-debug/Makefile
		 src/plugins/Makefile
		 src/plugins/sched/Makefile
		 src/plugins/sched/performance/Makefile
		 src/plugins/sched/debug/Makefile
		 src/plugins/sched/instrumentation/Makefile
		 src/plugins/sched/instrumentation-debug/Makefile
		 src/plugins/throttle/Makefile
		 src/plugins/throttle/performance/Makefile
		 src/plugins/throttle/debug/Makefile
		 src/plugins/throttle/instrumentation/Makefile
		 src/plugins/throttle/instrumentation-debug/Makefile
		 src/plugins/barr/Makefile
		 src/plugins/barr/performance/Makefile
		 src/plugins/barr/debug/Makefile
		 src/plugins/barr/instrumentation/Makefile
		 src/plugins/barr/instrumentation-debug/Makefile
		 src/plugins/slicers/Makefile
		 src/plugins/slicers/performance/Makefile
		 src/plugins/slicers/debug/Makefile
		 src/plugins/slicers/instrumentation/Makefile
		 src/plugins/slicers/instrumentation-debug/Makefile
		 src/plugins/instrumentation/Makefile
		 src/plugins/instrumentation/performance/Makefile
		 src/plugins/instrumentation/debug/Makefile
		 src/plugins/instrumentation/instrumentation/Makefile
		 src/plugins/instrumentation/instrumentation-debug/Makefile
		 src/plugins/worksharing/Makefile
		 src/plugins/worksharing/performance/Makefile
		 src/plugins/worksharing/debug/Makefile
		 src/plugins/worksharing/instrumentation/Makefile
		 src/plugins/worksharing/instrumentation-debug/Makefile
		 src/plugins/deps/Makefile
		 src/plugins/deps/performance/Makefile
		 src/plugins/deps/debug/Makefile
		 src/plugins/deps/instrumentation/Makefile
		 src/plugins/deps/instrumentation-debug/Makefile
		 src/apis/Makefile
		 src/apis/c/Makefile
		 src/apis/c/performance/Makefile
		 src/apis/c/debug/Makefile
		 src/apis/c/instrumentation/Makefile
		 src/apis/c/instrumentation-debug/Makefile
		 src/pms/Makefile
		 src/pms/openmp/Makefile
		 src/pms/openmp/performance/Makefile
		 src/pms/openmp/debug/Makefile
		 src/pms/openmp/instrumentation/Makefile
		 src/pms/openmp/instrumentation-debug/Makefile
		 src/pms/ss/Makefile
		 src/pms/ss/performance/Makefile
		 src/pms/ss/debug/Makefile
		 src/pms/ss/instrumentation/Makefile
		 src/pms/ss/instrumentation-debug/Makefile
		 src/pms/chapel/Makefile
		 src/pms/chapel/performance/Makefile
		 src/pms/chapel/debug/Makefile
		 src/pms/chapel/instrumentation/Makefile
		 src/pms/chapel/instrumentation-debug/Makefile
                 src/arch/Makefile
		 src/arch/unix-os/Makefile
		 src/arch/unix-os/performance/Makefile
		 src/arch/unix-os/debug/Makefile
		 src/arch/unix-os/instrumentation/Makefile
		 src/arch/unix-os/instrumentation-debug/Makefile
		 src/arch/smp/Makefile
		 src/arch/smp/performance/Makefile
		 src/arch/smp/debug/Makefile
		 src/arch/smp/instrumentation/Makefile
		 src/arch/smp/instrumentation-debug/Makefile
		 src/arch/fpga/Makefile
		 src/arch/fpga/performance/Makefile
		 src/arch/fpga/debug/Makefile
		 src/arch/fpga/instrumentation/Makefile
		 src/arch/fpga/instrumentation-debug/Makefile
		 src/arch/spu/Makefile
		 src/arch/spu/performance/Makefile
		 src/arch/spu/debug/Makefile
		 src/arch/spu/instrumentation/Makefile
		 src/arch/spu/instrumentation-debug/Makefile
		 src/arch/gpu/Makefile
		 src/arch/gpu/performance/Makefile
		 src/arch/gpu/debug/Makefile
		 src/arch/gpu/instrumentation/Makefile
		 src/arch/gpu/instrumentation-debug/Makefile
<<<<<<< HEAD
		 src/arch/cluster/Makefile
		 src/arch/cluster/performance/Makefile
		 src/arch/cluster/debug/Makefile
		 src/arch/cluster/instrumentation/Makefile
		 src/arch/cluster/instrumentation-debug/Makefile
=======
		 src/arch/opencl/Makefile
		 src/arch/opencl/performance/Makefile
		 src/arch/opencl/debug/Makefile
		 src/arch/opencl/instrumentation/Makefile
		 src/arch/opencl/instrumentation-debug/Makefile
>>>>>>> bcf5dc23
		 src/utils/Makefile
		 src/utils/performance/Makefile
		 src/utils/instrumentation/Makefile
		 src/utils/debug/Makefile
		 src/utils/instrumentation-debug/Makefile
		 scripts/Makefile
		 tests/Makefile
		 tests/gens/Makefile
		 doc/Makefile
                 doc/doxy-nanox
                 ])

AC_OUTPUT

echo ""
echo "Configuration summary of Nanos++"
echo "================================"
echo ""
echo "Host arch:" $SMP_ARCH
echo "Configured architectures:" $ARCHITECTURES
if test x$cluster_enabled = xyes ; then
   echo "With cluster/gasnet conduits:" $CONDUITS
   if test x$have_C_mpi = xyes ; then
      echo "MPI_CLDFLAGS: " $MPI_CLDFLAGS
   fi
   if test x$GASNET_DIR != x$GASNET_DBG_DIR ; then
      echo "GASNet was configured also with a debug installation, with these conduits: " $CONDUITS_DBG
   fi
fi
echo ""<|MERGE_RESOLUTION|>--- conflicted
+++ resolved
@@ -12,17 +12,7 @@
 AC_CANONICAL_TARGET
 
 # Automake initialization
-<<<<<<< HEAD
-AM_INIT_AUTOMAKE([-Wall -Werror dist-bzip2])
-supported_silent_rules=1
-m4_ifdef([AM_SILENT_RULES], 
-        [AM_SILENT_RULES([yes])],
-        [supported_silent_rules=0])
-
-AM_CONDITIONAL([SUPPORTED_SILENT_RULES], test x$supported_silent_rules = x1)
-=======
 AM_INIT_AUTOMAKE([-Wall dist-bzip2])
->>>>>>> bcf5dc23
 AC_CONFIG_MACRO_DIR([m4])
 
 dnl Enable silent rules if available
@@ -250,28 +240,11 @@
     OS=unix-os
     ARCHITECTURES="$ARCHITECTURES smp"
 
-<<<<<<< HEAD
-    case $CC in
-      *-m32*)
-         SMP_ARCH=ppc32
-         ;;
-      *-m64*)
-         SMP_ARCH=ppc64
-         ;;
-      *)
-         # GCC generates ppc32 code by default
-         SMP_ARCH=ppc32
-         ;;
-    esac
-    
-    AM_CONDITIONAL([ARCH_IS_64_BITS], [test x$SMP_ARCH = xppc64])
-=======
     if test $ac_cv_sizeof_size_t = 8 ; then
         SMP_ARCH=ppc64
     else
         SMP_ARCH=ppc32
     fi
->>>>>>> bcf5dc23
 
     # Check if it is a Cell system
     if cat /proc/cpuinfo | grep Cell &> /dev/null ; then
@@ -487,12 +460,8 @@
         else
             CUDA_INC="$CUDADIR/include"
             CUDA_LIB="$CUDADIR/lib"
-<<<<<<< HEAD
-            if test -d "$CUDADIR/lib64"; then
-=======
             if test -d "$CUDADIR/lib64" ;
 	    then
->>>>>>> bcf5dc23
                 CUDA_LIB="$CUDADIR/lib64"
             fi
             CUDA_RPATH="-Xlinker -rpath -Xlinker $CUDA_LIB"
@@ -990,7 +959,7 @@
 AC_SUBST([CHAPEL_HOME])
 
 # Check MKL Support
-AC_CHECK_LIB([mkl_sequential],[mkl_blas_dgemm],[MKL_LIBS="-lm -lmkl_core -lmkl_sequential"],[MKL_LIBS],[-lm -lmkl_core])
+AC_CHECK_LIB([mkl_sequential],[mkl_blas_dgemm],[MKL_LIBS="-lm -lmkl_core -lmkl_sequential"],[MKL_LIBS=""],[-lm -lmkl_core])
 AM_CONDITIONAL([MKL_SUPPORT], test "$MKL_LIBS"x != x )
 AC_SUBST([MKL_LIBS])
 
@@ -1093,19 +1062,16 @@
 		 src/arch/gpu/debug/Makefile
 		 src/arch/gpu/instrumentation/Makefile
 		 src/arch/gpu/instrumentation-debug/Makefile
-<<<<<<< HEAD
 		 src/arch/cluster/Makefile
 		 src/arch/cluster/performance/Makefile
 		 src/arch/cluster/debug/Makefile
 		 src/arch/cluster/instrumentation/Makefile
 		 src/arch/cluster/instrumentation-debug/Makefile
-=======
 		 src/arch/opencl/Makefile
 		 src/arch/opencl/performance/Makefile
 		 src/arch/opencl/debug/Makefile
 		 src/arch/opencl/instrumentation/Makefile
 		 src/arch/opencl/instrumentation-debug/Makefile
->>>>>>> bcf5dc23
 		 src/utils/Makefile
 		 src/utils/performance/Makefile
 		 src/utils/instrumentation/Makefile
