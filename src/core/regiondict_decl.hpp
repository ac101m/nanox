--- conflicted
+++ resolved
@@ -86,14 +86,10 @@
       std::vector< std::size_t > _dimensionSizes;
       RegionNode                 _root;
       Lock                       _rogueLock;
-<<<<<<< HEAD
       //RecursiveLock              _containerLock;
 pthread_rwlock_t _containerLock;
 
 
-=======
-      RecursiveLock              _containerLock;
->>>>>>> ed033aab
       Lock                       _invalidationsLock;
       std::map< reg_t, reg_t >   _masterIdToLocalId;
       bool                       _keepAtOrigin;
@@ -170,12 +166,9 @@
       uint64_t _keyBaseAddress;
       uint64_t _realBaseAddress;
       RecursiveLock _lock;
-<<<<<<< HEAD
 
       /* this should be on a different class, for global objects */
       std::set< reg_t > _fixedRegions;
-=======
->>>>>>> ed033aab
 
       public:
       void addRegionAndComputeIntersects( reg_t id, std::list< std::pair< reg_t, reg_t > > &finalParts, unsigned int &version, bool superPrecise = false, bool giveSubFragmentsWithSameVersion = false );
@@ -212,12 +205,9 @@
       reg_t isThisPartOf( reg_t target, std::map< reg_t, unsigned int >::const_iterator begin, std::map< reg_t, unsigned int >::const_iterator end, unsigned int &version );
       bool doTheseRegionsForm( reg_t target, std::map< reg_t, unsigned int >::const_iterator begin, std::map< reg_t, unsigned int >::const_iterator end, unsigned int &version ) ;
       bool doTheseRegionsForm( reg_t target, std::list< std::pair< reg_t, reg_t > >::const_iterator ibegin, std::list< std::pair< reg_t, reg_t > >::const_iterator iend, bool checkVersion ) ;
-<<<<<<< HEAD
 
       std::set< reg_t > const &getFixedRegions() const;
       void addFixedRegion( reg_t id );
-=======
->>>>>>> ed033aab
 
    };
    
