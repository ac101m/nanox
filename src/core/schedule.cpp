--- conflicted
+++ resolved
@@ -25,18 +25,15 @@
 #include "instrumentationmodule_decl.hpp"
 #include "os.hpp"
 
-<<<<<<< HEAD
 #ifdef CLUSTER_DEV
 #include "clusterthread_decl.hpp"
 #include "clusternode_decl.hpp"
 #include "gpudd.hpp"
 #include "smpdd.hpp"
 #endif
-=======
 extern "C" {
    void DLB_UpdateResources_max( int max_resources ) __attribute__(( weak ));
 }
->>>>>>> bcf5dc23
 
 using namespace nanos;
 
@@ -540,7 +537,8 @@
             wd = thread->getTeam()->getSchedulePolicy().atIdle ( thread );
             //if(wd!=NULL)std::cerr << "GN got a wd with depth " <<wd->getDepth() << std::endl;
          } else {
-            thread->resetNextWD();
+           // thread->resetNextWD();
+            std::cerr << "FIXME" << std::endl;
          }
       } else {
          wd = thread->getTeam()->getSchedulePolicy().atIdle ( thread );
@@ -556,8 +554,6 @@
 {
    BaseThread *parent = myThread;
    myThread = myThread->getNextThread();
-
-   sys.preMainBarrier();
 
    for ( ; ; ) {
       if ( !parent->isRunning() ) break; //{ std::cerr << "FINISHING CLUSTER THD!" << std::endl; break; }
@@ -629,16 +625,10 @@
         Scheduler::switchTo(next);
       }
       else {
-<<<<<<< HEAD
-        Scheduler::inlineWork ( next /*, true */ );
-        next->~WorkDescriptor();
-        delete[] (char *)next;
-=======
-        if ( Scheduler::inlineWork ( next, true ) ) {
+        if ( Scheduler::inlineWork ( next ) ) {
           next->~WorkDescriptor();
           delete[] (char *)next;
         }
->>>>>>> bcf5dc23
       }
    }
    static bool checkThreadRunning( WD *current) { return true; }
@@ -650,7 +640,6 @@
    idleLoop<WorkerBehaviour>();
 }
 
-<<<<<<< HEAD
 void Scheduler::preOutlineWorkWithThread ( BaseThread * thread, WD *wd )
 {
    NANOS_INSTRUMENT( InstrumentState inst2(NANOS_PRE_OUTLINE_WORK); );
@@ -727,13 +716,14 @@
                NANOS_INSTRUMENT( InstrumentState inst2(NANOS_POST_OUTLINE_WORK); );
 
    //std::cerr << "completing WD " << wd->getId() << " at thd " << owner->getId() << " thd addr " << owner << std::endl; 
-   if (schedule && thread->getNextWD() == NULL ) {
-        thread->setNextWD(thread->getTeam()->getSchedulePolicy().atBeforeExit(thread,*wd));
-   }
+   //if (schedule && thread->getNextWD() == NULL ) {
+   //     thread->setNextWD(thread->getTeam()->getSchedulePolicy().atBeforeExit(thread,*wd));
+   //}
 
    /* If WorkDescriptor has been submitted update statistics */
    updateExitStats (*wd);
 
+   wd->finish();
    wd->done();
    wd->clear();
 
@@ -763,8 +753,6 @@
                NANOS_INSTRUMENT( inst2.close(); );
 }
 
-void Scheduler::inlineWork ( WD *wd, bool schedule )
-=======
 void Scheduler::finishWork( WD *oldwd, WD * wd )
 {
    /* If WorkDescriptor has been submitted update statistics */
@@ -781,7 +769,6 @@
 }
 
 bool Scheduler::inlineWork ( WD *wd, bool schedule )
->>>>>>> bcf5dc23
 {
    BaseThread *thread = getMyThreadSafe();
 
@@ -824,39 +811,13 @@
       }
    }
 
-<<<<<<< HEAD
-   /* If WorkDescriptor has been submitted update statistics */
-   updateExitStats (*wd);
-
-   /* Instrumenting context switch: wd leaves cpu and will not come back (last = true) and oldwd enters */
-   NANOS_INSTRUMENT( sys.getInstrumentation()->wdSwitch(wd, oldwd, true) );
-
-   wd->done();
-   wd->clear();
-   NANOS_INSTRUMENT( sys.getInstrumentation()->wdSwitch(wd, NULL, true) );
-
-   debug( "exiting task(inlined) " << wd << ":" << wd->getId() <<
-          " to " << oldwd << ":" << oldwd->getId() );
-=======
    if (done)
       finishWork(oldwd, wd);
->>>>>>> bcf5dc23
-
-//<<<<<<< HEAD
-////<<<<<<< HEAD
-////   thread->setCurrentWD( *oldwd );
-////   /* Instrumenting context switch: wd leaves cpu and will not come back (last = true) and oldwd enters */
-////   NANOS_INSTRUMENT( sys.getInstrumentation()->wdSwitch(NULL, oldwd, false) );
-////=======
+
    /* Instrumenting context switch: wd leaves cpu and will not come back (last = true) and oldwd enters */
    NANOS_INSTRUMENT( sys.getInstrumentation()->wdSwitch(NULL, wd, true) );
    thread->setCurrentWD( *oldwd );
    NANOS_INSTRUMENT( sys.getInstrumentation()->wdSwitch(oldwd, NULL, false) );
-////>>>>>>> gpu
-//=======
-//   thread->setCurrentWD( *oldwd );
-//   NANOS_INSTRUMENT( sys.getInstrumentation()->wdSwitch(NULL, oldwd, false) );
-//>>>>>>> new_copy_data
 
    // While we tie the inlined tasks this is not needed
    // as we will always return to the current thread
