--- conflicted
+++ resolved
@@ -43,43 +43,26 @@
          /**< Entry references counter  */
          unsigned int _refs;
 
-<<<<<<< HEAD
-         bool _dirty;
-         unsigned int _size;
-=======
          volatile bool _dirty;
          volatile bool _copying;
          volatile bool _flushing;
          Atomic<unsigned int> _transfers;
->>>>>>> ae6b6790
 
       public:
 
         /*! \brief Default constructor
          */
-<<<<<<< HEAD
-         CacheEntry(): Entry(), _addr( NULL ), _refs( 0 ), _dirty( false ), _size( 0 ) {}
-=======
          CacheEntry(): Entry(), _addr( NULL ), _size(0), _refs( 0 ), _dirty( false ), _copying(false), _flushing(false), _transfers(0) {}
->>>>>>> ae6b6790
 
         /*! \brief Constructor
          *  \param addr: address of the cache entry
          */
-<<<<<<< HEAD
-         CacheEntry( void *addr, uint64_t tag, unsigned int version, bool dirty, unsigned int size ): Entry( tag, version ), _addr( addr ), _refs( 0 ), _dirty( dirty ), _size( size ) {}
-=======
          CacheEntry( void *addr, size_t size, uint64_t tag, unsigned int version, bool dirty, bool copying ): Entry( tag, version ), _addr( addr ), _size(size), _refs( 0 ), _dirty( dirty ), _copying(copying), _flushing(false), _transfers(0) {}
->>>>>>> ae6b6790
 
         /*! \brief Copy constructor
          *  \param Another CacheEntry
          */
-<<<<<<< HEAD
-         CacheEntry( const CacheEntry &ce ): Entry( ce.getTag(), ce.getVersion() ), _addr( ce._addr ), _refs( ce._refs ), _dirty( false ), _size( ce._size ) {}
-=======
          CacheEntry( const CacheEntry &ce ): Entry( ce.getTag(), ce.getVersion() ), _addr( ce._addr ), _size( ce._size ), _refs( ce._refs ), _dirty( ce._dirty ), _copying(ce._copying), _flushing(false), _transfers(0) {}
->>>>>>> ae6b6790
 
         /* \brief Destructor
          */
@@ -96,13 +79,9 @@
             this->_size = ce._size;
             this->_refs = ce._refs;
             this->_dirty = ce._dirty;
-<<<<<<< HEAD
-            this->_size = ce._size;
-=======
             this->_copying = ce._copying;
             this->_flushing = ce._flushing;
             this->_transfers = ce._transfers;
->>>>>>> ae6b6790
             return *this;
          }
 
@@ -147,13 +126,6 @@
          void setDirty( bool dirty )
          { _dirty = dirty; }
 
-<<<<<<< HEAD
-         unsigned int getSize() const
-         { return _size; }
-
-         void setSize( unsigned int size )
-         { _size = size; }
-=======
          bool isCopying() const
          { return _copying; }
 
@@ -177,7 +149,6 @@
             _transfers--;
             return hasTransfers();
          }
->>>>>>> ae6b6790
    };
 
 
@@ -186,12 +157,8 @@
       public:
          virtual ~Cache() { }
          virtual void * allocate( size_t size ) = 0;
-<<<<<<< HEAD
-         virtual CacheEntry& newEntry( uint64_t tag, unsigned int version, bool dirty, unsigned int size ) = 0;
-=======
          virtual CacheEntry& newEntry( uint64_t tag, size_t size, unsigned int version, bool dirty ) = 0;
          virtual CacheEntry& insert( uint64_t tag, CacheEntry& ce, bool& inserted ) = 0;
->>>>>>> ae6b6790
          virtual void deleteEntry( uint64_t tag, size_t size ) = 0;
          virtual CacheEntry* getEntry( uint64_t tag ) = 0;
          virtual void addReference( uint64_t tag ) = 0;
@@ -240,69 +207,10 @@
 
          virtual void registerCacheAccess( uint64_t tag, size_t size, bool input, bool output )
          {
-<<<<<<< HEAD
-            _directory.lock();
-=======
             // FIXME: Make sure that creation is atomic (locks in the list, you don't wan to lock the whole hash)
->>>>>>> ae6b6790
             DirectoryEntry *de = _directory.getEntry( tag );
             CacheEntry *ce;
             if ( de == NULL ) { // Memory access not registered in the directory
-<<<<<<< HEAD
-               // Create directory entry, if the access is output, own it
-               de = &( _directory.newEntry( tag, 0, ( output ? &_cache : NULL ) ) );
-
-               // Create cache entry (we assume it is not in the cache)
-               CacheEntry& ce = _cache.newEntry( tag, 0, output, size );
-               ce.increaseRefs();
-               ce.setAddress( _cache.allocate( size ) );
-
-               // Need to copy in ?
-               if ( input ) {
-                  _cache.copyDataToCache( tag, size );
-               }
-            } else {
-               Cache *owner = de->getOwner();
-               if ( owner != NULL ) {
-                  // FIXME Is dirty we need to interact with the other cache
-                  CacheEntry *ce = _cache.getEntry( tag );
-                  if ( ce == NULL ) {
-                     if ( output ) {
-                        de->setOwner( &_cache );
-                        de->setVersion( de->getVersion() );
-                     }
-
-                     CacheEntry& nce = _cache.newEntry( tag, 0, output, size );
-                     nce.increaseRefs();
-                     nce.setAddress( _cache.allocate( size ) );
-
-                     // Need to copy in ?
-                     if ( input ) {
-                        _cache.copyDataToCache( tag, size );
-                     }
-                  }
-                  else
-                  {
-                     if ( ( ce->getVersion() < de->getVersion() ) && input ) {
-                        _cache.copyDataToCache( tag, size );
-                        ce->setVersion( de->getVersion() );
-                     }
-
-                     if ( output ) {
-                        de->setOwner( &_cache );
-                        ce->setDirty( true );
-                        de->setVersion( de->getVersion() + 1 ) ;
-                        ce->setVersion( de->getVersion() );
-                     }
-                  }
-               } else {
-                  // lookup in cache
-                  CacheEntry *ce = _cache.getEntry( tag );
-                  if ( ce != NULL ) {
-                     if ( ( ce->getVersion() < de->getVersion() ) && input ) {
-                        _cache.copyDataToCache( tag, size );
-                        ce->setVersion( de->getVersion() );
-=======
                bool inserted;
                DirectoryEntry d = DirectoryEntry( tag, 0, ( output ? &_cache : NULL ) ); // FIXME: insert accessible through directory
                de = &(_directory.insert( tag, d, inserted ));
@@ -337,7 +245,6 @@
                         // owner->invalidate(tag);
                         // CacheEntry *owners = owner->getEntry( tag );
                         // while( owners->isFlushing() );
->>>>>>> ae6b6790
                      }
                      ce->setAddress( _cache.allocate(size) );
                      if (input) {
@@ -349,13 +256,6 @@
                         de->increaseVersion();
                         ce->increaseVersion();
                      }
-<<<<<<< HEAD
-                     ce = & (_cache.newEntry( tag, de->getVersion(), output, size ) );
-                     ce->increaseRefs();
-                     ce->setAddress( _cache.allocate( size ) );
-                     if ( input ) {
-                        _cache.copyDataToCache( tag, size );
-=======
                   } else {        // wait for address
                      // has to be input, otherwise the program is incorrect so just wait the address to exist
                      while ( ce->getAddress() == NULL );
@@ -374,7 +274,6 @@
                         if (input) {
                            _cache.copyDataToCache( tag, size );
                         }
->>>>>>> ae6b6790
                      }
                   }
                   if (output) {
@@ -400,21 +299,11 @@
                _cache.copyBackFromCache( tag, size );
                ce->setFlushing(true);
             }
-<<<<<<< HEAD
-            _directory.unLock();
-            ce->decreaseRefs();
-=======
->>>>>>> ae6b6790
          }
 
          virtual void registerPrivateAccess( uint64_t tag, size_t size, bool input, bool output )
          {
-<<<<<<< HEAD
-            // Private accesses are never found in the cache, the directory is not used because they can't be shared
-            CacheEntry& ce = _cache.newEntry( tag, 0, output, size );
-=======
             CacheEntry& ce = _cache.newEntry( tag, size, 0, output ); 
->>>>>>> ae6b6790
             ce.increaseRefs();
             ce.setAddress( _cache.allocate( size ) );
             if ( input )
@@ -584,11 +473,7 @@
             NANOS_INSTRUMENT( sys.getInstrumentation()->raiseCloseStateAndBurst( key ) );
          }
 
-<<<<<<< HEAD
-         CacheEntry& newEntry( uint64_t tag, unsigned int version, bool dirty, unsigned int size )
-=======
          CacheEntry& newEntry( uint64_t tag, size_t size, unsigned int version, bool dirty )
->>>>>>> ae6b6790
          {
             _lock.acquire();
             CacheEntry& ce = _cache[tag];
@@ -608,17 +493,6 @@
 
          CacheEntry* getEntry( uint64_t tag )
          {
-<<<<<<< HEAD
-            _lock.acquire();
-            CacheHash::iterator it = _cache.find( tag );
-            if ( it == _cache.end() ) {
-               _lock.release();
-               return NULL;
-            }
-            CacheEntry& de = (*it).second;
-            _lock.release();
-            return &de;
-=======
             return _cache.findAndReference( tag );
          }
 
@@ -630,7 +504,6 @@
          void deleteReference( uint64_t tag )
          {
             _cache.deleteReference(tag);
->>>>>>> ae6b6790
          }
 
          void registerCacheAccess( uint64_t tag, size_t size, bool input, bool output )
@@ -652,8 +525,6 @@
          {
             _policy.unregisterPrivateAccess( tag, size );
          }
-<<<<<<< HEAD
-=======
 
          void synchronizeTransfer( uint64_t tag )
          {
@@ -699,7 +570,6 @@
             for_each( tags.begin(), tags.end(), waitInput );
          }
    };
->>>>>>> ae6b6790
 
          void updateCacheAccess( uint64_t tag, size_t size )
          {
