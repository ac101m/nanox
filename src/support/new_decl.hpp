/*************************************************************************************/
/*      Copyright 2009 Barcelona Supercomputing Center                               */
/*                                                                                   */
/*      This file is part of the NANOS++ library.                                    */
/*                                                                                   */
/*      NANOS++ is free software: you can redistribute it and/or modify              */
/*      it under the terms of the GNU Lesser General Public License as published by  */
/*      the Free Software Foundation, either version 3 of the License, or            */
/*      (at your option) any later version.                                          */
/*                                                                                   */
/*      NANOS++ is distributed in the hope that it will be useful,                   */
/*      but WITHOUT ANY WARRANTY; without even the implied warranty of               */
/*      MERCHANTABILITY or FITNESS FOR A PARTICULAR PURPOSE.  See the                */
/*      GNU Lesser General Public License for more details.                          */
/*                                                                                   */
/*      You should have received a copy of the GNU Lesser General Public License     */
/*      along with NANOS++.  If not, see <http://www.gnu.org/licenses/>.             */
/*************************************************************************************/
#ifndef _NANOS_NEW_DECL
#define _NANOS_NEW_DECL

#include <new>

#if defined(NANOS_DEBUG_ENABLED) && defined(NANOS_MEMTRACKER_ENABLED) // ----- debug AND memtracker -----

#include <cstdlib>

   #define NEW new(__FILE__, __LINE__)

<<<<<<< HEAD
   void* operator new ( std::size_t size, const char *file, int line );
   void* operator new[] ( std::size_t size, const char *file, int line );
   
#else // ----- performance ------
=======
   void* operator new ( size_t size, const char *file, int line );
   void* operator new[] ( size_t size, const char *file, int line );
 
#else // ----- no memtracker ------
>>>>>>> 9df1667d

#define NEW new

#endif // ----- all versions -----

#endif // _NANOS_NEW_DECL
<|MERGE_RESOLUTION|>--- conflicted
+++ resolved
@@ -27,17 +27,10 @@
 
    #define NEW new(__FILE__, __LINE__)
 
-<<<<<<< HEAD
-   void* operator new ( std::size_t size, const char *file, int line );
-   void* operator new[] ( std::size_t size, const char *file, int line );
-   
-#else // ----- performance ------
-=======
    void* operator new ( size_t size, const char *file, int line );
    void* operator new[] ( size_t size, const char *file, int line );
  
 #else // ----- no memtracker ------
->>>>>>> 9df1667d
 
 #define NEW new
 
