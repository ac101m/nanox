--- conflicted
+++ resolved
@@ -52,12 +52,8 @@
       _schedStats(), _schedConf(), _defSchedule( "default" ), _defThrottlePolicy( "numtasks" ), 
       _defBarr( "centralized" ), _defInstr ( "empty_trace" ), _defArch( "smp" ),
       _initializedThreads ( 0 ), _targetThreads ( 0 ),
-<<<<<<< HEAD
       _instrumentation ( NULL ), _defSchedulePolicy( NULL ), _directory(), _pmInterface( NULL ),
       _useCaches( true ), _cachePolicy( System::DEFAULT ), _cacheMap()
-=======
-      _instrumentation ( NULL ), _defSchedulePolicy( NULL ), _pmInterface( NULL ), _cachePolicy( System::DEFAULT ), _cacheMap()
->>>>>>> 05b1b242
 {
    verbose0 ( "NANOS++ initializing... start" );
    // OS::init must be called here and not in System::start() as it can be too late
