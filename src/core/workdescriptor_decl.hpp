--- conflicted
+++ resolved
@@ -183,66 +183,6 @@
          } WDFlags;
          typedef int PriorityType;
          typedef enum { INIT, START, READY, IDLE, BLOCKED } State;
-<<<<<<< HEAD
-
-         size_t                        _data_size;    /**< WD data size */
-         size_t                        _data_align;   /**< WD data alignment */
-         void                         *_data;         /**< WD data */
-         size_t                        _totalSize;    /**< Chunk total size, when allocating WD + extra data */
-         void                         *_wdData;       /**< Internal WD data. this allows higher layer to associate data to the WD */
-         WDFlags                       _flags;        /**< WD Flags */
-
-         bool                          _tie;          /**< FIXME: (#170) documentation needed */
-         BaseThread                   *_tiedTo;       /**< FIXME: (#170) documentation needed */
-
-         State                         _state;        /**< Workdescriptor current state */
-
-         GenericSyncCond              *_syncCond;     /**< FIXME: (#170) documentation needed */
-
-         WorkDescriptor               *_parent;       /**< Parent WD (task hierarchy). Cilk sched.: first steal parent, next other tasks */
-
-         WDPool                      *_myQueue;      /**< Reference to a queue. Allows dequeuing from third party (e.g. Cilk schedulers */
-
-         unsigned                      _depth;        /**< Level (depth) of the task */
-
-         unsigned                      _numDevices;   /**< Number of supported devices for this workdescriptor */
-         DeviceData                  **_devices;      /**< Supported devices for this workdescriptor */
-         unsigned int                  _activeDeviceIdx; /**< In _devices, index where we can find the current active DeviceData (if any) */
-
-         size_t                        _numCopies;    /**< Copy-in / Copy-out data */
-         CopyData                     *_copies;       /**< Copy-in / Copy-out data */
-         size_t                        _paramsSize;   /**< Total size of WD's parameters */
-
-         unsigned long                 _versionGroupId;     /**< The way to link different implementations of a task into the same group */
-
-         double                        _executionTime;    /**< WD starting wall-clock time */
-         double                        _estimatedExecTime;  /**< WD estimated execution time */
-
-         DOSubmit                     *_doSubmit;     /**< DependableObject representing this WD in its parent's depsendencies domain */
-         LazyInit<DOWait>              _doWait;       /**< DependableObject used by this task to wait on dependencies */
-
-         DependenciesDomain           *_depsDomain;   /**< Dependences domain. Each WD has one where DependableObjects can be submitted */
-         Directory                    *_directory;    /**< Directory to mantain cache coherence */
-
-         bool                          _submitted;  /**< Has this WD been submitted to the Scheduler? */
-         bool                          _configured;  /**< Has this WD been configured to the Scheduler? */
-         bool                          _implicit;     /**< is a implicit task (in a team) */
-
-         nanos_translate_args_t        _translateArgs; /**< Translates the addresses in _data to the ones obtained by get_address(). */
-
-         PriorityType                  _priority;      /**< Task priority */
-
-         CommutativeOwnerMap           *_commutativeOwnerMap; /**< Map from commutative target address to owner pointer */
-         WorkDescriptorPtrList         *_commutativeOwners;   /**< Array of commutative target owners */
-
-         int                           _socket;       /**< The socket this WD was assigned to */
-         unsigned int                  _wakeUpQueue;  /**< Queue to wake up to */
-
-         bool                          _copiesNotInChunk; /**< States whether the buffer of the copies is allocated in the chunk of the WD */
-         char                         *_description; /**< WorkDescriptor description, usually user function name */
-
-         InstrumentationContextData    _instrumentationContextData; /**< Instrumentation Context Data (empty if no instr. enabled) */
-=======
          typedef SingleSyncCond<EqualConditionChecker<int> >  components_sync_cond_t;
       private: /* data members */
          int                           _id;                     //!< Work descriptor identifier
@@ -284,7 +224,6 @@
          char                         *_description;            //!< WorkDescriptor description, usually user function name
          InstrumentationContextData    _instrumentationContextData; //!< Instrumentation Context Data (empty if no instr. enabled)
          Slicer                       *_slicer;                 //! Related slicer (NULL if does'nt apply)
->>>>>>> 288bebdb
 
       private: /* private methods */
          /*! \brief WorkDescriptor copy assignment operator (private)
