/*************************************************************************************/
/*      Copyright 2009 Barcelona Supercomputing Center                               */
/*                                                                                   */
/*      This file is part of the NANOS++ library.                                    */
/*                                                                                   */
/*      NANOS++ is free software: you can redistribute it and/or modify              */
/*      it under the terms of the GNU Lesser General Public License as published by  */
/*      the Free Software Foundation, either version 3 of the License, or            */
/*      (at your option) any later version.                                          */
/*                                                                                   */
/*      NANOS++ is distributed in the hope that it will be useful,                   */
/*      but WITHOUT ANY WARRANTY; without even the implied warranty of               */
/*      MERCHANTABILITY or FITNESS FOR A PARTICULAR PURPOSE.  See the                */
/*      GNU Lesser General Public License for more details.                          */
/*                                                                                   */
/*      You should have received a copy of the GNU Lesser General Public License     */
/*      along with NANOS++.  If not, see <http://www.gnu.org/licenses/>.             */
/*************************************************************************************/

#ifndef _NANOS_SYSTEM_DECL_H
#define _NANOS_SYSTEM_DECL_H

#include "processingelement_decl.hpp"
#include "throttle_decl.hpp"
#include <vector>
#include <string>
#include "schedule_decl.hpp"
#include "threadteam_decl.hpp"
#include "slicer_decl.hpp"
#include "worksharing_decl.hpp"
#include "nanos-int.h"
#include "dataaccess_fwd.hpp"
#include "instrumentation_decl.hpp"
#include "directory_decl.hpp"
#include "pminterface_decl.hpp"
#include "cache_map_decl.hpp"
#include "plugin_decl.hpp"
#include "archplugin_decl.hpp"
#include "barrier_decl.hpp"

#ifdef GPU_DEV
#include "pinnedallocator_decl.hpp"
#endif

namespace nanos
{

// This class initializes/finalizes the library
// All global variables MUST be declared inside

   class System
   {
      public:
         // constants
         typedef enum { DEDICATED, SHARED } ExecutionMode;
         typedef enum { POOL, ONE_THREAD } InitialMode;
         typedef enum { NONE, WRITE_THROUGH, WRITE_BACK, DEFAULT } CachePolicyType;
         typedef Config::MapVar<CachePolicyType> CachePolicyConfig;

      private:
         // types
         typedef std::vector<PE *>         PEList;
         typedef std::vector<BaseThread *> ThreadList;
         typedef std::map<std::string, Slicer *> Slicers;
         typedef std::map<std::string, WorkSharing *> WorkSharings;
         typedef std::multimap<std::string, std::string> ModulesPlugins;
         typedef std::vector<ArchPlugin*> ArchitecturePlugins;
         
         //Current thread team
         ThreadTeam* _currentTeam;
         //! CPU id binding list
         typedef std::vector<int> Bindings;
         
         // global seeds
         Atomic<int> _atomicWDSeed; /*!< \brief ID seed for new WD's */
         Atomic<int> _threadIdSeed; /*!< \brief ID seed for new threads */

         // configuration variables
         unsigned int         _numPEs;
         int                  _numThreads;
         int                  _deviceStackSize;
         int                  _bindingStart;
         int                  _bindingStride;
         bool                 _bindThreads;
         bool                 _profile;
         bool                 _instrument;
         bool                 _verboseMode;
         bool                 _summary;            /*!< \brief Flag to enable the summary */
         time_t               _summary_start_time; /*!< \brief Track time to show duration in summary */
         ExecutionMode        _executionMode;
         InitialMode          _initialMode;
         bool                 _untieMaster;
         bool                 _delayedStart;
         bool                 _useYield;
         bool                 _synchronizedStart;
         //! Physical NUMA nodes
         int                  _numSockets;
         int                  _coresPerSocket;
         //! Available NUMA nodes given by the CPU set
         int                  _numAvailSockets;
         //! The socket that will be assigned to the next WD
         int                  _currentSocket;
         //! Enable Dynamic Load Balancing library
         bool                 _enable_dlb;

	 // Nanos++ scheduling domain
         cpu_set_t            _cpu_set;         /*!< \brief system's default cpu_set */
         cpu_set_t            _cpu_active_set;  /*!< \brief mask of current active cpus */

         //! Maps from a physical NUMA node to a user-selectable node
         std::vector<int>     _numaNodeMap;

         //cutoff policy and related variables
         ThrottlePolicy      *_throttlePolicy;
         SchedulerStats       _schedStats;
         SchedulerConf        _schedConf;

         /*! names of the scheduling, cutoff, barrier and instrumentation plugins */
         std::string          _defSchedule;
         std::string          _defThrottlePolicy;
         std::string          _defBarr;
         std::string          _defInstr;
         /*! Name of the dependencies manager plugin */
         std::string          _defDepsManager;

         std::string          _defArch;

         /*! factories for scheduling, pes and barriers objects */
         peFactory            _hostFactory;
         barrFactory          _defBarrFactory;
         
         /*! Valid plugin map (module)->(list of plugins) */
         ModulesPlugins       _validPlugins;
         
         /*! Architecture plugins */
         ArchitecturePlugins  _archs;
         

         PEList               _pes;
         ThreadList           _workers;
        
         /*! It counts how many threads have finalized their initialization */
         Atomic<unsigned int> _initializedThreads;
         /*! This counts how many threads we're waiting to be initialized */
         unsigned int         _targetThreads;
         /*! \brief How many threads have been already paused (since the
          scheduler's halt). */
         Atomic<unsigned int> _pausedThreads;
         //! Condition to wait until all threads are paused
         SingleSyncCond<EqualConditionChecker<unsigned int> >  _pausedThreadsCond;
         //! Condition to wait until all threads are un paused
         SingleSyncCond<EqualConditionChecker<unsigned int> >  _unpausedThreadsCond;

         Slicers              _slicers; /**< set of global slicers */

         WorkSharings         _worksharings; /**< set of global worksharings */

         Instrumentation     *_instrumentation; /**< Instrumentation object used in current execution */
         SchedulePolicy      *_defSchedulePolicy;
         
         /*! Dependencies domain manager */
         DependenciesManager *_dependenciesManager;

         /*! It manages all registered and active plugins */
         PluginManager        _pluginManager;

         // Programming model interface
         PMInterface *        _pmInterface;

         //! Enable or disable the use of caches
         bool                 _useCaches;
         //! General cache policy (if not specifically redefined for a certain architecture)
         CachePolicyType      _cachePolicy;
         //! CacheMap register
         CacheMap             _cacheMap;
         
         //! CPU id binding list
         Bindings             _bindings;
         
         //! hwloc topology structure
         void *               _hwlocTopology;
         //! Path to a hwloc topology xml
         std::string          _topologyPath;
         
         //! Main cache directory
         Directory* _mainDirectory;

#ifdef GPU_DEV
         //! Keep record of the data that's directly allocated on pinned memory
         PinnedAllocator      _pinnedMemoryCUDA;
#endif
#ifdef NANOS_INSTRUMENTATION_ENABLED
         std::list<std::string>    _enableEvents;
         std::list<std::string>    _disableEvents;
         std::string               _instrumentDefault;
         bool                      _enable_cpuid_event;
#endif

         const int                 _lockPoolSize;
         Lock *                    _lockPool;
         ThreadTeam               *_mainTeam;

         // disable copy constructor & assignment operation
         System( const System &sys );
         const System & operator= ( const System &sys );

         void config ();
         void loadModules();
         void unloadModules();

         /*!
          * \brief Creates a new PE and a new thread associated to it
          * \param[in] p ID of the new PE
          */
         void createWorker( unsigned p );

         /*!
          * \brief Set up the teamData of the thread to be included in the team, and optionally add it
          * \param[in,out] team The team where the thread will be added
          * \param[in,out] thread The thread to be included
          * \param[in] enter Should the thread enter the team?
          * \param[in] star Is the thread a star within the team?
          * \param[in] creator Is the thread the creator of the team?
          */
         void acquireWorker( ThreadTeam * team, BaseThread * thread, bool enter=true, bool star=false, bool creator=false );

         /*!
          * \brief Updates team members so that it matches with system's _cpu_active_set
          */
         void applyCpuMask();

         /*!
          * \brief Processes the system's _cpu_active_set for later update the threads
          *
          * Depending on the system binding configuration, this function will update _bindings to be able
          * later to create new PE's or just update the raw number of threads if binding is disabled
          */
         void processCpuMask( void );
         
         void loadHwloc();
         void unloadHwloc();
         
         PE * createPE ( std::string pe_type, int pid, int uid );

         //* \brief Prints the Environment Summary (resources, plugins, prog. model, etc.) before the execution
         void environmentSummary( void );

         //* \brief Prints the Execution Summary (time, completed tasks, etc.) at the end of the execution
         void executionSummary( void );

      public:
         /*! \brief System default constructor
          */
         System ();
         /*! \brief System destructor
          */
         ~System ();

         void start ();
         void finish ();

         int getWorkDescriptorId( void );

         void submit ( WD &work );
         void submitWithDependencies (WD& work, size_t numDataAccesses, DataAccess* dataAccesses);
         void waitOn ( size_t numDataAccesses, DataAccess* dataAccesses);
         void inlineWork ( WD &work );

         void createWD (WD **uwd, size_t num_devices, nanos_device_t *devices,
                        size_t data_size, size_t data_align, void ** data, WG *uwg,
                        nanos_wd_props_t *props, nanos_wd_dyn_props_t *dyn_props, size_t num_copies, nanos_copy_data_t **copies,
                        size_t num_dimensions, nanos_region_dimension_internal_t **dimensions,
                        nanos_translate_args_t translate_args, const char *description );

         void createSlicedWD ( WD **uwd, size_t num_devices, nanos_device_t *devices, size_t outline_data_size,
                        int outline_data_align, void **outline_data, WG *uwg, Slicer *slicer, nanos_wd_props_t *props, nanos_wd_dyn_props_t *dyn_props,
                        size_t num_copies, nanos_copy_data_t **copies, size_t num_dimensions, nanos_region_dimension_internal_t **dimensions, const char *description );

         void duplicateWD ( WD **uwd, WD *wd );
         void duplicateSlicedWD ( SlicedWD **uwd, SlicedWD *wd );

        /* \brief prepares a WD to be scheduled/executed.
         * \param work WD to be set up
         */
         void setupWD( WD &work, WD *parent );

         // methods to access configuration variable         
         void setNumPEs ( int npes );

         int getNumPEs () const;

         //! \brief Returns the maximum number of threads (SMP + GPU + ...). 
         unsigned getMaxThreads () const; 

         void setNumThreads ( int nthreads );

         int getNumThreads () const;

         int getCpuCount ( ) const;

         /*!
          * \brief Get current system's _cpu_active_set
          * \param[out] mask
          */
         void getCpuMask ( cpu_set_t *mask ) const;

         /*!
          * \brief Set current system's _cpu_active_set
          * \param[in] mask
          */
         void setCpuMask ( const cpu_set_t *mask );

         /*!
          * \brief Add mas to the current system's _cpu_active_set
          * \param[in] mask
          */
         void addCpuMask ( const cpu_set_t *mask );

         void setDeviceStackSize ( int stackSize );

         int getDeviceStackSize () const;

         void setBindingStart ( int value );
        
         int getBindingStart () const;

         void setBindingStride ( int value );

         int getBindingStride () const;

         void setBinding ( bool set );

         bool getBinding () const;

         ExecutionMode getExecutionMode () const;

         bool getVerbose () const;

         void setVerbose ( bool value );

         void setInitialMode ( InitialMode mode );
         InitialMode getInitialMode() const;

         void setDelayedStart ( bool set);

         bool getDelayedStart () const;

         bool useYield() const;

         int getCreatedTasks() const ;

         int getTaskNum() const;

         int getIdleNum() const;

         int getReadyNum() const;

         int getRunningTasks() const;
         
         int getNumCreatedPEs() const;

         int getNumWorkers() const;

         int getNumWorkers( DeviceData *arch );

         /** \brief Returns the number of physical NUMA nodes. */
         int getNumSockets() const;

         void setNumSockets ( int numSockets );

         /** \brief Returns the number of NUMA nodes available for the user. */
         int getNumAvailSockets() const;

         /**
          * \brief Translates from a physical NUMA node to a virtual (user-selectable) node.
          * \return A number in the range [0..N) where N is the number of virtual NUMA nodes,
          * or INT_MIN if that physical node cannot be used.
          */
         int getVirtualNUMANode( int physicalNode ) const;

         int getCurrentSocket() const;

         /**
          * \brief Sets the (virtual) node where tasks should be executed.
          * \param currentSocket A value in the range [0,N) where N is the number
          * of available nodes (what is returned by getNumAvailSockets()).
          * \see getNumAvailSockets.
          */
         void setCurrentSocket( int currentSocket );

         int getCoresPerSocket() const;

         void setCoresPerSocket ( int coresPerSocket );
         
         Directory* getMainDirectory() const;
         
         /**
          * \brief Returns a CPU Id that the given architecture should use
          * to tie a new processing element to.
          * \param pe Processing Element number.
          * \note This method is the one that uses the affinity mask and binding
          * start and stride parameters.
          */
         int getBindingId ( int pe ) const;
         
         /**
          * \brief Reserves a PE to be used exclusively by a certain
          * architecture.
          * If you try to reserve all PEs, leaving no PEs for SMPs, reserved
          * will be false and a warning will be displayed.
          * \param reserveNode [in] If enabled, will try to reserve the PE in
          * the node specified by the node parameter, otherwise, that parameter
          * will be ignored.
          * \param node [in] NUMA node to reserve the PE from. It is only used
          * when reserveNode is true.
          * \param reserved [out] If the PE was successfully reserved or not.
          * \return Id of the PE to reserve.
          */
         unsigned reservePE ( bool reserveNode, unsigned node, bool & reserved );
         
         /**
          * \brief Checks if hwloc is available.
          */
         bool isHwlocAvailable () const;
         
         /**
          * \brief Returns the hwloc_topology_t structure.
          * This structure will only be available for a short window during
          * System::start. Otherwise, NULL will be returned.
          * In order to avoid surrounding this function by ifdefs, it returns
          * a void * that you must cast to hwloc_topology_t.
          */
         void * getHwlocTopology ();
         
         /*!
          * \brief Sets the number of NUMA nodes and the number of cores per
          * NUMA node .
          * Uses hwloc if available.
          */
         void loadNUMAInfo ();
         
         /*!
          * \brief Sets the the number of active/available NUMA nodes.
          * Creates the NUMA node translation table as well.
          * \note It is really important to call this after PEs are created.
          */
         void completeNUMAInfo ();

         /** \brief Retrieves the NUMA node of a given PE.
          *  \note Will use hwloc if available.
          */
         unsigned getNodeOfPE ( unsigned pe );

         void setUntieMaster ( bool value );

         bool getUntieMaster () const;

         void setSynchronizedStart ( bool value );
         bool getSynchronizedStart ( void ) const;

         int nextThreadId ();

         /*!
          * \brief Returns whether DLB is enabled or not
          */
         bool dlbEnabled() const;

         // team related methods
         /*!
          * \brief Returns, if any, the worker thread with lower ID that has no team or that has been tagged to sleep
          */
         BaseThread * getUnassignedWorker ( void );

         /*!
          * \brief Returns, if any, the worker thread with upper ID that has team and still has not been tagged to sleep
          */
         BaseThread * getAssignedWorker ( void );

         /*!
          * \brief Returns a new created Team with the specified parameters
          * \param[in] nthreads The team size
          * \param[in] constraints Not used
          * \param[in] reuseCurrent Will this thread be a member of the team?
          * \param[in] enterCurrent Will this thread immediately enter the team?
          * \param[in] enterOthers Will the other threads immediately enter the team?
          * \param[in] starringCurrent Is this a star thread?
          * \param[in] starringOthers Are the others star threads?
          */
         ThreadTeam * createTeam ( unsigned nthreads, void *constraints=NULL, bool reuseCurrent=true,
                                   bool enterCurrent=true, bool enterOthers=true, bool starringCurrent = true, bool starringOthers=false );

         BaseThread * getWorker( unsigned int n );

         void endTeam ( ThreadTeam *team );

         /*!
          * \brief Releases a worker thread from its team
          * \param[in,out] thread
          */
         void releaseWorker ( BaseThread * thread );

         /*!
          * \brief Updates the number of active worker threads and adds them to the main team
          * \param[in] nthreads
          */
         void updateActiveWorkers ( int nthreads );

         void setThrottlePolicy( ThrottlePolicy * policy );

         bool throttleTaskIn( void ) const;
         void throttleTaskOut( void ) const;

         const std::string & getDefaultSchedule() const;

         const std::string & getDefaultThrottlePolicy() const;

         const std::string & getDefaultBarrier() const;

         const std::string & getDefaultInstrumentation() const;

         const std::string & getDefaultArch() const;
         void setDefaultArch( const std::string &arch );

         void setHostFactory ( peFactory factory );

         void setDefaultBarrFactory ( barrFactory factory );

         Slicer * getSlicer( const std::string &label ) const;

         WorkSharing * getWorkSharing( const std::string &label ) const;

         Instrumentation * getInstrumentation ( void ) const;

         void setInstrumentation ( Instrumentation *instr );

#ifdef NANOS_INSTRUMENTATION_ENABLED
         bool isCpuidEventEnabled ( void ) const;
#endif

         void registerSlicer ( const std::string &label, Slicer *slicer);

         void registerWorkSharing ( const std::string &label, WorkSharing *ws);

         void setDefaultSchedulePolicy ( SchedulePolicy *policy );
         
         SchedulePolicy * getDefaultSchedulePolicy ( ) const;

         SchedulerStats & getSchedulerStats ();
         SchedulerConf  & getSchedulerConf();
         
         /*! \brief Disables the execution of pending WDs in the scheduler's
          queue.
         */
         void stopScheduler ();
         /*! \brief Resumes the execution of pending WDs in the scheduler's
          queue.
         */
         void startScheduler ();
         
         //! \brief Checks if the scheduler is stopped or not.
         bool isSchedulerStopped () const;
         
         /*! \brief Waits until all threads are paused. This is useful if you
          * want that no task is executed after the scheduler is disabled.
          * \note The scheduler must be stopped first.
          * \sa stopScheduler(), waitUntilThreadsUnpaused
          */
         void waitUntilThreadsPaused();
         
         /*! \brief Waits until all threads are unpaused. Use this
          * when you require that no task is running in a certain section.
          * In that case, you'll probably disable the scheduler, wait for
          * threads to be paused, do something, and then start over. Before
          * starting over, you need to call this function, because if you don't
          * there is the potential risk of threads been unpaused causing a race
          * condition.
          * \note The scheduler must be started first.
          * \sa stopScheduler(), waitUntilThreadsUnpaused
          */
         void waitUntilThreadsUnpaused();
         
         void pausedThread();
         
         void unpausedThread();
         
         /*! \brief Returns the name of the default dependencies manager.
          */
         const std::string & getDefaultDependenciesManager() const;
         
         /*! \brief Specifies the dependencies manager to be used.
          *  \param manager DependenciesManager.
          */
         void setDependenciesManager ( DependenciesManager *manager );
         
         /*! \brief Returns the dependencies manager in use.
          */
         DependenciesManager * getDependenciesManager ( ) const;

         void setPMInterface (PMInterface *_pm);
         PMInterface & getPMInterface ( void ) const;
         bool isCacheEnabled();
         CachePolicyType getCachePolicy();
         CacheMap& getCacheMap();
         
         /**! \brief Register an architecture plugin.
          *   \param plugin A pointer to the plugin.
          *   \return The index of the plugin in the vector.
          */
         size_t registerArchitecture( ArchPlugin * plugin );

#ifdef GPU_DEV
         char * getOmpssUsesCuda();
         char * getOmpssUsesCublas();

         PinnedAllocator& getPinnedAllocatorCUDA();
#endif
#ifdef MPI_DEV
         char* getOmpssUsesOffload();
#endif

         void threadReady ();

         void registerPlugin ( const char *name, Plugin &plugin );
         bool loadPlugin ( const char *name );
         bool loadPlugin ( const std::string &name );
         Plugin * loadAndGetPlugin ( const char *name );
         Plugin * loadAndGetPlugin ( const std::string &name );
         
         void setValidPlugin ( const std::string &module,  const std::string &plugin );
         
         /*! \brief Registers a plugin option. Depending on whether nanox --help
          * is running or not, it will use a list of valid plugins or not.
          *  \param option Name of the option in NX_ARGS.
          *  \param module Module name (i.e. sched for schedule policies).
          *  \param var Variable that will store the read value (i.e. _defSchedule).
          *  \param helpMessage Help message to be printed in nanox --help
          *  \param cfg Config object.
          */
         void registerPluginOption ( const std::string &option, const std::string &module, std::string &var, const std::string &helpMessage, Config &cfg );

         /*! \brief Returns one of the system lock (belonging to the pool of locks)
          */
         Lock * getLockAddress(void *addr ) const;

         /*! \brief Returns if there are pendant writes for a given memory address
          *
          *  \param [in] addr memory address
          *  \return {True/False} depending if there are pendant writes
          */
         bool haveDependencePendantWrites ( void *addr ) const;
<<<<<<< HEAD
         
                  
        /**
         * \brief Registers PEs to current nanox workers/team
         * Function created to serve MPI device
         * \param num_pes number of process spawned
         * \param pes pointer to a list of Processing Elements
         */
         void addPEsToTeam(PE **pes, int num_pes);
         
=======

         /*! \brief Active current thread (i.e. pthread ) and include it into the main team
          */
         void admitCurrentThread ( void );
         void expelCurrentThread ( void );
         
         //This main will do nothing normally
         //It will act as an slave and call exit(0) when we need slave behaviour
         //in offload or cluster version
         void ompss_nanox_main ();         
>>>>>>> a010ca98
   };

   extern System sys;

};

#endif
<|MERGE_RESOLUTION|>--- conflicted
+++ resolved
@@ -648,7 +648,6 @@
           *  \return {True/False} depending if there are pendant writes
           */
          bool haveDependencePendantWrites ( void *addr ) const;
-<<<<<<< HEAD
          
                   
         /**
@@ -659,7 +658,6 @@
          */
          void addPEsToTeam(PE **pes, int num_pes);
          
-=======
 
          /*! \brief Active current thread (i.e. pthread ) and include it into the main team
           */
@@ -670,7 +668,6 @@
          //It will act as an slave and call exit(0) when we need slave behaviour
          //in offload or cluster version
          void ompss_nanox_main ();         
->>>>>>> a010ca98
    };
 
    extern System sys;
