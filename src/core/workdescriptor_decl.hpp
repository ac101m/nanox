--- conflicted
+++ resolved
@@ -194,37 +194,13 @@
 
          /*! \brief WorkDescriptor constructor - 1
           */
-<<<<<<< HEAD
-         WorkDescriptor ( int ndevices, DeviceData **devs, size_t data_size = 0, int data_align = 1, void *wdata=0,
+         WorkDescriptor ( int ndevices, DeviceData **devs, size_t data_size = 0, size_t data_align = 1, void *wdata=0,
                           size_t numCopies = 0, CopyData *copies = NULL, nanos_translate_args_t translate_args = NULL );
 
          /*! \brief WorkDescriptor constructor - 2
           */
-         WorkDescriptor ( DeviceData *device, size_t data_size = 0, int data_align = 1, void *wdata=0,
+         WorkDescriptor ( DeviceData *device, size_t data_size = 0, size_t data_align = 1, void *wdata=0,
                           size_t numCopies = 0, CopyData *copies = NULL, nanos_translate_args_t translate_args = NULL );
-=======
-         WorkDescriptor ( int ndevices, DeviceData **devs, size_t data_size = 0, size_t data_align = 1, void *wdata=0,
-                          size_t numCopies = 0, CopyData *copies = NULL, nanos_translate_args_t translate_args = NULL )
-                        : WorkGroup(), _data_size ( data_size ), _data_align( data_align ),  _data ( wdata ),
-                          _wdData ( NULL ), _tie ( false ), _tiedTo ( NULL ),
-                          _state( INIT ), _syncCond( NULL ),  _parent ( NULL ), _myQueue ( NULL ), _depth ( 0 ),
-                          _numDevices ( ndevices ), _devices ( devs ), _activeDevice ( ndevices == 1 ? devs[0] : NULL ),
-                          _numCopies( numCopies ), _copies( copies ), _doSubmit(), _doWait(),
-                          _depsDomain(), _directory(), _instrumentationContextData(),_submitted(false), _translateArgs( translate_args ),
-                          _priority( 0 ) { }
-
-         /*! \brief WorkDescriptor constructor - 2
-          */
-         WorkDescriptor ( DeviceData *device, size_t data_size = 0, size_t data_align = 1, void *wdata=0,
-                          size_t numCopies = 0, CopyData *copies = NULL, nanos_translate_args_t translate_args = NULL )
-                        : WorkGroup(), _data_size ( data_size ), _data_align ( data_align ), _data ( wdata ),
-                          _wdData ( NULL ), _tie ( false ), _tiedTo ( NULL ),
-                          _state( INIT ), _syncCond( NULL ), _parent ( NULL ), _myQueue ( NULL ), _depth ( 0 ),
-                          _numDevices ( 1 ), _devices ( &_activeDevice ), _activeDevice ( device ),
-                          _numCopies( numCopies ), _copies( copies ), _doSubmit(), _doWait(),
-                          _depsDomain(), _directory(), _instrumentationContextData(),_submitted(false), _translateArgs( translate_args ),
-                          _priority( 0 ) { }
->>>>>>> 74a6b333
 
          /*! \brief WorkDescriptor copy constructor (using a given WorkDescriptor)
           *
@@ -245,15 +221,9 @@
           */
          virtual ~WorkDescriptor()
          {
-<<<<<<< HEAD
-            for ( unsigned i = 0; i < _numDevices; i++ ) {
-               _devices[i]->~DeviceData();
-            }
+            for ( unsigned i = 0; i < _numDevices; i++ ) delete _devices[i];
 
 	    delete _depsDomain;
-=======
-            for ( unsigned i = 0; i < _numDevices; i++ ) delete _devices[i];
->>>>>>> 74a6b333
          }
 
          /*! \brief Has this WorkDescriptor ever run?
