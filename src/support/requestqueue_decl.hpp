/*************************************************************************************/
/*      Copyright 2015 Barcelona Supercomputing Center                               */
/*                                                                                   */
/*      This file is part of the NANOS++ library.                                    */
/*                                                                                   */
/*      NANOS++ is free software: you can redistribute it and/or modify              */
/*      it under the terms of the GNU Lesser General Public License as published by  */
/*      the Free Software Foundation, either version 3 of the License, or            */
/*      (at your option) any later version.                                          */
/*                                                                                   */
/*      NANOS++ is distributed in the hope that it will be useful,                   */
/*      but WITHOUT ANY WARRANTY; without even the implied warranty of               */
/*      MERCHANTABILITY or FITNESS FOR A PARTICULAR PURPOSE.  See the                */
/*      GNU Lesser General Public License for more details.                          */
/*                                                                                   */
/*      You should have received a copy of the GNU Lesser General Public License     */
/*      along with NANOS++.  If not, see <http://www.gnu.org/licenses/>.             */
/*************************************************************************************/

#ifndef _REQUESTQUEUE_DECL
#define _REQUESTQUEUE_DECL
#include <list>
#include <map>
#include "atomic_decl.hpp"
#include "lock_decl.hpp"
<<<<<<< HEAD
=======

>>>>>>> ada03f4e
namespace nanos {

template <class T>
class RequestQueue {
   std::list< T * > _queue;
   Lock _lock;
   public:
   RequestQueue();
   ~RequestQueue();
   void add( T * elem );
   T *fetch();
   T *tryFetch();
};

template <class T>
class RequestMap {
   std::map< uint64_t, T * > _map;
   Lock _lock;
   public:
   RequestMap();
   ~RequestMap();
   void add( uint64_t key, T * elem );
   T *fetch( uint64_t key );
   T *tryFetch( uint64_t key );
};

} // namespace nanos

#endif /* _REQUESTQUEUE_DECL */<|MERGE_RESOLUTION|>--- conflicted
+++ resolved
@@ -23,10 +23,7 @@
 #include <map>
 #include "atomic_decl.hpp"
 #include "lock_decl.hpp"
-<<<<<<< HEAD
-=======
 
->>>>>>> ada03f4e
 namespace nanos {
 
 template <class T>
