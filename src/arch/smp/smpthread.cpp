/**************************************************************************/
/*      Copyright 2010 Barcelona Supercomputing Center                    */
/*      Copyright 2009 Barcelona Supercomputing Center                    */
/*                                                                        */
/*      This file is part of the NANOS++ library.                         */
/*                                                                        */
/*      NANOS++ is free software: you can redistribute it and/or modify   */
/*      it under the terms of the GNU Lesser General Public License as published by  */
/*      the Free Software Foundation, either version 3 of the License, or  */
/*      (at your option) any later version.                               */
/*                                                                        */
/*      NANOS++ is distributed in the hope that it will be useful,        */
/*      but WITHOUT ANY WARRANTY; without even the implied warranty of    */
/*      MERCHANTABILITY or FITNESS FOR A PARTICULAR PURPOSE.  See the     */
/*      GNU Lesser General Public License for more details.               */
/*                                                                        */
/*      You should have received a copy of the GNU Lesser General Public License  */
/*      along with NANOS++.  If not, see <http://www.gnu.org/licenses/>.  */
/**************************************************************************/

#include "os.hpp"
#include "smpprocessor.hpp"
#include "schedule.hpp"
#include "debug.hpp"
#include "system.hpp"
#include <iostream>
#include <sched.h>
#include <unistd.h>
#include <signal.h>
#include <assert.h>
#include "smp_ult.hpp"
#include "instrumentation.hpp"
<<<<<<< HEAD
#include "clusterdevice_decl.hpp"
#include "resourcemanager.hpp"
#include "taskexecutionexception_decl.hpp"
=======
//#include "clusterdevice_decl.hpp"
>>>>>>> 5ccb8aef

using namespace nanos;
using namespace nanos::ext;

<<<<<<< HEAD
void * smp_bootthread ( void *arg )
{
   SMPThread *self = static_cast<SMPThread *>( arg );
#ifdef NANOS_RESILIENCY_ENABLED
   self->setupSignalHandlers();
#endif

   self->run();

   NANOS_INSTRUMENT ( static InstrumentationDictionary *ID = sys.getInstrumentation()->getInstrumentationDictionary(); )
   NANOS_INSTRUMENT ( static nanos_event_key_t cpuid_key = ID->getEventKey("cpuid"); )
   NANOS_INSTRUMENT ( nanos_event_value_t cpuid_value =  (nanos_event_value_t) 0; )
   NANOS_INSTRUMENT ( sys.getInstrumentation()->raisePointEvents(1, &cpuid_key, &cpuid_value); )


   self->BaseThread::finish();
   pthread_exit ( 0 );

   // We should never get here!
   return NULL;
}

// TODO: detect at configure
#ifndef PTHREAD_STACK_MIN
#define PTHREAD_STACK_MIN 16384
#endif

void SMPThread::start ()
{
   pthread_attr_t attr;
   pthread_attr_init(&attr);

   // user-defined stack size
   if ( _stackSize > 0 ) {
     if ( _stackSize < PTHREAD_STACK_MIN ) {
       warning("specified thread stack too small, adjusting it to minimum size");
       _stackSize = PTHREAD_STACK_MIN;
     }

     if (pthread_attr_setstacksize( &attr, _stackSize ) )
       warning("couldn't set pthread stack size stack");
   }

   if ( pthread_create( &_pth, &attr, smp_bootthread, this ) )
      fatal( "couldn't create thread" );

   if ( pthread_cond_init( &_condWait, NULL ) < 0 )
      fatal( "couldn't create pthread condition wait" );

   if ( pthread_mutex_init( &_mutexWait, NULL ) < 0 )
      fatal( "couldn't create pthread mutex wait" );
}

void SMPThread::finish ()
{
   if ( pthread_cond_destroy( &_condWait ) < 0 )
      fatal( "couldn't destroy pthread condition wait" );
}
=======
>>>>>>> 5ccb8aef

void SMPThread::runDependent ()
{
   WD &work = getThreadWD();
   setCurrentWD( work );

   SMPDD &dd = ( SMPDD & ) work.activateDevice( SMP );

   dd.execute( work );
}

void SMPThread::idle( bool debug )
{
   if ( sys.getNetwork()->getNumNodes() > 1 ) {
      sys.getNetwork()->poll(0);

      if ( !_pendingRequests.empty() ) {
         std::set<void *>::iterator it = _pendingRequests.begin();
         while ( it != _pendingRequests.end() ) {
            GetRequest *req = (GetRequest *) (*it);
            if ( req->isCompleted() ) {
               std::set<void *>::iterator toBeDeletedIt = it;
               it++;
               _pendingRequests.erase(toBeDeletedIt);
               req->clear();
               delete req;
            } else {
               it++;
            }
         }
      }
   }
}

void SMPThread::wait()
{
   NANOS_INSTRUMENT ( static InstrumentationDictionary *ID = sys.getInstrumentation()->getInstrumentationDictionary(); )
   NANOS_INSTRUMENT ( static nanos_event_key_t cpuid_key = ID->getEventKey("cpuid"); )
   NANOS_INSTRUMENT ( nanos_event_value_t cpuid_value = (nanos_event_value_t) 0; )
   NANOS_INSTRUMENT ( sys.getInstrumentation()->raisePointEvents(1, &cpuid_key, &cpuid_value); )

   ThreadTeam *team = getTeam();

   /* Put WD's from local to global queue, leave team, and set flag
    * Locking _mutexWait assures us that the sleep flag is still set when we get here
    */
   lock();
   _pthread.mutex_lock();

   if ( isSleeping() ) {

      if ( hasNextWD() ) {
         WD *next = getNextWD();
         next->untie();
         team->getSchedulePolicy().queue( this, *next );
      }
      fatal_cond( hasNextWD(), "Can't sleep a thread with more than 1 WD in its local queue" );

      if ( team != NULL ) leaveTeam();
      BaseThread::wait();

      unlock();
<<<<<<< HEAD
=======
      _pthread.cond_wait();
>>>>>>> 5ccb8aef

      NANOS_INSTRUMENT( InstrumentState state_stop(NANOS_STOPPED) );

      /* Wait on condition loop */
      while ( isSleeping() ) {
         pthread_cond_wait( &_condWait, &_mutexWait );
      }
      pthread_mutex_unlock( &_mutexWait );

      NANOS_INSTRUMENT( InstrumentState state_wake(NANOS_WAKINGUP) );

      /* Set waiting status flag */
      lock();
      BaseThread::resume();
      unlock();

<<<<<<< HEAD
      /* Whether the thread should wait for the cpu to be free before doing some work */
      ResourceManager::waitForCpuAvailability();
=======
   _pthread.mutex_unlock();
>>>>>>> 5ccb8aef

      if ( isSleeping() ) wait();
      else {
         NANOS_INSTRUMENT ( if ( sys.getBinding() ) { cpuid_value = (nanos_event_value_t) getCpuId() + 1; } )
         NANOS_INSTRUMENT ( if ( !sys.getBinding() && sys.isCpuidEventEnabled() ) { cpuid_value = (nanos_event_value_t) sched_getcpu() + 1; } )
         NANOS_INSTRUMENT ( sys.getInstrumentation()->raisePointEvents(1, &cpuid_key, &cpuid_value); )
      }
   }
   else {
      pthread_mutex_unlock( &_mutexWait );
      unlock();
   }
}

void SMPThread::wakeup()
{
<<<<<<< HEAD
   pthread_mutex_lock( &_mutexWait );
   BaseThread::wakeup();
   pthread_cond_signal( &_condWait );
   pthread_mutex_unlock( &_mutexWait );
}

void SMPThread::sleep()
{
   pthread_mutex_lock( &_mutexWait );
   BaseThread::sleep();
   pthread_mutex_unlock( &_mutexWait );
}

void SMPThread::block()
{
   pthread_mutex_lock( &_completionMutex );
   pthread_cond_wait( &_completionWait, &_completionMutex );
   pthread_mutex_unlock( &_completionMutex );
=======
   //! \note This function has to be in free race condition environment or externally
   // protected, when called, with the thread common lock: lock() & unlock() functions.

   //! \note If thread is not marked as waiting, just ignore wakeup
   if ( !isSleeping() || !isWaiting() ) return;

   _pthread.wakeup();
>>>>>>> 5ccb8aef
}


// This is executed in between switching stacks
void SMPThread::switchHelperDependent ( WD *oldWD, WD *newWD, void *oldState  )
{
   SMPDD & dd = ( SMPDD & )oldWD->getActiveDevice();
   dd.setState( (intptr_t *) oldState );
}

bool SMPThread::inlineWorkDependent ( WD &wd )
{
   // Now the WD will be inminently run
   wd.start(WD::IsNotAUserLevelThread);

   SMPDD &dd = ( SMPDD & )wd.getActiveDevice();

   NANOS_INSTRUMENT ( static nanos_event_key_t key = sys.getInstrumentation()->getInstrumentationDictionary()->getEventKey("user-code") );
   NANOS_INSTRUMENT ( nanos_event_value_t val = wd.getId() );
   NANOS_INSTRUMENT ( sys.getInstrumentation()->raiseOpenStateAndBurst ( NANOS_RUNNING, key, val ) );

   //if ( sys.getNetwork()->getNodeNum() > 0 ) std::cerr << "Starting wd " << wd.getId() << std::endl;
   
   dd.execute( wd );

   NANOS_INSTRUMENT ( sys.getInstrumentation()->raiseCloseStateAndBurst ( key, val ) );
   return true;
}

void SMPThread::switchTo ( WD *wd, SchedulerHelper *helper )
{
   // wd MUST have an active SMP Device when it gets here
   ensure( wd->hasActiveDevice(),"WD has no active SMP device" );
   SMPDD &dd = ( SMPDD & )wd->getActiveDevice();
   ensure( dd.hasStack(), "DD has no stack for ULT");

   ::switchStacks(
       ( void * ) getCurrentWD(),
       ( void * ) wd,
       ( void * ) dd.getState(),
       ( void * ) helper );
}

void SMPThread::exitTo ( WD *wd, SchedulerHelper *helper)
{
   // wd MUST have an active SMP Device when it gets here
   ensure( wd->hasActiveDevice(),"WD has no active SMP device" );
   SMPDD &dd = ( SMPDD & )wd->getActiveDevice();
   ensure( dd.hasStack(), "DD has no stack for ULT");

   //TODO: optimize... we don't really need to save a context in this case
   ::switchStacks(
      ( void * ) getCurrentWD(),
      ( void * ) wd,
      ( void * ) dd.getState(),
      ( void * ) helper );
}

int SMPThread::getCpuId() const {
   return _core->getBindingId();
}

SMPMultiThread::SMPMultiThread( WD &w, SMPProcessor *pe, unsigned int representingPEsCount, PE **representingPEs ) : SMPThread ( w, pe, pe ), _current( 0 ), _totalThreads( representingPEsCount ) {
   setCurrentWD( w );
   _threads.reserve( representingPEsCount );
   for ( unsigned int i = 0; i < representingPEsCount; i++ )
   {
      _threads[ i ] = &( representingPEs[ i ]->startWorker( this ) );
   }
}<|MERGE_RESOLUTION|>--- conflicted
+++ resolved
@@ -30,18 +30,20 @@
 #include <assert.h>
 #include "smp_ult.hpp"
 #include "instrumentation.hpp"
-<<<<<<< HEAD
-#include "clusterdevice_decl.hpp"
+//<<<<<<< HEAD
+#if 0
+//#include "clusterdevice_decl.hpp"
 #include "resourcemanager.hpp"
 #include "taskexecutionexception_decl.hpp"
-=======
-//#include "clusterdevice_decl.hpp"
->>>>>>> 5ccb8aef
+#endif
+//=======
+//>>>>>>> master
 
 using namespace nanos;
 using namespace nanos::ext;
 
-<<<<<<< HEAD
+//<<<<<<< HEAD
+#if 0
 void * smp_bootthread ( void *arg )
 {
    SMPThread *self = static_cast<SMPThread *>( arg );
@@ -100,8 +102,9 @@
    if ( pthread_cond_destroy( &_condWait ) < 0 )
       fatal( "couldn't destroy pthread condition wait" );
 }
-=======
->>>>>>> 5ccb8aef
+#endif
+//=======
+//>>>>>>> master
 
 void SMPThread::runDependent ()
 {
@@ -164,10 +167,10 @@
       BaseThread::wait();
 
       unlock();
-<<<<<<< HEAD
-=======
+//<<<<<<< HEAD
+//=======
       _pthread.cond_wait();
->>>>>>> 5ccb8aef
+//>>>>>>> master
 
       NANOS_INSTRUMENT( InstrumentState state_stop(NANOS_STOPPED) );
 
@@ -184,12 +187,14 @@
       BaseThread::resume();
       unlock();
 
-<<<<<<< HEAD
+//<<<<<<< HEAD
       /* Whether the thread should wait for the cpu to be free before doing some work */
+#if 0
       ResourceManager::waitForCpuAvailability();
-=======
+#endif
+//=======
    _pthread.mutex_unlock();
->>>>>>> 5ccb8aef
+//>>>>>>> master
 
       if ( isSleeping() ) wait();
       else {
@@ -206,7 +211,8 @@
 
 void SMPThread::wakeup()
 {
-<<<<<<< HEAD
+//<<<<<<< HEAD
+#if 0
    pthread_mutex_lock( &_mutexWait );
    BaseThread::wakeup();
    pthread_cond_signal( &_condWait );
@@ -225,7 +231,8 @@
    pthread_mutex_lock( &_completionMutex );
    pthread_cond_wait( &_completionWait, &_completionMutex );
    pthread_mutex_unlock( &_completionMutex );
-=======
+#endif
+//=======
    //! \note This function has to be in free race condition environment or externally
    // protected, when called, with the thread common lock: lock() & unlock() functions.
 
@@ -233,7 +240,7 @@
    if ( !isSleeping() || !isWaiting() ) return;
 
    _pthread.wakeup();
->>>>>>> 5ccb8aef
+//>>>>>>> master
 }
 
 
