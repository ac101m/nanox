--- conflicted
+++ resolved
@@ -302,19 +302,11 @@
 }
 
 
-<<<<<<< HEAD
 void ClusterPlugin::addPEs( PEList &pes ) const {
-   if ( _nodes ) {
-      std::vector<ClusterNode *>::const_iterator it = _nodes->begin();
-      it++; //position 0 is null, node 0 does not have a ClusterNode object
-      for (; it != _nodes->end(); it++ ) {
-=======
-void ClusterPlugin::addPEs( std::map<unsigned int, ProcessingElement *> &pes ) const {
    if ( _remoteNodes ) {
       std::vector<ClusterNode *>::const_iterator it = _remoteNodes->begin();
       //NOT ANYMORE: it++; //position 0 is null, node 0 does not have a ClusterNode object
       for (; it != _remoteNodes->end(); it++ ) {
->>>>>>> ada03f4e
          pes.insert( std::make_pair( (*it)->getId(), *it ) );
       }
    }
