--- conflicted
+++ resolved
@@ -679,17 +679,12 @@
    }
 
    WD * wd =  new (*uwd) WD( num_devices, dev_ptrs, data_size, data_align, data != NULL ? *data : NULL,
-<<<<<<< HEAD
                              num_copies, (copies != NULL)? *copies : NULL, translate_args, desc );
-=======
-                             num_copies, (copies != NULL)? *copies : NULL, translate_args );
-   
    // Set WD's socket
    wd->setSocket( getCurrentSocket() );
    
    if ( getCurrentSocket() >= sys.getNumSockets() )
       throw NANOS_INVALID_PARAM;
->>>>>>> 2fe21a1c
 
    // All the implementations for a given task will have the same ID
    wd->setVersionGroupId( ( unsigned long ) devices );
@@ -855,17 +850,12 @@
    else desc = (chunk + offset_DESC);
 
    SlicedWD * wd =  new (*uwd) SlicedWD( *slicer, num_devices, dev_ptrs, outline_data_size, outline_data_align,
-<<<<<<< HEAD
                                          outline_data != NULL ? *outline_data : NULL, num_copies, (copies == NULL) ? NULL : *copies, desc );
-=======
-                                         outline_data != NULL ? *outline_data : NULL, num_copies, (copies == NULL) ? NULL : *copies );
-   
    // Set WD's socket
    wd->setSocket(  getCurrentSocket() );
    
    if ( getCurrentSocket() >= sys.getNumSockets() )
       throw NANOS_INVALID_PARAM;
->>>>>>> 2fe21a1c
 
    // initializing internal data
    if ( size_PMD > 0) wd->setInternalData( chunk + offset_PMD );
