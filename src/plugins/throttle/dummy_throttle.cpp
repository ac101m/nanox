/*************************************************************************************/
/*      Copyright 2009 Barcelona Supercomputing Center                               */
/*                                                                                   */
/*      This file is part of the NANOS++ library.                                    */
/*                                                                                   */
/*      NANOS++ is free software: you can redistribute it and/or modify              */
/*      it under the terms of the GNU Lesser General Public License as published by  */
/*      the Free Software Foundation, either version 3 of the License, or            */
/*      (at your option) any later version.                                          */
/*                                                                                   */
/*      NANOS++ is distributed in the hope that it will be useful,                   */
/*      but WITHOUT ANY WARRANTY; without even the implied warranty of               */
/*      MERCHANTABILITY or FITNESS FOR A PARTICULAR PURPOSE.  See the                */
/*      GNU Lesser General Public License for more details.                          */
/*                                                                                   */
/*      You should have received a copy of the GNU Lesser General Public License     */
/*      along with NANOS++.  If not, see <http://www.gnu.org/licenses/>.             */
/*************************************************************************************/

#include "throttle.hpp"
#include "plugin.hpp"
#include "system.hpp"

namespace nanos {
   namespace ext {

      class DummyThrottle: public ThrottlePolicy
      {

         private:
            /*!
             * we decide once if all new tasks are to be created during the execution
             * if _createTasks is true, then we have the maximum number of tasks else we have only one task (sequential comp.)
             */
            bool _createTasks;
            static const bool _default;

         public:
            DummyThrottle() : _createTasks( _default ) {}

            void setCreateTask( bool ct ) { _createTasks = ct; }

            bool throttle();

            ~DummyThrottle() {};
      };

      const bool DummyThrottle::_default = false;

      bool DummyThrottle::throttle()
      {
         return _createTasks;
      }

      //factory
      DummyThrottle * createDummyThrottle()
      {
         return new DummyThrottle();
      }

<<<<<<< HEAD
class DummyThrottlePlugin : public Plugin
{

   public:
      DummyThrottlePlugin() : Plugin( "Simple (all/nothing) Throttle Plugin",1 ) {}

      virtual void init() {
         sys.setThrottlePolicy( createDummyThrottle() );
      }
};

}}

nanos::ext::DummyThrottlePlugin NanosXPlugin;
=======
   }
}
>>>>>>> 5eb6db09
<|MERGE_RESOLUTION|>--- conflicted
+++ resolved
@@ -58,22 +58,17 @@
          return new DummyThrottle();
       }
 
-<<<<<<< HEAD
-class DummyThrottlePlugin : public Plugin
-{
+     class DummyThrottlePlugin : public Plugin
+     {
+       public:
+         DummyThrottlePlugin() : Plugin( "Simple (all/nothing) Throttle Plugin",1 ) {}
+        
+         virtual void init() {
+           sys.setThrottlePolicy( createDummyThrottle() );
+         }
+     };
 
-   public:
-      DummyThrottlePlugin() : Plugin( "Simple (all/nothing) Throttle Plugin",1 ) {}
-
-      virtual void init() {
-         sys.setThrottlePolicy( createDummyThrottle() );
-      }
-};
-
-}}
-
-nanos::ext::DummyThrottlePlugin NanosXPlugin;
-=======
    }
 }
->>>>>>> 5eb6db09
+
+nanos::ext::DummyThrottlePlugin NanosXPlugin;