--- conflicted
+++ resolved
@@ -400,14 +400,7 @@
 
    // This ensures that when we return from the inlining is still the same thread
    // and we don't violate rules about tied WD
-<<<<<<< HEAD
-   if ( wd->isTiedTo() == NULL ) wd->tieTo(*oldwd->isTiedTo());
-
-   if (!wd->started()) wd->init();
-   thread->setCurrentWD( *wd );
-=======
    if ( oldwd->isTiedTo() != NULL && (wd->isTiedTo() == NULL)) wd->tieTo(*oldwd->isTiedTo());
->>>>>>> b7efcdef
 
    /* Instrumenting context switch: oldwd leaves cpu but will come back (last = false) and wd enters */
    NANOS_INSTRUMENT( sys.getInstrumentation()->wdSwitch(oldwd, wd, false) );
