/*************************************************************************************/
/*      Copyright 2015 Barcelona Supercomputing Center                               */
/*                                                                                   */
/*      This file is part of the NANOS++ library.                                    */
/*                                                                                   */
/*      NANOS++ is free software: you can redistribute it and/or modify              */
/*      it under the terms of the GNU Lesser General Public License as published by  */
/*      the Free Software Foundation, either version 3 of the License, or            */
/*      (at your option) any later version.                                          */
/*                                                                                   */
/*      NANOS++ is distributed in the hope that it will be useful,                   */
/*      but WITHOUT ANY WARRANTY; without even the implied warranty of               */
/*      MERCHANTABILITY or FITNESS FOR A PARTICULAR PURPOSE.  See the                */
/*      GNU Lesser General Public License for more details.                          */
/*                                                                                   */
/*      You should have received a copy of the GNU Lesser General Public License     */
/*      along with NANOS++.  If not, see <http://www.gnu.org/licenses/>.             */
/*************************************************************************************/

#ifndef NANOS_ROUTER_HPP
#define NANOS_ROUTER_HPP

#include "router_decl.hpp"

using namespace nanos;

inline Router::Router() : _lastSource( (memory_space_id_t)-1 ), _memSpaces() {
}

inline Router::~Router() {
}

inline void Router::initialize() {
<<<<<<< HEAD
   unsigned int elems = sys.getSeparateMemoryAddressSpacesCount() + 1;
=======
   unsigned int elems = sys.getSeparateMemoryAddressSpacesCount() + 1; //remote nodes + master node
>>>>>>> ac108342
   _memSpaces.resize( elems );
   for ( unsigned int idx = 0; idx < elems; idx += 1) {
      _memSpaces[ idx ] = 0;
   }
}

inline memory_space_id_t Router::getSource( memory_space_id_t destination,
      std::set<memory_space_id_t> const &locs ) {
   memory_space_id_t selected;
   unsigned int destination_node = destination != 0 ? sys.getSeparateMemory( destination ).getNodeNumber() : 0;
   if ( locs.size() > 1 ) {

      //clasify the locations in remote (remote nodes) or local (host memory or accelerators)
      memory_space_id_t tmp_locations[ locs.size() ];
      int local_locations_idx = 0;
      int remote_locations_idx = locs.size()-1;
      for (std::set<memory_space_id_t>::const_iterator it = locs.begin();
            it != locs.end(); it++ ) {
         if ( *it == 0 || sys.getSeparateMemory( *it ).getNodeNumber() ) {
            tmp_locations[local_locations_idx] = *it;
            local_locations_idx += 1;
         } else {
            tmp_locations[remote_locations_idx] = *it;
            remote_locations_idx -= 1;
         }
      }

      if ( destination == 0 || destination_node == 0 ) {
         //if destination is a local address space, priorize getting the data from a local location
         if ( local_locations_idx == 0 ) {
            //no local locations available
            selected = tmp_locations[remote_locations_idx + 1];
            for ( int idx = remote_locations_idx + 1; idx < (int) locs.size(); idx += 1 ) {
               selected = ( _memSpaces[ tmp_locations[idx] ] < _memSpaces[selected] ) ? tmp_locations[idx] : selected;
            }
         } else if ( local_locations_idx == 1 ) {
            //local location available and there is only one, use it
            selected = tmp_locations[local_locations_idx - 1];
         } else {
            //more than one location available
            selected = tmp_locations[0];
            for ( int idx = 0; idx < local_locations_idx; idx += 1 ) {
               selected = ( _memSpaces[ tmp_locations[idx] ] < _memSpaces[selected] ) ? tmp_locations[idx] : selected;
            }
         }
      } else {
         // remote destination, use 0 or remote nodes, not local accelerators if possible
         selected = tmp_locations[0];
         for ( int idx = remote_locations_idx + 1; idx < (int)locs.size(); idx += 1 ) {
            selected = ( _memSpaces[ tmp_locations[idx] ] < _memSpaces[selected] ) ? tmp_locations[idx] : selected;
         }
      }
   } else {
      selected = *locs.begin();
   }

   unsigned int selected_node = selected != 0 ? sys.getSeparateMemory( selected ).getNodeNumber() : 0;
   // To keep cluster balance we want to count transferences from node 0 to remote and NOT from node 0 to local accel
   if ( !( selected_node == 0 && destination_node == 0 ) ) {
      _lastSource = selected;
      _memSpaces[selected] += 1;
   }
   return selected;
}

#endif /* NANOS_ROUTER_HPP */<|MERGE_RESOLUTION|>--- conflicted
+++ resolved
@@ -31,11 +31,7 @@
 }
 
 inline void Router::initialize() {
-<<<<<<< HEAD
-   unsigned int elems = sys.getSeparateMemoryAddressSpacesCount() + 1;
-=======
    unsigned int elems = sys.getSeparateMemoryAddressSpacesCount() + 1; //remote nodes + master node
->>>>>>> ac108342
    _memSpaces.resize( elems );
    for ( unsigned int idx = 0; idx < elems; idx += 1) {
       _memSpaces[ idx ] = 0;
