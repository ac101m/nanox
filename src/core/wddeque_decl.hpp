--- conflicted
+++ resolved
@@ -71,12 +71,6 @@
          bool empty ( void ) const;
          size_t size() const;
 
-<<<<<<< HEAD
-         void push_front ( WorkDescriptor *wd, bool trace=true );
-         void push_back( WorkDescriptor *wd, bool trace=true );
-         WorkDescriptor * pop_front ( BaseThread *thread, bool trace=true );
-         WorkDescriptor * pop_back ( BaseThread *thread, bool trace=true );
-=======
          void push_front ( WorkDescriptor *wd );
          void push_back( WorkDescriptor *wd );
 
@@ -89,18 +83,11 @@
 
          WorkDescriptor * pop_front ( BaseThread *thread );
          WorkDescriptor * pop_back ( BaseThread *thread );
->>>>>>> cbb81799
 
          bool removeWD( BaseThread *thread, WorkDescriptor *toRem, WorkDescriptor **next );
 
          static void increaseTasksInQueues( int tasks );
          static void decreaseTasksInQueues( int tasks );
-<<<<<<< HEAD
-
-
-         bool removeWD( BaseThread *thread, WorkDescriptor *toRem, WorkDescriptor **next, bool trace=true );
-=======
->>>>>>> cbb81799
    };
 
 }
