/*************************************************************************************/
/*      Copyright 2009 Barcelona Supercomputing Center                               */
/*                                                                                   */
/*      This file is part of the NANOS++ library.                                    */
/*                                                                                   */
/*      NANOS++ is free software: you can redistribute it and/or modify              */
/*      it under the terms of the GNU Lesser General Public License as published by  */
/*      the Free Software Foundation, either version 3 of the License, or            */
/*      (at your option) any later version.                                          */
/*                                                                                   */
/*      NANOS++ is distributed in the hope that it will be useful,                   */
/*      but WITHOUT ANY WARRANTY; without even the implied warranty of               */
/*      MERCHANTABILITY or FITNESS FOR A PARTICULAR PURPOSE.  See the                */
/*      GNU Lesser General Public License for more details.                          */
/*                                                                                   */
/*      You should have received a copy of the GNU Lesser General Public License     */
/*      along with NANOS++.  If not, see <http://www.gnu.org/licenses/>.             */
/*************************************************************************************/

#include "workdescriptor.hpp"
#include "schedule.hpp"
#include "processingelement.hpp"
#include "basethread.hpp"
#include "debug.hpp"
#include "schedule.hpp"
#include "system.hpp"
#include "os.hpp"


using namespace nanos;

void WorkDescriptor::init ()
{
   if ( _state != INIT ) return;

   ProcessingElement *pe = myThread->runningOn();

   /* Initializing instrumentation context */
   NANOS_INSTRUMENT( sys.getInstrumentation()->wdCreate( this ) );

   _executionTime = ( _numDevices == 1 ? 0.0 : OS::getMonotonicTimeUs() );

   if ( getNumCopies() > 0 ) {
      pe->copyDataIn( *this );
      if ( _translateArgs != NULL ) {
         _translateArgs( _data, this );
      }
   }
   setStart();
}

void WorkDescriptor::start(ULTFlag isUserLevelThread, WorkDescriptor *previous)
{
   ensure ( _state == START , "Trying to start a wd twice or trying to start an uninitialized wd");

   ensure ( _activeDevice != NULL, "WD's _activeDevice is not set. If you are using 'implements' feature, please use versioning scheduler." );

   _activeDevice->lazyInit(*this,isUserLevelThread,previous);
   
   ProcessingElement *pe = myThread->runningOn();

   if ( getNumCopies() > 0 )
      pe->waitInputs( *this );

   if ( _tie ) tieTo(*myThread);

   sys.getPMInterface().wdStarted( *this );
   setReady();
}

void WorkDescriptor::prepareDevice ()
{
   // Do nothing if there is already an active device
   if ( _activeDevice ) return;

   if ( _numDevices == 1 ) {
      _activeDevice = _devices[0];
      _activeDeviceIdx = 0;
      return;
   }

   // Choose between the supported devices
   message("No active device --> selecting one");
   _activeDevice = _devices[_numDevices-1];
   _activeDeviceIdx = _numDevices-1;
}

DeviceData & WorkDescriptor::activateDevice ( const Device &device )
{
   if ( _activeDevice ) {
      ensure( _activeDevice->isCompatible( device ),"Bogus double device activation" );
      return *_activeDevice;
   }
   unsigned i = _numDevices;
   for ( i = 0; i < _numDevices; i++ ) {
      if ( _devices[i]->isCompatible( device ) ) {
         _activeDevice = _devices[i];
         _activeDeviceIdx = i;
         break;
      }
   }

   ensure( i < _numDevices, "Did not find requested device in activation" );
   return *_activeDevice;
}

DeviceData & WorkDescriptor::activateDevice ( unsigned int deviceIdx )
{
   ensure( _numDevices > deviceIdx, "The requested device does not exist" );

   _activeDevice = _devices[deviceIdx];
   _activeDeviceIdx = deviceIdx;

   return *_activeDevice;
}

bool WorkDescriptor::canRunIn( const Device &device ) const
{
   if ( _activeDevice ) return _activeDevice->isCompatible( device );

   unsigned int i;
   for ( i = 0; i < _numDevices; i++ ) {
      if ( _devices[i]->isCompatible( device ) ) {
         return true;
      }
   }

   return false;
}

bool WorkDescriptor::canRunIn ( const ProcessingElement &pe ) const
{
   if ( started() && !pe.supportsUserLevelThreads() ) return false;
   return canRunIn( pe.getDeviceType() );
}

void WorkDescriptor::submit( void )
{
   Scheduler::submit(*this);
} 

void WorkDescriptor::finish ()
{
   ProcessingElement *pe = myThread->runningOn();
   waitCompletionAndSignalers();
   if ( getNumCopies() > 0 )
     pe->copyDataOut( *this );

<<<<<<< HEAD
   _executionTime = ( _numDevices == 1 ? 0.0 : OS::getMonotonicTimeUs() - _executionTime );
}
=======
   releaseCommutativeAccesses(); 

   sys.getPMInterface().wdFinished( *this );
>>>>>>> b9067b6d

void WorkDescriptor::done ()
{
   sys.getPMInterface().wdFinished( *this );
   this->getParent()->workFinished( *this );
   WorkGroup::done();
}

void WorkDescriptor::prepareCopies()
{
   for (unsigned int i = 0; i < _numCopies; i++ ) {
      _copiesSize += _copies[i].getSize();

      if ( _copies[i].isPrivate() )
         _copies[i].setAddress( ( (uint64_t)_copies[i].getAddress() - (unsigned long)_data ) );
   }

   _paramsSize = _copiesSize;
}

void WorkDescriptor::initCommutativeAccesses( WorkDescriptor &wd, size_t numDeps, DataAccess* deps )
{
   size_t numCommutative = 0;

   for ( size_t i = 0; i < numDeps; i++ )
      if ( deps[i].isCommutative() )
         ++numCommutative;

   if ( numCommutative == 0 )
      return;

   wd._commutativeOwners.reserve(numCommutative);

   for ( size_t i = 0; i < numDeps; i++ ) {
      if ( !deps[i].isCommutative() )
         continue;

      // Lookup owner in map in parent WD
      CommutativeOwnerMap::iterator iter = _commutativeOwnerMap.find( deps[i].getDepAddress() );

      if ( iter != _commutativeOwnerMap.end() ) {
         // Already in map => insert into owner list in child WD
         wd._commutativeOwners.push_back( iter->second.get() );
      }
      else {
         // Not in map => allocate new owner pointer container and insert
         std::pair<CommutativeOwnerMap::iterator, bool> ret =
               _commutativeOwnerMap.insert( std::make_pair( deps[i].getDepAddress(),
                                                            TR1::shared_ptr<WorkDescriptor *>( NEW WorkDescriptor *(NULL) ) ) );

         // Insert into owner list in child WD
         wd._commutativeOwners.push_back( ret.first->second.get() );
      }
   }
}

bool WorkDescriptor::tryAcquireCommutativeAccesses()
{
   const size_t n = _commutativeOwners.size();
   for ( size_t i = 0; i < n; i++ ) {

      WorkDescriptor *owner = *_commutativeOwners[i];

      if ( owner == this )
         continue;

      if ( owner == NULL &&
           nanos::compareAndSwap( (void **) _commutativeOwners[i], (void *) NULL, (void *) this ) )
         continue;

      // Failed to obtain exclusive access to all accesses, release the obtained ones

      for ( ; i > 0; i-- )
         *_commutativeOwners[i-1] = NULL;

      return false;
   }
   return true;
} 
<|MERGE_RESOLUTION|>--- conflicted
+++ resolved
@@ -146,17 +146,13 @@
    if ( getNumCopies() > 0 )
      pe->copyDataOut( *this );
 
-<<<<<<< HEAD
    _executionTime = ( _numDevices == 1 ? 0.0 : OS::getMonotonicTimeUs() - _executionTime );
 }
-=======
+
+void WorkDescriptor::done ()
+{
    releaseCommutativeAccesses(); 
 
-   sys.getPMInterface().wdFinished( *this );
->>>>>>> b9067b6d
-
-void WorkDescriptor::done ()
-{
    sys.getPMInterface().wdFinished( *this );
    this->getParent()->workFinished( *this );
    WorkGroup::done();
