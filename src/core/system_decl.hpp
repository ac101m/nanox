--- conflicted
+++ resolved
@@ -250,13 +250,10 @@
          Hwloc _hwloc;
          bool _immediateSuccessorDisabled;
          bool _predecessorCopyInfoDisabled;
-<<<<<<< HEAD
          bool _invalControl;
          bool _cgAlloc;
          bool _inIdle;
-=======
          bool _lazyPrivatizationEnabled;
->>>>>>> ac108342
 
       private:
          PE * createPE ( std::string pe_type, int pid, int uid );
