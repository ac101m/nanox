/*************************************************************************************/
/*      Copyright 2009 Barcelona Supercomputing Center                               */
/*                                                                                   */
/*      This file is part of the NANOS++ library.                                    */
/*                                                                                   */
/*      NANOS++ is free software: you can redistribute it and/or modify              */
/*      it under the terms of the GNU Lesser General Public License as published by  */
/*      the Free Software Foundation, either version 3 of the License, or            */
/*      (at your option) any later version.                                          */
/*                                                                                   */
/*      NANOS++ is distributed in the hope that it will be useful,                   */
/*      but WITHOUT ANY WARRANTY; without even the implied warranty of               */
/*      MERCHANTABILITY or FITNESS FOR A PARTICULAR PURPOSE.  See the                */
/*      GNU Lesser General Public License for more details.                          */
/*                                                                                   */
/*      You should have received a copy of the GNU Lesser General Public License     */
/*      along with NANOS++.  If not, see <http://www.gnu.org/licenses/>.             */
/*************************************************************************************/

#ifndef __NANOS_INT_H
#define __NANOS_INT_H

#include <stdio.h>
#include <stdint.h>
#include <stddef.h>
#include <stdbool.h>

/* This structure is initialized in dependency.hpp. Any change in
 * its contents has to be reflected in Dependency constructor  
 */
typedef struct {
   void **address;
   ptrdiff_t offset;
   struct {
     bool  input: 1;
     bool  output: 1;
     bool  can_rename:1;
     bool  commutative: 1;
   } flags;
   size_t  size;
} nanos_dependence_internal_t;

typedef enum {
   NANOS_PRIVATE,
   NANOS_SHARED,
} nanos_sharing_t;

/* This structure is initialized in copydata.hpp. Any change in
 * its contents has to be reflected in CopyData constructor
 */
typedef struct {
   uint64_t address;
   nanos_sharing_t sharing;
   struct {
      bool input: 1;
      bool output: 1;
   } flags;
   size_t size;
} nanos_copy_data_internal_t;

#ifndef _NANOS_INTERNAL

typedef nanos_dependence_internal_t nanos_dependence_t;
typedef nanos_copy_data_internal_t nanos_copy_data_t;

#else

namespace nanos {
   class Dependency;
   class CopyData;
}
typedef nanos::Dependency nanos_dependence_t;
typedef nanos::CopyData nanos_copy_data_t;

#endif

// C++ types hidden as void *
typedef void * nanos_thread_t;
typedef void * nanos_wd_t;                                                                                                                               
// SlicerCompoundWD data structure
typedef struct {
   int nsect;
   nanos_wd_t lwd[];
} nanos_compound_wd_data_t;

// SlicerRepeatN data structure
typedef struct {
   int n;
} nanos_repeat_n_info_t;

// SlicerFor data structure
typedef struct {
   int lower;
   int upper;
   int step;
   bool last;
   int chunk;
   int stride;
   int thid;
   void *args;
} nanos_loop_info_t;

<<<<<<< HEAD
=======
// C++ types hidden as void *
typedef void * nanos_ws_t;      // type for a worksharing plugin
typedef void * nanos_ws_info_t; // type for user provided information describing a worksharing (used in create service)
typedef void * nanos_ws_data_t; // abstract type to specify all data needed for a worksharing construct (used internally to communicate all threads)
typedef void * nanos_ws_item_t; // abstract type to specify a portion for a worksharing construct (used in next item service)

typedef struct {
   int           lower_bound;  // loop lower bound
   int           upper_bound;  // loop upper bound
   int           loop_step;    // loop step
   int           chunk_size;   // loop chunk size
} nanos_ws_info_loop_t; /* nanos_ws_info_t, specific loop data */

typedef struct {
   int   lower;      // loop item lower bound
   int   upper;      // loop item upper bound
   bool  execute:1;  // is a valid loop item?
   bool  last:1;     // is the last loop item?
} nanos_ws_item_loop_t; /* nanos_ws_item_t, specific loop data */

typedef struct nanos_ws_desc {
   volatile nanos_ws_t   ws;         // Worksharing plugin (specified at worksharing create service), API -> Worksharing plugin
   nanos_ws_data_t       data;       // Worksharing plugin data (specified at worksharing create service), API -> Worksharing plugin
   struct nanos_ws_desc *next;       // Sequence management: this is 'next' global enqueued worksharing descriptor, internal use
   nanos_thread_t       *threads;    // Slicer plugin information: supporting thread map (lives at slicer creator's stack), API -> Slicer plugin
   int                   nths;       // Slicer plugin information: number of supporting threads, API ->  Slicer plugin
} nanos_ws_desc_t;

>>>>>>> 15cb52ef
// WD properties
typedef struct {
   bool mandatory_creation:1;
   bool tied:1;
   bool reserved0:1;
   bool reserved1:1;
   bool reserved2:1;
   bool reserved3:1;
   bool reserved4:1;
   bool reserved5:1;
   unsigned int priority;
} nanos_wd_props_t;

typedef struct {
   nanos_thread_t tie_to;
} nanos_wd_dyn_props_t;

typedef struct {
  void * (*factory) (void *arg);
  //size_t dd_size;
  void * arg;
} nanos_device_t;

// instrumentation structures

typedef enum { NANOS_STATE_START, NANOS_STATE_END, NANOS_SUBSTATE_START, NANOS_SUBSTATE_END,
               NANOS_BURST_START, NANOS_BURST_END, NANOS_PTP_START, NANOS_PTP_END, NANOS_POINT, EVENT_TYPES
} nanos_event_type_t; /**< Event types  */

typedef enum { NANOS_NOT_CREATED, NANOS_NOT_RUNNING, NANOS_STARTUP, NANOS_SHUTDOWN, NANOS_ERROR, NANOS_IDLE,
               NANOS_RUNTIME, NANOS_RUNNING, NANOS_SYNCHRONIZATION, NANOS_SCHEDULING, NANOS_CREATION,
               NANOS_MEM_TRANSFER_IN, NANOS_MEM_TRANSFER_OUT, NANOS_MEM_TRANSFER_LOCAL,
               NANOS_MEM_TRANSFER_DEVICE_IN, NANOS_MEM_TRANSFER_DEVICE_OUT, NANOS_MEM_TRANSFER_DEVICE_LOCAL,
               NANOS_CACHE, NANOS_YIELD, NANOS_ACQUIRING_LOCK, NANOS_CONTEXT_SWITCH, NANOS_DEBUG, NANOS_EVENT_STATE_TYPES
} nanos_event_state_value_t; /**< State enum values */

typedef enum { NANOS_WD_DOMAIN, NANOS_WD_DEPENDENCY, NANOS_WAIT, NANOS_WD_REMOTE, NANOS_XFER_PUT, NANOS_XFER_GET } nanos_event_domain_t; /**< Specifies a domain */
typedef long long  nanos_event_id_t;                   /**< Used as unique id within a given domain */

typedef unsigned int         nanos_event_key_t;   /**< Key (on key-value pair) */
typedef unsigned long long   nanos_event_value_t; /**< Value (on key-value pair) */
  
typedef struct {
   nanos_event_key_t    key;
   nanos_event_value_t  value;
} nanos_event_burst_t;

typedef struct {
   nanos_event_state_value_t value;
} nanos_event_state_t;

typedef struct {
   unsigned int        nkvs;
   nanos_event_key_t   *keys;
   nanos_event_value_t *values;
} nanos_event_point_t;

typedef struct {
   nanos_event_domain_t domain; 
   nanos_event_id_t     id;
   unsigned int         nkvs;
   nanos_event_key_t    *keys;
   nanos_event_value_t  *values;
} nanos_event_ptp_t;

typedef struct {
   nanos_event_type_t       type;
   union {
      nanos_event_burst_t   burst;
      nanos_event_state_t   state;
      nanos_event_point_t   point;
      nanos_event_ptp_t     ptp;
   } info;
} nanos_event_t;

/* Lock C interface */
typedef enum { NANOS_LOCK_FREE = 0, NANOS_LOCK_BUSY = 1 } nanos_lock_state_t;
typedef struct nanos_lock_t {
   volatile nanos_lock_state_t _state;
#ifdef __cplusplus
   nanos_lock_t ( nanos_lock_state_t init=NANOS_LOCK_FREE ) : _state(init) {}
#endif
} nanos_lock_t;

/* Translation function type  */
typedef void (* nanos_translate_args_t) (void *, nanos_wd_t);

/* This types are for the symbols in the linker section for function initialization */
typedef void (nanos_init_func_t) ( void * );
typedef struct {
   nanos_init_func_t  *func;
   void               *data;
} nanos_init_desc_t;

#endif<|MERGE_RESOLUTION|>--- conflicted
+++ resolved
@@ -100,8 +100,6 @@
    void *args;
 } nanos_loop_info_t;
 
-<<<<<<< HEAD
-=======
 // C++ types hidden as void *
 typedef void * nanos_ws_t;      // type for a worksharing plugin
 typedef void * nanos_ws_info_t; // type for user provided information describing a worksharing (used in create service)
@@ -130,7 +128,6 @@
    int                   nths;       // Slicer plugin information: number of supporting threads, API ->  Slicer plugin
 } nanos_ws_desc_t;
 
->>>>>>> 15cb52ef
 // WD properties
 typedef struct {
    bool mandatory_creation:1;
