--- conflicted
+++ resolved
@@ -24,16 +24,11 @@
 #include <set>
 #include <vector>
 #include "atomic_decl.hpp"
-<<<<<<< HEAD
-#include "trackableobject_fwd.hpp"
-#include "dependency_decl.hpp"
-#include "workdescriptor_fwd.hpp"
-=======
 #include "regionstatus_fwd.hpp"
 #include "dataaccess_decl.hpp"
 #include "dependenciesdomain_fwd.hpp"
 #include "region_fwd.hpp"
->>>>>>> 2a059dce
+#include "workdescriptor_fwd.hpp"
 
 namespace nanos
 {
@@ -74,29 +69,17 @@
         /*! \brief DependableObject default constructor
          */
          DependableObject ( ) 
-<<<<<<< HEAD
-            :  _id ( 0 ), _numPredecessors ( 0 ), _references(1), _successors(), _outputObjects(),
-               _readObjects(), _objectLock(), _submitted(false), _wd(NULL) {}
-        /*! \brief DependableObject wd constructor
-         *  \param wd WorkDescriptor to be associated
-         */
+            :  _id ( 0 ), _numPredecessors ( 0 ), _references(1), _successors(), _domain( NULL ),
+               _writtenRegions(), _readRegions(), _objectLock(), _submitted(false), _wd( NULL )  {}
          DependableObject ( WorkDescriptor *wd ) 
-            :  _id ( 0 ), _numPredecessors ( 0 ), _references(1), _successors(), _outputObjects(),
-               _readObjects(), _objectLock(), _submitted(false), _wd( wd ) {}
-=======
             :  _id ( 0 ), _numPredecessors ( 0 ), _references(1), _successors(), _domain( NULL ),
-               _writtenRegions(), _readRegions(), _objectLock(), _submitted(false) {}
->>>>>>> 2a059dce
+               _writtenRegions(), _readRegions(), _objectLock(), _submitted(false), _wd( wd )  {}
         /*! \brief DependableObject copy constructor
          *  \param depObj another DependableObject
          */
          DependableObject ( const DependableObject &depObj )
             : _id ( depObj._id ), _numPredecessors ( depObj._numPredecessors ), _references(depObj._references),
-<<<<<<< HEAD
-              _successors ( depObj._successors ), _outputObjects( ), _readObjects(), _objectLock(), _submitted(false), _wd( depObj._wd ) {}
-=======
-              _successors ( depObj._successors ), _domain ( depObj._domain ), _readRegions(), _objectLock(), _submitted(false) {}
->>>>>>> 2a059dce
+              _successors ( depObj._successors ), _domain ( depObj._domain ), _readRegions(), _objectLock(), _submitted(false), _wd( depObj._wd ) {}
 
         /*! \brief DependableObject copy assignment operator, can be self-assigned.
          *  \param depObj another DependableObject
