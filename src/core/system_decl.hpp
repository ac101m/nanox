--- conflicted
+++ resolved
@@ -29,11 +29,7 @@
 #include "slicer_decl.hpp"
 #include "worksharing_decl.hpp"
 #include "nanos-int.h"
-<<<<<<< HEAD
-#include "dataaccess_decl.hpp"
-=======
 #include "dataaccess_fwd.hpp"
->>>>>>> 7707e933
 #include "instrumentation_decl.hpp"
 #include "network_decl.hpp"
 #include "pminterface_decl.hpp"
@@ -113,10 +109,6 @@
          std::set<int>        _cpu_mask;  /* current mask information */
          std::vector<int>     _pe_map;    /* binding map of every PE. Only adding is allowed. */
 
-         // cluster arch
-         Atomic<unsigned int> _preMainBarrier;
-         Atomic<unsigned int> _preMainBarrierLast;
-
          //cutoff policy and related variables
          ThrottlePolicy      *_throttlePolicy;
          SchedulerStats       _schedStats;
@@ -147,7 +139,6 @@
          
 
          PEList               _pes;
-         AList                _localAccelerators;
          ThreadList           _workers;
         
          /*! It counts how many threads have finalized their initialization */
@@ -192,7 +183,6 @@
          CachePolicyType      _cachePolicy;
          //! CacheMap register
          CacheMap             _cacheMap;
-<<<<<<< HEAD
          NewNewRegionDirectory _masterRegionDirectory;
          
          WD *slaveParentWD;
@@ -205,7 +195,6 @@
          std::vector< SeparateMemoryAddressSpace * > _separateAddressSpaces;
          HostMemoryAddressSpace                      _hostMemory;
          //LocationDirectory _locations;
-=======
          
          //! CPU id binding list
          Bindings             _bindings;
@@ -214,7 +203,6 @@
          void *               _hwlocTopology;
          //! Path to a hwloc topology xml
          std::string          _topologyPath;
->>>>>>> 7707e933
 
 #ifdef GPU_DEV
          //! Keep record of the data that's directly allocated on pinned memory
@@ -258,21 +246,6 @@
          int getWorkDescriptorId( void );
 
          void submit ( WD &work );
-<<<<<<< HEAD
-         void submitWithDependencies (WD& work, size_t numDataAccesses, DataAccess const *dataAccesses);
-         void waitOn ( size_t numDataAccesses, DataAccess const *dataAccesses );
-         void inlineWork ( WD &work );
-
-         void createWD (WD **uwd, size_t num_devices, nanos_device_t *devices,
-                        size_t data_size, int data_align, void ** data, WG *uwg,
-                        nanos_wd_props_t *props, nanos_wd_dyn_props_t *dyn_props, size_t num_copies, nanos_copy_data_t **copies,
-                        size_t num_dimensions, nanos_region_dimension_internal_t **dimensions,
-                        nanos_translate_args_t translate_args );
-
-         void createSlicedWD ( WD **uwd, size_t num_devices, nanos_device_t *devices, size_t outline_data_size,
-                        int outline_data_align, void **outline_data, WG *uwg, Slicer *slicer, nanos_wd_props_t *props, nanos_wd_dyn_props_t *dyn_props,
-                        size_t num_copies, nanos_copy_data_t **copies, size_t num_dimensions, nanos_region_dimension_internal_t **dimensions );
-=======
          void submitWithDependencies (WD& work, size_t numDataAccesses, DataAccess* dataAccesses);
          void waitOn ( size_t numDataAccesses, DataAccess* dataAccesses);
          void inlineWork ( WD &work );
@@ -286,7 +259,6 @@
          void createSlicedWD ( WD **uwd, size_t num_devices, nanos_device_t *devices, size_t outline_data_size,
                         int outline_data_align, void **outline_data, WG *uwg, Slicer *slicer, nanos_wd_props_t *props, nanos_wd_dyn_props_t *dyn_props,
                         size_t num_copies, nanos_copy_data_t **copies, size_t num_dimensions, nanos_region_dimension_internal_t **dimensions, const char *description );
->>>>>>> 7707e933
 
          void duplicateWD ( WD **uwd, WD *wd );
          void duplicateSlicedWD ( SlicedWD **uwd, SlicedWD *wd );
@@ -556,7 +528,6 @@
 #endif
 
          void threadReady ();
-         void preMainBarrier();
          
          void setSlaveParentWD( WD * wd ){ slaveParentWD = wd ; };
          WD* getSlaveParentWD( ){ return slaveParentWD ; };
@@ -566,8 +537,6 @@
          bool loadPlugin ( const std::string &name );
          Plugin * loadAndGetPlugin ( const char *name );
          Plugin * loadAndGetPlugin ( const std::string &name );
-<<<<<<< HEAD
-         AList& getLocalAccelerators();
          int getWgId();
          unsigned int getMemorySpaceId();
          unsigned int getRootMemorySpaceId();
@@ -594,7 +563,6 @@
          NewNewRegionDirectory &getMasterRegionDirectory() { return _masterRegionDirectory; }
          bool canCopy( memory_space_id_t from, memory_space_id_t to ) const;
          ProcessingElement &getPEWithMemorySpaceId( memory_space_id_t id );;
-=======
          
          void setValidPlugin ( const std::string &module,  const std::string &plugin );
          
@@ -613,7 +581,6 @@
           *  \return {True/False} depending if there are pendant writes
           */
          bool haveDependencePendantWrites ( void *addr ) const;
->>>>>>> 7707e933
    };
 
    extern System sys;
