/*************************************************************************************/
/*      Copyright 2015 Barcelona Supercomputing Center                               */
/*                                                                                   */
/*      This file is part of the NANOS++ library.                                    */
/*                                                                                   */
/*      NANOS++ is free software: you can redistribute it and/or modify              */
/*      it under the terms of the GNU Lesser General Public License as published by  */
/*      the Free Software Foundation, either version 3 of the License, or            */
/*      (at your option) any later version.                                          */
/*                                                                                   */
/*      NANOS++ is distributed in the hope that it will be useful,                   */
/*      but WITHOUT ANY WARRANTY; without even the implied warranty of               */
/*      MERCHANTABILITY or FITNESS FOR A PARTICULAR PURPOSE.  See the                */
/*      GNU Lesser General Public License for more details.                          */
/*                                                                                   */
/*      You should have received a copy of the GNU Lesser General Public License     */
/*      along with NANOS++.  If not, see <http://www.gnu.org/licenses/>.             */
/*************************************************************************************/

#ifndef _NANOS_DEPENDABLE_OBJECT_DECL
#define _NANOS_DEPENDABLE_OBJECT_DECL
#include <stdlib.h>
#include <list>
#include <set>
#include <vector>
#include <stdint.h>

#include "atomic_decl.hpp"
#include "lock_decl.hpp"

#include "dependenciesdomain_fwd.hpp"
#include "basedependency_fwd.hpp"
#include "workdescriptor_fwd.hpp"

#include "dataaccess_decl.hpp"

<<<<<<< HEAD
namespace nanos
{
=======
namespace nanos {

>>>>>>> ada03f4e
   class DependableObject;

   class DOSchedulerData
   {
      public:
         DOSchedulerData() {}
         virtual ~DOSchedulerData() {}
         virtual void reset() = 0;
   };


   class DependableObjectPredicate
   {
      public:
         DependableObjectPredicate() {}
         virtual ~DependableObjectPredicate() {}

         virtual bool operator() (DependableObject &obj) = 0;
   };


   /*! \class DependableObject
    *  \brief Abstract entity submitted to the Dependency system
    *
    *  Form the dependency graph and are representants of the entities that have dependencies. The
    *  DependableObject class provides four virtual methods which are used by the Domain when some
    *  action needs to be taken. The dependenciesSatisfied() method, for instance is invoked when
    *  an object's dependencies are satisfied and the specific implementation of the
    *  DependableObject will make the action desired for this event.
    *
    *  - init(): Is invoked by the DependenciesDomain when the DependableObeject is submitted.
    *    Initializes the DependableObject internal members if necessary.
    *  - wait(): Is invoked by DependenciesDomain when the 'DependableObject has been submitted.
    *  - dependenciesSatisfied(): Invoked by DependenciesDomain when the object's dependencies
    *    are satisfied.
    *  - waits(): Used by the DependenciesDomain to know whether the wait() method waits until
    *    dependencies are
    *  - satisfied. If so, the only action during DependableObject submission is adding it as
    *    successor for the tasks updating its dependencies.
    *
    *  There is two kinds of DependableObject currently which are associated to WorkDescriptors.
    *  DOSubmit represents an entity (task) which is submitted to the dependency system and its
    *  action takes place when its dependencies are satisfied. When a DOWait is submitted to a
    *  domain, the thread executing submitDependableObject() will add the DOWait to the dependency
    *  system and wait until its dependencies are satisfied before returning control to the caller.
    *
    */
   class DependableObject
   {
      public:
         typedef std::pair< unsigned int, DependableObject * > DependableObjectVectorKey;
         typedef std::set<DependableObjectVectorKey> DependableObjectVector; /**< Type vector of successors  */
         typedef std::vector<BaseDependency*> TargetVector; /**< Type vector of output objects */
         
      private:
         unsigned int             _id;              /**< DependableObject identifier */
         Atomic<unsigned int>     _numPredecessors; /**< Number of predecessors locking this object */
         unsigned int             _references;      /** References counter */
         DependableObjectVector   _predecessors;    /**< List of predecessors */
         DependableObjectVector   _successors;      /**< List of successors */
         DependenciesDomain      *_domain;          /**< DependenciesDomain where this is located */
         TargetVector             _outputObjects;   /**< List of output objects */
         TargetVector             _readObjects;     /**< List of read objects */
         Lock                     _objectLock;      /**< Lock to do exclusive use of the DependableObject */
#ifdef HAVE_NEW_GCC_ATOMIC_OPS
         bool                     _submitted;
#else
         volatile bool            _submitted;
#endif
         bool                     _needsSubmission; /**< Does this DependableObject need to be submitted? */
         WorkDescriptor           *_wd;             /**< Pointer to the work descriptor represented by this DependableObject */
         DOSchedulerData          *_schedulerData;  /**< Data needed for specific scheduling policies */

      public:
        /*! \brief DependableObject default constructor
         */
         DependableObject ( ) 
            :  _id ( 0 ), _numPredecessors ( 0 ), _references( 1 ), _predecessors(), _successors(), _domain( NULL ), _outputObjects(),
               _readObjects(), _objectLock(), _submitted( false ), _needsSubmission( false ), _wd( NULL ), _schedulerData(NULL) {}

         DependableObject ( WorkDescriptor *wd ) 
            :  _id ( 0 ), _numPredecessors ( 0 ), _references( 1 ), _predecessors(), _successors(), _domain( NULL ), _outputObjects(),
               _readObjects(), _objectLock(), _submitted( false ), _needsSubmission( false ), _wd( wd ), _schedulerData(NULL) {}

        /*! \brief DependableObject copy constructor
         *  \param depObj another DependableObject
         */
         DependableObject ( const DependableObject &depObj )
            : _id ( depObj._id ), _numPredecessors ( depObj._numPredecessors ), _references(depObj._references),
              _predecessors ( depObj._predecessors ), _successors ( depObj._successors ), _domain ( depObj._domain ), _outputObjects( ), _readObjects(),
              _objectLock(), _submitted( false ), _needsSubmission( false ), _wd( depObj._wd ), _schedulerData(NULL) {}

        /*! \brief DependableObject copy assignment operator, can be self-assigned.
         *  \param depObj another DependableObject
         */
         const DependableObject & operator= ( const DependableObject &depObj );

        /*! \brief DependableObject virtual destructor
         */
         virtual ~DependableObject ( );

        // FIXME DOC NEEDED FOR THIS FUNCTIONS
         virtual void init ( ) { }

         /*! \brief This method is automatically called when
          *  decreasePredecessors reduces the number to 0.
          *  \note As there is a batch-release of dependencies, this method must
          *  call dependenciesSatisfiedNoSubmit() to avoid code duplication.
          *  \see decreasePredecessors(), dependenciesSatisfiedNoSubmit()
          */
         virtual void dependenciesSatisfied ( ) { }
         
         /*! \brief Because of the batch-release mechanism,
          *  dependenciesSatisfied will never be called, so common code
          *  between the normal path and the batch path must go here.
          *  \see dependenciesSatisfied()
          */
         virtual void dependenciesSatisfiedNoSubmit ( ) { }

         virtual bool waits ( );

         virtual unsigned long getDescription ( );

         /*! \brief Get the related object which actually has the dependence
          */
         virtual void * getRelatedObject ( );
         
         /*! \brief Get the related object which actually has the dependence
          * (const version)
          */
         virtual const void * getRelatedObject ( ) const;
         
         /*! \brief Checks if this class supports batch release and, if so, if
          *  it has only one predecessor.
          */
         virtual bool canBeBatchReleased ( ) const;

         /*! \brief Instrument predecessor -> successor dependency
          */
         virtual void instrument ( DependableObject& successor ) { }

        /*! \brief Id setter function.
         *         The id will be unique for DependableObjects in the same Dependency Domain.
         *  \param id identifier to be assigned.
         */
         void setId ( unsigned int id );

        /*! \brief Id getter function.
         *         Returns the id  for the DependableObject (unique in its domain).
         */
         unsigned int getId () const;

        /*! \brief Increase the number of predecessors of the DependableObject.
         */
         int increasePredecessors ( );

        /*! \brief Decrease the number of predecessors of the DependableObject
         *         if it becomes 0, the dependencies are satisfied and the virtual
         *         method dependenciesSatisfied is invoked. It can be also a blocking
         *         call in some cases, if blocking is set to true.
         */
         virtual int decreasePredecessors ( std::list<uint64_t> const * flushDeps, DependableObject * finishedPred,
               bool batchRelease, bool blocking = false );

         /*! \brief Auxiliar function of decreasePredecessors() that encapsulates the
          *         mutual exclusion operations.
          */
          virtual void decreasePredecessorsInLock (  DependableObject * finishedPred, int numPred );

         /*! \brief  Returns the number of predecessors of this DependableObject
          */
         int numPredecessors () const;

         /*! \brief Obtain the list of predecessors
          *  \return List of DependableObject* that "this" depends on
          */
         DependableObjectVector & getPredecessors ( );

        /*! \brief Obtain the list of successors
         *  \return List of DependableObject* that depend on "this"
         */
         DependableObjectVector & getSuccessors ( );

         /*! \brief Add a predecessor to the predecessors list
          *  \param depObj DependableObject to be added.
          *  returns true if the predecessor didn't already exist in the list (a new edge has been added)
          */
         bool addPredecessor ( DependableObject &depObj );

        /*! \brief Add a successor to the successors list
         *  \param depObj DependableObject to be added.
         *  returns true if the successor didn't already exist in the list (a new edge has been added)
         */
         bool addSuccessor ( DependableObject &depObj );
         
         /*! \brief Delete a successor from the successors list
          *  \param depObj DependableObject to be erased.
          *  returns true if the successor was found (and consequently erased)
          */
         bool deleteSuccessor ( DependableObject *depObj );
         bool deleteSuccessor ( DependableObject &depObj );


        /*! \brief Get the DependenciesDomain where this belongs
         *  \returns the DependenciesDomain where this belongs
         */
         DependenciesDomain * getDependenciesDomain ( ) const;

        /*! \brief Set the DependenciesDomain where this belongs
         *  \param dependenciesDomain the DependenciesDomain where this belongs
         */
         void setDependenciesDomain ( DependenciesDomain *dependenciesDomain );

        /*! \brief Add an output object to the list.
         *  \sa TrackableObject
         */
         void addWriteTarget ( BaseDependency const &outObj );

        /*! \brief Get the list of output objects.
         *  \sa TrackableObject
         */
         TargetVector const & getWrittenTargets ( );
         
        /*! \brief Add a read object to the list.
         *  \sa TrackableObject
         */
         void addReadTarget ( BaseDependency const &readObj );
         
         
        /*! \brief Get the list of read objects.
         *  \sa TrackableObject
         */
         TargetVector const & getReadTargets ( );

        /*! \brief Increases the object's references counter
         */
         void increaseReferences();

        /*! \brief Sets references to 1 as the object had just been initialized
         */
         void resetReferences();

        /*! \brief returns true if the DependableObject has been submitted in the domain
         */
         bool isSubmitted();

        /*! \brief sets the DO to submitted state
         */
         void submitted();

         /*! \brief returns true if the DependableObject needs to be submitted in the domain
          */
         bool needsSubmission() const;

         /*! \brief sets the DO to submitted
          */
         void enableSubmission();

         /*! \brief sets the DO to not submitted
          */
         void disableSubmission();

         /*! \brief returns a reference to the object's lock
         */
         Lock& getLock();

        /*! \brief Dependable Object depObj is finished and its outgoing dependencies are removed.
         *  NOTE: this function is not thread safe
         *  \param desObj Dependable Object that finished
         *  \sa DependableObject
         */
         void finished ( );
         
         
         
        /*! \brief Release input dependencies
         *  NOTE: this function is not thread safe
         */
         void releaseReadDependencies ();

        /*! If there is an object that only depends from this dependable object, then release it and
            return it
         */
         DependableObject * releaseImmediateSuccessor ( DependableObjectPredicate &condition, bool keepDeps );

         void setWD( WorkDescriptor *wd );
         WorkDescriptor * getWD( void ) const;

         DOSchedulerData* getSchedulerData ( );
         void setSchedulerData ( DOSchedulerData * scData );
   };

} // namespace nanos

#endif<|MERGE_RESOLUTION|>--- conflicted
+++ resolved
@@ -34,13 +34,8 @@
 
 #include "dataaccess_decl.hpp"
 
-<<<<<<< HEAD
-namespace nanos
-{
-=======
 namespace nanos {
 
->>>>>>> ada03f4e
    class DependableObject;
 
    class DOSchedulerData
