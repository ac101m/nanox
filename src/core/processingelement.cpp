/*************************************************************************************/
/*      Copyright 2009 Barcelona Supercomputing Center                               */
/*                                                                                   */
/*      This file is part of the NANOS++ library.                                    */
/*                                                                                   */
/*      NANOS++ is free software: you can redistribute it and/or modify              */
/*      it under the terms of the GNU Lesser General Public License as published by  */
/*      the Free Software Foundation, either version 3 of the License, or            */
/*      (at your option) any later version.                                          */
/*                                                                                   */
/*      NANOS++ is distributed in the hope that it will be useful,                   */
/*      but WITHOUT ANY WARRANTY; without even the implied warranty of               */
/*      MERCHANTABILITY or FITNESS FOR A PARTICULAR PURPOSE.  See the                */
/*      GNU Lesser General Public License for more details.                          */
/*                                                                                   */
/*      You should have received a copy of the GNU Lesser General Public License     */
/*      along with NANOS++.  If not, see <http://www.gnu.org/licenses/>.             */
/*************************************************************************************/

#include <string.h>
#include "processingelement.hpp"
#include "basethread.hpp"
#include "debug.hpp"
#include "schedule.hpp"
#include "copydata.hpp"
#include "system.hpp"
#include "instrumentation.hpp"
#include "regiondirectory.hpp"

using namespace nanos;

void ProcessingElement::copyDataIn( WorkDescriptor &work )
{
   //work._ccontrol.copyDataIn( NULL );
   work._mcontrol.copyDataIn( *this );
}

void ProcessingElement::copyDataOut( WorkDescriptor &work )
{
}

void ProcessingElement::waitInputs( WorkDescriptor &work )
{
   BaseThread * thread = getMyThreadSafe();
   //while ( !work._ccontrol.dataIsReady() ) { 
   while ( !work._mcontrol.isDataReady() ) { 
      thread->idle();
      thread->getTeam()->getSchedulePolicy().atSupport( thread ); 
   }
}

BaseThread& ProcessingElement::startWorker ( ext::SMPMultiThread *parent )
{
   WD & worker = getWorkerWD();

   NANOS_INSTRUMENT (sys.getInstrumentation()->raiseOpenPtPEvent ( NANOS_WD_DOMAIN, (nanos_event_id_t) worker.getId(), 0, 0 ); )
   NANOS_INSTRUMENT (InstrumentationContextData *icd = worker.getInstrumentationContextData() );
   NANOS_INSTRUMENT (icd->setStartingWD(true) );

   return startThread( worker, parent );
}

BaseThread& ProcessingElement::startMultiWorker ( unsigned int numPEs, ProcessingElement **repPEs )
{
   WD & worker = getMultiWorkerWD();

   NANOS_INSTRUMENT (sys.getInstrumentation()->raiseOpenPtPEventNkvs ( NANOS_WD_DOMAIN, (nanos_event_id_t) worker.getId(), 0, NULL, NULL ); )
   NANOS_INSTRUMENT (InstrumentationContextData *icd = worker.getInstrumentationContextData() );
   NANOS_INSTRUMENT (icd->setStartingWD(true) );

   return startMultiThread( worker, numPEs, repPEs );
}

BaseThread & ProcessingElement::startThread ( WD &work, ext::SMPMultiThread *parent )
{
   BaseThread &thread = createThread( work, parent );

   thread.start();

   _threads.push_back( &thread );

   return thread;
}

BaseThread & ProcessingElement::startMultiThread ( WD &work, unsigned int numPEs, PE **repPEs )
{
   BaseThread &thread = createMultiThread( work, numPEs, repPEs );

   thread.start();

   _threads.push_back( &thread );

   return thread;
}

BaseThread & ProcessingElement::associateThisThread ( bool untieMain )
{
   WD & worker = getMasterWD();
   NANOS_INSTRUMENT (sys.getInstrumentation()->raiseOpenPtPEvent ( NANOS_WD_DOMAIN, (nanos_event_id_t) worker.getId(), 0, 0 ); )
   NANOS_INSTRUMENT (InstrumentationContextData *icd = worker.getInstrumentationContextData() );
   NANOS_INSTRUMENT (icd->setStartingWD(true) );
   
   BaseThread &thread = createThread( worker );

   thread.associate();

   _threads.push_back( &thread );

   if ( !untieMain ) {
      worker.tieTo(thread);
   }

   return thread;
}

void ProcessingElement::stopAll ()
{
   ThreadList::iterator it;
   BaseThread *thread;

   for ( it = _threads.begin(); it != _threads.end(); it++ ) {
      thread = *it;
      if ( thread->getId() == 0) continue; /* Protection for master thread */
      thread->stop();
      thread->signal();
      thread->join();
      if ( thread->hasTeam() )
         thread->leaveTeam();
   }
}

<<<<<<< HEAD
Device const *ProcessingElement::getCacheDeviceType() const {
=======
void* ProcessingElement::getAddress( WorkDescriptor &wd, uint64_t tag, nanos_sharing_t sharing )
{
   void *actualTag = (void *) ( sharing == NANOS_PRIVATE ? (char *)wd.getData() + (unsigned long)tag : (void *)tag );
   return actualTag;
}

void ProcessingElement::copyTo( WorkDescriptor& wd, void *dst, uint64_t tag, nanos_sharing_t sharing, size_t size )
{
   void *actualTag = (void *) ( sharing == NANOS_PRIVATE ? (char *)wd.getData() + (unsigned long)tag : (void *)tag );
   // FIXME: should this be done by using the local copeir of the device?
   memcpy( dst, actualTag, size );
}

BaseThread* ProcessingElement::getFirstRunningThread()
{
   ThreadList::iterator it;
   for ( it = _threads.begin(); it != _threads.end(); it++ ) {
      if ( (*it)->hasTeam() && (*it)->isEligible() )
         return (*it);
   }
   return NULL;
}

BaseThread* ProcessingElement::getFirstStoppedThread()
{
   ThreadList::iterator it;
   for ( it = _threads.begin(); it != _threads.end(); it++ ) {
      if ( !(*it)->hasTeam() || !(*it)->isEligible() )
         return (*it);
   }
>>>>>>> 7707e933
   return NULL;
}<|MERGE_RESOLUTION|>--- conflicted
+++ resolved
@@ -25,7 +25,6 @@
 #include "copydata.hpp"
 #include "system.hpp"
 #include "instrumentation.hpp"
-#include "regiondirectory.hpp"
 
 using namespace nanos;
 
@@ -64,7 +63,7 @@
 {
    WD & worker = getMultiWorkerWD();
 
-   NANOS_INSTRUMENT (sys.getInstrumentation()->raiseOpenPtPEventNkvs ( NANOS_WD_DOMAIN, (nanos_event_id_t) worker.getId(), 0, NULL, NULL ); )
+   NANOS_INSTRUMENT (sys.getInstrumentation()->raiseOpenPtPEvent ( NANOS_WD_DOMAIN, (nanos_event_id_t) worker.getId(), 0, 0 ); )
    NANOS_INSTRUMENT (InstrumentationContextData *icd = worker.getInstrumentationContextData() );
    NANOS_INSTRUMENT (icd->setStartingWD(true) );
 
@@ -129,20 +128,8 @@
    }
 }
 
-<<<<<<< HEAD
 Device const *ProcessingElement::getCacheDeviceType() const {
-=======
-void* ProcessingElement::getAddress( WorkDescriptor &wd, uint64_t tag, nanos_sharing_t sharing )
-{
-   void *actualTag = (void *) ( sharing == NANOS_PRIVATE ? (char *)wd.getData() + (unsigned long)tag : (void *)tag );
-   return actualTag;
-}
-
-void ProcessingElement::copyTo( WorkDescriptor& wd, void *dst, uint64_t tag, nanos_sharing_t sharing, size_t size )
-{
-   void *actualTag = (void *) ( sharing == NANOS_PRIVATE ? (char *)wd.getData() + (unsigned long)tag : (void *)tag );
-   // FIXME: should this be done by using the local copeir of the device?
-   memcpy( dst, actualTag, size );
+   return NULL;
 }
 
 BaseThread* ProcessingElement::getFirstRunningThread()
@@ -162,6 +149,5 @@
       if ( !(*it)->hasTeam() || !(*it)->isEligible() )
          return (*it);
    }
->>>>>>> 7707e933
    return NULL;
 }