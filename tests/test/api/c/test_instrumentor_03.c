--- conflicted
+++ resolved
@@ -130,22 +130,9 @@
       {
          nanos_wd_t wd=0;
          fib_args *args=0;
-<<<<<<< HEAD
-         nanos_device_t fib_devices_1[1] = { NANOS_SMP_DESC( fib_device_arg_1 ) };
-         nanos_wd_props_t props = {
-           .mandatory_creation = true,
-           .tied = false,
-           .tie_to = false,
-           .priority = 0,
-         };
-
-         NANOS_SAFE( nanos_create_wd ( &wd, 1, fib_devices_1 , sizeof( fib_args ), __alignof__( fib_args),
-                                       ( void ** )&args, nanos_current_wd(), &props, 0, NULL ) );
-=======
 
          NANOS_SAFE( nanos_create_wd_compact ( &wd, &const_data1.base, &dyn_props, sizeof( fib_args ),
                                        ( void ** )&args, nanos_current_wd(), NULL ) );
->>>>>>> 15cb52ef
          args->n = n;
          args->d = d;
          args->x = &x;
@@ -158,22 +145,9 @@
       {
          nanos_wd_t wd=0;
          fib_args *args=0;
-<<<<<<< HEAD
-         nanos_device_t fib_devices_2[1] = { NANOS_SMP_DESC( fib_device_arg_2 ) };
-         nanos_wd_props_t props = {
-           .mandatory_creation = true,
-           .tied = false,
-           .tie_to = false,
-           .priority = 0,
-         };
-
-         NANOS_SAFE( nanos_create_wd ( &wd, 1, fib_devices_2 , sizeof( fib_args ), __alignof__( fib_args),
-                                       ( void ** )&args, nanos_current_wd(), &props, 0, NULL ) );
-=======
 
          NANOS_SAFE( nanos_create_wd_compact ( &wd, &const_data1.base, &dyn_props, sizeof( fib_args ),
                                        ( void ** )&args, nanos_current_wd(), NULL ) );
->>>>>>> 15cb52ef
          args->n = n;
          args->d = d;
          args->x = &y;
