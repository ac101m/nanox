/*************************************************************************************/
/*      Copyright 2013 Barcelona Supercomputing Center                               */
/*                                                                                   */
/*      This file is part of the NANOS++ library.                                    */
/*                                                                                   */
/*      NANOS++ is free software: you can redistribute it and/or modify              */
/*      it under the terms of the GNU Lesser General Public License as published by  */
/*      the Free Software Foundation, either version 3 of the License, or            */
/*      (at your option) any later version.                                          */
/*                                                                                   */
/*      NANOS++ is distributed in the hope that it will be useful,                   */
/*      but WITHOUT ANY WARRANTY; without even the implied warranty of               */
/*      MERCHANTABILITY or FITNESS FOR A PARTICULAR PURPOSE.  See the                */
/*      GNU Lesser General Public License for more details.                          */
/*                                                                                   */
/*      You should have received a copy of the GNU Lesser General Public License     */
/*      along with NANOS++.  If not, see <http://www.gnu.org/licenses/>.             */
/*************************************************************************************/

#ifndef _NANOS_OpenCL_PROCESSOR_DECL
#define _NANOS_OpenCL_PROCESSOR_DECL

#include "cachedaccelerator.hpp"
#include "openclcache.hpp"
#include "openclconfig.hpp"
#include "opencldd.hpp"
#include "opencldevice_decl.hpp"
#include "sharedmemallocator.hpp"
#ifdef __APPLE__
#include <OpenCL/opencl.h>
#else
#include <CL/opencl.h>
#endif

#define MAX_KERNEL_NAME_LENGTH 100

namespace nanos {
namespace ext {

class OpenCLAdapter
{
public: 
   typedef std::map<uint32_t, cl_program> ProgramCache;
   typedef std::map<std::pair<uint64_t,size_t>, cl_mem> BufferCache;

public:
   ~OpenCLAdapter();
   OpenCLAdapter() : _preallocateWholeMemory(false){}

public:
   void initialize(cl_device_id dev);

   cl_int allocBuffer( size_t size, void* host_ptr, cl_mem &buf );
   void* allocSharedMemBuffer( size_t size);
   cl_int freeBuffer( cl_mem &buf );
   void freeSharedMemBuffer( void* addr );

   cl_int readBuffer( cl_mem buf, void *dst, size_t offset, size_t size );
   cl_int writeBuffer( cl_mem buf, void *src, size_t offset, size_t size );
   cl_int mapBuffer( cl_mem buf, void *dst, size_t offset, size_t size );
   cl_int unmapBuffer( cl_mem buf, void *src, size_t offset, size_t size );
   cl_mem getBuffer(SimpleAllocator& allocator, cl_mem parentBuf, size_t offset, size_t size );
   size_t getSizeFromCache(size_t addr);
   cl_mem createBuffer(cl_mem parentBuf, size_t offset, size_t size);   
   void freeAddr(void* addr );
   cl_int copyInBuffer( cl_mem buf, cl_mem remoteBuffer, size_t offset_buff, size_t offset_remotebuff, size_t size );
   
   // Low-level program builder. Lifetime of prog is under caller
   // responsability.
   cl_int buildProgram( const char *src,
                        const char *compilerOpts,
                        cl_program &prog,
                        const std::string& filename );

   // As above, but without compiler options.
   cl_int buildProgram( const char *src, cl_program &prog )
   {
      return buildProgram( src, "", prog, "" );
   }

   // Low-level program destructor.
   cl_int destroyProgram( cl_program &prog );

   // Get program from cache, increasing reference-counting.
   void* getProgram( const char *src,
                      const char *compilerOpts );
   
   void* createKernel(const char* kernel_name, const char* opencl_code, const char* compiler_opts);    

   // Return program to the cache, decreasing reference-counting.
   cl_int putProgram( cl_program &prog );

   cl_int execKernel( void* oclKernel, 
                        int workDim, 
                        size_t* ndrOffset, 
                        size_t* ndrLocalSize, 
                        size_t* ndrGlobalSize);

   // TODO: replace with new APIs.
   size_t getGlobalSize();
   
   void waitForEvents();
   
   

public:
   cl_int getDeviceType( cl_device_type &deviceType )
   {
      return getDeviceInfo( CL_DEVICE_TYPE,
                            sizeof( cl_device_type ),
                            &deviceType );
   }


   cl_int getSizeTypeMax( unsigned long long &sizeTypeMax );

   cl_int getPreferredWorkGroupSizeMultiple( size_t &preferredWorkGroupSizeMultiple );
   
   bool getPreallocatesWholeMemory(){
       return _preallocateWholeMemory;
   }
   
   bool getUseHostPtr(){
       return _useHostPtrs;
   }
   
   void setPreallocatedWholeMemory(bool val){
      //_preallocateWholeMemory=val;
   }

   ProgramCache& getProgCache() {
        return _progCache;
    }
   
   cl_context& getContext() {
        return _ctx;
    }
   
   cl_command_queue& getCommandQueue(){
       return _queue;
   }

private:
   cl_int getDeviceInfo( cl_device_info key, size_t size, void *value );

   cl_int
   getStandardPreferredWorkGroupSizeMultiple(
      size_t &preferredWorkGroupSizeMultiple );
   cl_int
   getNVIDIAPreferredWorkGroupSizeMultiple(
      size_t &preferredWorkGroupSizeMultiple );

   cl_int getStandardSizeTypeMax( unsigned long long &sizeTypeMax );
   cl_int getNVIDIASizeTypeMax( unsigned long long &sizeTypeMax );

   cl_int getPlatformName( std::string &name );

private:
   cl_device_id _dev;
   cl_context _ctx;
   cl_command_queue _queue;
<<<<<<< HEAD
   BufferCache _bufCache;
   std::map<uint64_t,size_t> _sizeCache;
   const bool _preallocateWholeMemory;
=======
   std::map<void *, cl_mem> _bufCache;
   std::map<cl_mem, int> _unmapedCache;
   bool _preallocateWholeMemory;
>>>>>>> 487930f4

   ProgramCache _progCache;
   std::vector<cl_event> _pendingEvents;
   bool _useHostPtrs;
};

class OpenCLProcessor : public CachedAccelerator
{
public:        
   OpenCLProcessor( int id , int devId, int uid, memory_space_id_t memId, SeparateMemoryAddressSpace &mem );

   OpenCLProcessor( const OpenCLProcessor &pe ); // Do not implement.
   OpenCLProcessor &operator=( const OpenCLProcessor &pe ); // Do not implement.

public:
    
   void initialize();

   WD &getWorkerWD() const;

   WD &getMasterWD() const;
    
   virtual WD & getMultiWorkerWD () const
   {
      fatal( "getMultiWorkerWD: OpenCLProcessor is not allowed to create MultiThreads" );
   }
   BaseThread & createThread ( WorkDescriptor &wd, SMPMultiThread *parent );
   virtual BaseThread & createMultiThread ( WorkDescriptor &wd, unsigned int numPEs, PE **repPEs )
   {
      fatal( "OpenCLNode is not allowed to create MultiThreads" );
   }
    

   bool supportsUserLevelThreads () const { return false; }
   bool isGPU () const { return true; }

   OpenCLAdapter::ProgramCache& getProgCache() {
       return _openclAdapter.getProgCache();
   }
   
   // Get program from cache, increasing reference-counting.
   void* createKernel( const char* kernel_name,
                       const char* opencl_code, 
                       const char* compiler_opts){
       return _openclAdapter.createKernel(kernel_name,opencl_code, compiler_opts);
   }
   
   void setKernelBufferArg(void* openclKernel, int argNum,const void* pointer);
   
   void execKernel(void* openclKernel, 
                        int workDim, 
                        size_t* ndrOffset, 
                        size_t* ndrLocalSize, 
                        size_t* ndrGlobalSize);
   
   void setKernelArg(void* opencl_kernel, int arg_num, size_t size,const void* pointer);
   
   void printStats();
   
   void waitForEvents() {       
       _openclAdapter.waitForEvents();
   }
   
   void cleanUp();
     
   void *allocate( size_t size, uint64_t tag )
   {
      return _cache.allocate( size, tag );
   }
   
   void *realloc( void *address, size_t size, size_t ceSize )
   {
      return _cache.reallocate( address, size, ceSize );
   }

   void free( void *address )
   {
      return _cache.free( address );
   }

   bool copyIn( uint64_t devAddr,  uint64_t hostAddr, size_t size, DeviceOps *ops )
   {
      return _cache.copyIn( devAddr, hostAddr, size, ops );
   }

   bool copyOut( uint64_t hostAddr, uint64_t devAddr, size_t size, DeviceOps *ops )
   {
      return _cache.copyOut( hostAddr, devAddr, size, ops );
   }
   
   cl_mem getBuffer( void *localSrc, size_t size )
   {
      return _cache.getBuffer( localSrc, size );
   } 
   
   bool copyInBuffer( void *localSrc, cl_mem remoteBuffer, size_t size )
   {
      return _cache.copyInBuffer( localSrc, remoteBuffer, size );
   }
   
    cl_context& getContext() {    
        return _openclAdapter.getContext();
    }

    cl_command_queue& getCommandQueue() {    
        return _openclAdapter.getCommandQueue();
    }

    cl_int getOpenCLDeviceType( cl_device_type &deviceType ){
       return _openclAdapter.getDeviceType(deviceType);
    }
    
    cl_int mapBuffer( cl_mem buf, void *dst, size_t offset, size_t size ){
       return _openclAdapter.mapBuffer( buf, dst, offset, size);
    }
    
    cl_int unmapBuffer( cl_mem buf, void *dst, size_t offset, size_t size ){
       return _openclAdapter.unmapBuffer( buf, dst, offset, size);
    }
    
    static SharedMemAllocator& getSharedMemAllocator() {
       return _shmemAllocator;
    }
   
    void* allocateSharedMemory( size_t size );   
   
    void freeSharedMemory( void* addr );

    
    SimpleAllocator& getCacheAllocator(){
        return _cache.getAllocator();
    }
    
    SimpleAllocator const &getConstCacheAllocator() const {
        return _cache.getConstAllocator();
    }

private:
   OpenCLAdapter _openclAdapter;
   OpenCLCache _cache;
   int _devId;
   static SharedMemAllocator _shmemAllocator;
    

};

} // End namespace ext.
} // End namespace nanos.

#endif // _NANOS_OpenCL_PROCESSOR_DECL<|MERGE_RESOLUTION|>--- conflicted
+++ resolved
@@ -50,7 +50,11 @@
 public:
    void initialize(cl_device_id dev);
 
+#if 0 /* master version */
    cl_int allocBuffer( size_t size, void* host_ptr, cl_mem &buf );
+#else
+   cl_int allocBuffer( size_t size, cl_mem &buf );
+#endif
    void* allocSharedMemBuffer( size_t size);
    cl_int freeBuffer( cl_mem &buf );
    void freeSharedMemBuffer( void* addr );
@@ -159,15 +163,9 @@
    cl_device_id _dev;
    cl_context _ctx;
    cl_command_queue _queue;
-<<<<<<< HEAD
    BufferCache _bufCache;
    std::map<uint64_t,size_t> _sizeCache;
    const bool _preallocateWholeMemory;
-=======
-   std::map<void *, cl_mem> _bufCache;
-   std::map<cl_mem, int> _unmapedCache;
-   bool _preallocateWholeMemory;
->>>>>>> 487930f4
 
    ProgramCache _progCache;
    std::vector<cl_event> _pendingEvents;
