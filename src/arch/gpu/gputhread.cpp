--- conflicted
+++ resolved
@@ -158,7 +158,6 @@
    }
 
    if ( GPUConfig::isPrefetchingDefined() ) {
-<<<<<<< HEAD
       WD * last = &wd;
       while ( canPrefetch() ) {
          // Get next task in order to prefetch data to device memory
@@ -170,13 +169,6 @@
          } else {
             break;
          }
-=======
-      // Get next task in order to prefetch data to device memory
-      if ( reserveNextWD () ) {
-         WD *next = Scheduler::prefetch( ( nanos::BaseThread * ) this, wd );
-         setReservedNextWD( next );  
-         if ( next != NULL ) next->init();
->>>>>>> b553416d
       }
    }
 
