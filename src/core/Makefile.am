#####################################################################################
#      Copyright 2009 Barcelona Supercomputing Center                               #
#                                                                                   #
#      This file is part of the NANOS++ library.                                    #
#                                                                                   #
#      NANOS++ is free software: you can redistribute it and/or modify              #
#      it under the terms of the GNU Lesser General Public License as published by  #
#      the Free Software Foundation, either version 3 of the License, or            #
#      (at your option) any later version.                                          #
#                                                                                   #
#      NANOS++ is distributed in the hope that it will be useful,                   #
#      but WITHOUT ANY WARRANTY; without even the implied warranty of               #
#      MERCHANTABILITY or FITNESS FOR A PARTICULAR PURPOSE.  See the                #
#      GNU Lesser General Public License for more details.                          #
#                                                                                   #
#      You should have received a copy of the GNU Lesser General Public License     #
#      along with NANOS++.  If not, see <http://www.gnu.org/licenses/>.             #
#####################################################################################

SUBDIRS = performance debug instrumentation

include $(top_srcdir)/src/common.am

pkginclude_HEADERS=nanos-int.h
<<<<<<< HEAD

if PERFORMANCE
  lib_LTLIBRARIES += libnanox-pfm.la
endif

# Common flags and files
nanos_cxxflags=$(common_includes) $(common_cxxflags) 
nanos_ldflags=$(version_flags) @NANOS_CONFIG_LIBDIRS@ 
nanos_libadd=\
	-lpthread \
	-ldl \
	../arch/@OS@/libos.la \
	../support/libsupport.la \
	@NANOS_CONFIG_LIBS@\
	$(END)

nanos_sources=\
	nanos-int.h \
	barrier_fwd.hpp \
	barrier.hpp \
	threadteam_fwd.hpp \
	threadteam.hpp \
	threadteam.cpp \
	basethread_fwd.hpp\
	basethread.hpp\
	basethread.cpp\
	processingelement_fwd.hpp \
	processingelement.hpp \
	processingelement.cpp \
	accelerator_fwd.hpp \
	accelerator.hpp \
	accelerator.cpp \
	schedule_fwd.hpp \
	schedule.hpp \
	schedule.cpp \
	system_fwd.hpp \
	system_decl.hpp\
	system.hpp \
	system.cpp \
	wddeque_fwd.hpp \
	wddeque.hpp \
	workgroup_fwd.hpp \
	workgroup.hpp \
	workgroup.cpp \
	workdescriptor_fwd.hpp \
	workdescriptor_decl.hpp \
	workdescriptor.hpp \
	workdescriptor.cpp \
	slicer_fwd.hpp \
	slicer.hpp \
	instrumentationcontext_fwd.hpp \
	instrumentationcontext_decl.hpp \
	instrumentationcontext.hpp \
	instrumentationcontext.cpp \
	instrumentationmodule_decl.hpp \
	instrumentation_fwd.hpp \
	instrumentation_decl.hpp \
	instrumentation.hpp \
	instrumentation.cpp \
	throttle_fwd.hpp \
	throttle.hpp \
	dependency_fwd.hpp \
	dependency.hpp \
	copydata_fwd.hpp \
	copydata.hpp \
	dependableobject_fwd.hpp \
	dependableobject.hpp \
	dependableobject.cpp \
	dependableobjectwd.hpp \
	dependableobjectwd_fwd.hpp \
	dependableobjectwd.cpp \
	trackableobject_fwd.hpp \
	trackableobject.hpp \
	dependenciesdomain_fwd.hpp \
	dependenciesdomain.hpp \
	dependenciesdomain.cpp \
	synchronizedcondition_fwd.hpp \
	synchronizedcondition_decl.hpp \
	synchronizedcondition.hpp \
   directory_decl.hpp \
   directory.hpp \
   networkapi.hpp \
   network.hpp \
   network.cpp \
	$(END)

# Default
libnanox_la_CFLAGS=$(nanos_cflags)
libnanox_la_CXXFLAGS=$(nanos_cxxflags)
libnanox_la_LDFLAGS=$(nanos_ldflags) 
libnanox_la_LIBADD=$(nanos_libadd)
libnanox_la_SOURCES=$(nanos_sources)
libnanox_la_DEPENDENCIES=$(nanos_libadd)

# Performance
libnanox_pfm_la_CFLAGS=$(nanos_cflags) $(performance_cflags)
libnanox_pfm_la_CXXFLAGS=$(nanos_cxxflags) $(performance_cflags)
libnanox_pfm_la_LDFLAGS=$(nanos_ldflags) $(nanos_libadd)
libnanox_pfm_la_LIBADD=$(nanos_libadd)
libnanox_pfm_la_SOURCES=$(nanos_sources)
libnanox_pfm_la_DEPENDENCIES=$(nanos_libadd)
=======
>>>>>>> d182c0b8
<|MERGE_RESOLUTION|>--- conflicted
+++ resolved
@@ -22,107 +22,3 @@
 include $(top_srcdir)/src/common.am
 
 pkginclude_HEADERS=nanos-int.h
-<<<<<<< HEAD
-
-if PERFORMANCE
-  lib_LTLIBRARIES += libnanox-pfm.la
-endif
-
-# Common flags and files
-nanos_cxxflags=$(common_includes) $(common_cxxflags) 
-nanos_ldflags=$(version_flags) @NANOS_CONFIG_LIBDIRS@ 
-nanos_libadd=\
-	-lpthread \
-	-ldl \
-	../arch/@OS@/libos.la \
-	../support/libsupport.la \
-	@NANOS_CONFIG_LIBS@\
-	$(END)
-
-nanos_sources=\
-	nanos-int.h \
-	barrier_fwd.hpp \
-	barrier.hpp \
-	threadteam_fwd.hpp \
-	threadteam.hpp \
-	threadteam.cpp \
-	basethread_fwd.hpp\
-	basethread.hpp\
-	basethread.cpp\
-	processingelement_fwd.hpp \
-	processingelement.hpp \
-	processingelement.cpp \
-	accelerator_fwd.hpp \
-	accelerator.hpp \
-	accelerator.cpp \
-	schedule_fwd.hpp \
-	schedule.hpp \
-	schedule.cpp \
-	system_fwd.hpp \
-	system_decl.hpp\
-	system.hpp \
-	system.cpp \
-	wddeque_fwd.hpp \
-	wddeque.hpp \
-	workgroup_fwd.hpp \
-	workgroup.hpp \
-	workgroup.cpp \
-	workdescriptor_fwd.hpp \
-	workdescriptor_decl.hpp \
-	workdescriptor.hpp \
-	workdescriptor.cpp \
-	slicer_fwd.hpp \
-	slicer.hpp \
-	instrumentationcontext_fwd.hpp \
-	instrumentationcontext_decl.hpp \
-	instrumentationcontext.hpp \
-	instrumentationcontext.cpp \
-	instrumentationmodule_decl.hpp \
-	instrumentation_fwd.hpp \
-	instrumentation_decl.hpp \
-	instrumentation.hpp \
-	instrumentation.cpp \
-	throttle_fwd.hpp \
-	throttle.hpp \
-	dependency_fwd.hpp \
-	dependency.hpp \
-	copydata_fwd.hpp \
-	copydata.hpp \
-	dependableobject_fwd.hpp \
-	dependableobject.hpp \
-	dependableobject.cpp \
-	dependableobjectwd.hpp \
-	dependableobjectwd_fwd.hpp \
-	dependableobjectwd.cpp \
-	trackableobject_fwd.hpp \
-	trackableobject.hpp \
-	dependenciesdomain_fwd.hpp \
-	dependenciesdomain.hpp \
-	dependenciesdomain.cpp \
-	synchronizedcondition_fwd.hpp \
-	synchronizedcondition_decl.hpp \
-	synchronizedcondition.hpp \
-   directory_decl.hpp \
-   directory.hpp \
-   networkapi.hpp \
-   network.hpp \
-   network.cpp \
-	$(END)
-
-# Default
-libnanox_la_CFLAGS=$(nanos_cflags)
-libnanox_la_CXXFLAGS=$(nanos_cxxflags)
-libnanox_la_LDFLAGS=$(nanos_ldflags) 
-libnanox_la_LIBADD=$(nanos_libadd)
-libnanox_la_SOURCES=$(nanos_sources)
-libnanox_la_DEPENDENCIES=$(nanos_libadd)
-
-# Performance
-libnanox_pfm_la_CFLAGS=$(nanos_cflags) $(performance_cflags)
-libnanox_pfm_la_CXXFLAGS=$(nanos_cxxflags) $(performance_cflags)
-libnanox_pfm_la_LDFLAGS=$(nanos_ldflags) $(nanos_libadd)
-libnanox_pfm_la_LIBADD=$(nanos_libadd)
-libnanox_pfm_la_SOURCES=$(nanos_sources)
-libnanox_pfm_la_DEPENDENCIES=$(nanos_libadd)
-=======
->>>>>>> d182c0b8
