/*************************************************************************************/
/*      Copyright 2009 Barcelona Supercomputing Center                               */
/*                                                                                   */
/*      This file is part of the NANOS++ library.                                    */
/*                                                                                   */
/*      NANOS++ is free software: you can redistribute it and/or modify              */
/*      it under the terms of the GNU Lesser General Public License as published by  */
/*      the Free Software Foundation, either version 3 of the License, or            */
/*      (at your option) any later version.                                          */
/*                                                                                   */
/*      NANOS++ is distributed in the hope that it will be useful,                   */
/*      but WITHOUT ANY WARRANTY; without even the implied warranty of               */
/*      MERCHANTABILITY or FITNESS FOR A PARTICULAR PURPOSE.  See the                */
/*      GNU Lesser General Public License for more details.                          */
/*                                                                                   */
/*      You should have received a copy of the GNU Lesser General Public License     */
/*      along with NANOS++.  If not, see <http://www.gnu.org/licenses/>.             */
/*************************************************************************************/

#ifndef NEW_NANOS_NEW2DIRECTORY_DECL_H
#define NEW_NANOS_NEW2DIRECTORY_DECL_H

#include "regiondict_decl.hpp"
#include "globalregt_decl.hpp"
#include "deviceops_decl.hpp"
#include "workdescriptor_fwd.hpp"

namespace nanos
{
   class NewNewDirectoryEntryData : public Version {
      private:
         int _writeLocation;
         //int _invalidated;
         DeviceOps _ops;
<<<<<<< HEAD
         std::set< memory_space_id_t > _location;
=======
         std::set< int > _location;
         bool _rooted;
>>>>>>> bfdf1bc0
         Lock _setLock;
      public:
         NewNewDirectoryEntryData();
         NewNewDirectoryEntryData( const NewNewDirectoryEntryData &de );
         ~NewNewDirectoryEntryData();
         NewNewDirectoryEntryData & operator= ( NewNewDirectoryEntryData &de );
         bool hasWriteLocation() const ;
         int getWriteLocation() const ;
         void setWriteLocation( int id ) ;
         void addAccess( int id, unsigned int version ); 
         void addRootedAccess( int id, unsigned int version ); 
         bool delAccess( int id ); 
         //void invalidate(); 
         //bool hasBeenInvalidated() const; 
         bool isLocatedIn( int id, unsigned int version );
         bool isLocatedIn( int id );
         void setRooted();
         bool isRooted() const;
         //void merge( const NewNewDirectoryEntryData &de ) ;
         void print() const ;
         //bool equal( const NewNewDirectoryEntryData &d ) const ;
         //bool contains( const NewNewDirectoryEntryData &d ) const ;
         int getFirstLocation();
         int getNumLocations();
         void setOps( DeviceOps *ops );
         std::set< memory_space_id_t > const &getLocations() const;
         DeviceOps *getOps() ;
         friend std::ostream & operator<< (std::ostream &o, NewNewDirectoryEntryData const &entry);
         std::set< int > const &getLocationsSet() const;
   };

  /*! \class NewDirectory
   *  \brief Stores copy accesses controls their versions and if they are dirty in any cache
   */
   typedef std::list< std::pair< reg_t, reg_t > > NewLocationInfoList; 
   class NewNewRegionDirectory
   {
      private:
         std::map< uint64_t, GlobalRegionDictionary * > _objects;
         Lock _lock;

      private:

         /*! \brief NewDirectory copy constructor (private) 
          */
         NewNewRegionDirectory( const NewNewRegionDirectory &dir );

         /*! \brief NewDirectory copy assignment operator (private) 
          */
         const NewNewRegionDirectory & operator= ( const NewNewRegionDirectory &dir );

         GlobalRegionDictionary *getRegionDictionaryRegisterIfNeeded( CopyData const &cd );
         GlobalRegionDictionary *getRegionDictionary( CopyData const &cd ) const;
         GlobalRegionDictionary *getRegionDictionary( uint64_t addr ) const;
         static void addSubRegion( GlobalRegionDictionary &dict, std::list< std::pair< reg_t, reg_t > > &partsList, reg_t regionToInsert );

      public:
         typedef GlobalRegionDictionary *RegionDirectoryKey;
         //typedef std::pair< Region, NewNewDirectoryEntryData const *> LocationInfo;
         RegionDirectoryKey getRegionDirectoryKey( CopyData const &cd ) const;
         RegionDirectoryKey getRegionDirectoryKey( uint64_t addr ) const;
         RegionDirectoryKey getRegionDirectoryKeyRegisterIfNeeded( CopyData const &cd );
         void synchronize( bool flushData, WD const &wd );
         reg_t getLocalRegionId( void *hostObject, reg_t hostRegionId ) const;

         /*! \brief NewDirectory default constructor
          */
         NewNewRegionDirectory();

         /*! \brief NewDirectory destructor
          */
         ~NewNewRegionDirectory() {};

         void invalidate( CacheRegionDictionary *regions, unsigned int from );

         void print() const;
         void lock();
         void tryLock();
         GlobalRegionDictionary &getDictionary( CopyData const &cd ) const;

         static NewNewDirectoryEntryData *getDirectoryEntry( GlobalRegionDictionary &dict, reg_t id );

         static reg_t _getLocation( RegionDirectoryKey dict, CopyData const &cd, NewLocationInfoList &loc, unsigned int &version, WD const &wd );
         static reg_t tryGetLocation( RegionDirectoryKey dict, CopyData const &cd, NewLocationInfoList &loc, unsigned int &version, WD const &wd );
         static bool isLocatedIn( RegionDirectoryKey dict, reg_t id, unsigned int loc, unsigned int version );
         static bool isLocatedIn( RegionDirectoryKey dict, reg_t id, unsigned int loc );
         static bool hasWriteLocation( RegionDirectoryKey dict, reg_t id );
         static unsigned int getWriteLocation( RegionDirectoryKey dict, reg_t id );
         static unsigned int getVersion( RegionDirectoryKey dict, reg_t id, bool increaseVersion );
         static void addAccess( RegionDirectoryKey dict, reg_t id, unsigned int memorySpaceId, unsigned int version );
         static void addRootedAccess( RegionDirectoryKey dict, reg_t id, unsigned int memorySpaceId, unsigned int version );
         //static void addAccessRegisterIfNeeded( RegionDirectoryKey dict, reg_t id, unsigned int memorySpaceId, unsigned int version );
         static bool delAccess( RegionDirectoryKey dict, reg_t id, unsigned int memorySpaceId );
         static bool isOnlyLocated( RegionDirectoryKey dict, reg_t id, unsigned int memorySpaceId );
         static void invalidate( RegionDirectoryKey dict, reg_t id );
         static bool hasBeenInvalidated( RegionDirectoryKey dict, reg_t id );
         static void updateFromInvalidated( RegionDirectoryKey dict, reg_t id, reg_t from );
         static unsigned int getFirstLocation( RegionDirectoryKey dict, reg_t id );
         static DeviceOps *getOps( RegionDirectoryKey dict, reg_t id );
         static void setOps( RegionDirectoryKey dict, reg_t id, DeviceOps *ops );


         static void tryGetLocation( RegionDirectoryKey dict, reg_t reg, NewLocationInfoList &loc, unsigned int &version, WD const &wd );
         static void __getLocation( RegionDirectoryKey dict, reg_t reg, NewLocationInfoList &loc, unsigned int &version, WD const &wd );
         static void initializeEntry( RegionDirectoryKey dict, reg_t reg );
         static void addRegionId( RegionDirectoryKey dict, reg_t masterId, reg_t localId );
         static reg_t getLocalRegionIdFromMasterRegionId( RegionDirectoryKey dict, reg_t localId );
         static void addMasterRegionId( RegionDirectoryKey dict, reg_t masterId, reg_t localId );
   };
}

#endif<|MERGE_RESOLUTION|>--- conflicted
+++ resolved
@@ -32,12 +32,8 @@
          int _writeLocation;
          //int _invalidated;
          DeviceOps _ops;
-<<<<<<< HEAD
          std::set< memory_space_id_t > _location;
-=======
-         std::set< int > _location;
          bool _rooted;
->>>>>>> bfdf1bc0
          Lock _setLock;
       public:
          NewNewDirectoryEntryData();
@@ -66,7 +62,6 @@
          std::set< memory_space_id_t > const &getLocations() const;
          DeviceOps *getOps() ;
          friend std::ostream & operator<< (std::ostream &o, NewNewDirectoryEntryData const &entry);
-         std::set< int > const &getLocationsSet() const;
    };
 
   /*! \class NewDirectory
