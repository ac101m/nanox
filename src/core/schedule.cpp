--- conflicted
+++ resolved
@@ -327,7 +327,7 @@
 }
 
 #define MAX_RUNNING_WD_PER_SMP 1
-#define MAX_RUNNING_WD_PER_GPU 1
+#define MAX_RUNNING_WD_PER_GPU 4
 
 WD * Scheduler::getClusterWD( BaseThread *thread )
 {
@@ -337,7 +337,7 @@
 		wd = thread->getNextWD();
 		if ( wd )
 		{
-			thread->setNextWD(NULL);
+			thread->resetNextWD();
 		}
 		else
 		{
@@ -580,19 +580,6 @@
    debug( "switching(inlined) from task " << oldwd << ":" << oldwd->getId() <<
           " to " << wd << ":" << wd->getId() );
 
-<<<<<<< HEAD
-   NANOS_INSTRUMENT( sys.getInstrumentation()->wdSwitch(oldwd, NULL, false) );
-
-   // This ensures that when we return from the inlining is still the same thread
-   // and we don't violate rules about tied WD
-   wd->tieTo(*oldwd->isTiedTo());
-   thread->setCurrentWD( *wd );
-   if (!wd->started())
-      wd->init();
-
-   NANOS_INSTRUMENT( sys.getInstrumentation()->wdSwitch( NULL, wd, false) );
-   myThread->inlineWorkDependent(*wd);
-=======
    // This ensures that when we return from the inlining is still the same thread
    // and we don't violate rules about tied WD
    wd->tieTo(*oldwd->isTiedTo());
@@ -606,7 +593,6 @@
 
    // reload thread after running WD
    thread = getMyThreadSafe();
->>>>>>> 72740972
 
    if (schedule) {
         thread->setNextWD(thread->getTeam()->getSchedulePolicy().atBeforeExit(thread,*wd));
@@ -617,17 +603,6 @@
 
    wd->done();
 
-<<<<<<< HEAD
-   NANOS_INSTRUMENT( sys.getInstrumentation()->wdSwitch(wd, NULL, false) );
-
-   debug( "exiting task(inlined) " << wd << ":" << wd->getId() <<
-          " to " << oldwd << ":" << oldwd->getId() );
-
-   thread->setCurrentWD( *oldwd );
-
-   NANOS_INSTRUMENT( sys.getInstrumentation()->wdSwitch( NULL, oldwd, false) );
-
-=======
    debug( "exiting task(inlined) " << wd << ":" << wd->getId() <<
           " to " << oldwd << ":" << oldwd->getId() );
 
@@ -635,7 +610,6 @@
    NANOS_INSTRUMENT( sys.getInstrumentation()->wdSwitch(wd, oldwd, true) );
    thread->setCurrentWD( *oldwd );
 
->>>>>>> 72740972
    // While we tie the inlined tasks this is not needed
    // as we will always return to the current thread
    #if 0
@@ -650,10 +624,6 @@
 
 void Scheduler::switchHelper (WD *oldWD, WD *newWD, void *arg)
 {
-<<<<<<< HEAD
-   NANOS_INSTRUMENT( sys.getInstrumentation()->wdSwitch(oldWD, NULL, false) );
-=======
->>>>>>> 72740972
    myThread->switchHelperDependent(oldWD, newWD, arg);
 
    GenericSyncCond *syncCond = oldWD->getSyncCond();
