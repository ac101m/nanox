/*************************************************************************************/
/*      Copyright 2009 Barcelona Supercomputing Center                               */
/*                                                                                   */
/*      This file is part of the NANOS++ library.                                    */
/*                                                                                   */
/*      NANOS++ is free software: you can redistribute it and/or modify              */
/*      it under the terms of the GNU Lesser General Public License as published by  */
/*      the Free Software Foundation, either version 3 of the License, or            */
/*      (at your option) any later version.                                          */
/*                                                                                   */
/*      NANOS++ is distributed in the hope that it will be useful,                   */
/*      but WITHOUT ANY WARRANTY; without even the implied warranty of               */
/*      MERCHANTABILITY or FITNESS FOR A PARTICULAR PURPOSE.  See the                */
/*      GNU Lesser General Public License for more details.                          */
/*                                                                                   */
/*      You should have received a copy of the GNU Lesser General Public License     */
/*      along with NANOS++.  If not, see <http://www.gnu.org/licenses/>.             */
/*************************************************************************************/

#include "accelerator.hpp"
#include "debug.hpp"
#include "schedule.hpp"
#include "copydata.hpp"
#include "instrumentor_decl.hpp"
#include "system.hpp"

using namespace nanos;

#if LOCK_TRANSFER
Lock Accelerator::_transferLock;
#endif


void Accelerator::copyDataIn( WorkDescriptor &work )
{
#if LOCK_TRANSFER
   _transferLock.acquire();
#endif
   CopyData *copies = work.getCopies();
   for ( unsigned int i = 0; i < work.getNumCopies(); i++ ) {
      CopyData & cd = copies[i];
      uint64_t tag = (uint64_t) cd.isPrivate() ? ((uint64_t) work.getData() + (unsigned long)cd.getAddress()) : cd.getAddress();
      this->registerDataAccessDependent( tag, cd.getSize() );
      if ( cd.isInput() ) {
         NANOS_INSTRUMENTOR( static nanos_event_key_t key = sys.getInstrumentor()->getInstrumentorDictionary()->getEventKey("copy-in") );
         NANOS_INSTRUMENTOR( sys.getInstrumentor()->registerCopy( key, cd.getSize() ) );
         this->copyDataDependent( tag, cd.getSize() );
<<<<<<< HEAD
   }
#if LOCK_TRANSFER
   _transferLock.release();
#endif
=======
      }
   }      
>>>>>>> 32ff4a68
}

void Accelerator::copyDataOut( WorkDescriptor& work )
{
#if LOCK_TRANSFER
   _transferLock.acquire();
#endif
   CopyData *copies = work.getCopies();
   for ( unsigned int i = 0; i < work.getNumCopies(); i++ ) {
      CopyData & cd = copies[i];
      uint64_t tag = (uint64_t) cd.isPrivate() ? ((uint64_t) work.getData() + (unsigned long) cd.getAddress()) : cd.getAddress();
      this->unregisterDataAccessDependent( tag );
      if ( cd.isOutput() ) {
         NANOS_INSTRUMENTOR( static nanos_event_key_t key = sys.getInstrumentor()->getInstrumentorDictionary()->getEventKey("copy-out") );
         NANOS_INSTRUMENTOR( sys.getInstrumentor()->registerCopy( key, cd.getSize() ) );
         this->copyBackDependent( tag, cd.getSize() );
      }
   }
#if LOCK_TRANSFER
   _transferLock.release();
#endif
}

void* Accelerator::getAddress( WorkDescriptor &wd, uint64_t tag, nanos_sharing_t sharing )
{
   uint64_t actualTag = (uint64_t) ( sharing == NANOS_PRIVATE ? (uint64_t) wd.getData() + (unsigned long) tag : tag );
   return getAddressDependent( actualTag );
}

void Accelerator::copyTo( WorkDescriptor &wd, void *dst, uint64_t tag, nanos_sharing_t sharing, size_t size )
{
   uint64_t actualTag = (uint64_t) ( sharing == NANOS_PRIVATE ? (uint64_t) wd.getData() + (unsigned long) tag : tag );
   copyToDependent( dst, actualTag, size );
}<|MERGE_RESOLUTION|>--- conflicted
+++ resolved
@@ -45,15 +45,11 @@
          NANOS_INSTRUMENTOR( static nanos_event_key_t key = sys.getInstrumentor()->getInstrumentorDictionary()->getEventKey("copy-in") );
          NANOS_INSTRUMENTOR( sys.getInstrumentor()->registerCopy( key, cd.getSize() ) );
          this->copyDataDependent( tag, cd.getSize() );
-<<<<<<< HEAD
+      }
    }
 #if LOCK_TRANSFER
    _transferLock.release();
 #endif
-=======
-      }
-   }      
->>>>>>> 32ff4a68
 }
 
 void Accelerator::copyDataOut( WorkDescriptor& work )
