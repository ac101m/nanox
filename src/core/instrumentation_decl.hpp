--- conflicted
+++ resolved
@@ -246,13 +246,11 @@
             /* 22 */ registerEventKey("num-ready","Number of ready tasks in the queues");
             /* 23 */ registerEventKey("graph-size","Number tasks in the graph");
 
-<<<<<<< HEAD
-            /* 24 */ registerEventKey("xfer-size","Transfer size");
-=======
             /* 24 */ registerEventKey("loop-lower","Loop lower bound");
             /* 25 */ registerEventKey("loop-upper","Loop upper");
             /* 26 */ registerEventKey("loop-step","Loop step");
->>>>>>> 80d4f324
+
+            /* 27 */ registerEventKey("xfer-size","Transfer size");
 
             /* ** */ registerEventKey("debug","Debug Key"); /* Keep this key as the last one */
          }
