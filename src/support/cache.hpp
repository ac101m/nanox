--- conflicted
+++ resolved
@@ -360,12 +360,8 @@
          {
             void *result;
             NANOS_INSTRUMENT( static nanos_event_key_t key = sys.getInstrumentation()->getInstrumentationDictionary()->getEventKey("cache-malloc") );
-<<<<<<< HEAD
-            NANOS_INSTRUMENT( sys.getInstrumentation()->raiseOpenStateAndBurst( CACHE, key, (nanos_event_value_t) size) );
-            _lock.acquire();
-=======
             NANOS_INSTRUMENT( sys.getInstrumentation()->raiseOpenStateAndBurst( NANOS_CACHE, key, (nanos_event_value_t) size) );
->>>>>>> 4849225a
+            _lock.acquire();
             result = _T::allocate( size );
             _lock.release();
             NANOS_INSTRUMENT( sys.getInstrumentation()->raiseCloseStateAndBurst( key ) );
@@ -403,12 +399,8 @@
          void copyDataToCache( uint64_t tag, size_t size )
          {
             NANOS_INSTRUMENT( static nanos_event_key_t key = sys.getInstrumentation()->getInstrumentationDictionary()->getEventKey("cache-copy-in") );
-<<<<<<< HEAD
-            NANOS_INSTRUMENT( sys.getInstrumentation()->raiseOpenStateAndBurst( MEM_TRANSFER, key, (nanos_event_value_t) size) );
-            _lock.acquire();
-=======
             NANOS_INSTRUMENT( sys.getInstrumentation()->raiseOpenStateAndBurst( NANOS_MEM_TRANSFER, key, (nanos_event_value_t) size) );
->>>>>>> 4849225a
+            _lock.acquire();
             _T::copyIn( _cache[tag].getAddress(), tag, size );
             _lock.release();
             NANOS_INSTRUMENT( sys.getInstrumentation()->raiseCloseStateAndBurst( key ) );
@@ -421,12 +413,8 @@
          void copyBackFromCache( uint64_t tag, size_t size )
          {
             NANOS_INSTRUMENT( static nanos_event_key_t key1 = sys.getInstrumentation()->getInstrumentationDictionary()->getEventKey("cache-copy-out") );
-<<<<<<< HEAD
-            NANOS_INSTRUMENT( sys.getInstrumentation()->raiseOpenStateAndBurst( MEM_TRANSFER, key1, size ) );
-            _lock.acquire();
-=======
             NANOS_INSTRUMENT( sys.getInstrumentation()->raiseOpenStateAndBurst( NANOS_MEM_TRANSFER, key1, size ) );
->>>>>>> 4849225a
+            _lock.acquire();
             CacheEntry &entry = _cache[tag];
             _T::copyOut( tag, entry.getAddress(), size );
             _lock.release();
@@ -441,12 +429,8 @@
          void copyTo( void *dst, uint64_t tag, size_t size )
          {
             NANOS_INSTRUMENT( static nanos_event_key_t key = sys.getInstrumentation()->getInstrumentationDictionary()->getEventKey("cache-local-copy") );
-<<<<<<< HEAD
-            NANOS_INSTRUMENT( sys.getInstrumentation()->raiseOpenStateAndBurst( MEM_TRANSFER, key, size ) );
-            _lock.acquire();
-=======
             NANOS_INSTRUMENT( sys.getInstrumentation()->raiseOpenStateAndBurst( NANOS_MEM_TRANSFER, key, size ) );
->>>>>>> 4849225a
+            _lock.acquire();
             _T::copyLocal( dst, _cache[tag].getAddress(), size );
             _lock.release();
             NANOS_INSTRUMENT( sys.getInstrumentation()->raiseCloseStateAndBurst( key ) );
