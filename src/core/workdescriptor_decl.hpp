/*************************************************************************************/
/*      Copyright 2009 Barcelona Supercomputing Center                               */
/*                                                                                   */
/*      This file is part of the NANOS++ library.                                    */
/*                                                                                   */
/*      NANOS++ is free software: you can redistribute it and/or modify              */
/*      it under the terms of the GNU Lesser General Public License as published by  */
/*      the Free Software Foundation, either version 3 of the License, or            */
/*      (at your option) any later version.                                          */
/*                                                                                   */
/*      NANOS++ is distributed in the hope that it will be useful,                   */
/*      but WITHOUT ANY WARRANTY; without even the implied warranty of               */
/*      MERCHANTABILITY or FITNESS FOR A PARTICULAR PURPOSE.  See the                */
/*      GNU Lesser General Public License for more details.                          */
/*                                                                                   */
/*      You should have received a copy of the GNU Lesser General Public License     */
/*      along with NANOS++.  If not, see <http://www.gnu.org/licenses/>.             */
/*************************************************************************************/

#ifndef _NANOS_WORK_DESCRIPTOR_DECL_H
#define _NANOS_WORK_DESCRIPTOR_DECL_H

#include <stdlib.h>
#include <cstring>
#include <utility>
#include <vector>
#include "workgroup_decl.hpp"
#include "dependableobjectwd_decl.hpp"
#include "copydata_decl.hpp"
#include "synchronizedcondition_decl.hpp"
#include "atomic_decl.hpp"
#include "lazy_decl.hpp"
#include "instrumentationcontext_decl.hpp"
#include "compatibility.hpp"

#include "slicer_fwd.hpp"
#include "basethread_fwd.hpp"
#include "processingelement_fwd.hpp"
#include "wddeque_fwd.hpp"
#include "regioncache_decl.hpp"
#include "memcontroller_decl.hpp"

#include "dependenciesdomain_fwd.hpp"

namespace nanos
{

   class WorkDescriptor;

   /*! \brief This class represents a device object
    */
   class Device 
   {
      private:

         const char *_name; /**< Identifies device type */

      public:

         /*! \brief Device constructor
          */
         Device ( const char *n ) : _name ( n ) {}

         /*! \brief Device copy constructor
          */
         Device ( const Device &arch ) : _name ( arch._name ) {}

         /*! \brief Device destructor
          */
         ~Device() {};

         /*! \brief Device assignment operator
          */
         const Device & operator= ( const Device &arch ) { _name = arch._name; return *this; }

         /*! \brief Device equals operator
          */
         //bool operator== ( const Device &arch ) { return ( 0 == std::strcmp( arch._name , _name ) ); }
         bool operator== ( const Device &arch ) { return arch._name == _name; }

         /*! \brief Get device name
          */
         const char * getName ( void ) const { return _name; }

         virtual void *memAllocate( std::size_t size, SeparateMemoryAddressSpace &mem ) const { return (void *) 0xdeadbeef; }
         virtual void _copyIn( uint64_t devAddr, uint64_t hostAddr, std::size_t len, SeparateMemoryAddressSpace &mem, DeviceOps *ops, WorkDescriptor const &wd ) const { std::cerr << "wrong copyIn" <<std::endl; }
         virtual void _copyOut( uint64_t hostAddr, uint64_t devAddr, std::size_t len, SeparateMemoryAddressSpace &mem, DeviceOps *ops, WorkDescriptor const &wd ) const { std::cerr << "wrong copyOut" <<std::endl; }
         virtual void _copyDevToDev( uint64_t devDestAddr, uint64_t devOrigAddr, std::size_t len, SeparateMemoryAddressSpace &memDest, SeparateMemoryAddressSpace &memorig, DeviceOps *ops, WorkDescriptor const &wd, Functor *f ) const { std::cerr << "wrong copyOut" <<std::endl; }
         virtual void _copyInStrided1D( uint64_t devAddr, uint64_t hostAddr, std::size_t len, std::size_t numChunks, std::size_t ld, SeparateMemoryAddressSpace const &mem, DeviceOps *ops, WorkDescriptor const &wd ) { std::cerr << "wrong copyIn" <<std::endl; }
         virtual void _copyOutStrided1D( uint64_t hostAddr, uint64_t devAddr, std::size_t len, std::size_t numChunks, std::size_t ld, SeparateMemoryAddressSpace const &mem, DeviceOps *ops, WorkDescriptor const &wd ) { std::cerr << "wrong copyOut" <<std::endl; }
         virtual void _copyDevToDevStrided1D( uint64_t devDestAddr, uint64_t devOrigAddr, std::size_t len, std::size_t numChunks, std::size_t ld, SeparateMemoryAddressSpace const &memDest, SeparateMemoryAddressSpace const &memOrig, DeviceOps *ops, WorkDescriptor const &wd, Functor *f ) const { std::cerr << "wrong copyOut" <<std::endl; }
   };

  /*! \brief This class holds the specific data for a given device
   *
   */
   class DeviceData
   {
      private:
         /**Use pointers for this as is this fastest way to compare architecture compatibility */
         const Device *_architecture; /**< Related Device (architecture). */

      public:

         /*! \brief DeviceData constructor
          */
         DeviceData ( const Device *arch ) : _architecture ( arch ) {}

         /*! \brief DeviceData copy constructor
          */
         DeviceData ( const DeviceData &dd ) : _architecture ( dd._architecture )  {}

         /*! \brief DeviceData destructor
          */
         virtual ~DeviceData() {}

         /*! \brief DeviceData assignment operator
          */
         const DeviceData & operator= ( const DeviceData &dd )
         {
            // self-assignment: ok
            _architecture = dd._architecture;
            return *this;
         }

         /*! \brief Returns the device associated to this DeviceData
          *
          *  \return the Device pointer.
          */
         const Device * getDevice () const;

         /*! \brief Indicates if DeviceData is compatible with a given Device
          *
          *  \param[in] arch is the Device which we have to compare to.
          *  \return a boolean indicating if both elements (DeviceData and Device) are compatible.
          */
         bool isCompatible ( const Device &arch );

         /*! \brief FIXME: (#170) documentation needed
          */
         virtual void lazyInit (WorkDescriptor &wd, bool isUserLevelThread, WorkDescriptor *previous=NULL ) = 0;

         /*! \brief FIXME: (#170) documentation needed
          */
         virtual size_t size ( void ) = 0;

         /*! \brief FIXME: (#170) documentation needed 
          */
         virtual DeviceData *copyTo ( void *addr ) = 0;
         const char * getName ( void ) const { return _architecture->getName(); }

         virtual DeviceData *clone () const = 0;

    };

   /*! \brief This class identifies a single unit of work
    */
   class WorkDescriptor : public WorkGroup
   {
      public:
	 typedef enum { IsNotAUserLevelThread=false, IsAUserLevelThread=true } ULTFlag;

         typedef std::vector<WorkDescriptor **> WorkDescriptorPtrList;
         typedef TR1::unordered_map<void *, TR1::shared_ptr<WorkDescriptor *> > CommutativeOwnerMap;

      private:

         typedef enum { INIT, START, READY, IDLE, BLOCKED } State;

         size_t                        _data_size;    /**< WD data size */
         size_t                        _data_align;   /**< WD data alignment */
         void                         *_data;         /**< WD data */
         void                         *_wdData;       /**< Internal WD data. this allows higher layer to associate data to the WD */
         bool                          _tie;          /**< FIXME: (#170) documentation needed */
         BaseThread                   *_tiedTo;       /**< FIXME: (#170) documentation needed */

         State                         _state;        /**< Workdescriptor current state */

         GenericSyncCond              *_syncCond;     /**< FIXME: (#170) documentation needed */

         WorkDescriptor               *_parent;       /**< Parent WD (task hierarchy). Cilk sched.: first steal parent, next other tasks */

         WDPool                      *_myQueue;      /**< Reference to a queue. Allows dequeuing from third party (e.g. Cilk schedulers */

         unsigned                      _depth;        /**< Level (depth) of the task */

         unsigned                      _numDevices;   /**< Number of suported devices for this workdescriptor */
         DeviceData                  **_devices;      /**< Supported devices for this workdescriptor */
         unsigned int                  _activeDeviceIdx; /**< In _devices, index where we can find the current active DeviceData (if any) */

         size_t                        _numCopies;    /**< Copy-in / Copy-out data */
         CopyData                     *_copies;       /**< Copy-in / Copy-out data */
         size_t                        _paramsSize;   /**< Total size of WD's parameters */

         unsigned long                 _versionGroupId;     /**< The way to link different implementations of a task into the same group */

         double                        _executionTime;    /**< WD starting wall-clock time */
         double                        _estimatedExecTime;  /**< WD estimated execution time */

         TR1::shared_ptr<DOSubmit>     _doSubmit;     /**< DependableObject representing this WD in its parent's depsendencies domain */
         LazyInit<DOWait>              _doWait;       /**< DependableObject used by this task to wait on dependencies */

<<<<<<< HEAD
         LazyInit<DependenciesDomain>  _depsDomain;   /**< Dependences domain. Each WD has one where DependableObjects can be submitted */
         //LazyInit<Directory>           _directory;    /**< Directory to mantain cache coherence */
         NewNewRegionDirectory        *_newDirectory;    /**< Directory to mantain cache coherence */
=======
         DependenciesDomain           *_depsDomain;   /**< Dependences domain. Each WD has one where DependableObjects can be submitted */
         LazyInit<Directory>           _directory;    /**< Directory to mantain cache coherence */
>>>>>>> bcf5dc23

         InstrumentationContextData    _instrumentationContextData; /**< Instrumentation Context Data (empty if no instr. enabled) */

         //WorkDescriptor * _prefetchedWd;
         bool                          _submitted;  /**< Has this WD been submitted to the Scheduler? */
         bool                          _configured;  /**< Has this WD been configured to the Scheduler? */

         nanos_translate_args_t        _translateArgs; /**< Translates the addresses in _data to the ones obtained by get_address(). */
         Atomic< std::list<GraphEntry *> * > _myGraphRepList;
         bool _listed;
         void (*_notifyCopy)( WD &wd, BaseThread const &thread);
         BaseThread const*_notifyThread;

         unsigned int                  _priority;      /**< Task priority */
      public:
         MemController                  _mcontrol;

         CommutativeOwnerMap           _commutativeOwnerMap; /**< Map from commutative target address to owner pointer */
         WorkDescriptorPtrList         _commutativeOwners;   /**< Array of commutative target owners */

         int                           _socket;       /**< The socket this WD was assigned to */
         unsigned int                  _wakeUpQueue;  /**< Queue to wake up to */
         bool                          _implicit;     /**< is a implicit task (in a team) */

         bool                          _copiesNotInChunk; /**< States whether the buffer of the copies is allocated in the chunk of the WD */
         char                         *_description; /**< WorkDescriptor description, usually user function name */

      private: /* private methods */
         /*! \brief WorkDescriptor copy assignment operator (private)
          */
         const WorkDescriptor & operator= ( const WorkDescriptor &wd );
         /*! \brief WorkDescriptor default constructor (private) 
          */
         WorkDescriptor ();
      public: /* public methods */

         /*! \brief WorkDescriptor constructor - 1
          */
         WorkDescriptor ( int ndevices, DeviceData **devs, size_t data_size = 0, size_t data_align = 1, void *wdata=0,
<<<<<<< HEAD
                          size_t numCopies = 0, CopyData *copies = NULL, nanos_translate_args_t translate_args = NULL )
                        : WorkGroup(), _data_size ( data_size ), _data_align( data_align ),  _data ( wdata ),
                          _wdData ( NULL ), _tie ( false ), _tiedTo ( NULL ),
                          _state( INIT ), _syncCond( NULL ),  _parent ( NULL ), _myQueue ( NULL ), _depth ( 0 ),
                          _numDevices ( ndevices ), _devices ( devs ), _activeDevice ( ndevices == 1 ? devs[0] : NULL ),
                          _numCopies( numCopies ), _copies( copies ), _doSubmit(), _doWait(),
                          _depsDomain(), _newDirectory( NULL ), _instrumentationContextData(), _submitted(false),
                          _translateArgs( translate_args ),_myGraphRepList(NULL), _listed(false), _notifyCopy( NULL ),
                          _notifyThread( NULL ), _priority( 0 ), _mcontrol( *this ) { 
                             getGE()->setNoWait();
                             if ( copies != NULL ) {
                                for ( unsigned int i = 0; i < numCopies; i += 1 ) {
                                   copies[i].setHostBaseAddress( 0 );
                                }
                             }
                          }
                          //_depsDomain(), _directory(), _instrumentationContextData(), _peId ( 0 ), /*_prefetchedWd(NULL),*/ _submitted(false), _translateArgs( translate_args ) { }
=======
                          size_t numCopies = 0, CopyData *copies = NULL, nanos_translate_args_t translate_args = NULL, char *description = NULL );
>>>>>>> bcf5dc23

         /*! \brief WorkDescriptor constructor - 2
          */
         WorkDescriptor ( DeviceData *device, size_t data_size = 0, size_t data_align = 1, void *wdata=0,
<<<<<<< HEAD
                          size_t numCopies = 0, CopyData *copies = NULL, nanos_translate_args_t translate_args = NULL )
                        : WorkGroup(), _data_size ( data_size ), _data_align ( data_align ), _data ( wdata ),
                          _wdData ( NULL ), _tie ( false ), _tiedTo ( NULL ),
                          _state( INIT ), _syncCond( NULL ), _parent ( NULL ), _myQueue ( NULL ), _depth ( 0 ),
                          _numDevices ( 1 ), _devices ( &_activeDevice ), _activeDevice ( device ),
                          _numCopies( numCopies ), _copies( copies ), _doSubmit(), _doWait(),
                          _depsDomain(), _newDirectory( NULL ), _instrumentationContextData(), _submitted( false ),
                          _translateArgs( translate_args ),_myGraphRepList(NULL), _listed(false), _notifyCopy( NULL ),
                          _notifyThread( NULL ), _priority( 0 ), _mcontrol( *this ) { 
                             getGE()->setNoWait();
                             if ( copies != NULL ) {
                                for ( unsigned int i = 0; i < numCopies; i += 1 ) {
                                   copies[i].setHostBaseAddress( 0 );
                                }
                             }
                          }
                          //_depsDomain(), _directory(),  _instrumentationContextData(), _peId ( 0 ), /*_prefetchedWd(NULL),*/ _submitted( false ), _translateArgs( translate_args ) { }
=======
                          size_t numCopies = 0, CopyData *copies = NULL, nanos_translate_args_t translate_args = NULL, char *description = NULL );
>>>>>>> bcf5dc23

         /*! \brief WorkDescriptor copy constructor (using a given WorkDescriptor)
          *
          *  This function is used as a constructor, receiving as a parameter other WorkDescriptor.
          *  The constructor uses a DeviceData vector and a new void * data which will be completely
          *  different from the former WorkDescriptor. Rest of the data is copied from the former WD.
          *
          *  This constructor is used only for duplicating purposes
          *
          *  \see WorkDescriptor System::duplicateWD System::duplicateSlicedWD
          */
<<<<<<< HEAD
         WorkDescriptor ( const WorkDescriptor &wd, DeviceData **devs, CopyData * copies, void *data = NULL )
                        : WorkGroup( wd ), _data_size( wd._data_size ), _data_align( wd._data_align ), _data ( data ),
                          _wdData ( NULL ), _tie ( wd._tie ), _tiedTo ( wd._tiedTo ),
                          _state ( INIT ), _syncCond( NULL ), _parent ( wd._parent ), _myQueue ( NULL ), _depth ( wd._depth ),
                          _numDevices ( wd._numDevices ), _devices ( devs ), _activeDevice ( wd._numDevices == 1 ? devs[0] : NULL ),
                          _numCopies( wd._numCopies ), _copies( wd._numCopies == 0 ? NULL : copies ),
                          _doSubmit(), _doWait(), _depsDomain(), _newDirectory( wd._newDirectory ), _instrumentationContextData(), _submitted( false ),
                          _translateArgs( wd._translateArgs ),_myGraphRepList(wd._myGraphRepList) , _listed(wd._listed), _notifyCopy( NULL ),
                          _notifyThread ( NULL ), _priority( wd._priority ), _mcontrol( *this ) { }
                          //_doSubmit(), _doWait(), _depsDomain(), _directory(), _instrumentationContextData(), _peId ( 0 ), /*_prefetchedWd(NULL),*/ _submitted( false ), _translateArgs( wd._translateArgs ) { }
=======
         WorkDescriptor ( const WorkDescriptor &wd, DeviceData **devs, CopyData * copies, void *data = NULL, char *description = NULL );
>>>>>>> bcf5dc23

         /*! \brief WorkDescriptor destructor
          *
          * All data will be allocated in a single chunk so only the destructors need to be invoked
          * but not the allocator
          */
         virtual ~WorkDescriptor()
         {
             for ( unsigned i = 0; i < _numDevices; i++ ) delete _devices[i];

             delete _depsDomain;

             if (_copiesNotInChunk)
                 delete[] _copies;
         }

         /*! \brief Has this WorkDescriptor ever run?
          */
         bool started ( void ) const;
         bool initialized ( void ) const;

         /*! \brief Prepare WorkDescriptor to run
          *
          *  This function is useful to perform lazy initialization in the workdescriptor
          */
         void init ();
         void initWithPE ( ProcessingElement &pe );

         /*! \brief Last operations just before WD execution
          *
          *  This function is useful to perform any operation that needs to be done at the last moment
          *  before the execution of the WD.
          */
         void start ( ULTFlag isUserLevelThread, WorkDescriptor *previous = NULL );

         /*! \brief Get data size
          *
          *  This function returns the size of the user's data related with current WD
          *
          *  \return data size
          *  \see getData setData setDatasize
          */
         size_t getDataSize () const;

         /*! \brief Set data size
          *
          *  This function set the size of the user's data related with current WD
          *
          *  \see getData setData getDataSize
          */
         void setDataSize ( size_t data_size );

         /*! \brief Get data alignment
          *
          *  This function returns the data alignment of the user's data related with current WD
          *
          *  \return data alignment
          *  \see getData setData setDatasize
          */
         size_t getDataAlignment () const;

         /*! \brief Set data alignment
          *
          *  This function set the data alignment of the user's data related with current WD
          *
          *  \see getData setData setDataSize
          */
         void setDataAlignment ( size_t data_align) ;

         WorkDescriptor * getParent();

         void setParent ( WorkDescriptor * p );

         WDPool * getMyQueue();

         void setMyQueue ( WDPool * myQ );

         bool isEnqueued();

         /*! \brief FIXME: (#170) documentation needed
          *
          *  Named arguments idiom format.
          */
         WorkDescriptor & tied ();

         WorkDescriptor & tieTo ( BaseThread &pe );

         bool isTied() const;

         BaseThread * isTiedTo() const;
         
         bool shouldBeTied() const;

         void setData ( void *wdata );

         void * getData () const;

         void setStart ();

         bool isIdle () const;

         void setIdle ();

         bool isBlocked () const;

         void setBlocked ();

         bool isReady () const;

         void setReady ();

         GenericSyncCond * getSyncCond();

         void setSyncCond( GenericSyncCond * syncCond );

         void setDepth ( int l );

         unsigned getDepth() const;

         /* device related methods */
         bool canRunIn ( const Device &device ) const;
         bool canRunIn ( const ProcessingElement &pe ) const;
         DeviceData & activateDevice ( const Device &device );
         DeviceData & activateDevice ( unsigned int deviceIdx );
         DeviceData & getActiveDevice () const;

         bool hasActiveDevice() const;

         void setActiveDeviceIdx( unsigned int idx );
         unsigned int getActiveDeviceIdx();

         void setInternalData ( void *data );

         void * getInternalData () const;

         void setTranslateArgs( nanos_translate_args_t translateArgs );
         
         nanos_translate_args_t getTranslateArgs( void );

         /*! \brief Returns the socket that this WD was assigned to.
          * 
          * \see setSocket
          */
         int getSocket() const;

         /*! \brief Changes the socket this WD is assigned to.
          *
          * \see getSocket
          */
         void setSocket( int socket );
         
         /*! \brief Returns the queue this WD should wake up in.
          *  This will be used by the socket-aware schedule policy.
          *
          *  \see setWakeUpQueue
          */
         unsigned int getWakeUpQueue() const;
         
         /*! \brief Sets the queue this WD should wake up in.
          *
          *  \see getWakeUpQueue
          */
         void setWakeUpQueue( unsigned int queue );

         /*! \brief Get the number of devices
          *
          *  This function return the number of devices for the current WD
          *
          *  \return WorkDescriptor's number of devices
          *  \see getDevices
          */
         unsigned getNumDevices ( void );

         /*! \brief Get devices
          *
          *  This function return a device vector which are related with the current WD
          *
          *  \return devices vector
          *  \see getNumDevices
          */
         DeviceData ** getDevices ( void );

         /*! \brief Prepare device
          *
          *  This function chooses a device from the WD's device list that will run the current WD
          *
          *  \see getDevices
          */
         void prepareDevice ( void );

         /*! \brief WD dequeue 
          *
          *  This function give us the next WD slice to execute. As a default
          *  behaviour give the whole WD and returns true, meaning that there
          *  are no more slices to compute
          *
          *  \param [out] slice is the next slice to manage
          *
          *  \return true if there are no more slices to manage, false otherwise
          */
         virtual bool dequeue ( WorkDescriptor **slice );

         // headers
         virtual void submit ( void );

         virtual void finish ();

         virtual void done ();

         void clear ();

         /*! \brief returns the number of CopyData elements in the WorkDescriptor
          */
         size_t getNumCopies() const;

         /*! \brief returns the CopyData vector that describes the copy-ins/copy-outs of the WD
          */
         CopyData * getCopies() const;

         /*! \brief returns the total size of copy-ins/copy-outs of the WD
          */
         size_t getCopiesSize() const;

         /*! \brief returns the total size of the WD's parameters
          */
         size_t getParamsSize() const;

         /*! \brief returns the WD's implementation group ID
          */
         unsigned long getVersionGroupId( void );

         /*! \brief sets the WD's implementation group ID
          */
         void setVersionGroupId( unsigned long id );

         /*! \brief returns the total execution time of the WD
          */
         double getExecutionTime() const;

         /*! \brief returns the estimated execution time of the WD
          */
         double getEstimatedExecutionTime() const;

         /*! \brief sets the estimated execution time of the WD
          */
         void setEstimatedExecutionTime( double time );

         /*! \brief Returns a pointer to the DOSubmit of the WD
          */
         TR1::shared_ptr<DOSubmit> & getDOSubmit();

         /*! \brief Add a new WD to the domain of this WD.
          *  \param wd Must be a WD created by "this". wd will be submitted to the
          *  scheduler when its dependencies are satisfied.
          *  \param numDataAccesses Number of data acceddes.
          *  \param dataAccesses Array with DataAccesses associated to the submitted wd.
          */
<<<<<<< HEAD
         void submitWithDependencies( WorkDescriptor &wd, size_t numDataAccesses, DataAccess const *dataAccesses );
=======
         void submitWithDependencies( WorkDescriptor &wd, size_t numDeps, DataAccess* deps );
>>>>>>> bcf5dc23

         /*! \brief Waits untill the (input) dependencies determined by the data accesses passed are satisfied for the _doWait object.
          *  \param numDataAccesses Number of de data accesses.
          *  \param dataAccesses dependencies to wait on, should be input dependencies.
          */
<<<<<<< HEAD
         void waitOn( size_t numDataAccesses, DataAccess const *dataAccesses );
=======
         void waitOn( size_t numDeps, DataAccess* deps );
>>>>>>> bcf5dc23

         /*! If this WorkDescriptor has an immediate succesor (i.e., anothur WD that only depends on him)
             remove it from the dependence graph and return it. */
         WorkDescriptor * getImmediateSuccessor ( BaseThread &thread );

         /*! \brief Make this WD's domain know a WD has finished.
          *  \paran wd Must be a wd created in this WD's context.
          */
         void workFinished(WorkDescriptor &wd);

         /*! \brief Returns the DependenciesDomain object.
          */
         DependenciesDomain & getDependenciesDomain();

         /*! \brief Returns embeded instrumentation context data.
          */
         InstrumentationContextData *getInstrumentationContextData( void );

         /*! \breif Prepare private copies to have relative addresses
          */
         void prepareCopies();

         virtual void waitCompletion( bool avoidFlush = false );

         bool isSubmitted( void ) const;
         void submitted( void );
         bool canBeBlocked( void );

         void notifyOutlinedCompletion();

         void predecessorFinished( WorkDescriptor *predecessorWd );
         
         void setMyGraphRepList( std::list<GraphEntry *> *myList );
         void initMyGraphRepListNoPred( );
         std::list<GraphEntry *> *getMyGraphRepList(  );
         void wgdone();
         void listed();
         void printCopies();

         bool isConfigured ( void ) const;
         void setConfigured ( bool value=true );

         void setPriority( unsigned int priority );
         unsigned getPriority() const;
<<<<<<< HEAD
         void setNotifyCopyFunc( void (*func)(WD &, BaseThread const &) );

         void notifyCopy();
=======

         /*! \brief Store addresses of commutative targets in hash and in child WorkDescriptor.
          *  Called when a task is submitted.
          */
         void initCommutativeAccesses( WorkDescriptor &wd, size_t numDeps, DataAccess* deps );
         /*! \brief Try to take ownership of all commutative targets for exclusive access.
          *  Called when a task is invoked.
          */
         bool tryAcquireCommutativeAccesses();
         /*! \brief Release ownership of commutative targets.
          *  Called when a task is finished.
          */
         void releaseCommutativeAccesses(); 

         void setImplicit( bool b = true );
         bool isImplicit( void );

         /*! \brief Set copies for a given WD
          * We call this when copies cannot be set at creation time of the work descriptor
          * Note that this should only be done between creation and submit.
          * This function shall not be called if the workdescriptor already has copies.
          *
          * \param numCopies the number of copies. If zero \a copies must be NULL
          * \param copies Buffer of copy descriptors. The workdescriptor WILL NOT acquire the ownership of the copy as a private buffer
          * will be allocated instead
          */
         void setCopies(size_t numCopies, CopyData * copies);

         char * getDescription ( void ) const;
>>>>>>> bcf5dc23
   };

   typedef class WorkDescriptor WD;

   typedef class DeviceData DD;

};

#endif
<|MERGE_RESOLUTION|>--- conflicted
+++ resolved
@@ -200,18 +200,10 @@
          TR1::shared_ptr<DOSubmit>     _doSubmit;     /**< DependableObject representing this WD in its parent's depsendencies domain */
          LazyInit<DOWait>              _doWait;       /**< DependableObject used by this task to wait on dependencies */
 
-<<<<<<< HEAD
-         LazyInit<DependenciesDomain>  _depsDomain;   /**< Dependences domain. Each WD has one where DependableObjects can be submitted */
-         //LazyInit<Directory>           _directory;    /**< Directory to mantain cache coherence */
-         NewNewRegionDirectory        *_newDirectory;    /**< Directory to mantain cache coherence */
-=======
          DependenciesDomain           *_depsDomain;   /**< Dependences domain. Each WD has one where DependableObjects can be submitted */
-         LazyInit<Directory>           _directory;    /**< Directory to mantain cache coherence */
->>>>>>> bcf5dc23
 
          InstrumentationContextData    _instrumentationContextData; /**< Instrumentation Context Data (empty if no instr. enabled) */
 
-         //WorkDescriptor * _prefetchedWd;
          bool                          _submitted;  /**< Has this WD been submitted to the Scheduler? */
          bool                          _configured;  /**< Has this WD been configured to the Scheduler? */
 
@@ -247,52 +239,12 @@
          /*! \brief WorkDescriptor constructor - 1
           */
          WorkDescriptor ( int ndevices, DeviceData **devs, size_t data_size = 0, size_t data_align = 1, void *wdata=0,
-<<<<<<< HEAD
-                          size_t numCopies = 0, CopyData *copies = NULL, nanos_translate_args_t translate_args = NULL )
-                        : WorkGroup(), _data_size ( data_size ), _data_align( data_align ),  _data ( wdata ),
-                          _wdData ( NULL ), _tie ( false ), _tiedTo ( NULL ),
-                          _state( INIT ), _syncCond( NULL ),  _parent ( NULL ), _myQueue ( NULL ), _depth ( 0 ),
-                          _numDevices ( ndevices ), _devices ( devs ), _activeDevice ( ndevices == 1 ? devs[0] : NULL ),
-                          _numCopies( numCopies ), _copies( copies ), _doSubmit(), _doWait(),
-                          _depsDomain(), _newDirectory( NULL ), _instrumentationContextData(), _submitted(false),
-                          _translateArgs( translate_args ),_myGraphRepList(NULL), _listed(false), _notifyCopy( NULL ),
-                          _notifyThread( NULL ), _priority( 0 ), _mcontrol( *this ) { 
-                             getGE()->setNoWait();
-                             if ( copies != NULL ) {
-                                for ( unsigned int i = 0; i < numCopies; i += 1 ) {
-                                   copies[i].setHostBaseAddress( 0 );
-                                }
-                             }
-                          }
-                          //_depsDomain(), _directory(), _instrumentationContextData(), _peId ( 0 ), /*_prefetchedWd(NULL),*/ _submitted(false), _translateArgs( translate_args ) { }
-=======
                           size_t numCopies = 0, CopyData *copies = NULL, nanos_translate_args_t translate_args = NULL, char *description = NULL );
->>>>>>> bcf5dc23
 
          /*! \brief WorkDescriptor constructor - 2
           */
          WorkDescriptor ( DeviceData *device, size_t data_size = 0, size_t data_align = 1, void *wdata=0,
-<<<<<<< HEAD
-                          size_t numCopies = 0, CopyData *copies = NULL, nanos_translate_args_t translate_args = NULL )
-                        : WorkGroup(), _data_size ( data_size ), _data_align ( data_align ), _data ( wdata ),
-                          _wdData ( NULL ), _tie ( false ), _tiedTo ( NULL ),
-                          _state( INIT ), _syncCond( NULL ), _parent ( NULL ), _myQueue ( NULL ), _depth ( 0 ),
-                          _numDevices ( 1 ), _devices ( &_activeDevice ), _activeDevice ( device ),
-                          _numCopies( numCopies ), _copies( copies ), _doSubmit(), _doWait(),
-                          _depsDomain(), _newDirectory( NULL ), _instrumentationContextData(), _submitted( false ),
-                          _translateArgs( translate_args ),_myGraphRepList(NULL), _listed(false), _notifyCopy( NULL ),
-                          _notifyThread( NULL ), _priority( 0 ), _mcontrol( *this ) { 
-                             getGE()->setNoWait();
-                             if ( copies != NULL ) {
-                                for ( unsigned int i = 0; i < numCopies; i += 1 ) {
-                                   copies[i].setHostBaseAddress( 0 );
-                                }
-                             }
-                          }
-                          //_depsDomain(), _directory(),  _instrumentationContextData(), _peId ( 0 ), /*_prefetchedWd(NULL),*/ _submitted( false ), _translateArgs( translate_args ) { }
-=======
                           size_t numCopies = 0, CopyData *copies = NULL, nanos_translate_args_t translate_args = NULL, char *description = NULL );
->>>>>>> bcf5dc23
 
          /*! \brief WorkDescriptor copy constructor (using a given WorkDescriptor)
           *
@@ -304,20 +256,7 @@
           *
           *  \see WorkDescriptor System::duplicateWD System::duplicateSlicedWD
           */
-<<<<<<< HEAD
-         WorkDescriptor ( const WorkDescriptor &wd, DeviceData **devs, CopyData * copies, void *data = NULL )
-                        : WorkGroup( wd ), _data_size( wd._data_size ), _data_align( wd._data_align ), _data ( data ),
-                          _wdData ( NULL ), _tie ( wd._tie ), _tiedTo ( wd._tiedTo ),
-                          _state ( INIT ), _syncCond( NULL ), _parent ( wd._parent ), _myQueue ( NULL ), _depth ( wd._depth ),
-                          _numDevices ( wd._numDevices ), _devices ( devs ), _activeDevice ( wd._numDevices == 1 ? devs[0] : NULL ),
-                          _numCopies( wd._numCopies ), _copies( wd._numCopies == 0 ? NULL : copies ),
-                          _doSubmit(), _doWait(), _depsDomain(), _newDirectory( wd._newDirectory ), _instrumentationContextData(), _submitted( false ),
-                          _translateArgs( wd._translateArgs ),_myGraphRepList(wd._myGraphRepList) , _listed(wd._listed), _notifyCopy( NULL ),
-                          _notifyThread ( NULL ), _priority( wd._priority ), _mcontrol( *this ) { }
-                          //_doSubmit(), _doWait(), _depsDomain(), _directory(), _instrumentationContextData(), _peId ( 0 ), /*_prefetchedWd(NULL),*/ _submitted( false ), _translateArgs( wd._translateArgs ) { }
-=======
          WorkDescriptor ( const WorkDescriptor &wd, DeviceData **devs, CopyData * copies, void *data = NULL, char *description = NULL );
->>>>>>> bcf5dc23
 
          /*! \brief WorkDescriptor destructor
           *
@@ -575,21 +514,13 @@
           *  \param numDataAccesses Number of data acceddes.
           *  \param dataAccesses Array with DataAccesses associated to the submitted wd.
           */
-<<<<<<< HEAD
-         void submitWithDependencies( WorkDescriptor &wd, size_t numDataAccesses, DataAccess const *dataAccesses );
-=======
          void submitWithDependencies( WorkDescriptor &wd, size_t numDeps, DataAccess* deps );
->>>>>>> bcf5dc23
 
          /*! \brief Waits untill the (input) dependencies determined by the data accesses passed are satisfied for the _doWait object.
           *  \param numDataAccesses Number of de data accesses.
           *  \param dataAccesses dependencies to wait on, should be input dependencies.
           */
-<<<<<<< HEAD
-         void waitOn( size_t numDataAccesses, DataAccess const *dataAccesses );
-=======
          void waitOn( size_t numDeps, DataAccess* deps );
->>>>>>> bcf5dc23
 
          /*! If this WorkDescriptor has an immediate succesor (i.e., anothur WD that only depends on him)
              remove it from the dependence graph and return it. */
@@ -622,9 +553,6 @@
 
          void predecessorFinished( WorkDescriptor *predecessorWd );
          
-         void setMyGraphRepList( std::list<GraphEntry *> *myList );
-         void initMyGraphRepListNoPred( );
-         std::list<GraphEntry *> *getMyGraphRepList(  );
          void wgdone();
          void listed();
          void printCopies();
@@ -634,11 +562,9 @@
 
          void setPriority( unsigned int priority );
          unsigned getPriority() const;
-<<<<<<< HEAD
          void setNotifyCopyFunc( void (*func)(WD &, BaseThread const &) );
 
          void notifyCopy();
-=======
 
          /*! \brief Store addresses of commutative targets in hash and in child WorkDescriptor.
           *  Called when a task is submitted.
@@ -668,7 +594,6 @@
          void setCopies(size_t numCopies, CopyData * copies);
 
          char * getDescription ( void ) const;
->>>>>>> bcf5dc23
    };
 
    typedef class WorkDescriptor WD;
