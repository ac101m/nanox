/*************************************************************************************/
/*      Copyright 2009 Barcelona Supercomputing Center                               */
/*                                                                                   */
/*      This file is part of the NANOS++ library.                                    */
/*                                                                                   */
/*      NANOS++ is free software: you can redistribute it and/or modify              */
/*      it under the terms of the GNU Lesser General Public License as published by  */
/*      the Free Software Foundation, either version 3 of the License, or            */
/*      (at your option) any later version.                                          */
/*                                                                                   */
/*      NANOS++ is distributed in the hope that it will be useful,                   */
/*      but WITHOUT ANY WARRANTY; without even the implied warranty of               */
/*      MERCHANTABILITY or FITNESS FOR A PARTICULAR PURPOSE.  See the                */
/*      GNU Lesser General Public License for more details.                          */
/*                                                                                   */
/*      You should have received a copy of the GNU Lesser General Public License     */
/*      along with NANOS++.  If not, see <http://www.gnu.org/licenses/>.             */
/*************************************************************************************/

#include "schedule.hpp"
#include "processingelement.hpp"
#include "basethread.hpp"
#include "system.hpp"
#include "config.hpp"
#include "instrumentationmodule_decl.hpp"
#include "os.hpp"

extern "C" {
   void DLB_UpdateResources_max( int max_resources ) __attribute__(( weak ));
   void DLB_ReturnClaimedCpus( void ) __attribute__(( weak ));
}

using namespace nanos;

void SchedulerConf::config (Config &cfg)
{
   cfg.setOptionsSection ( "Core [Scheduler]", "Policy independent scheduler options"  );

   cfg.registerConfigOption ( "num_spins", NEW Config::UintVar( _numSpins ), "Determines the amount of spinning before sleeping (default = 100)" );
   cfg.registerArgOption ( "num_spins", "spins" );
   cfg.registerEnvOption ( "num_spins", "NX_SPINS" );

   cfg.registerConfigOption ( "num_sleeps", NEW Config::IntegerVar( _numSleeps ), "Determines the amount of sleeping before yielding (default = 20)" );
   cfg.registerArgOption ( "num_sleeps", "sleeps" );
   cfg.registerEnvOption ( "num_sleeps", "NX_SLEEPS" );

   cfg.registerConfigOption ( "sleep_time", NEW Config::IntegerVar( _timeSleep ), "Determines amount of time (in nsec) in each sleeping phase (default = 100)" );
   cfg.registerArgOption ( "sleep_time", "sleep-time" );
   cfg.registerEnvOption ( "sleep_time", "NX_SLEEP_TIME" );
}

void Scheduler::submit ( WD &wd )
{
   NANOS_INSTRUMENT( InstrumentState inst(NANOS_SCHEDULING) );
   BaseThread *mythread = myThread;

   debug ( "submitting task " << wd.getId() );

   wd.submitted();

   /* handle tied tasks */
   BaseThread *wd_tiedto = wd.isTiedTo();
   if ( wd.isTied() && wd_tiedto != mythread ) {
      if ( wd_tiedto->getTeam() == NULL ) {
         wd_tiedto->addNextWD( &wd );
      } else {
         wd_tiedto->getTeam()->getSchedulePolicy().queue( wd_tiedto, wd );
      }
      return;
   }

   /* handle tasks which cannot run in current thread */
   if ( !wd.canRunIn(*mythread->runningOn()) ) {
     /* We have to avoid work-first scheduler to return this kind of tasks, so we enqueue
      * it in our scheduler system. Global ready task queue will take care about task/thread
      * architecture, while local ready task queue will wait until stealing. */
      mythread->getTeam()->getSchedulePolicy().queue( mythread, wd );
      return;
   }

   //! \todo (#581): move this to the upper if
   if ( !sys.getSchedulerConf().getSchedulerEnabled() ) {
      // Pause this thread
      mythread->pause();
      // Scheduler stopped, queue work.
      mythread->getTeam()->getSchedulePolicy().queue( mythread, wd );
      return;
   }
   // The thread is not paused, mark it as so
   myThread->unpause();
   // And go on
   WD *next = getMyThreadSafe()->getTeam()->getSchedulePolicy().atSubmit( myThread, wd );

   /* If SchedulePolicy have returned a 'next' value, we have to context switch to
      that WorkDescriptor */
   if ( next ) {
      WD *slice;
      /* We must ensure this 'next' has no sliced components. If it have them we have to
       * queue the remaining parts of 'next' */
      if ( !next->dequeue(&slice) ) {
         mythread->getTeam()->getSchedulePolicy().queue( mythread, *next );
      }
      switchTo ( slice );
   }

}

void Scheduler::submitAndWait ( WD &wd )
{
   debug ( "submitting and waiting task " << wd.getId() );
   fatal ( "Scheduler::submitAndWait(): This feature is still not supported" );

   // Create a new WorkGroup and add WD
   WG myWG;
   myWG.addWork( wd );

   // Submit WD
   submit( wd );

   // Wait for WD to be finished
   myWG.waitCompletion();
}

void Scheduler::updateCreateStats ( WD &wd )
{
   sys.getSchedulerStats()._createdTasks++;
   sys.getSchedulerStats()._totalTasks++;
   wd.setConfigured(); 

}

void Scheduler::updateExitStats ( WD &wd )
{
   sys.throttleTaskOut();
   if ( wd.isConfigured() ) sys.getSchedulerStats()._totalTasks--;
}

template<class behaviour>
inline void Scheduler::idleLoop ()
{
   NANOS_INSTRUMENT ( static InstrumentationDictionary *ID = sys.getInstrumentation()->getInstrumentationDictionary(); )

   NANOS_INSTRUMENT ( static nanos_event_key_t total_spins_key  = ID->getEventKey("num-spins"); )
   NANOS_INSTRUMENT ( static nanos_event_key_t total_yields_key = ID->getEventKey("num-yields"); )
   NANOS_INSTRUMENT ( static nanos_event_key_t total_sleeps_key = ID->getEventKey("num-sleeps"); )
   NANOS_INSTRUMENT ( static nanos_event_key_t total_scheds_key  = ID->getEventKey("num-scheds"); )

   NANOS_INSTRUMENT ( static nanos_event_key_t time_yields_key = ID->getEventKey("time-yields"); )
   NANOS_INSTRUMENT ( static nanos_event_key_t time_sleeps_key = ID->getEventKey("time-sleeps"); )
   NANOS_INSTRUMENT ( static nanos_event_key_t time_scheds_key = ID->getEventKey("time-scheds"); )

   NANOS_INSTRUMENT ( nanos_event_key_t Keys[7]; )

   NANOS_INSTRUMENT ( Keys[0] = total_yields_key; )
   NANOS_INSTRUMENT ( Keys[1] = time_yields_key; )
   NANOS_INSTRUMENT ( Keys[2] = total_sleeps_key; )
   NANOS_INSTRUMENT ( Keys[3] = time_sleeps_key; )
   NANOS_INSTRUMENT ( Keys[4] = total_spins_key; )
   NANOS_INSTRUMENT ( Keys[5] = total_scheds_key; )
   NANOS_INSTRUMENT ( Keys[6] = time_scheds_key; )

   NANOS_INSTRUMENT ( unsigned event_start; )
   NANOS_INSTRUMENT ( unsigned event_num; )

   NANOS_INSTRUMENT( InstrumentState inst(NANOS_IDLE) );

   const int nspins = sys.getSchedulerConf().getNumSpins();
   const int nsleeps = sys.getSchedulerConf().getNumSleeps();
   const int tsleep = sys.getSchedulerConf().getTimeSleep();
   int spins = nspins;
   int sleeps = nsleeps;

   NANOS_INSTRUMENT ( unsigned long total_spins = 0; )  /* Number of spins by idle phase*/
   NANOS_INSTRUMENT ( unsigned long total_yields = 0; ) /* Number of yields by idle phase */
   NANOS_INSTRUMENT ( unsigned long total_sleeps = 0; ) /* Number of sleeps by idle phase */
   NANOS_INSTRUMENT ( unsigned long total_scheds = 0; ) /* Number of scheds by idle phase */

   NANOS_INSTRUMENT ( unsigned long time_sleeps = 0; ) /* Time of sleeps by idle phase */
   NANOS_INSTRUMENT ( unsigned long time_yields = 0; ) /* Time of yields by idle phase */
   NANOS_INSTRUMENT ( unsigned long time_scheds = 0; ) /* Time of yields by idle phase */

   WD *current = myThread->getCurrentWD();
   current->setIdle();
   sys.getSchedulerStats()._idleThreads++;
   for ( ; ; ) {
      BaseThread *thread = getMyThreadSafe();
      spins--;

      if ( !thread->isRunning() && !behaviour::exiting() ) break;

      if ( thread->isTaggedToSleep() && !behaviour::exiting() ) thread->wait();

      WD * next = myThread->getNextWD();
      // This should be ideally performed in getNextWD, but it's const...
      if ( !sys.getSchedulerConf().getSchedulerEnabled() ) {
         // The thread is paused, mark it as so
         myThread->pause();
      }
      else {
         // The thread is not paused, mark it as so
         myThread->unpause();
      }

      if ( !next && thread->getTeam() != NULL ) {
         memoryFence();
         if ( sys.getSchedulerStats()._readyTasks > 0 ) {
            NANOS_INSTRUMENT ( total_scheds++; )
            NANOS_INSTRUMENT ( unsigned long begin_sched = (unsigned long) ( OS::getMonotonicTime() * 1.0e9  ); )

            next = behaviour::getWD(thread,current);

            NANOS_INSTRUMENT (  unsigned long end_sched = (unsigned long) ( OS::getMonotonicTime() * 1.0e9  ); )
            NANOS_INSTRUMENT (time_scheds += ( end_sched - begin_sched ); )
         }
      } 

      if ( next ) {
         sys.getSchedulerStats()._idleThreads--;

         NANOS_INSTRUMENT (total_spins+= (nspins - spins); )

         NANOS_INSTRUMENT ( nanos_event_value_t Values[7]; )

         NANOS_INSTRUMENT ( Values[0] = (nanos_event_value_t) total_yields; )
         NANOS_INSTRUMENT ( Values[1] = (nanos_event_value_t) time_yields; )
         NANOS_INSTRUMENT ( Values[2] = (nanos_event_value_t) total_sleeps; )
         NANOS_INSTRUMENT ( Values[3] = (nanos_event_value_t) time_sleeps; )
         NANOS_INSTRUMENT ( Values[4] = (nanos_event_value_t) total_spins; )
         NANOS_INSTRUMENT ( Values[5] = (nanos_event_value_t) total_scheds; )
         NANOS_INSTRUMENT ( Values[6] = (nanos_event_value_t) time_scheds; )

         NANOS_INSTRUMENT ( event_start = 0; event_num = 7; )
         NANOS_INSTRUMENT ( if (total_yields == 0 ) { event_start = 2; event_num = 5; } )
         NANOS_INSTRUMENT ( if (total_yields == 0 && total_sleeps == 0) { event_start = 4; event_num = 3; } )
         NANOS_INSTRUMENT ( if (total_scheds == 0 ) { event_num -= 2; } )

         NANOS_INSTRUMENT( sys.getInstrumentation()->raisePointEvents(event_num, &Keys[event_start], &Values[event_start]); )

         behaviour::switchWD(thread, current, next);

         thread = getMyThreadSafe();
         sys.getSchedulerStats()._idleThreads++;

         NANOS_INSTRUMENT (total_spins = 0; )
         NANOS_INSTRUMENT (total_sleeps = 0; )
         NANOS_INSTRUMENT (total_yields = 0; )
         NANOS_INSTRUMENT (total_scheds = 0; )

         NANOS_INSTRUMENT (time_yields = 0; )
         NANOS_INSTRUMENT (time_sleeps = 0; )
         NANOS_INSTRUMENT (time_scheds = 0; )

         spins = nspins;
         continue;
      }

      if ( spins == 0 ) {
         /* If DLB, return resources if needed */
         if ( sys.dlbEnabled() && DLB_ReturnClaimedCpus && getMyThreadSafe()->getId() == 0 && sys.getPMInterface().isMalleable() )
            DLB_ReturnClaimedCpus();

         NANOS_INSTRUMENT ( total_spins+= nspins; )
         sleeps--;
         if ( sleeps < 0 ) {
            if ( sys.useYield() ) {
               NANOS_INSTRUMENT ( total_yields++; )
               NANOS_INSTRUMENT ( unsigned long begin_yield = (unsigned long) ( OS::getMonotonicTime() * 1.0e9  ); )
               thread->yield();
               NANOS_INSTRUMENT ( unsigned long end_yield = (unsigned long) ( OS::getMonotonicTime() * 1.0e9  ); )
               NANOS_INSTRUMENT ( time_yields += ( end_yield - begin_yield ); )
            }
            sleeps = nsleeps;
         } else {
            NANOS_INSTRUMENT ( total_sleeps++; )
            struct timespec req ={0,tsleep};
            nanosleep ( &req, NULL );
            NANOS_INSTRUMENT ( time_sleeps += time_sleeps + tsleep; )
         }
         spins = nspins;
      }
      else {
         thread->idle();
      }
   }
   sys.getSchedulerStats()._idleThreads--;
   current->setReady();
   current->~WorkDescriptor();
   delete[] (char *) current;
}

void Scheduler::waitOnCondition (GenericSyncCond *condition)
{
   NANOS_INSTRUMENT ( static InstrumentationDictionary *ID = sys.getInstrumentation()->getInstrumentationDictionary(); )

   NANOS_INSTRUMENT ( static nanos_event_key_t total_spins_key  = ID->getEventKey("num-spins"); )
   NANOS_INSTRUMENT ( static nanos_event_key_t total_yields_key = ID->getEventKey("num-yields"); )
   NANOS_INSTRUMENT ( static nanos_event_key_t total_sleeps_key = ID->getEventKey("num-sleeps"); )
   NANOS_INSTRUMENT ( static nanos_event_key_t total_scheds_key  = ID->getEventKey("num-scheds"); )

   NANOS_INSTRUMENT ( static nanos_event_key_t time_yields_key = ID->getEventKey("time-yields"); )
   NANOS_INSTRUMENT ( static nanos_event_key_t time_sleeps_key = ID->getEventKey("time-sleeps"); )
   NANOS_INSTRUMENT ( static nanos_event_key_t time_scheds_key = ID->getEventKey("time-scheds"); )

   NANOS_INSTRUMENT ( nanos_event_key_t Keys[7]; )

   NANOS_INSTRUMENT ( Keys[0] = total_spins_key; )
   NANOS_INSTRUMENT ( Keys[1] = total_yields_key; )
   NANOS_INSTRUMENT ( Keys[2] = total_sleeps_key; )
   NANOS_INSTRUMENT ( Keys[3] = total_scheds_key; )

   NANOS_INSTRUMENT ( Keys[4] = time_yields_key; )
   NANOS_INSTRUMENT ( Keys[5] = time_sleeps_key; )
   NANOS_INSTRUMENT ( Keys[6] = time_scheds_key; )

   NANOS_INSTRUMENT ( unsigned event_start; )
   NANOS_INSTRUMENT ( unsigned event_num; )

   NANOS_INSTRUMENT( InstrumentState inst(NANOS_SYNCHRONIZATION) );

   const int nspins = sys.getSchedulerConf().getNumSpins();
   const int nsleeps = sys.getSchedulerConf().getNumSleeps();
   const int tsleep = sys.getSchedulerConf().getTimeSleep();
   unsigned int spins = nspins; 
   int sleeps = nsleeps;

   NANOS_INSTRUMENT ( unsigned long total_spins = 0; ) /* Number of spins by idle phase*/
   NANOS_INSTRUMENT ( unsigned long total_yields = 0; ) /* Number of yields by idle phase */
   NANOS_INSTRUMENT ( unsigned long total_sleeps = 0; ) /* Number of sleeps by idle phase */
   NANOS_INSTRUMENT ( unsigned long total_scheds= 0; ) /* Number of schedulers by idle phase */
   NANOS_INSTRUMENT ( unsigned long time_sleeps = 0; ) /* Time of sleeps by idle phase */
   NANOS_INSTRUMENT ( unsigned long time_yields = 0; ) /* Time of yields by idle phase */
   NANOS_INSTRUMENT ( unsigned long time_scheds = 0; ) /* Time of sched by idle phase */

   WD * current = myThread->getCurrentWD();

   sys.getSchedulerStats()._idleThreads++;
   current->setSyncCond( condition );
   current->setIdle();
   
   BaseThread *thread = getMyThreadSafe();

   while ( !condition->check() && thread->isRunning() ) {
      spins--;
      if ( spins == 0 ) {
         NANOS_INSTRUMENT ( total_spins+= nspins; )
         sleeps--;
         condition->lock();
         if ( !( condition->check() ) ) {
            WD * next = myThread->getNextWD();

            if ( !next ) {
               memoryFence();
               if ( sys.getSchedulerStats()._readyTasks > 0 ) {
                  // If the scheduler is running
                  if ( sys.getSchedulerConf().getSchedulerEnabled() ) {
                     // The thread is not paused, mark it as so
                     thread->unpause();
                     
                     NANOS_INSTRUMENT ( total_scheds++; )
                     NANOS_INSTRUMENT ( unsigned long begin_sched = (unsigned long) ( OS::getMonotonicTime() * 1.0e9  ); )

                     next = thread->getTeam()->getSchedulePolicy().atBlock( thread, current );

                     NANOS_INSTRUMENT ( unsigned long end_sched = (unsigned long) ( OS::getMonotonicTime() * 1.0e9  ); )
                     NANOS_INSTRUMENT ( time_scheds += ( end_sched - begin_sched ); )
                  }
                  else {
                     // Pause this thread
                     thread->pause();
                  }
               }
            }

            if ( next ) {
               sys.getSchedulerStats()._idleThreads--;

               NANOS_INSTRUMENT ( nanos_event_value_t Values[7]; )

               NANOS_INSTRUMENT ( Values[0] = (nanos_event_value_t) total_spins; )
               NANOS_INSTRUMENT ( Values[1] = (nanos_event_value_t) total_yields; )
               NANOS_INSTRUMENT ( Values[2] = (nanos_event_value_t) total_sleeps; )
               NANOS_INSTRUMENT ( Values[3] = (nanos_event_value_t) total_scheds; )

               NANOS_INSTRUMENT ( Values[4] = (nanos_event_value_t) time_yields; )
               NANOS_INSTRUMENT ( Values[5] = (nanos_event_value_t) time_sleeps; )
               NANOS_INSTRUMENT ( Values[6] = (nanos_event_value_t) time_scheds; )

               NANOS_INSTRUMENT ( event_start = 0; event_num = 7; )
               NANOS_INSTRUMENT ( if (total_yields == 0 ) { event_start = 2; event_num = 5; } )
               NANOS_INSTRUMENT ( if (total_yields == 0 && total_sleeps == 0) { event_start = 4; event_num = 3; } )
               NANOS_INSTRUMENT ( if (total_scheds == 0 ) { event_num -= 2; } )

               NANOS_INSTRUMENT( sys.getInstrumentation()->raisePointEvents(event_num, &Keys[event_start], &Values[event_start]); )

               switchTo ( next );
               thread = getMyThreadSafe();

               NANOS_INSTRUMENT ( total_spins = 0; )

               NANOS_INSTRUMENT ( total_yields = 0; )
               NANOS_INSTRUMENT ( total_sleeps = 0; )
               NANOS_INSTRUMENT ( total_scheds = 0; )

               NANOS_INSTRUMENT ( time_sleeps = 0; ) 
               NANOS_INSTRUMENT ( time_yields = 0; )
               NANOS_INSTRUMENT ( time_scheds = 0; )

               sys.getSchedulerStats()._idleThreads++;
            } else {
               /* If DLB, return resources if needed */
               if ( sys.dlbEnabled() && DLB_ReturnClaimedCpus && getMyThreadSafe()->getId() == 0 && sys.getPMInterface().isMalleable() )
                  DLB_ReturnClaimedCpus();

               condition->unlock();
               if ( sleeps < 0 ) {
                  if ( sys.useYield() ) {
                     NANOS_INSTRUMENT ( total_yields++; )
                     NANOS_INSTRUMENT ( unsigned long begin_yield = (unsigned long) ( OS::getMonotonicTime() * 1.0e9  ); ) 
                     thread->yield();
                     NANOS_INSTRUMENT ( unsigned long end_yield = (unsigned long) ( OS::getMonotonicTime() * 1.0e9  ); )
                     NANOS_INSTRUMENT ( time_yields += ( end_yield - begin_yield ); )
                  }
                  sleeps = nsleeps;
               } else {
                  NANOS_INSTRUMENT ( total_sleeps++; )
                  struct timespec req = {0,tsleep};
                  nanosleep ( &req, NULL );
                  NANOS_INSTRUMENT ( time_sleeps += tsleep; )
               }
            }
         } else {
            condition->unlock();
         }
         spins = nspins;
      }

      thread->idle();
   }

   current->setSyncCond( NULL );
   sys.getSchedulerStats()._idleThreads--;
   if ( !current->isReady() ) {
      current->setReady();
   }

   NANOS_INSTRUMENT ( total_spins+= (nspins - spins); )

   NANOS_INSTRUMENT ( nanos_event_value_t Values[7]; )

   NANOS_INSTRUMENT ( Values[0] = (nanos_event_value_t) total_spins; )
   NANOS_INSTRUMENT ( Values[1] = (nanos_event_value_t) total_yields; )
   NANOS_INSTRUMENT ( Values[2] = (nanos_event_value_t) total_sleeps; )
   NANOS_INSTRUMENT ( Values[3] = (nanos_event_value_t) total_scheds; )

   NANOS_INSTRUMENT ( Values[4] = (nanos_event_value_t) time_yields; )
   NANOS_INSTRUMENT ( Values[5] = (nanos_event_value_t) time_sleeps; )
   NANOS_INSTRUMENT ( Values[6] = (nanos_event_value_t) time_scheds; )

   NANOS_INSTRUMENT ( event_start = 0; event_num = 7; )
   NANOS_INSTRUMENT ( if (total_yields == 0 ) { event_start = 2; event_num = 5; } )
   NANOS_INSTRUMENT ( if (total_yields == 0 && total_sleeps == 0) { event_start = 4; event_num = 3; } )
   NANOS_INSTRUMENT ( if (total_scheds == 0 ) { event_num -= 2; } )

   NANOS_INSTRUMENT( sys.getInstrumentation()->raisePointEvents(event_num, &Keys[event_start], &Values[event_start]); )

}

void Scheduler::wakeUp ( WD *wd )
{
   NANOS_INSTRUMENT( InstrumentState inst(NANOS_SYNCHRONIZATION) );
   
   if ( wd->isBlocked() ) {
      /* Setting ready wd */
      wd->setReady();
      WD *next = NULL;
      if ( sys.getSchedulerConf().getSchedulerEnabled() ) {
         // The thread is not paused, mark it as so
         myThread->unpause();
         
         /* atWakeUp must check basic constraints */
         next = getMyThreadSafe()->getTeam()->getSchedulePolicy().atWakeUp( myThread, *wd );
      }
      else {
         // Pause this thread
         myThread->pause();
      }
      /* If SchedulePolicy have returned a 'next' value, we have to context switch to
         that WorkDescriptor */
      if ( next ) {
         WD *slice;
         /* We must ensure this 'next' has no sliced components. If it have them we have to
          * queue the remaining parts of 'next' */
         if ( !next->dequeue(&slice) ) {
            myThread->getTeam()->getSchedulePolicy().queue( myThread, *next );
         }
         switchTo ( slice );
      }
   }
}

WD * Scheduler::prefetch( BaseThread *thread, WD &wd )
{
   // If the scheduler is running
   if ( sys.getSchedulerConf().getSchedulerEnabled() ) {
      // The thread is not paused, mark it as so
      thread->unpause();
      
      return thread->getTeam()->getSchedulePolicy().atPrefetch( thread, wd );
   }
   else {
      // Pause this thread
      thread->pause();
   }
   // Otherwise, do nothing
   // FIXME (#581): Consequences?
   return NULL;
}

struct WorkerBehaviour
{
   static WD * getWD ( BaseThread *thread, WD *current )
   {
      if ( sys.getSchedulerConf().getSchedulerEnabled() ) {
         // The thread is not paused, mark it as so
         thread->unpause();
         
         return thread->getTeam()->getSchedulePolicy().atIdle ( thread );
      }
      // Pause this thread
      thread->pause();
      return NULL;
   }

   static void switchWD ( BaseThread *thread, WD *current, WD *next )
   {
      if (next->started()){
        Scheduler::switchTo(next);
      }
      else {
        if ( Scheduler::inlineWork ( next, true ) ) {
          next->~WorkDescriptor();
          delete[] (char *)next;
        }
      }
   }
   static bool exiting() { return false; }
};

struct AsyncWorkerBehaviour
{
   static WD * getWD ( BaseThread *thread, WD *current )
   {
      if ( !thread->canGetWork() ) return NULL;

      if ( sys.getSchedulerConf().getSchedulerEnabled() ) {
         // The thread is not paused, mark it as so
         thread->unpause();

         return thread->getTeam()->getSchedulePolicy().atIdle( thread );
      }
      // Pause this thread
      thread->pause();
      return NULL;
   }

   static void switchWD ( BaseThread *thread, WD *current, WD *next )
   {
      if ( next->started() ) {
         // Should not be started in general
         Scheduler::switchTo( next );
      }
      else {
         // Since this is the async behavior, set schedule to false:
         // do not prefetch at this point, as the thread will be always prefetching
         if ( Scheduler::inlineWorkAsync ( next, /* schedule */ false ) ) {
            next->~WorkDescriptor();
            delete[] ( char * ) next;
         }
      }
   }

   static bool exiting() { return false; }
};

void Scheduler::workerLoop ()
{
   idleLoop<WorkerBehaviour>();
}

<<<<<<< HEAD
void Scheduler::asyncWorkerLoop ()
{
   idleLoop<AsyncWorkerBehaviour>();
}

void Scheduler::finishWork( WD *oldwd, WD * wd )
=======
void Scheduler::finishWork( WD *oldwd, WD * wd, bool schedule )
>>>>>>> 943a70af
{
   /* If WorkDescriptor has been submitted update statistics */
   updateExitStats (*wd);

   BaseThread *thread = getMyThreadSafe();
   // Switch back to oldwd
   thread->setCurrentWD( *oldwd );

   /* Instrumenting context switch: wd leaves cpu and will not come back (last = true) and oldwd enters */
   NANOS_INSTRUMENT( sys.getInstrumentation()->wdSwitch( wd, oldwd, true ) );

   if ( schedule && !getMyThreadSafe()->isTaggedToSleep() ) {
      BaseThread *thread = getMyThreadSafe();
      ThreadTeam *thread_team = thread->getTeam();
      if ( thread_team ) {
         thread->addNextWD( thread_team->getSchedulePolicy().atBeforeExit( thread, *wd, schedule ) );
      }
   }

   wd->done();
   wd->clear();

   /* If DLB, perform the adjustment of resources */
   if ( sys.dlbEnabled() && DLB_UpdateResources_max && getMyThreadSafe()->getId() == 0 ) {
      if ( sys.getPMInterface().isMalleable() )
         DLB_ReturnClaimedCpus();

      int needed_resources = sys.getSchedulerStats()._readyTasks.value() - sys.getNumThreads();
      if ( needed_resources > 0 )
         DLB_UpdateResources_max( needed_resources );
   }

   debug( "exiting task(inlined) " << wd << ":" << wd->getId() <<
          " to " << oldwd << ":" << ( oldwd ? oldwd->getId() : 0 ) );
}

bool Scheduler::inlineWork ( WD *wd, bool schedule )
{
   BaseThread *thread = getMyThreadSafe();

   // run it in the current frame
   WD *oldwd = thread->getCurrentWD();

   GenericSyncCond *syncCond = oldwd->getSyncCond();
   if ( syncCond != NULL ) syncCond->unlock();

   debug( "switching(inlined) from task " << oldwd << ":" << oldwd->getId() <<
          " to " << wd << ":" << wd->getId() );

   // Initializing wd if necessary
   // It will be started later in inlineWorkDependent call
   if ( !wd->started() ) wd->init();

   // This ensures that when we return from the inlining is still the same thread
   // and we don't violate rules about tied WD
   if ( oldwd->isTiedTo() != NULL && (wd->isTiedTo() == NULL)) wd->tieTo(*oldwd->isTiedTo());

   thread->setCurrentWD( *wd );

   /* Instrumenting context switch: wd enters cpu (last = n/a) */
   NANOS_INSTRUMENT( sys.getInstrumentation()->wdSwitch( oldwd, wd, false) );

   const bool done = thread->inlineWorkDependent(*wd);

   // reload thread after running WD due wd may be not tied to thread if
   // both work descriptor were not tied to any thread
   thread = getMyThreadSafe();

   wd->finish();

   if ( done )
      finishWork( oldwd, wd, schedule );

   thread->setCurrentWD( *oldwd );

   // While we tie the inlined tasks this is not needed
   // as we will always return to the current thread
   #if 0
   if ( oldwd->isTiedTo() != NULL )
      switchToThread(oldwd->isTiedTo());
   #endif

   ensure(oldwd->isTiedTo() == NULL || thread == oldwd->isTiedTo(),
           "Violating tied rules " + toString<BaseThread*>(thread) + "!=" + toString<BaseThread*>(oldwd->isTiedTo()));
   
  return done;
}

bool Scheduler::inlineWorkAsync ( WD *wd, bool schedule )
{
   BaseThread *thread = getMyThreadSafe();

   // run it in the current frame
   WD *oldwd = thread->getCurrentWD();

   GenericSyncCond *syncCond = oldwd->getSyncCond();
   if ( syncCond != NULL ) syncCond->unlock();

   //debug( "switching(inlined) from task " << oldwd << ":" << oldwd->getId() <<
   //       " to " << wd << ":" << wd->getId() );

   // This ensures that when we return from the inlining is still the same thread
   // and we don't violate rules about tied WD
   if ( oldwd->isTiedTo() != NULL && ( wd->isTiedTo() == NULL ) ) wd->tieTo( *oldwd->isTiedTo() );

   //thread->setCurrentWD( *wd );

   /* Instrumenting context switch: wd enters cpu (last = n/a) */
   //NANOS_INSTRUMENT( sys.getInstrumentation()->wdSwitch( oldwd, wd, false) );

   // Will return false in general
   const bool done = thread->inlineWorkDependent( *wd );

   // reload thread after running WD because wd may be not tied to thread if
   // both work descriptors were not tied to any thread
   thread = getMyThreadSafe();

   if ( schedule ) {
      ThreadTeam *thread_team = thread->getTeam();
      if ( thread_team ) {
         thread->addNextWD( thread_team->getSchedulePolicy().atBeforeExit( thread, *wd ) );
      }
   }

   if ( done )
      finishWork( oldwd, wd );

   //thread->setCurrentWD( *oldwd );

   ensure( oldwd->isTiedTo() == NULL || thread == oldwd->isTiedTo(),
           "Violating tied rules " + toString<BaseThread*>( thread ) + "!=" + toString<BaseThread*>( oldwd->isTiedTo() ) );

  return done;
}

void Scheduler::switchHelper (WD *oldWD, WD *newWD, void *arg)
{
   myThread->switchHelperDependent(oldWD, newWD, arg);

   GenericSyncCond *syncCond = oldWD->getSyncCond();
   if ( syncCond != NULL ) {
      oldWD->setBlocked();
      syncCond->addWaiter( oldWD );
      syncCond->unlock();
   } else {
      myThread->getTeam()->getSchedulePolicy().queue( myThread, *oldWD );
   }
   myThread->setCurrentWD( *newWD );
}

void Scheduler::switchTo ( WD *to )
{
   if ( myThread->runningOn()->supportsUserLevelThreads() ) {
      if (!to->started()) {
         to->init();
         to->start(WD::IsAUserLevelThread);
      }
      
      debug( "switching from task " << myThread->getCurrentWD() << ":" << myThread->getCurrentWD()->getId() <<
          " to " << to << ":" << to->getId() );
          
      NANOS_INSTRUMENT( WD *oldWD = myThread->getCurrentWD(); )
      NANOS_INSTRUMENT( sys.getInstrumentation()->wdSwitch( oldWD, to, false ) );

      myThread->switchTo( to, switchHelper );

   } else {
      if (inlineWork(to)) {
         to->~WorkDescriptor();
         delete[] (char *)to;
      }
   }
}

void Scheduler::yield ()
{
   NANOS_INSTRUMENT( InstrumentState inst(NANOS_SCHEDULING) );
   // If the scheduler is running
   if ( sys.getSchedulerConf().getSchedulerEnabled() ) {
      // The thread is not paused, mark it as so
      myThread->unpause();
      
      WD *next = myThread->getTeam()->getSchedulePolicy().atYield( myThread, myThread->getCurrentWD() );
      if ( next ) {
         switchTo(next);
      }
   }
   else {
      // Pause this thread
      myThread->pause();
   }
}

void Scheduler::switchToThread ( BaseThread *thread )
{
   while ( getMyThreadSafe() != thread )
        yield();
}

void Scheduler::exitHelper (WD *oldWD, WD *newWD, void *arg)
{
    myThread->exitHelperDependent(oldWD, newWD, arg);
    myThread->setCurrentWD( *newWD );
    oldWD->~WorkDescriptor();
    delete[] (char *)oldWD;
}

struct ExitBehaviour
{
   static WD * getWD ( BaseThread *thread, WD *current )
   {
      if ( sys.getSchedulerConf().getSchedulerEnabled() ) {
         // The thread is not paused, mark it as so
         thread->unpause();
         
         return thread->getTeam()->getSchedulePolicy().atAfterExit( thread, current );
      }
      
      // Pause this thread
      thread->pause();
      return NULL;
   }

   static void switchWD ( BaseThread *thread, WD *current, WD *next )
   {
      Scheduler::exitTo(next);
   }
   static bool exiting() { return true; }
};

void Scheduler::exitTo ( WD *to )
 {
//   FIXME: stack reusing was wrongly implementd and it's disabled (see #374)
//    WD *current = myThread->getCurrentWD();

    if (!to->started()) {
       to->init();
//       to->start(true,current);
       to->start(WD::IsAUserLevelThread,NULL);
    }

    debug( "exiting task " << myThread->getCurrentWD() << ":" << myThread->getCurrentWD()->getId() <<
          " to " << to << ":" << to->getId() );

    NANOS_INSTRUMENT( WD *oldWD = myThread->getCurrentWD(); )
    NANOS_INSTRUMENT( sys.getInstrumentation()->wdSwitch( oldWD, to, true ) );
    myThread->exitTo( to, Scheduler::exitHelper );
}

void Scheduler::exit ( void )
{
   // At this point the WD work is done, so we mark it as such and look for other work to do
   // Deallocation doesn't happen here because:
   // a) We are still running in the WD stack
   // b) Resources can potentially be reused by the next WD
   BaseThread *thread = myThread;

   WD *oldwd = thread->getCurrentWD();

   /* get next WorkDescriptor (if any) */
   WD *next =  thread->getNextWD();

   oldwd->finish();

   finishWork( next, oldwd, ( next == NULL ) );

   /* update next WorkDescriptor (if any) */
   next = ( next == NULL ) ? thread->getNextWD() : next;

   if ( sys.getSchedulerConf().getSchedulerEnabled() ) {
      // The thread is not paused, mark it as so
      thread->unpause();
   } else {
      // Pause this thread (only if we have no next wd to execute )
      if ( !next ) thread->pause();
   }

   if ( !next ) idleLoop<ExitBehaviour>();
   else Scheduler::exitTo(next);

   fatal("A thread should never return from Scheduler::exit");
}

int SchedulerStats::getCreatedTasks() { return _createdTasks.value(); }
int SchedulerStats::getReadyTasks() { return _readyTasks.value(); }
int SchedulerStats::getTotalTasks() { return _totalTasks.value(); }<|MERGE_RESOLUTION|>--- conflicted
+++ resolved
@@ -587,16 +587,12 @@
    idleLoop<WorkerBehaviour>();
 }
 
-<<<<<<< HEAD
 void Scheduler::asyncWorkerLoop ()
 {
    idleLoop<AsyncWorkerBehaviour>();
 }
 
-void Scheduler::finishWork( WD *oldwd, WD * wd )
-=======
 void Scheduler::finishWork( WD *oldwd, WD * wd, bool schedule )
->>>>>>> 943a70af
 {
    /* If WorkDescriptor has been submitted update statistics */
    updateExitStats (*wd);
