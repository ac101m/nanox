/*************************************************************************************/
/*      Copyright 2009 Barcelona Supercomputing Center                               */
/*                                                                                   */
/*      This file is part of the NANOS++ library.                                    */
/*                                                                                   */
/*      NANOS++ is free software: you can redistribute it and/or modify              */
/*      it under the terms of the GNU Lesser General Public License as published by  */
/*      the Free Software Foundation, either version 3 of the License, or            */
/*      (at your option) any later version.                                          */
/*                                                                                   */
/*      NANOS++ is distributed in the hope that it will be useful,                   */
/*      but WITHOUT ANY WARRANTY; without even the implied warranty of               */
/*      MERCHANTABILITY or FITNESS FOR A PARTICULAR PURPOSE.  See the                */
/*      GNU Lesser General Public License for more details.                          */
/*                                                                                   */
/*      You should have received a copy of the GNU Lesser General Public License     */
/*      along with NANOS++.  If not, see <http://www.gnu.org/licenses/>.             */
/*************************************************************************************/
#ifdef NANOS_INSTRUMENTATION_ENABLED
#define NANOS_INSTRUMENT(f) f;
#else
#define NANOS_INSTRUMENT(f)
#endif

#ifndef __NANOS_INSTRUMENTOR_DECL_H
#define __NANOS_INSTRUMENTOR_DECL_H
#include <list>
#include <utility>
#include <string>
#include "compatibility.hpp"
#include "debug.hpp"
#include "nanos-int.h"
#include "atomic_decl.hpp"
#include "instrumentationcontext_fwd.hpp"
#include "workdescriptor_fwd.hpp"
#include "allocator_decl.hpp"
#include "basethread_decl.hpp"

#define NANOX_INSTRUMENTATION_PARTNER_MYSELF 0xFFFFFFFF

namespace nanos {

#ifdef NANOS_INSTRUMENTATION_ENABLED
   class InstrumentationValueDescriptor
   {
      private:
         nanos_event_value_t  _id;          /**< InstrumentationValueDescriptor id */
         std::string          _description; /**< InstrumenotrValueDescriptor description */
      private:
         /*! \brief InstrumentationValueDescriptor default constructor (private)
          */
         InstrumentationValueDescriptor ();
         /*! \brief InstrumentationValueDescriptor copy constructor (private)
          */
         InstrumentationValueDescriptor ( InstrumentationValueDescriptor &ivd );
         /*! \brief InstrumentationValueDescriptor copy assignment operator (private)
          */
         InstrumentationValueDescriptor& operator= ( InstrumentationValueDescriptor &ivd );
      public:
         /*! \brief InstrumentationValueDescriptor constructor
          */
         InstrumentationValueDescriptor ( nanos_event_value_t id, const std::string &description ) : _id( id ), _description ( description ) {}

         /*! \brief InstrumentationValueDescriptor constructor
          */
         InstrumentationValueDescriptor ( nanos_event_value_t id, const char *description ) : _id( id ), _description ( description ) {}

         /*! \brief InstrumentationValueDescriptor destructor
          */
         ~InstrumentationValueDescriptor() {}

         /*! \brief Gets value descriptor id
          */
         nanos_event_value_t getId ( void );

         /*! \brief Gets value descriptor textual description
          */
         const std::string getDescription ( void );

   };

   class InstrumentationKeyDescriptor
   {
      public:
         typedef TR1::unordered_map<std::string, InstrumentationValueDescriptor*> ValueMap;
         typedef ValueMap::iterator ValueMapIterator;
         typedef ValueMap::const_iterator ConstValueMapIterator;
      private:
         nanos_event_key_t    _id;          /**< InstrumentationKeyDescriptor id */
         bool                 _enabled;     /**< Is the event enabled */
         std::string          _description; /**< InstrumenotrKeyDescriptor description */
         Atomic<unsigned int> _totalValues; /**< Total number of values */
         Lock                 _lock;        /**< _valueMap exclusive lock */
         ValueMap             _valueMap;    /**< Registered Value elements */
      private:
         /*! \brief InstrumentationKeyDescriptor default constructor (private)
          */
         InstrumentationKeyDescriptor ();
         /*! \brief InstrumentationKeyDescriptor copy constructor (private)
          */
         InstrumentationKeyDescriptor ( InstrumentationKeyDescriptor &ikd );
         /*! \brief InstrumentationKeyDescriptor copy assignment operator (private)
          */
         InstrumentationKeyDescriptor& operator= ( InstrumentationKeyDescriptor &ikd );
      public:
         /*! \brief InstrumentationKeyDescriptor constructor
          */
         InstrumentationKeyDescriptor ( nanos_event_key_t id, const std::string &description, bool enabled ) : _id( id ), _enabled(enabled), _description ( description ),
                                     _totalValues(1), _lock(), _valueMap() {}

         /*! \brief InstrumentationKeyDescriptor constructor
          */
         InstrumentationKeyDescriptor ( nanos_event_key_t id, const char *description, bool enabled ) : _id( id ), _enabled(enabled),  _description ( description ),
                                     _totalValues(1), _lock(), _valueMap() {}

         /*! \brief InstrumentationKeyDescriptor destructor
          */
         ~InstrumentationKeyDescriptor() {}

         /*! \brief Gets key descriptor id
          */
         nanos_event_key_t getId ( void );

         /*! \brief return if the event is enabled 
          */
         bool isEnabled ( void );

         /*! \brief Set if the event is enabled (or not)
          */
         void setEnabled ( bool value );

         /*! \brief Gets key descriptor textual description
          */
         const std::string getDescription ( void );

         /*! \brief Inserts (or gets) a value into (from) valueMap 
          */
         nanos_event_value_t registerValue ( const std::string &value, const std::string &description="", bool abort_when_registered=true );

         /*! \brief Inserts (or gets) a value into (from) valueMap 
          */
         nanos_event_value_t registerValue ( const char *value, const char *description="", bool abort_when_registered=true );

         /*! \brief Inserts a value into valueMap (the value is given by user)
          */
         void registerValue ( const std::string &value, nanos_event_value_t val,
                              const std::string &description="", bool abort_when_registered=true );

         /*! \brief Inserts a value into valueMap (the value is given by user)
          */
         void registerValue ( const char *value, nanos_event_value_t val,
                              const char *description="", bool abort_when_registered=true );
         /*! \brief Gets a value into (from) valueMap 
          */
         nanos_event_value_t getValue ( const std::string &value );

         /*! \brief Gets a value into (from) valueMap 
          */
         nanos_event_value_t getValue ( const char *value );

         /*! \brief Returns starting point of valueMap ( iteration purposes )
          */
         ConstValueMapIterator beginValueMap ( void );

         /*! \brief Returns ending point of valueMap ( iteration purposes )
          */
         ConstValueMapIterator endValueMap ( void );

         /*! \brief Returns a Value description for a given value
          */
         const std::string getValueDescription ( nanos_event_value_t val );
   };

   class InstrumentationDictionary {
      public:
         typedef TR1::unordered_map<std::string, InstrumentationKeyDescriptor*> KeyMap;
         typedef KeyMap::iterator KeyMapIterator;
         typedef KeyMap::const_iterator ConstKeyMapIterator;
      private:
         Atomic<unsigned int> _totalKeys; /**< Total number of keys */
         Lock                 _lock;      /**< Is the _keyMap exclusive lock */
         KeyMap               _keyMap;    /**< Registered Key elements */
         
         /*! \brief InstrumentationDictionary copy constructor (private)
          */
         InstrumentationDictionary ( InstrumentationDictionary &id );
         /*! \brief InstrumentationDictionary copy assignment operator (private)
          */
         InstrumentationDictionary& operator= ( InstrumentationDictionary &id );
      public:
         /*! \brief InstrumentationDictionary default constructor
          */
         InstrumentationDictionary () : _totalKeys(1), _lock(), _keyMap()
         {
            /* ******************************************** */
            /* Instrumentation events: In order initialization */
            /* ******************************************** */

            /* 01 */ registerEventKey("api","Nanos Runtime API", true, true ); 
            registerEventValue("api","find_slicer","nanos_find_slicer()");
            registerEventValue("api","wg_wait_completion","nanos_wg_wait_completion()");
            registerEventValue("api","*_create_sync_cond","nanos_create_xxx_cond()");
            registerEventValue("api","sync_cond_wait","nanos_sync_cond_wait()");
            registerEventValue("api","sync_cond_signal","nanos_sync_cond_signal()");
            registerEventValue("api","destroy_sync_cond","nanos_destroy_sync_cond()");
            registerEventValue("api","wait_on","nanos_wait_on()");
            registerEventValue("api","init_lock","nanos_init_lock()");
            registerEventValue("api","set_lock","nanos_set_lock()");
            registerEventValue("api","unset_lock","nanos_unset_lock()");
            registerEventValue("api","try_lock","nanos_try_lock()");
            registerEventValue("api","destroy_lock","nanos_destroy_lock()");
            registerEventValue("api","single_guard","nanos_single_guard()");
            registerEventValue("api","team_barrier","nanos_team_barrier()");
            registerEventValue("api","current_wd", "nanos_current_wd()");
            registerEventValue("api","get_wd_id","nanos_get_wd_id()");
            registerEventValue("api","*_create_wd","nanos_create_xxx_wd()");
            registerEventValue("api","submit","nanos_submit()");
            registerEventValue("api","create_wd_and_run","nanos_create_wd_and_run()");
            registerEventValue("api","set_internal_wd_data","nanos_set_internal_wd_data()");
            registerEventValue("api","get_internal_wd_data","nanos_get_internal_wd_data()");
            registerEventValue("api","yield","nanos_yield()");
            registerEventValue("api","create_team","nanos_create_team()");
            registerEventValue("api","enter_team","nanos_enter_team()");
            registerEventValue("api","leave_team","nanos_leave_team()");
            registerEventValue("api","end_team","nanos_end_team()");
            registerEventValue("api","get_num_runnin_tasks","nanos_get_num_runnin_tasks()");
            registerEventValue("api","get_addr","nanos_get_addr()");
            registerEventValue("api","copy_value","nanos_copy_value()");
            registerEventValue("api","omp_barrier","nanos_omp_barrier()");
            registerEventValue("api","get_starring_threads","nanos_get_implicit_threads()");
            registerEventValue("api","get_supporting_threads","nanos_get_nonimplicit_threads()");
            registerEventValue("api","omp_find_worksharing","nanos_omp_find_worksharing()");
            registerEventValue("api","omp_get_schedule","nanos_omp_get_schedule()");
            registerEventValue("api","malloc","nanos_malloc()");
            registerEventValue("api","free","nanos_free()");

            /* 02 */ registerEventKey("wd-id","Work Descriptor id:", true);

            /* 03 */ registerEventKey("cache-copy-in","Transfer data into device cache", true);
            /* 04 */ registerEventKey("cache-copy-out","Transfer data to main memory", true);
            /* 05 */ registerEventKey("cache-local-copy","Local copy in device memory", true);
            /* 06 */ registerEventKey("cache-malloc","Memory allocation in device cache", true);
            /* 07 */ registerEventKey("cache-free","Memory free in device cache", true);
            /* 08 */ registerEventKey("cache-hit","Hit in the cache", true);

            /* 09 */ registerEventKey("copy-in","Copying WD inputs", true);
            /* 10 */ registerEventKey("copy-out","Copying WD outputs", true);

            /* 11 */ registerEventKey("user-funct-name","User Function Name", true);

            /* 12 */ registerEventKey("user-code","User Code (wd)", true);

            /* 13 */ registerEventKey("create-wd-id","Create WD Id:", true);
            /* 14 */ registerEventKey("create-wd-ptr","Create WD pointer:", true);
            /* 15 */ registerEventKey("wd-num-deps","Create WD num. deps.", true); 
            /* 16 */ registerEventKey("wd-deps-ptr","Create WD dependence pointer", true); 

            /* 17 */ registerEventKey("lock-addr","Lock address", true); 

            /* 18 */ registerEventKey("num-spins","Number of Spins", true); 
            /* 19 */ registerEventKey("num-yields","Number of Yields", true); 
            /* 20 */ registerEventKey("time-yields","Time on Yield (in nsecs)", true);

            /* 21 */ registerEventKey("user-funct-location","User Function Location", true);

            /* 22 */ registerEventKey("num-ready","Number of ready tasks in the queues", true);
            /* 23 */ registerEventKey("graph-size","Number tasks in the graph", true);

            /* 24 */ registerEventKey("loop-lower","Loop lower bound", true);
            /* 25 */ registerEventKey("loop-upper","Loop upper", true);
            /* 26 */ registerEventKey("loop-step","Loop step", true);

            /* 27 */ registerEventKey("in-cuda-runtime","Inside CUDA runtime", true);
            registerEventValue("in-cuda-runtime", "NANOS_GPU_CUDA_MALLOC_EVENT", "cudaMalloc()" );                                     /* 1 */
            registerEventValue("in-cuda-runtime", "NANOS_GPU_CUDA_FREE_EVENT", "cudaFree()" );                                         /* 2 */
            registerEventValue("in-cuda-runtime", "NANOS_GPU_CUDA_MALLOC_HOST_EVENT", "cudaMallocHost()" );                            /* 3 */
            registerEventValue("in-cuda-runtime", "NANOS_GPU_CUDA_FREE_HOST_EVENT", "cudaFreeHost()" );                                /* 4 */
            registerEventValue("in-cuda-runtime", "NANOS_GPU_CUDA_MEMCOPY_EVENT", "cudaMemcpyDeviceToDevice()" );                      /* 5 */
            registerEventValue("in-cuda-runtime", "NANOS_GPU_CUDA_MEMCOPY_TO_HOST_EVENT", "cudaMemcpyDeviceToHost()" );                /* 6 */
            registerEventValue("in-cuda-runtime", "NANOS_GPU_CUDA_MEMCOPY_TO_DEVICE_EVENT", "cudaMemcpyHostToDevice()" );              /* 7 */
            registerEventValue("in-cuda-runtime", "NANOS_GPU_CUDA_MEMCOPY_ASYNC_EVENT", "cudaMemcpyPeerAsync()" );                     /* 8 */
            registerEventValue("in-cuda-runtime", "NANOS_GPU_CUDA_MEMCOPY_ASYNC_TO_HOST_EVENT", "cudaMemcpyAsyncDeviceToHost()" );     /* 9 */
            registerEventValue("in-cuda-runtime", "NANOS_GPU_CUDA_MEMCOPY_ASYNC_TO_DEVICE_EVENT", "cudaMemcpyAsyncHostToDevice()" );   /* 10 */
            registerEventValue("in-cuda-runtime", "NANOS_GPU_CUDA_INPUT_STREAM_SYNC_EVENT", "cudaInputStreamSynchronize()" );          /* 11 */
            registerEventValue("in-cuda-runtime", "NANOS_GPU_CUDA_OUTPUT_STREAM_SYNC_EVENT", "cudaOutputStreamSynchronize()" );        /* 12 */
            registerEventValue("in-cuda-runtime", "NANOS_GPU_CUDA_KERNEL_STREAM_SYNC_EVENT", "cudaKernelStreamSynchronize()" );        /* 13 */
            registerEventValue("in-cuda-runtime", "NANOS_GPU_CUDA_DEVICE_SYNC_EVENT", "cudaDeviceSynchronize()" );                     /* 14 */
            registerEventValue("in-cuda-runtime", "NANOS_GPU_CUDA_SET_DEVICE_EVENT", "cudaSetDevice()" );                              /* 15 */
            registerEventValue("in-cuda-runtime", "NANOS_GPU_CUDA_GET_DEVICE_PROPS_EVENT", "cudaGetDeviceProperties()" );              /* 16 */
            registerEventValue("in-cuda-runtime", "NANOS_GPU_CUDA_SET_DEVICE_FLAGS_EVENT", "cudaSetDeviceFlags()" );                   /* 17 */
            registerEventValue("in-cuda-runtime", "NANOS_GPU_CUDA_GET_LAST_ERROR_EVENT", "cudaGetLastError()" );                       /* 18 */
            registerEventValue("in-cuda-runtime", "NANOS_GPU_CUDA_GENERIC_EVENT", "CUDA generic event" );                              /* 19 */
            registerEventValue("in-cuda-runtime", "NANOS_GPU_MEMCOPY_EVENT", "memcpy()" );                                             /* 20 */
            /* 28 */ registerEventKey("xfer-size","Transfer size", true);

            /* 29 */ registerEventKey("cache-wait","Cache waiting for something", true);
            registerEventValue("cache-wait","registerCacheAccess() L.94","registerCacheAccess() waiting for data allocation (not registered in directory)");
            registerEventValue("cache-wait","registerCacheAccess() L.112","registerCacheAccess() waiting for data invalidation in another cache (new entry)");
            registerEventValue("cache-wait","registerCacheAccess() L.122","registerCacheAccess() waiting for data to have no owner");
            registerEventValue("cache-wait","registerCacheAccess() L.141","registerCacheAccess() waiting for data allocation (registered in directory)");
            registerEventValue("cache-wait","registerCacheAccess() L.163","registerCacheAccess() waiting for data invalidation (size has changed)");
            registerEventValue("cache-wait","registerCacheAccess() L.185","registerCacheAccess() waiting for data invalidation in another cache (size has changed)");
            registerEventValue("cache-wait","registerCacheAccess() L.221","registerCacheAccess() waiting for data to be copied back (size has changed)");
            registerEventValue("cache-wait","registerCacheAccess() L.239","registerCacheAccess() waiting for data invalidation in another cache (old version)");
            registerEventValue("cache-wait","registerCacheAccess() L.260","registerCacheAccess() invalidating another cache");
            registerEventValue("cache-wait","registerCacheAccess() L.292","registerCacheAccess() waiting for resize");
            registerEventValue("cache-wait","registerCacheAccess() L.300","registerCacheAccess() waiting for flush");
            registerEventValue("cache-wait","freeSpaceToFit()","freeSpaceToFit()");
            registerEventValue("cache-wait","waitInput()","waitInput()");

            /* 30 */ registerEventKey("chunk-size","Chunk size", true);

            /* 31 */ registerEventKey("num-sleeps","Number of Sleep operations", true);
            /* 32 */ registerEventKey("time-sleeps","Time on Sleep (in nsecs)", true);

            /* 33 */ registerEventKey("num-scheds","Number of scheduler operations", true); 
            /* 34 */ registerEventKey("time-scheds","Time on scheduler operations (in nsecs)", true);

<<<<<<< HEAD
            /* 35 */ registerEventKey("sched-versioning","Versioning scheduler decisions");
            registerEventValue("sched-versioning", "NANOS_SCHED_VER_SETDEVICE_CANRUN", "Set WD device + thread can run" );
            registerEventValue("sched-versioning", "NANOS_SCHED_VER_SETDEVICE_CANNOTRUN", "Set WD device + thread cannot run" );
            registerEventValue("sched-versioning", "NANOS_SCHED_VER_SELECTWD_FIRSTCANRUN", "Select WD first record + thread can run" );
            registerEventValue("sched-versioning", "NANOS_SCHED_VER_SELECTWD_FIRSTCANNOTRUN", "Select WD first record + thread cannot run" );
            registerEventValue("sched-versioning", "NANOS_SCHED_VER_SELECTWD_BELOWMINRECCANRUN", "Select WD not enough records + thread can run" );
            registerEventValue("sched-versioning", "NANOS_SCHED_VER_SELECTWD_UNDEFINED", "Select WD undefined" );
            registerEventValue("sched-versioning", "NANOS_SCHED_VER_SELECTWD_GETFIRST", "Select WD get first queue task" );
            registerEventValue("sched-versioning", "NANOS_SCHED_VER_ATIDLE_GETFIRST", "At idle get first queue task" );
            registerEventValue("sched-versioning", "NANOS_SCHED_VER_ATIDLE_NOFIRST", "At idle no first queue task found" );
            registerEventValue("sched-versioning", "NANOS_SCHED_VER_ATPREFETCH_GETFIRST", "At prefetch get first queue task" );
            registerEventValue("sched-versioning", "NANOS_SCHED_VER_ATPREFETCH_GETIMMSUCC", "At prefetch get immediate successor" );
            registerEventValue("sched-versioning", "NANOS_SCHED_VER_ATPREFETCH_NOFIRST", "At prefetch no first queue task found" );
            registerEventValue("sched-versioning", "NANOS_SCHED_VER_ATBEFEX_GETFIRST", "At before exit get first queue task" );
            registerEventValue("sched-versioning", "NANOS_SCHED_VER_ATBEFEX_NOFIRST", "At before exit no first queue task found" );
            registerEventValue("sched-versioning", "NANOS_SCHED_VER_SETEARLIESTEW_FOUND", "Set earliest execution worker found" );
            registerEventValue("sched-versioning", "NANOS_SCHED_VER_SETEARLIESTEW_NOTFOUND", "Set earliest execution worker not found" );
            registerEventValue("sched-versioning", "NANOS_SCHED_VER_FINDEARLIESTEW_BETTERTIME", "Found earliest execution worker timing reason" );
            registerEventValue("sched-versioning", "NANOS_SCHED_VER_FINDEARLIESTEW_IDLEWORKER", "Found earliest execution worker idle reason" );

            /* ** */ registerEventKey("debug","Debug Key"); /* Keep this key as the last one */
=======
            /* ** */ registerEventKey("debug","Debug Key", true); /* Keep this key as the last one */
>>>>>>> fd016883
         }

         /*! \brief InstrumentationDictionary destructor
          */
         ~InstrumentationDictionary() {}

         /*! \brief Inserts (or gets) a key into (from) the keyMap
          */
         nanos_event_key_t registerEventKey ( const std::string &key, const std::string &description="", bool abort_when_registered=true, bool enabled=true );

         /*! \brief Inserts (or gets) a key into (from) the keyMap
          */
         nanos_event_key_t registerEventKey ( const char *key, const char *description="", bool abort_when_registered=true, bool enabled=true );

         /*! \brief Gets a key into (from) the keyMap
          */
         nanos_event_key_t getEventKey ( const std::string &key );

         /*! \brief Gets a key into (from) the keyMap
          */
         nanos_event_key_t getEventKey ( const char *key );

         /*! \brief Inserts (or gets) a value into (from) the valueMap (which belongs to 'key' parameter )
          */
         nanos_event_value_t registerEventValue ( const std::string &key, const std::string &value,
                                                  const std::string &description="", bool abort_when_registered=true );

         /*! \brief Inserts (or gets) a value into (from) the valueMap (which belongs to 'key' parameter )
          */
         nanos_event_value_t registerEventValue ( const char *key, const char *value, const char *description="", bool abort_when_registered=true );

         /*! \brief Inserts a value into the valueMap, which belongs to 'key' parameter (value is given by user)
          */
         void registerEventValue ( const std::string &key, const std::string &value,
                                   nanos_event_value_t val,
                                   const std::string &description="", bool abort_when_registered=true );

         /*! \brief Inserts a value into the valueMap, which belongs to 'key' parameter (value is given by user)
          */
         void registerEventValue ( const char *key, const char *value, nanos_event_value_t val,
                                   const char *description="", bool abort_when_registered=true );

         /*! \brief Enable/disable all events in dictionary 
          */
         void switchAllEvents ( bool on_off );

         /*! \brief Enable/disable all events prefixed with prefix 
          */
         void switchEventPrefix ( const char *prefix, bool on_off );

         /*! \brief Gets a value into (from) the valueMap (which belongs to 'key' parameter )
          */
         nanos_event_value_t getEventValue ( const std::string &key, const std::string &value );

         /*! \brief Gets a value into (from) the valueMap (which belongs to 'key' parameter )
          */
         nanos_event_value_t getEventValue ( const char *key, const char *value );

         /*! \brief Returns starting point of keyMap ( iteration purposes )
          */
         ConstKeyMapIterator beginKeyMap ( void );

         /*! \brief Returns ending point of keyMap ( iteration purposes )
          */
         ConstKeyMapIterator endKeyMap ( void );
         
         /*! \brief Returns a Key description for a given key
          */
         const std::string getKeyDescription ( nanos_event_key_t key );

         /*! \brief Returns a Value description for a given key and a value
          */
         const std::string getValueDescription ( nanos_event_key_t key, nanos_event_value_t val );

   };
#endif

   class Instrumentation 
   {
      public:
         class Event {
            public:
#if 0
               typedef std::pair<nanos_event_key_t,nanos_event_value_t>   KV;
               typedef KV *KVList;
               typedef const KV *ConstKVList;
#endif
            private:
               nanos_event_type_t          _type;         /**< Event type */
#if 0
               nanos_event_state_value_t   _state;        /**< Event state */
               unsigned int                _nkvs;         /**< Number of kvs elements */
               KVList                      _kvList;       /**< List of elements kv (key.value) */
#endif
               nanos_event_key_t           _key;
               nanos_event_value_t         _value;

               nanos_event_domain_t        _ptpDomain;    /**< A specific domain in which ptpId is unique */
               nanos_event_id_t            _ptpId;        /**< PtP event id */
               unsigned int                _partner;      /**< PtP communication partner (destination or origin), only applies to Cluster (is always 0 in smp) */


            public:
               /*! \brief Event default constructor 
                *
                *  \see State Burst Point PtP
                */
               Event () : _type((nanos_event_type_t) 0), _key(0), _value(0),
                          _ptpDomain((nanos_event_domain_t) 0), _ptpId(0), _partner( NANOX_INSTRUMENTATION_PARTNER_MYSELF ) {}
               /*! \brief Event constructor
                *
                *  Generic constructor used by all other specific constructors
                *
                *  \see State Burst Point PtP
                */
               Event ( nanos_event_type_t type, nanos_event_key_t key, nanos_event_value_t value,
                       nanos_event_domain_t ptp_domain, nanos_event_id_t ptp_id, unsigned int partner = NANOX_INSTRUMENTATION_PARTNER_MYSELF ) :
                     _type (type), _key(key), _value (value), 
                     _ptpDomain (ptp_domain), _ptpId (ptp_id), _partner(partner)
               { }

               /*! \brief Event copy constructor
                */
               Event ( const Event & evt )
               {
                  _type = evt._type;
                  _key = evt._key;
                  _value = evt._value;
                  _ptpDomain = evt._ptpDomain;
                  _ptpId     = evt._ptpId;
                  _partner   = evt._partner;

               }

               /*! \brief Event copy assignment operator
                */
               void operator= ( const Event & evt ) 
               { 
                  // self-assignment: ok
                  if ( this == &evt ) return; 
                    
                  _type = evt._type;
                  _key = evt._key;
                  _value = evt._value;
                  _ptpDomain = evt._ptpDomain;
                  _ptpId     = evt._ptpId;
                  _partner   = evt._partner;

               }

               /*! \brief Event destructor
                */
               ~Event() {}

               /*! \brief Get event type
                */
               nanos_event_type_t getType () const; 

               /*! \brief Get event state
                */
               nanos_event_state_value_t getState ();

               /*! \brief Get key
                */
               nanos_event_key_t getKey () const;

               /*! \brief Get value
                */
               nanos_event_value_t getValue () const;

               /*! \brief Get specific domain ( useful in PtP events)
                *  \see getId
                */
               unsigned int getDomain ( void ) const;

               /*! \brief Get event id (unique in a specific domain, useful in PtP events)
                *  \see getDomain
                */
               long long getId( void ) const;

               /*! \brief Get event partner (destination or origin of a PtP event, only applies to Cluster, returns 0 on SMP)
                *  \see getDomain
                */
               unsigned int getPartner( void ) const;

               /*! \brief Change event type to the complementary value (i.e. if type is BURST_START it changes to BURST_END)
                */
               void reverseType ( );
         };
         class State : public Event {
            private:
              /*! \brief State event default constructor (private)
               */
               State();
              /*! \brief State event copy constructor (private)
               */
               State( State &s);
              /*! \brief State event copy constructor (private)
               */
               State& operator= ( State &s);
            public:
              /*! \brief State event constructor
               */
              State ( nanos_event_type_t type = NANOS_STATE_START, nanos_event_state_value_t state = NANOS_ERROR ) 
                    : Event (type, 0, (nanos_event_value_t) state, (nanos_event_domain_t) 0, (nanos_event_id_t) 0 ) { }
              friend class Instrumentation;
         };
         class Burst : public Event {
             private:
               /*! \brief Burst event default constructor (private)
                */
               Burst();
               /*! \brief Burst event copy constructor (private)
                */
               Burst( Burst &b);
               /*! \brief Burst event copy constructor (private)
                */
               Burst& operator= ( Burst &b);
             public:
               /*! \brief Burst event constructor
                */
               Burst ( bool start, nanos_event_key_t key, nanos_event_value_t value )
                     : Event ( start? NANOS_BURST_START: NANOS_BURST_END, key, value, (nanos_event_domain_t) 0, (nanos_event_id_t) 0 ) { }
         };
         class Point : public Event {
             private:
               /*! \brief Point event default constructor (private)
                */
               Point();
               /*! \brief Point event copy constructor (private)
                */
               Point( Point &p );
               /*! \brief Point event copy assignment operator (private)
                */
               Point& operator= ( Point &p );
             public:
               /*! \brief Point event constructor
                */
               Point ( nanos_event_key_t key, nanos_event_value_t value )
                     : Event ( NANOS_POINT, key, value, (nanos_event_domain_t) 0, (nanos_event_id_t) 0 ) { }
         };
         class PtP : public Event {
            private:
               /*! \brief PtP event default constructor (private)
                */
               PtP();
               /*! \brief PtP event copy constructor (private)
                */
               PtP( PtP &ptp);
               /*! \brief PtP event copy assignment operator (private)
                */
               PtP& operator= ( PtP &ptp);
            public:
               /*! \brief PtP event constructor
                */
               PtP ( bool start, nanos_event_domain_t domain, nanos_event_id_t id, nanos_event_key_t key,  nanos_event_value_t value, unsigned int partner = NANOX_INSTRUMENTATION_PARTNER_MYSELF )
                   : Event ( start ? NANOS_PTP_START : NANOS_PTP_END , key, value, domain, id, partner ) { }
               friend class Instrumentation;
         };
#ifndef NANOS_INSTRUMENTATION_ENABLED
      public:
         Instrumentation () {}
         ~Instrumentation () {}
#else
      protected: /* They can be accessed by plugins (derived classes ) */
         InstrumentationDictionary      _instrumentationDictionary; /**< Instrumentation Dictionary (allow to register keys and values) */
         InstrumentationContext        &_instrumentationContext; /**< Instrumentation Context */
         bool                           _emitStateEvents;
         bool                           _emitPtPEvents;
      private:
         /*! \brief Instrumentation default constructor (private)
          */
         Instrumentation();
         /*! \brief Instrumentation copy constructor (private)
          */
         Instrumentation( Instrumentation &i);
         /*! \brief Instrumentation copy assignment operator (private)
          */
         Instrumentation& operator= ( Instrumentation &i);
      public:
         /*! \brief Instrumentation constructor
          */
         Instrumentation( InstrumentationContext &ic ) : _instrumentationDictionary(), _instrumentationContext(ic), _emitStateEvents(true), _emitPtPEvents(true) {}

         /*! \brief Instrumentation destructor
          */
         virtual ~Instrumentation() {}

         /*! \brief Gets InstrumentationDictionary
          *
          */
         InstrumentationDictionary * getInstrumentationDictionary ( void );

         /*! \brief Enable/disable events
          */
         void filterEvents(std::string event_default, std::list<std::string> &enable_events, std::list<std::string> &disable_events );

         // low-level instrumentation interface (pure virtual functions)

         /*! \brief Pure virtual functions executed at the beginning of instrumentation phase
          *
          *  Each of (specific) instrumentation modules have to implement this function in order
          *  to be consistent with the instrumentation model
          */
         virtual void initialize( void ) = 0;

         /*! \brief Pure virtual functions executed at the end of instrumentation phase
          *
          *  Each of (specific) instrumentation modules have to implement this function in order
          *  to be consistent with the instrumentation model
          */
         virtual void finalize( void ) = 0;

         /*! \brief Pure virtual functions executed to enable again instrumentation
          *
          *  Each of (specific) instrumentation modules have to implement this function in order
          *  to be consistent with the instrumentation model
          */
         virtual void enable( void ) = 0;
         /*! \brief Pure virtual functions executed to disable instrumentation
          *
          *  Each of (specific) instrumentation modules have to implement this function in order
          *  to be consistent with the instrumentation model
          */
         virtual void disable( void ) = 0;

         /*! \brief Pure virtual function executed on each thread initialization
          *
          */
         virtual void threadStart( BaseThread &thread ) = 0;

         /*! \brief Pure virtual function executed on each thread finalization
          *
          */
         virtual void threadFinish ( BaseThread &thread ) = 0;

         virtual void addResumeTask( WorkDescriptor &w ) = 0 ;

         virtual void addSuspendTask( WorkDescriptor &w, bool last = false ) = 0 ;
         
         /*! \brief Pure virtual functions executed each time runtime wants to add an event
          *
          *  Each of (specific) instrumentation modules have to implement this function in order
          *  to be consistent with the instrumentation model. This function includes several
          *  events in a row to facilitate implementation in which several events occurs at
          *  the same time (i.e. same timestamp).
          *
          *  \param[in] count is the number of events
          *  \param[in] events is a vector of 'count' events
          */
         virtual void addEventList ( unsigned int count, Event *events ) = 0;

         // CORE: high-level instrumentation interface (virtual functions)

         /*! \brief Used when creating a work descriptor (initializes instrumentation context associated to a WD)
          */   
         virtual void wdCreate( WorkDescriptor* newWD );

         /*! \brief Used in work descriptor context switch (oldWD has finished completely its execution
          *
          *  \param[in] oldWD, is the work descriptor which leaves the cpu
          *  \param[in] newWD, is the work descriptor which enters the cpu
          */
         virtual void wdSwitch( WorkDescriptor* oldWD, WorkDescriptor* newWD, bool last = false );

         /*! \brief Used by higher levels to create a BURST_START event
          *
          *  \param[in,out] e is an event reference, preallocated by the caller
          *  \param[in] key is the key in the related  pair <key,value>
          *  \param[in] value is the value in related pair <key,value>
          */
         void  createBurstEvent ( Event *e, nanos_event_key_t key, nanos_event_value_t value, InstrumentationContextData *icd = NULL );

         /*! \brief Used by higher levels to create a BURST_END event
          *
          *  \param[in,out] e is an event reference, preallocated by the caller
          *  \param[in] key is the key in the related  pair <key,value>
          *  \param[in] value is the value in related pair <key,value>
          */
         void closeBurstEvent ( Event *e, nanos_event_key_t key, InstrumentationContextData *icd = NULL );

         /*! \brief Used by higher levels to create a STATE event
          *
          *  \param[in,out] e is an event reference, preallocated by the caller
          *  \param[in] state is the state value for the event
          */
         void createStateEvent ( Event *e, nanos_event_state_value_t state, InstrumentationContextData *icd = NULL );

         /*! \brief Used by higher levels to create a STATE event (value will be previous state in instrumentation context info) 
          *
          *  \param[in,out] e is an event reference, preallocated by the caller
          */
         void returnPreviousStateEvent ( Event *e, InstrumentationContextData *icd = NULL );

         /*! \brief Used by higher levels to create a POINT (punctual) event
          *
          *  The created event will contain a vector of nkvs pairs <key,value> that are build from
          *  separated vectors of keys and values respectively (received as a parameters).
          *
          *  \param[in,out] e is an event reference, preallocated by the caller
          *  \param[in] nkvs is the number of pairs <key,value> related with the new event
          *  \param[in] key is a vector of nkvs keys 
          *  \param[in] value is a vector of nkvs  values
          */
         void createPointEvent ( Event *e, nanos_event_key_t keys, nanos_event_value_t values );

         /*! \brief Used by higher levels to create a PTP_START event
          *
          *  The created event will contain a vector of nkvs pairs <key,value> that are build from
          *  separated vectors of keys and values respectively (received as a parameters).
          *
          *  \param[in,out] e is an event reference, preallocated by the caller
          *  \param[in] domain specifies a specific domain in which id is a unique value
          *  \param[in] id is a unique id in a given domain context
          *  \param[in] nkvs is the number of pairs <key,value> related with the new event
          *  \param[in] key is a vector of nkvs keys 
          *  \param[in] value is a vector of nkvs  values
          *  \param[in] partner is the origin node of the event
          */
         void createPtPStart ( Event *e, nanos_event_domain_t domain, nanos_event_id_t id,
                               nanos_event_key_t keys, nanos_event_value_t values, unsigned int partner = NANOX_INSTRUMENTATION_PARTNER_MYSELF );

         /*! \brief Used by higher levels to create a PTP_END event
          *
          *  The created event will contain a vector of nkvs pairs <key,value> that are build from
          *  separated vectors of keys and values respectively (received as a parameters).
          *
          *  \param[in,out] e is an event reference, preallocated by the caller
          *  \param[in] domain specifies a specific domain in which id is a unique value
          *  \param[in] id is a unique id in a given domain context
          *  \param[in] nkvs is the number of pairs <key,value> related with the new event
          *  \param[in] key is a vector of nkvs keys 
          *  \param[in] value is a vector of nkvs  values
          *  \param[in] partner is the destination node of the event
          */
         void createPtPEnd ( Event *e, nanos_event_domain_t domain, nanos_event_id_t id,
                             nanos_event_key_t keys, nanos_event_value_t values, unsigned int partner = NANOX_INSTRUMENTATION_PARTNER_MYSELF );

         /*! \brief Used by higher levels to create a deferred POINT event into a given WorkDescriptor (wd)
          */
         void createDeferredPointEvent ( WorkDescriptor &wd, unsigned int nkvs, nanos_event_key_t *keys,
                                         nanos_event_value_t *values );

         /*! \brief Used by higher levels to create a deferred PTP_START event into a given WorkDescriptor (wd)
          */
         void createDeferredPtPStart ( WorkDescriptor &wd, nanos_event_domain_t domain, nanos_event_id_t id,
                                       nanos_event_key_t key, nanos_event_value_t value, unsigned int partner = NANOX_INSTRUMENTATION_PARTNER_MYSELF );

         /*! \brief Used by higher levels to create a deferred PTP_END event into a given WorkDescriptor (wd)
          */
         void createDeferredPtPEnd ( WorkDescriptor &wd, nanos_event_domain_t domain, nanos_event_id_t id,
                                     nanos_event_key_t key, nanos_event_value_t value, unsigned int partner = NANOX_INSTRUMENTATION_PARTNER_MYSELF );

         void raisePointEvents ( unsigned int nkvs, nanos_event_key_t *key, nanos_event_value_t *val );

         void raiseOpenStateEvent ( nanos_event_state_value_t state );
         void raiseCloseStateEvent ( void );

         void raiseOpenBurstEvent ( nanos_event_key_t key, nanos_event_value_t val );
         void raiseCloseBurstEvent ( nanos_event_key_t key );

         void raiseOpenPtPEvent ( nanos_event_domain_t domain, nanos_event_id_t id, nanos_event_key_t key, nanos_event_value_t val, unsigned int partner = NANOX_INSTRUMENTATION_PARTNER_MYSELF );
#if 0
         void raiseOpenPtPEventNkvs ( nanos_event_domain_t domain, nanos_event_id_t id, unsigned int nkvs,
                                      nanos_event_key_t *key, nanos_event_value_t *val, unsigned int partner = NANOX_INSTRUMENTATION_PARTNER_MYSELF );
#endif
         void raiseClosePtPEvent ( nanos_event_domain_t domain, nanos_event_id_t id, nanos_event_key_t key, nanos_event_value_t val, unsigned int partner = NANOX_INSTRUMENTATION_PARTNER_MYSELF ); 
#if 0
         void raiseClosePtPEventNkvs ( nanos_event_domain_t domain, nanos_event_id_t id, unsigned int nkvs,
                                       nanos_event_key_t *key, nanos_event_value_t *val, unsigned int partner = NANOX_INSTRUMENTATION_PARTNER_MYSELF ); 
#endif

         void raiseOpenStateAndBurst ( nanos_event_state_value_t state, nanos_event_key_t key, nanos_event_value_t val );
         void raiseCloseStateAndBurst ( nanos_event_key_t key );

         void disableStateEvents ( nanos_event_state_value_t state );
         void enableStateEvents ( void ); 
#endif
   };
}
#endif<|MERGE_RESOLUTION|>--- conflicted
+++ resolved
@@ -316,8 +316,7 @@
             /* 33 */ registerEventKey("num-scheds","Number of scheduler operations", true); 
             /* 34 */ registerEventKey("time-scheds","Time on scheduler operations (in nsecs)", true);
 
-<<<<<<< HEAD
-            /* 35 */ registerEventKey("sched-versioning","Versioning scheduler decisions");
+            /* 35 */ registerEventKey("sched-versioning","Versioning scheduler decisions", true);
             registerEventValue("sched-versioning", "NANOS_SCHED_VER_SETDEVICE_CANRUN", "Set WD device + thread can run" );
             registerEventValue("sched-versioning", "NANOS_SCHED_VER_SETDEVICE_CANNOTRUN", "Set WD device + thread cannot run" );
             registerEventValue("sched-versioning", "NANOS_SCHED_VER_SELECTWD_FIRSTCANRUN", "Select WD first record + thread can run" );
@@ -337,10 +336,7 @@
             registerEventValue("sched-versioning", "NANOS_SCHED_VER_FINDEARLIESTEW_BETTERTIME", "Found earliest execution worker timing reason" );
             registerEventValue("sched-versioning", "NANOS_SCHED_VER_FINDEARLIESTEW_IDLEWORKER", "Found earliest execution worker idle reason" );
 
-            /* ** */ registerEventKey("debug","Debug Key"); /* Keep this key as the last one */
-=======
             /* ** */ registerEventKey("debug","Debug Key", true); /* Keep this key as the last one */
->>>>>>> fd016883
          }
 
          /*! \brief InstrumentationDictionary destructor
