/*************************************************************************************/
/*      Copyright 2009 Barcelona Supercomputing Center                               */
/*                                                                                   */
/*      This file is part of the NANOS++ library.                                    */
/*                                                                                   */
/*      NANOS++ is free software: you can redistribute it and/or modify              */
/*      it under the terms of the GNU Lesser General Public License as published by  */
/*      the Free Software Foundation, either version 3 of the License, or            */
/*      (at your option) any later version.                                          */
/*                                                                                   */
/*      NANOS++ is distributed in the hope that it will be useful,                   */
/*      but WITHOUT ANY WARRANTY; without even the implied warranty of               */
/*      MERCHANTABILITY or FITNESS FOR A PARTICULAR PURPOSE.  See the                */
/*      GNU Lesser General Public License for more details.                          */
/*                                                                                   */
/*      You should have received a copy of the GNU Lesser General Public License     */
/*      along with NANOS++.  If not, see <http://www.gnu.org/licenses/>.             */
/*************************************************************************************/

#ifndef _NANOS_WORK_DESCRIPTOR_H
#define _NANOS_WORK_DESCRIPTOR_H

#include <stdlib.h>
#include <utility>
#include <vector>
#include "workdescriptor_decl.hpp"
#include "workgroup.hpp"
#include "dependableobjectwd.hpp"
#include "copydata.hpp"
#include "synchronizedcondition_decl.hpp"
#include "atomic.hpp"
#include "lazy.hpp"
#include "instrumentationcontext.hpp"
#include "directory.hpp"
#include "schedule.hpp"
#include "dependenciesdomain.hpp"
#include "allocator_decl.hpp"
//#include "newdirectory_decl.hpp"
#include "regiondirectory_decl.hpp"

using namespace nanos;

/* DeviceData inlined functions */
inline bool DeviceData::isCompatible ( const Device &arch ) { return _architecture == &arch; }

/* WorkDescriptor inlined functions */
inline bool WorkDescriptor::started ( void ) const { return (( _state != INIT ) && (_state != START)); }

inline size_t WorkDescriptor::getDataSize () const { return _data_size; }
inline void WorkDescriptor::setDataSize ( size_t data_size ) { _data_size = data_size; }

inline int WorkDescriptor::getDataAlignment () const { return _data_align; }
inline void WorkDescriptor::setDataAlignment ( int data_align ) { _data_align = data_align; }

inline WorkDescriptor * WorkDescriptor::getParent() { return _parent; }
inline void WorkDescriptor::setParent ( WorkDescriptor * p ) { _parent = p; }

inline WDPool * WorkDescriptor::getMyQueue() { return _myQueue; }
inline void WorkDescriptor::setMyQueue ( WDPool * myQ ) { _myQueue = myQ; }

inline bool WorkDescriptor::isEnqueued() { return ( _myQueue != NULL ); }

inline WorkDescriptor & WorkDescriptor::tied () { _tie = true; return *this; }

inline WorkDescriptor & WorkDescriptor::tieTo ( BaseThread &pe ) { _tiedTo = &pe; _tie=false; return *this; }

inline bool WorkDescriptor::isTied() const { return _tiedTo != NULL; }

inline BaseThread* WorkDescriptor::isTiedTo() const { return _tiedTo; }

inline void WorkDescriptor::setData ( void *wdata ) { _data = wdata; }

inline void * WorkDescriptor::getData () const { return _data; }

inline void WorkDescriptor::setStart () { _state = WorkDescriptor::START; }

inline bool WorkDescriptor::isIdle () const { return _state == WorkDescriptor::IDLE; }
inline void WorkDescriptor::setIdle () { _state = WorkDescriptor::IDLE; }

inline bool WorkDescriptor::isBlocked () const { return _state == WorkDescriptor::BLOCKED; }
inline void WorkDescriptor::setBlocked () { _state = WorkDescriptor::BLOCKED; }

inline bool WorkDescriptor::isReady () const { return _state == WorkDescriptor::READY; }
inline void WorkDescriptor::setReady () { _state = WorkDescriptor::READY; }

inline GenericSyncCond * WorkDescriptor::getSyncCond() { return _syncCond; }

inline void WorkDescriptor::setSyncCond( GenericSyncCond * syncCond ) { _syncCond = syncCond; }

inline void WorkDescriptor::setDepth ( int l ) { _depth = l; }

inline unsigned WorkDescriptor::getDepth() { return _depth; }

inline DeviceData & WorkDescriptor::getActiveDevice () const { return *_activeDevice; }

inline bool WorkDescriptor::hasActiveDevice() const { return _activeDevice != NULL; }

inline void WorkDescriptor::setInternalData ( void *data ) { _wdData = data; }

inline void * WorkDescriptor::getInternalData () const { return _wdData; }

inline void WorkDescriptor::setTranslateArgs( nanos_translate_args_t translateArgs ) { _translateArgs = translateArgs; }

inline nanos_translate_args_t WorkDescriptor::getTranslateArgs() { return _translateArgs; }

inline unsigned int WorkDescriptor::getNumDevices ( void ) { return _numDevices; }

inline DeviceData ** WorkDescriptor::getDevices ( void ) { return _devices; }

inline bool WorkDescriptor::dequeue ( WorkDescriptor **slice ) { *slice = this; return true; }

inline void WorkDescriptor::clear () { _parent = NULL; }

inline size_t WorkDescriptor::getNumCopies() const { return _numCopies; }

inline CopyData * WorkDescriptor::getCopies() const { return _copies; }

inline TR1::shared_ptr<DOSubmit> & WorkDescriptor::getDOSubmit() { return _doSubmit; }

inline void WorkDescriptor::submitWithDependencies( WorkDescriptor &wd, size_t numDataAccesses, DataAccess const *dataAccesses )
{
   wd._doSubmit.reset( NEW DOSubmit() );
   wd._doSubmit->setWD(&wd);
<<<<<<< HEAD
   _depsDomain->submitDependableObject( *(wd._doSubmit), numDataAccesses, dataAccesses );
=======
   SchedulePolicySuccessorFunctor cb( *sys.getDefaultSchedulePolicy() );
   _depsDomain->submitDependableObject( *(wd._doSubmit), numDeps, deps, &cb );
>>>>>>> 6b4775ac
}

inline void WorkDescriptor::waitOn( size_t numDataAccesses, DataAccess const *dataAccesses )
{
   _doWait->setWD(this);
   _depsDomain->submitDependableObject( *_doWait, numDataAccesses, dataAccesses );
}

class DOIsSchedulable : public DependableObjectPredicate
{
   BaseThread &    _thread;

   public:
      DOIsSchedulable(BaseThread &thread) : DependableObjectPredicate(),_thread(thread) { }
      ~DOIsSchedulable() {}

      bool operator() ( DependableObject &obj )
      {       
         WD *wd = (WD *)obj.getRelatedObject();
         // FIXME: The started condition here ensures that doWait objects are not released as
         // they do not work properly if there is no dependenceSatisfied called before
         return (wd != NULL) && Scheduler::checkBasicConstraints(*wd,_thread) && !wd->started() ;
      }
};

inline WorkDescriptor * WorkDescriptor::getImmediateSuccessor ( BaseThread &thread )
{
   if ( _doSubmit == NULL ) return NULL;
   else {
        DOIsSchedulable predicate(thread);
        DependableObject * found = _doSubmit->releaseImmediateSuccessor(predicate);
        return found ? (WD *) found->getRelatedObject() : NULL;
   }
}

inline void WorkDescriptor::workFinished(WorkDescriptor &wd)
{
   if ( wd._doSubmit != NULL )
      wd._doSubmit->finished();
   if (sys.getNetwork()->getNodeNum()==0){ message("a child, " << wd.getId() << " has finished, im " << getId() ); }
   if ( _newDirectory == NULL ) initNewDirectory();
   _newDirectory->mergeOutput( *(wd.getNewDirectory()) );
}

inline DependenciesDomain & WorkDescriptor::getDependenciesDomain()
{
   return *_depsDomain;
}


inline InstrumentationContextData * WorkDescriptor::getInstrumentationContextData( void ) { return &_instrumentationContextData; }

inline void WorkDescriptor::waitCompletion( bool avoidFlush )
{
   this->WorkGroup::waitCompletion();
   getNewDirectory()->consolidate();
   if (sys.getNetwork()->getNodeNum()==0){ message("WorkDescriptor::waitCompletion, " << getId() ); }
   if ( _directory.isInitialized() && !avoidFlush )
      _directory->synchronizeHost();
}

inline void WorkDescriptor::waitCompletionAndSignalers( bool avoidFlush )
{
   this->WorkGroup::waitCompletionAndSignalers();
   //getNewDirectory()->consolidate();
   //if (sys.getNetwork()->getNodeNum()==0){ message("WorkDescriptor::waitCompletionAndSignalers, " << getId() ); }
   if ( _directory.isInitialized() && !avoidFlush )
      _directory->synchronizeHost();
}

inline Directory* WorkDescriptor::getDirectory(bool create)
{
   if ( !_directory.isInitialized() && create == false ) {
      return NULL;
   }
   _directory->setParent( (getParent() != NULL) ? getParent()->getDirectory(false) : NULL );
   return &(*_directory);
}
inline NewDirectory* WorkDescriptor::getNewDirectory()
{
   return _newDirectory;
}
inline void WorkDescriptor::initNewDirectory()
{
   _newDirectory = NEW NewDirectory() ;
}

inline bool WorkDescriptor::isSubmitted() const { return _submitted; }
inline void WorkDescriptor::submitted()  { _submitted = true; }

inline bool WorkDescriptor::canBeBlocked() { PE *pe = myThread->runningOn(); return pe->dataCanBlockUs( *this ); /*return false; */ }
inline void WorkDescriptor::setPriority( unsigned int priority ) { _priority = priority; }
inline unsigned int WorkDescriptor::getPriority() const { return _priority; }

#endif
<|MERGE_RESOLUTION|>--- conflicted
+++ resolved
@@ -121,12 +121,12 @@
 {
    wd._doSubmit.reset( NEW DOSubmit() );
    wd._doSubmit->setWD(&wd);
-<<<<<<< HEAD
+//<<<<<<< HEAD
    _depsDomain->submitDependableObject( *(wd._doSubmit), numDataAccesses, dataAccesses );
-=======
-   SchedulePolicySuccessorFunctor cb( *sys.getDefaultSchedulePolicy() );
-   _depsDomain->submitDependableObject( *(wd._doSubmit), numDeps, deps, &cb );
->>>>>>> 6b4775ac
+//=======
+//   SchedulePolicySuccessorFunctor cb( *sys.getDefaultSchedulePolicy() );
+//   _depsDomain->submitDependableObject( *(wd._doSubmit), numDeps, deps, &cb );
+//>>>>>>> cluster
 }
 
 inline void WorkDescriptor::waitOn( size_t numDataAccesses, DataAccess const *dataAccesses )
