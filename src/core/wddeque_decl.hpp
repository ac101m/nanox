--- conflicted
+++ resolved
@@ -147,16 +147,11 @@
 
          bool removeWD( BaseThread *thread, WorkDescriptor *toRem, WorkDescriptor **next );
 
-<<<<<<< HEAD
-         void increaseTasksInQueues( int tasks );
-         void decreaseTasksInQueues( int tasks );
+         void increaseTasksInQueues( int tasks, int increment = 1 );
+         void decreaseTasksInQueues( int tasks, int decrement = 1 );
          void transferElemsFrom( WDDeque &dq );
          template <typename Test>
          void iterate ();
-=======
-         void increaseTasksInQueues( int tasks, int increment = 1 );
-         void decreaseTasksInQueues( int tasks, int decrement = 1 );
->>>>>>> 1520c230
    };
 
    class WDLFQueue : public WDPool
