--- conflicted
+++ resolved
@@ -120,16 +120,12 @@
       wd._doSubmit->finished();
 }
 
-<<<<<<< HEAD
 inline DependenciesDomain & WorkDescriptor::getDependenciesDomain()
 {
    return *_depsDomain;
 }
 
 
-inline InstrumentationContextData * WorkDescriptor::getInstrumentorContextData( void ) { return &_instrumentorContextData; }
-=======
 inline InstrumentationContextData * WorkDescriptor::getInstrumentationContextData( void ) { return &_instrumentationContextData; }
->>>>>>> 55c59ff7
 
 #endif
