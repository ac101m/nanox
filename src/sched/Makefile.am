
include $(top_srcdir)/src/common.am

lib_LTLIBRARIES = libnanox-sched-cilk.la

noinst_LTLIBRARIES = libsched.la

libsched_la_CXXFLAGS= $(common_includes) $(common_cxxflags)
libsched_la_SOURCES = \
	bf_sched.cpp \
<<<<<<< HEAD
=======
	cilk_sched.cpp \
	wf_sched.cpp \
>>>>>>> 103cb556
	$(END) 

libnanox_sched_cilk_la_CXXFLAGS = $(common_includes) $(common_cxxflags)
libnanox_sched_cilk_la_LDFLAGS = -avoid-version
libnanox_sched_cilk_la_SOURCES = \
	cilk_sched.cpp \
	$(E_D)<|MERGE_RESOLUTION|>--- conflicted
+++ resolved
@@ -8,11 +8,7 @@
 libsched_la_CXXFLAGS= $(common_includes) $(common_cxxflags)
 libsched_la_SOURCES = \
 	bf_sched.cpp \
-<<<<<<< HEAD
-=======
-	cilk_sched.cpp \
 	wf_sched.cpp \
->>>>>>> 103cb556
 	$(END) 
 
 libnanox_sched_cilk_la_CXXFLAGS = $(common_includes) $(common_cxxflags)
