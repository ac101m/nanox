
/*      Copyright 2009 Barcelona Supercomputing Center                               */
/*                                                                                   */
/*      This file is part of the NANOS++ library.                                    */
/*                                                                                   */
/*      NANOS++ is free software: you can redistribute it and/or modify              */
/*      it under the terms of the GNU Lesser General Public License as published by  */
/*      the Free Software Foundation, either version 3 of the License, or            */
/*      (at your option) any later version.                                          */
/*                                                                                   */
/*      NANOS++ is distributed in the hope that it will be useful,                   */
/*      but WITHOUT ANY WARRANTY; without even the implied warranty of               */
/*      MERCHANTABILITY or FITNESS FOR A PARTICULAR PURPOSE.  See the                */
/*      GNU Lesser General Public License for more details.                          */
/*                                                                                   */
/*      You should have received a copy of the GNU Lesser General Public License     */
/*      along with NANOS++.  If not, see <http://www.gnu.org/licenses/>.             */
/*************************************************************************************/

#include "dependableobject.hpp"
#include "trackableobject.hpp"
#include "instrumentation.hpp"
#include "system.hpp"

using namespace nanos;

void DependableObject::finished ( )
{
   if ( --_references == 0) {
      DependableObject& depObj = *this;
      // This step guarantees that any Object that wants to add depObj as a successor has done it
      // before we continue or, alternatively, won't do it.
      DependableObject::TrackableObjectVector &outs = depObj.getOutputObjects();
      if (outs.size() > 0) {
         {
            SyncLockBlock lock( depObj.getLock() );
            for ( unsigned int i = 0; i < outs.size(); i++ ) {
               outs[i]->deleteLastWriter(depObj);
            }
         }
      }
      
      //  Delete depObj from all trackableObjects it reads 
      DependableObject::TrackableObjectVector &reads = depObj.getReadObjects();
      for ( DependableObject::TrackableObjectVector::iterator it = reads.begin(); it != reads.end(); it++ ) {
         TrackableObject* readObject = *it;
         {
            SyncLockBlock lock( readObject->getReadersLock() );
            readObject->deleteReader(depObj);
         }
      }

      DependableObject::DependableObjectVector &succ = depObj.getSuccessors();
      for ( DependableObject::DependableObjectVector::iterator it = succ.begin(); it != succ.end(); it++ ) {

         NANOS_INSTRUMENT ( instrument ( *(*it) ); ) 

         (*it)->decreasePredecessors();
      }
   }
}

DependableObject * DependableObject::releaseImmediateSuccessor ( DependableObjectPredicate &condition )
{
   DependableObject * found = NULL;

   DependableObject::DependableObjectVector &succ = getSuccessors();
   DependableObject::DependableObjectVector incorrectlyErased;

   // NOTE: it gets incremented in the erase
   for ( DependableObject::DependableObjectVector::iterator it = succ.begin(); it != succ.end(); ) {
      // Is this an immediate successor? 
      if ( (*it)->numPredecessors() == 1 && condition(**it) ) {
         // remove it
         found = *it;
         {
            SyncLockBlock lock( this->getLock() );
            succ.erase(it++);
         }
         if ( found->numPredecessors() != 1 ) {
            {
               SyncLockBlock lock( this->getLock() );
               incorrectlyErased.insert( found );
            }
            found = NULL;
         } else {
<<<<<<< HEAD
            NANOS_INSTRUMENT ( instrument ( *(*it) ); ) 
=======
            NANOS_INSTRUMENT ( instrument ( *found ); )
>>>>>>> b81d8577
            DependenciesDomain::decreaseTasksInGraph();
            break;
         }
      } else {
         it++;
      }
   }
   {
      SyncLockBlock lock( this->getLock() );
      for ( DependableObject::DependableObjectVector::iterator it = incorrectlyErased.begin(); it != incorrectlyErased.end(); it++) {
         succ.insert(*it);
      }
   }
   return found;
}<|MERGE_RESOLUTION|>--- conflicted
+++ resolved
@@ -84,11 +84,7 @@
             }
             found = NULL;
          } else {
-<<<<<<< HEAD
-            NANOS_INSTRUMENT ( instrument ( *(*it) ); ) 
-=======
             NANOS_INSTRUMENT ( instrument ( *found ); )
->>>>>>> b81d8577
             DependenciesDomain::decreaseTasksInGraph();
             break;
          }
