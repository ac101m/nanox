--- conflicted
+++ resolved
@@ -138,10 +138,6 @@
       bool input: 1;
       bool output: 1;
    } flags;
-<<<<<<< HEAD
-   size_t size;
-   nanos_copy_descriptor_internal_t cpDesc;
-=======
    short dimension_count;
 
 #if defined(_MERCURIUM) && defined(_MF03)
@@ -153,7 +149,7 @@
    nanos_region_dimension_internal_t const *dimensions;
 #endif
    ptrdiff_t offset;
->>>>>>> bcf5dc23
+   nanos_copy_descriptor_internal_t cpDesc;
 } nanos_copy_data_internal_t;
 
 typedef nanos_access_type_internal_t nanos_access_type_t;
