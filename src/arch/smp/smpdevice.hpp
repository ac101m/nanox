/*************************************************************************************/
/*      Copyright 2009 Barcelona Supercomputing Center                               */
/*                                                                                   */
/*      This file is part of the NANOS++ library.                                    */
/*                                                                                   */
/*      NANOS++ is free software: you can redistribute it and/or modify              */
/*      it under the terms of the GNU Lesser General Public License as published by  */
/*      the Free Software Foundation, either version 3 of the License, or            */
/*      (at your option) any later version.                                          */
/*                                                                                   */
/*      NANOS++ is distributed in the hope that it will be useful,                   */
/*      but WITHOUT ANY WARRANTY; without even the implied warranty of               */
/*      MERCHANTABILITY or FITNESS FOR A PARTICULAR PURPOSE.  See the                */
/*      GNU Lesser General Public License for more details.                          */
/*                                                                                   */
/*      You should have received a copy of the GNU Lesser General Public License     */
/*      along with NANOS++.  If not, see <http://www.gnu.org/licenses/>.             */
/*************************************************************************************/

#ifndef _SMP_DEVICE
#define _SMP_DEVICE

#include <stdint.h>
#include <string.h>
#include <stdlib.h>
#include "workdescriptor_decl.hpp"
#include "processingelement_fwd.hpp"
#include "copydescriptor.hpp"

namespace nanos
{

  /* \brief Device specialization for SMP architecture
   * provides functions to allocate and copy data in the device
   */
   class SMPDevice : public Device
   {
      public:
         /*! \brief SMPDevice constructor
          */
         SMPDevice ( const char *n ) : Device ( n ) {}

         /*! \brief SMPDevice copy constructor
          */
         SMPDevice ( const SMPDevice &arch ) : Device ( arch ) {}

         /*! \brief SMPDevice destructor
          */
         ~SMPDevice() {};

        /* \breif allocate size bytes in the device
         */
         static void * allocate( size_t size, ProcessingElement *pe, uint64_t tag = 0 )
         {
<<<<<<< HEAD
#ifdef CLUSTER_DEV
            char * addr = (char *)0xdeadbeef;
#else
            char *addr = new char[size];
#endif
            return addr; 
=======
            return NEW char[size]; 
>>>>>>> caba0b95
         }

        /* \brief free address
         */
         static void free( void *address, ProcessingElement *pe )
         {
#ifdef CLUSTER_DEV
#else
            delete[] (char *) address;
#endif
         }

        /* \brief Reallocate and copy from address.
         */
         static void * realloc( void *address, size_t size, size_t old_size, ProcessingElement *pe )
         {
            return ::realloc( address, size );
         }

        /* \brief Copy from remoteSrc in the host to localDst in the device
         *        Returns true if the operation is synchronous
         */
         static bool copyIn( void *localDst, CopyDescriptor &remoteSrc, size_t size, ProcessingElement *pe )
         {
#ifdef CLUSTER_DEV
#else
            memcpy( localDst, (void *)remoteSrc.getTag(), size );
#endif
            return true;
         }

        /* \brief Copy from localSrc in the device to remoteDst in the host
         *        Returns true if the operation is synchronous
         */
         static bool copyOut( CopyDescriptor &remoteDst, void *localSrc, size_t size, ProcessingElement *pe )
         {
#ifdef CLUSTER_DEV
#else
            memcpy( (void *)remoteDst.getTag(), localSrc, size );
#endif
            return true;
         }

        /* \brief Copy localy in the device from src to dst
         */
         static void copyLocal( void *dst, void *src, size_t size, ProcessingElement *pe )
         {
#ifdef CLUSTER_DEV
            memcpy( dst, src, size );
#else
            memcpy( dst, src, size );
#endif
         }

         static void syncTransfer( uint64_t hostAddress, ProcessingElement *pe)
         {
         }

         static bool copyDevToDev( void * addrDst, CopyDescriptor& cdDst, void * addrSrc, std::size_t size, ProcessingElement *peDst, ProcessingElement *peSrc )
         {
            return true;
         }

   };
}

#endif<|MERGE_RESOLUTION|>--- conflicted
+++ resolved
@@ -52,16 +52,12 @@
          */
          static void * allocate( size_t size, ProcessingElement *pe, uint64_t tag = 0 )
          {
-<<<<<<< HEAD
 #ifdef CLUSTER_DEV
             char * addr = (char *)0xdeadbeef;
 #else
-            char *addr = new char[size];
+            char *addr = NEW char[size];
 #endif
             return addr; 
-=======
-            return NEW char[size]; 
->>>>>>> caba0b95
          }
 
         /* \brief free address
