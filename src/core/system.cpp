/*************************************************************************************/
/*      Copyright 2009 Barcelona Supercomputing Center                               */
/*                                                                                   */
/*      This file is part of the NANOS++ library.                                    */
/*                                                                                   */
/*      NANOS++ is free software: you can redistribute it and/or modify              */
/*      it under the terms of the GNU Lesser General Public License as published by  */
/*      the Free Software Foundation, either version 3 of the License, or            */
/*      (at your option) any later version.                                          */
/*                                                                                   */
/*      NANOS++ is distributed in the hope that it will be useful,                   */
/*      but WITHOUT ANY WARRANTY; without even the implied warranty of               */
/*      MERCHANTABILITY or FITNESS FOR A PARTICULAR PURPOSE.  See the                */
/*      GNU Lesser General Public License for more details.                          */
/*                                                                                   */
/*      You should have received a copy of the GNU Lesser General Public License     */
/*      along with NANOS++.  If not, see <http://www.gnu.org/licenses/>.             */
/*************************************************************************************/

#include "system.hpp"
#include "config.hpp"
#include "plugin.hpp"
#include "schedule.hpp"
#include "barrier.hpp"
#include "nanos-int.h"
#include "copydata.hpp"
#include "os.hpp"
#include "basethread.hpp"
#include "malign.hpp"
#include "processingelement.hpp"
#include "allocator.hpp"
#include "debug.hpp"
#include "dlb.hpp"
#include <string.h>
#include <set>
#include <climits>
#include "smpthread.hpp"

#ifdef SPU_DEV
#include "spuprocessor.hpp"
#endif

#ifdef GPU_DEV
#include "gpuprocessor_decl.hpp"
#include "gpumemoryspace_decl.hpp"
#include "gpudd.hpp"
#endif

#ifdef CLUSTER_DEV
#include "clusternode_decl.hpp"
#include "clusterthread_decl.hpp"
#include "clusterinfo_decl.hpp"
#endif

#include "addressspace.hpp"

#include <execinfo.h>

#ifdef OpenCL_DEV
#include "openclprocessor.hpp"
#endif

using namespace nanos;

System nanos::sys;

void System::printBt() {
   void* tracePtrs[100];
   int count = backtrace( tracePtrs, 100 );
   char** funcNames = backtrace_symbols( tracePtrs, count );

   // Print the stack trace
   for( int ii = 0; ii < count; ii++ )
      fprintf(stderr, "%s\n", funcNames[ii] );

   // Free the string pointers
   free( funcNames );
}

// default system values go here
System::System () :
      _atomicWDSeed( 1 ), _threadIdSeed( 0 ),
      _numPEs( INT_MAX ), _numThreads( 0 ), _maxCpus(0), _deviceStackSize( 0 ), _bindingStart (0), _bindingStride(1),  _bindThreads( true ), _profile( false ),
      _instrument( false ), _verboseMode( false ), _summary( false ), _executionMode( DEDICATED ), _initialMode( POOL ),
      _untieMaster( true ), _delayedStart( false ), _useYield( false ), _synchronizedStart( true ),
      _numSockets( 0 ), _coresPerSocket( 0 ), _numAvailSockets( 0 ), _enable_dlb( false ), _throttlePolicy ( NULL ),
      _schedStats(), _schedConf(), _defSchedule( "bf" ), _defThrottlePolicy( "hysteresis" ), 
      _defBarr( "centralized" ), _defInstr ( "empty_trace" ), _defDepsManager( "plain" ), _defArch( "smp" ),
      _initializedThreads ( 0 ), _targetThreads ( 0 ), _pausedThreads( 0 ),
      _pausedThreadsCond(), _unpausedThreadsCond(),
      _usingCluster( false ), _usingNode2Node( true ), _usingPacking( true ), _conduit( "udp" ),
      _instrumentation ( NULL ), _defSchedulePolicy( NULL ), _dependenciesManager( NULL ),
      _pmInterface( NULL ), _masterGpuThd( NULL ), _separateMemorySpacesCount(1), _separateAddressSpaces(1024), _hostMemory( ext::SMP )

#ifdef GPU_DEV
      , _pinnedMemoryCUDA( NEW CUDAPinnedMemoryManager() )
#endif
#ifdef NANOS_INSTRUMENTATION_ENABLED
      , _enableEvents(), _disableEvents(), _instrumentDefault("default"), _enable_cpuid_event( false )
#endif
<<<<<<< HEAD
      , _lockPoolSize(37), _lockPool( NULL ), _mainTeam (NULL), _atomicSeedMemorySpace( 1 ), _affinityFailureCount( 0 )
#ifdef CLUSTER_DEV
      , _nodes( NULL )
#endif
#ifdef GPU_DEV
      , _gpus( NULL )
#endif
=======
      , _lockPoolSize(37), _lockPool( NULL ), _mainTeam (NULL), _simulator(false)
>>>>>>> 1520c230
{
   verbose0 ( "NANOS++ initializing... start" );

   // OS::init must be called here and not in System::start() as it can be too late
   // to locate the program arguments at that point
   OS::init();
   config();

   OS::getProcessAffinity( &_cpu_set );

   _maxCpus = OS::getMaxProcessors();
   int cpu_count = getCpuCount();

   std::vector<int> cpu_affinity;
   cpu_affinity.reserve( cpu_count );
   std::ostringstream oss_cpu_idx;
   oss_cpu_idx << "[";
   for ( int i=0; i<CPU_SETSIZE; i++ ) {
      if ( CPU_ISSET(i, &_cpu_set) ) {
         cpu_affinity.push_back(i);
         oss_cpu_idx << i << ", ";
      }
   }
   oss_cpu_idx << "]";
   
   verbose0("PID[" << getpid() << "]. CPU affinity " << oss_cpu_idx.str());
   
   // Ensure everything is properly configured
   if( getNumPEs() == INT_MAX && _numThreads == 0 )
      // If no parameter specified, use all available CPUs
      setNumPEs( cpu_count );
   
   if ( _numThreads == 0 )
      // No threads specified? Use as many as PEs
      _numThreads = _numPEs;
   else if ( getNumPEs() == INT_MAX ){
      // No number of PEs given? Use 1 thread per PE
      setNumPEs(  _numThreads );
   }

   // Set _bindings structure once we have the system mask and the binding info
   _bindings.reserve( cpu_count );
   for ( int i=0, collisions = 0; i < cpu_count; ) {

      // The cast over cpu_affinity is needed because std::vector::size() returns a size_t type
      int pos = (_bindingStart + _bindingStride*i + collisions) % (int)cpu_affinity.size();

      // 'pos' may be negative if either bindingStart or bindingStride were negative
      // this loop fixes that % operator is the remainder, not the modulo operation
      while ( pos < 0 ) pos+=cpu_affinity.size();

      if ( std::find( _bindings.begin(), _bindings.end(), cpu_affinity[pos] ) != _bindings.end() ) {
         collisions++;
         ensure( collisions != cpu_count, "Reached limit of collisions. We should never get here." );
         continue;
      }
      _bindings.push_back( cpu_affinity[pos] );
      i++;
   }

   CPU_ZERO( &_cpu_active_set );

   _lockPool = NEW Lock[_lockPoolSize];

   if ( !_delayedStart ) {
   std::cerr << "NX_ARGS is:" << (char *)(OS::getEnvironmentVariable( "NX_ARGS" ) != NULL ? OS::getEnvironmentVariable( "NX_ARGS" ) : "NO NX_ARGS: GG!") << std::endl;
      start();
   }
   verbose0 ( "NANOS++ initializing... end" );
}

struct LoadModule
{
   void operator() ( const char *module )
   {
      if ( module ) {
        verbose0( "loading " << module << " module" );
        sys.loadPlugin(module);
      }
   }
};

void System::loadModules ()
{
   verbose0 ( "Configuring module manager" );

   _pluginManager.init();

   verbose0 ( "Loading modules" );

   const OS::ModuleList & modules = OS::getRequestedModules();
   std::for_each(modules.begin(),modules.end(), LoadModule());

   // load host processor module
   if ( _hostFactory == NULL ) {
     verbose0( "loading Host support" );

     if ( !loadPlugin( "pe-"+getDefaultArch() ) )
       fatal0 ( "Couldn't load host support" );
   }
   ensure0( _hostFactory,"No default host factory" );

#ifdef GPU_DEV
   verbose0( "loading GPU support" );

   if ( !loadPlugin( "pe-gpu" ) )
      fatal0 ( "Couldn't load GPU support" );
#endif
   
#ifdef OpenCL_DEV
   verbose0( "loading OpenCL support" );
   if ( !loadPlugin( "pe-opencl" ) )
     fatal0 ( "Couldn't load OpenCL support" );
#endif

#ifdef CLUSTER_DEV
   if ( usingCluster() )
   {
      verbose0( "Loading Cluster plugin (" + getNetworkConduit() + ")" ) ;
      if ( !loadPlugin( "pe-cluster-"+getNetworkConduit() ) )
         fatal0 ( "Couldn't load Cluster support" );
   }
#endif

   // load default schedule plugin
   verbose0( "loading " << getDefaultSchedule() << " scheduling policy support" );

   if ( !loadPlugin( "sched-"+getDefaultSchedule() ) )
      fatal0 ( "Couldn't load main scheduling policy" );

   ensure0( _defSchedulePolicy,"No default system scheduling factory" );

   verbose0( "loading " << getDefaultThrottlePolicy() << " throttle policy" );

   if ( !loadPlugin( "throttle-"+getDefaultThrottlePolicy() ) )
      fatal0( "Could not load main cutoff policy" );

   ensure0( _throttlePolicy, "No default throttle policy" );

   verbose0( "loading " << getDefaultBarrier() << " barrier algorithm" );

   if ( !loadPlugin( "barrier-"+getDefaultBarrier() ) )
      fatal0( "Could not load main barrier algorithm" );

   if ( !loadPlugin( "instrumentation-"+getDefaultInstrumentation() ) )
      fatal0( "Could not load " + getDefaultInstrumentation() + " instrumentation" );

   ensure0( _defBarrFactory,"No default system barrier factory" );
   
   // load default dependencies plugin
   verbose0( "loading " << getDefaultDependenciesManager() << " dependencies manager support" );

   if ( !loadPlugin( "deps-"+getDefaultDependenciesManager() ) )
      fatal0 ( "Couldn't load main dependencies manager" );

   ensure0( _dependenciesManager,"No default dependencies manager" );

}

void System::unloadModules ()
{   
   delete _throttlePolicy;
   
   delete _defSchedulePolicy;
   
   //! \todo (#613): delete GPU plugin?
}

// Config Functor
struct ExecInit
{
   std::set<void *> _initialized;

   ExecInit() : _initialized() {}

   void operator() ( const nanos_init_desc_t & init )
   {
      if ( _initialized.find( (void *)init.func ) == _initialized.end() ) {
         init.func( init.data );
         _initialized.insert( ( void * ) init.func );
      }
   }
};

void System::config ()
{
   Config cfg;

   const OS::InitList & externalInits = OS::getInitializationFunctions();
   std::for_each(externalInits.begin(),externalInits.end(), ExecInit());
   
   if ( !_pmInterface ) {
      // bare bone run
      _pmInterface = NEW PMInterface();
   }

   //! Declare all configuration core's flags
   verbose0( "Preparing library configuration" );

   cfg.setOptionsSection( "Core", "Core options of the core of Nanos++ runtime" );

   cfg.registerConfigOption( "num_pes", NEW Config::UintVar( _numPEs ),
                             "Defines the number of processing elements" );
   cfg.registerArgOption( "num_pes", "pes" );
   cfg.registerEnvOption( "num_pes", "NX_PES" );

   cfg.registerConfigOption( "num_threads", NEW Config::PositiveVar( _numThreads ),
                             "Defines the number of threads. Note that OMP_NUM_THREADS is an alias to this." );
   cfg.registerArgOption( "num_threads", "threads" );
   cfg.registerEnvOption( "num_threads", "NX_THREADS" );
   
   cfg.registerConfigOption( "cores-per-socket", NEW Config::PositiveVar( _coresPerSocket ),
                             "Number of cores per socket." );
   cfg.registerArgOption( "cores-per-socket", "cores-per-socket" );
   
   cfg.registerConfigOption( "num-sockets", NEW Config::PositiveVar( _numSockets ),
                             "Number of sockets available." );
   cfg.registerArgOption( "num-sockets", "num-sockets" );
   
   cfg.registerConfigOption( "hwloc-topology", NEW Config::StringVar( _topologyPath ),
                             "Overrides hwloc's topology discovery and uses the one provided by an XML file." );
   cfg.registerArgOption( "hwloc-topology", "hwloc-topology" );
   cfg.registerEnvOption( "hwloc-topology", "NX_HWLOC_TOPOLOGY_PATH" );
   

   cfg.registerConfigOption( "stack-size", NEW Config::PositiveVar( _deviceStackSize ),
                             "Defines the default stack size for all devices" );
   cfg.registerArgOption( "stack-size", "stack-size" );
   cfg.registerEnvOption( "stack-size", "NX_STACK_SIZE" );

   cfg.registerConfigOption( "binding-start", NEW Config::IntegerVar ( _bindingStart ),
                             "Set initial cpu id for binding (binding required)" );
   cfg.registerArgOption( "binding-start", "binding-start" );
   cfg.registerEnvOption( "binding-start", "NX_BINDING_START" );

   cfg.registerConfigOption( "binding-stride", NEW Config::IntegerVar ( _bindingStride ),
                             "Set binding stride (binding required)" );
   cfg.registerArgOption( "binding-stride", "binding-stride" );
   cfg.registerEnvOption( "binding-stride", "NX_BINDING_STRIDE" );

   cfg.registerConfigOption( "no-binding", NEW Config::FlagOption( _bindThreads, false ),
                             "Disables thread binding" );
   cfg.registerArgOption( "no-binding", "disable-binding" );

   cfg.registerConfigOption( "no-yield", NEW Config::FlagOption( _useYield, false ),
                             "Do not yield on idle and condition waits" );
   cfg.registerArgOption( "no-yield", "disable-yield" );

   cfg.registerConfigOption( "verbose", NEW Config::FlagOption( _verboseMode ),
                             "Activates verbose mode" );
   cfg.registerArgOption( "verbose", "verbose" );

   cfg.registerConfigOption( "summary", NEW Config::FlagOption( _summary ),
                             "Activates summary mode" );
   cfg.registerArgOption( "summary", "summary" );

//! \bug implement execution modes (#146) */
#if 0
   cfg::MapVar<ExecutionMode> map( _executionMode );
   map.addOption( "dedicated", DEDICATED).addOption( "shared", SHARED );
   cfg.registerConfigOption ( "exec_mode", &map, "Execution mode" );
   cfg.registerArgOption ( "exec_mode", "mode" );
#endif

   registerPluginOption( "schedule", "sched", _defSchedule,
                         "Defines the scheduling policy", cfg );
   cfg.registerArgOption( "schedule", "schedule" );
   cfg.registerEnvOption( "schedule", "NX_SCHEDULE" );

   registerPluginOption( "throttle", "throttle", _defThrottlePolicy,
                         "Defines the throttle policy", cfg );
   cfg.registerArgOption( "throttle", "throttle" );
   cfg.registerEnvOption( "throttle", "NX_THROTTLE" );

   cfg.registerConfigOption( "barrier", NEW Config::StringVar ( _defBarr ),
                             "Defines barrier algorithm" );
   cfg.registerArgOption( "barrier", "barrier" );
   cfg.registerEnvOption( "barrier", "NX_BARRIER" );

   registerPluginOption( "instrumentation", "instrumentation", _defInstr,
                         "Defines instrumentation format", cfg );
   cfg.registerArgOption( "instrumentation", "instrumentation" );
   cfg.registerEnvOption( "instrumentation", "NX_INSTRUMENTATION" );

   cfg.registerConfigOption( "no-sync-start", NEW Config::FlagOption( _synchronizedStart, false),
                             "Disables synchronized start" );
   cfg.registerArgOption( "no-sync-start", "disable-synchronized-start" );

   cfg.registerConfigOption( "architecture", NEW Config::StringVar ( _defArch ),
                             "Defines the architecture to use (smp by default)" );
   cfg.registerArgOption( "architecture", "architecture" );
   cfg.registerEnvOption( "architecture", "NX_ARCHITECTURE" );

   registerPluginOption( "deps", "deps", _defDepsManager,
                         "Defines the dependencies plugin", cfg );
   cfg.registerArgOption( "deps", "deps" );
   cfg.registerEnvOption( "deps", "NX_DEPS" );
   

#ifdef NANOS_INSTRUMENTATION_ENABLED
   cfg.registerConfigOption( "instrument-default", NEW Config::StringVar ( _instrumentDefault ),
                             "Set instrumentation event list default (none, all)" );
   cfg.registerArgOption( "instrument-default", "instrument-default" );

   cfg.registerConfigOption( "instrument-enable", NEW Config::StringVarList ( _enableEvents ),
                             "Add events to instrumentation event list" );
   cfg.registerArgOption( "instrument-enable", "instrument-enable" );

   cfg.registerConfigOption( "instrument-disable", NEW Config::StringVarList ( _disableEvents ),
                             "Remove events to instrumentation event list" );
   cfg.registerArgOption( "instrument-disable", "instrument-disable" );

   cfg.registerConfigOption( "instrument-cpuid", NEW Config::FlagOption ( _enable_cpuid_event ),
                             "Add cpuid event when binding is disabled (expensive)" );
   cfg.registerArgOption( "instrument-cpuid", "instrument-cpuid" );
#endif

   cfg.registerConfigOption( "enable-dlb", NEW Config::FlagOption ( _enable_dlb ),
                              "Tune Nanos Runtime to be used with Dynamic Load Balancing library)" );
   cfg.registerArgOption( "enable-dlb", "enable-dlb" );

<<<<<<< HEAD
   /* Cluster: load the cluster support */
   cfg.registerConfigOption ( "enable-cluster", NEW Config::FlagOption ( _usingCluster, true ), "Enables the usage of Nanos++ Cluster" );
   cfg.registerArgOption ( "enable-cluster", "cluster" );
   //cfg.registerEnvOption ( "enable-cluster", "NX_ENABLE_CLUSTER" );

   cfg.registerConfigOption ( "no-node2node", NEW Config::FlagOption ( _usingNode2Node, false ), "Disables the usage of Slave-to-Slave transfers" );
   cfg.registerArgOption ( "no-node2node", "disable-node2node" );
   cfg.registerConfigOption ( "no-pack", NEW Config::FlagOption ( _usingPacking, false ), "Disables the usage of packing and unpacking of strided transfers" );
   cfg.registerArgOption ( "no-pack", "disable-packed-copies" );

   /* Cluster: select wich module to load mpi or udp */
   cfg.registerConfigOption ( "conduit", NEW Config::StringVar ( _conduit ), "Selects which GasNet conduit will be used" );
   cfg.registerArgOption ( "conduit", "cluster-network" );
   cfg.registerEnvOption ( "conduit", "NX_CLUSTER_NETWORK" );

   cfg.registerConfigOption ( "device-priority", NEW Config::StringVar ( _defDeviceName ), "Defines the default device to use");
   cfg.registerArgOption ( "device-priority", "--use-device");
   cfg.registerEnvOption ( "device-priority", "NX_USE_DEVICE");
=======
   cfg.registerConfigOption( "simulator", NEW Config::FlagOption ( _simulator ),
                             "Nanos++ will be executed by a simulator (disabled as default)" );
   cfg.registerArgOption( "simulator", "simulator" );
>>>>>>> 1520c230

   _schedConf.config( cfg );
   _pmInterface->config( cfg );

   verbose0 ( "Reading Configuration" );

   cfg.init();
}

PE * System::createPE ( std::string pe_type, int pid, int uid )
{
   //! \todo lookup table for PE factories, in the mean time assume only one factory
   return _hostFactory( pid, uid );
}

void System::start ()
{
   //! Load hwloc first, in order to make it available for modules
   if ( isHwlocAvailable() )
      loadHwloc();

   // loadNUMAInfo needs _targetThreads when hwloc is not available.
   // Note that it is not its final value!
   _targetThreads = _numThreads;
   
   // Load & check NUMA config
   loadNUMAInfo();

   // Modules can be loaded now
   loadModules();

   // Increase targetThreads, ask the architecture plugins
   for ( ArchitecturePlugins::const_iterator it = _archs.begin();
        it != _archs.end(); ++it )
   {
      _targetThreads += (*it)->getNumThreads();
   }

   // Instrumentation startup
   NANOS_INSTRUMENT ( sys.getInstrumentation()->filterEvents( _instrumentDefault, _enableEvents, _disableEvents ) );
   NANOS_INSTRUMENT ( sys.getInstrumentation()->initialize() );

   verbose0 ( "Starting runtime" );

   _pmInterface->start();

   int numPes = getNumPEs();

#ifdef CLUSTER_DEV
   if ( usingCluster() )
   {
      nanos::ext::ClusterInfo::setUpCache();
      if ( _net.getNodeNum() == nanos::Network::MASTER_NODE_NUM )
      {
         _pes.reserve ( numPes + ( _net.getNumNodes() - 1 ) );
      }
      else
      {
         _pes.reserve ( numPes + 1 );
      }
   }
   else
   {
      _pes.reserve ( numPes );
   }
#else
   _pes.reserve ( numPes );
#endif

   PE *pe = createPE ( _defArch, getBindingId( 0 ), 0 );
   pe->setNUMANode( getNodeOfPE( pe->getId() ) );
   _pes.push_back ( pe );
   _workers.push_back( &pe->associateThisThread ( getUntieMaster() ) );
   CPU_SET( getBindingId( 0 ), &_cpu_active_set );

   WD &mainWD = *myThread->getCurrentWD();

   
   if ( _pmInterface->getInternalDataSize() > 0 ) {
      char *data = NEW char[_pmInterface->getInternalDataSize()];
      _pmInterface->initInternalData( data );
      mainWD.setInternalData( data );
   }

   _pmInterface->setupWD( mainWD );

   /* Renaming currend thread as Master */
   myThread->rename("Master");

   NANOS_INSTRUMENT ( sys.getInstrumentation()->raiseOpenStateEvent (NANOS_STARTUP) );
   
   // For each plugin, notify it's the way to reserve PEs if they are required
   for ( ArchitecturePlugins::const_iterator it = _archs.begin();
        it != _archs.end(); ++it )
   {
      (*it)->createBindingList();
   }   
   // Right now, _bindings should only store SMP PEs ids

   // Create PEs
   int p;
   for ( p = 1; p < numPes ; p++ ) {
      pe = createPE ( "smp", getBindingId( p ), p );
      pe->setNUMANode( getNodeOfPE( pe->getId() ) );
      _pes.push_back ( pe );

      CPU_SET( getBindingId( p ), &_cpu_active_set );
   }
   // Create threads
   for ( int ths = 1; ths < _numThreads; ths++ ) {
      pe = _pes[ ths % numPes ];
      _workers.push_back( &pe->startWorker() );
   }
//<<<<<<< HEAD

#ifdef GPU_DEV
   int gpuC;
   //for ( gpuC = 0; gpuC < ( ( usingCluster() && sys.getNetwork()->getNodeNum() == 0 && sys.getNetwork()->getNumNodes() > 1 ) ? 0 : nanos::ext::GPUConfig::getGPUCount() ); gpuC++ ) {
   for ( gpuC = 0; gpuC < nanos::ext::GPUConfig::getGPUCount() ; gpuC++ ) {
      _gpus = (_gpus == NULL) ? NEW std::vector<nanos::ext::GPUProcessor *>(nanos::ext::GPUConfig::getGPUCount(), (nanos::ext::GPUProcessor *) NULL) : _gpus; 
      memory_space_id_t id = getNewSeparateMemoryAddressSpaceId();
      SeparateMemoryAddressSpace *gpuMemory = NEW SeparateMemoryAddressSpace( id, ext::GPU, nanos::ext::GPUConfig::getAllocWide());
      gpuMemory->setNodeNumber( 0 );
      ext::GPUMemorySpace *gpuMemSpace = NEW ext::GPUMemorySpace();
      gpuMemory->setSpecificData( gpuMemSpace );
      std::cerr << "Memory space " << id << " is a gpu" << std::endl;
      _separateAddressSpaces[ id ] = gpuMemory;
      int peid = p++;
      nanos::ext::GPUProcessor *gpuPE = NEW nanos::ext::GPUProcessor( peid, gpuC, peid, id, *gpuMemSpace );
      (*_gpus)[gpuC] = gpuPE;
      _pes.push_back( gpuPE );
      BaseThread *gpuThd = &gpuPE->startWorker();
      _workers.push_back( gpuThd );
      _masterGpuThd = ( _masterGpuThd == NULL ) ? gpuThd : _masterGpuThd;
   }
#endif
   
// jbueno    // For each plugin create PEs and workers
// jbueno    for ( ArchitecturePlugins::const_iterator it = _archs.begin();
// jbueno         it != _archs.end(); ++it )
// jbueno    {
// jbueno       for ( unsigned archPE = 0; archPE < (*it)->getNumPEs(); ++archPE )
// jbueno       {
// jbueno          PE * processor = (*it)->createPE( archPE );
// jbueno          fatal_cond0( processor == NULL, "ArchPlugin::createPE returned NULL" );
// jbueno          _pes.push_back( processor );
// jbueno          _workers.push_back( &processor->startWorker() );
// jbueno          ++p;
// jbueno       }
// jbueno    }
//=======
//   
//   // For each plugin create PEs and workers
//   //! \bug  FIXME (#855)
//   for ( ArchitecturePlugins::const_iterator it = _archs.begin();
//        it != _archs.end(); ++it )
//   {
//      for ( unsigned archPE = 0; archPE < (*it)->getNumPEs(); ++archPE )
//      {
//         PE * processor = (*it)->createPE( archPE, p );
//         fatal_cond0( processor == NULL, "ArchPlugin::createPE returned NULL" );
//         _pes.push_back( processor );
//         _workers.push_back( &processor->startWorker() );
//         CPU_SET( processor->getId(), &_cpu_active_set );
//         ++p;
//      }
//   }
//
//   // Set up internal data for each worker
//   for ( ThreadList::const_iterator it = _workers.begin(); it != _workers.end(); it++ ) {
//
//      WD & threadWD = (*it)->getThreadWD();
//      if ( _pmInterface->getInternalDataSize() > 0 ) {
//         char *data = NEW char[_pmInterface->getInternalDataSize()];
//         _pmInterface->initInternalData( data );
//         threadWD.setInternalData( data );
//      }
//      _pmInterface->setupWD( threadWD );
//   }
//>>>>>>> master
      
#ifdef SPU_DEV
   PE *spu = NEW nanos::ext::SPUProcessor(100, (nanos::ext::SMPProcessor &) *_pes[0]);
   spu->startWorker();
#endif

#ifdef CLUSTER_DEV
   if ( usingCluster() && _net.getNumNodes() > 1)
   {
      PE * smpRep = createPE ( "smp", p, p );
      _pes.push_back( smpRep );
      if ( _net.getNodeNum() == 0 )
      {
         unsigned int nodeC;
         _nodes = NEW std::vector<nanos::ext::ClusterNode *>(_net.getNumNodes(), (nanos::ext::ClusterNode *) NULL); 

         PE *_peArray[ _net.getNumNodes() - 1];
         for ( nodeC = 1; nodeC < _net.getNumNodes(); nodeC++ ) {
      memory_space_id_t id = getNewSeparateMemoryAddressSpaceId();
      std::cerr << "Memory space " << id << " is a cluster" << std::endl;
      SeparateMemoryAddressSpace *nodeMemory = NEW SeparateMemoryAddressSpace( id, ext::Cluster, nanos::ext::ClusterInfo::getAllocWide() );
      nodeMemory->setSpecificData( NEW SimpleAllocator( ( uintptr_t ) nanos::ext::ClusterInfo::getSegmentAddr( nodeC ), nanos::ext::ClusterInfo::getSegmentLen( nodeC ) ) );
      nodeMemory->setNodeNumber( nodeC );
      _separateAddressSpaces[ id ] = nodeMemory;
            nanos::ext::ClusterNode *node = new nanos::ext::ClusterNode( nodeC, id );
            CPU_SET( node->getId(), &_cpu_active_set );
            _pes.push_back( node );
            (*_nodes)[ node->getNodeNum() ] = node;

            _peArray[ nodeC - 1 ] = node;
         }
         ext::SMPMultiThread *smpRepThd = dynamic_cast<ext::SMPMultiThread *>( &smpRep->startMultiWorker( _net.getNumNodes() - 1, _peArray ) );
         for ( unsigned int thdIndex = 0; thdIndex < smpRepThd->getNumThreads(); thdIndex += 1 )
         {
            _workers.push_back( smpRepThd->getThreadVector()[ thdIndex ]  );
         }
      }
      else
      {
         CPU_SET( smpRep->getId(), &_cpu_active_set );
         ext::SMPMultiThread *smpRepThd = dynamic_cast<ext::SMPMultiThread *>( &smpRep->startMultiWorker( 0, NULL ) );
         if ( _pmInterface->getInternalDataSize() > 0 )
            smpRepThd->getThreadWD().setInternalData(NEW char[_pmInterface->getInternalDataSize()]);
         //_pmInterface->setupWD( smpRepThd->getThreadWD() );
         _workers.push_back( smpRepThd ); 
         setSlaveParentWD( &mainWD );
#ifdef GPU_DEV
         if ( nanos::ext::GPUConfig::getGPUCount() > 0 ) {
            _net.enableCheckingForDataInOtherAddressSpaces();
         }
#endif
      }
   }
#endif

   if ( !_defDeviceName.empty() ) 
   {
       PEList::iterator it;
       for ( it = _pes.begin() ; it != _pes.end(); it++ )
       {
           pe = *it;
           if ( pe->getDeviceType()->getName() != NULL)
              if ( _defDeviceName == pe->getDeviceType()->getName()  )
                 _defDevice = pe->getDeviceType();
       }
   }

   if ( getSynchronizedStart() )
      threadReady();

   // FIXME (855): do this before thread creation, after PE creation
   completeNUMAInfo();

   switch ( getInitialMode() )
   {
      case POOL:
         verbose0("Pool model enabled (OmpSs)");
         _mainTeam = createTeam( _workers.size(), /*constraints*/ NULL, /*reuse*/ true, /*enter*/ true, /*parallel*/ false );
         break;
      case ONE_THREAD:
         verbose0("One-thread model enabled (OpenMP)");
         _mainTeam = createTeam( 1, /*constraints*/ NULL, /*reuse*/ true, /*enter*/ true, /*parallel*/ true );
         break;
      default:
         fatal("Unknown initial mode!");
         break;
   }

   if ( usingCluster() )
   {
      _net.nodeBarrier();
   }

   NANOS_INSTRUMENT ( static InstrumentationDictionary *ID = sys.getInstrumentation()->getInstrumentationDictionary(); )
   NANOS_INSTRUMENT ( static nanos_event_key_t num_threads_key = ID->getEventKey("set-num-threads"); )
   NANOS_INSTRUMENT ( nanos_event_value_t team_size =  (nanos_event_value_t) myThread->getTeam()->size(); )
   NANOS_INSTRUMENT ( sys.getInstrumentation()->raisePointEvents(1, &num_threads_key, &team_size); )
   
   // Paused threads: set the condition checker 
   _pausedThreadsCond.setConditionChecker( EqualConditionChecker<unsigned int >( &_pausedThreads.override(), _workers.size() ) );
   _unpausedThreadsCond.setConditionChecker( EqualConditionChecker<unsigned int >( &_pausedThreads.override(), 0 ) );

   // All initialization is ready, call postInit hooks
   const OS::InitList & externalInits = OS::getPostInitializationFunctions();
   std::for_each(externalInits.begin(),externalInits.end(), ExecInit());

   NANOS_INSTRUMENT ( sys.getInstrumentation()->raiseCloseStateEvent() );
   NANOS_INSTRUMENT ( sys.getInstrumentation()->raiseOpenStateEvent (NANOS_RUNNING) );

   // List unrecognised arguments
   std::string unrecog = Config::getOrphanOptions();
   if ( !unrecog.empty() )
      warning( "Unrecognised arguments: " << unrecog );
   Config::deleteOrphanOptions();
      
   // hwloc can be now unloaded
   if ( isHwlocAvailable() )
      unloadHwloc();

   if ( _summary )
      environmentSummary();
}

//extern "C" {
//extern int _nanox_main( int argc, char *argv[]);
//};
//
//int main( int argc, char *argv[] )
//{
//
//   if ( sys.getNetwork()->getNodeNum() == 0  ) 
//   {
//      _nanox_main(argc, argv);
//   }
//   else
//   {
//      Scheduler::workerLoop();
//   }
//}

System::~System ()
{
   if ( !_delayedStart ) finish();
}

int createdWds=0;
void System::finish ()
{
   //! \note Instrumentation: first removing RUNNING state from top of the state statck
   //! and then pushing SHUTDOWN state in order to instrument this latest phase
   NANOS_INSTRUMENT ( sys.getInstrumentation()->raiseCloseStateEvent() );
   NANOS_INSTRUMENT ( sys.getInstrumentation()->raiseOpenStateEvent(NANOS_SHUTDOWN) );

   verbose ( "NANOS++ statistics");
   verbose ( std::dec << (unsigned int) getCreatedTasks() << " tasks has been executed" );

   verbose ( "NANOS++ shutting down.... init" );

   //! \note waiting for remaining tasks
   myThread->getCurrentWD()->waitCompletion( true );

   //! \note switching main work descriptor (current) to the main thread to shutdown the runtime 
   if ( _workers[0]->isSleeping() ) _workers[0]->wakeup();
   getMyThreadSafe()->getCurrentWD()->tied().tieTo(*_workers[0]);
   Scheduler::switchToThread(_workers[0]);
   
<<<<<<< HEAD
   ensure(getMyThreadSafe()->getId() == 0, "Main thread not finishing the application!");

   verbose ( "Joining threads... phase 1" );

   //if ( _net.getNodeNum() == 0 )  getMasterRegionDirectory().print();

   // signal stop PEs
=======
   ensure( getMyThreadSafe()->isMainThread(), "Main thread not finishing the application!");

   //! \note stopping all threads
   verbose ( "Joining threads..." );
>>>>>>> 1520c230
   for ( unsigned p = 0; p < _pes.size() ; p++ ) {
      _pes[p]->stopAllThreads();
   }
   verbose ( "...thread has been joined" );

   ensure( _schedStats._readyTasks == 0, "Ready task counter has an invalid value!");

   //! \note finalizing instrumentation (if active)
   NANOS_INSTRUMENT ( sys.getInstrumentation()->raiseCloseStateEvent() );
   NANOS_INSTRUMENT ( sys.getInstrumentation()->finalize() );

   //! \note stopping and deleting the programming model interface
   _pmInterface->finish();
   delete _pmInterface;

   //! \note deleting pool of locks
   delete[] _lockPool;

   //! \note deleting main work descriptor
   delete (WorkDescriptor *) (getMyThreadSafe()->getCurrentWD());

   //! \note deleting loaded slicers
   for ( Slicers::const_iterator it = _slicers.begin(); it !=   _slicers.end(); it++ ) {
      delete (Slicer *)  it->second;
   }

   //! \note deleting loaded worksharings
   for ( WorkSharings::const_iterator it = _worksharings.begin(); it !=   _worksharings.end(); it++ ) {
      delete (WorkSharing *)  it->second;
   }
   
   //! \note  printing thread team statistics and deleting it
   ThreadTeam* team = getMyThreadSafe()->getTeam();

   if ( team->getScheduleData() != NULL ) team->getScheduleData()->printStats();

<<<<<<< HEAD
   /* For every thread in the team */
   while ( team->size() > 0 ) {
      BaseThread* pThread = team->popThread();
      pThread->leaveTeam();
   }
   // FIXME sigsegv delete team;
=======
   myThread->leaveTeam();

   ensure(team->size() == 0, "Trying to finish execution, but team is still not empty");

   delete team;
>>>>>>> 1520c230

   //! \note deleting processing elements (but main pe)
   for ( unsigned p = 1; p < _pes.size() ; p++ ) {
      delete _pes[p];
   }
   
   //! \note unload modules
   unloadModules();

   //! \note deleting dependency manager
   delete _dependenciesManager;

   //! \note deleting last processing element
   delete _pes[0];

   //! \note deleting allocator (if any)
   if ( allocator != NULL ) free (allocator);

   verbose ( "NANOS++ shutting down.... end" );
  // BUG    }
  // BUG    sys.getNetwork()->nodeBarrier();
  // BUG }
   //if (sys.getNetwork()->getNodeNum() == 0 && _verboseMode )
   //{
   //   unsigned int palette[8] = {0x003380, 0x0044aa, 0x0055d4, 0x0066ff, 0x2a7fff, 0x5599ff, 0x00112b, 0x002255}; 
   //   message("I have " << _graphRepLists.size() << " lists" );
   //   std::vector<std::list<GraphEntry *> > nodeLists(sys.getNetwork()->getNumNodes());
   //   std::set<GraphEntry *> nodeSet;
   //   for ( std::list< std::list<GraphEntry *> *>::iterator it = _graphRepLists.begin(); it != _graphRepLists.end(); it++ )
   //   {
   //      std::list<GraphEntry *>::iterator internalIt = (*it)->begin();
   //      while(  internalIt != (*it)->end() ) 
   //      {
   //          std::set<GraphEntry *>::iterator nodeIt = nodeSet.find( *internalIt );
   //          if ( nodeIt == nodeSet.end() )
   //          {
   //             GraphEntry &ge = *(*internalIt);
   //             nodeSet.insert( *internalIt );
   //             nodeLists[ge.getNode()].push_back( *internalIt ); 
   //         }
   //         internalIt++;
   //      }
   //   }
   //   for ( unsigned int i = 0; i < sys.getNetwork()->getNumNodes(); i++ )
   //   {
   //      fprintf(stderr, "subgraph clusternode%d { label=\"Node %d\"; style=filled; color=\"#%06x\"; ", i, i, palette[(i%8)]);
   //      for ( std::list<GraphEntry *>::iterator it = nodeLists[i].begin(); it != nodeLists[i].end(); it++ )
   //      {
   //          GraphEntry &ge = *(*it);
   //          if ( ge.isWait() )
   //             std::cerr << "Wait" << ge.getCount() << " [shape=box]; ";
   //          else
   //             fprintf(stderr, "%d; ", ge.getId());
   //             //fprintf(stderr, "%d [color=\"#%08x\",style=filled]; ", ge.getId(), palette[(ge.getNode()%8)*2]);
   //      }
   //      std::cerr << "}" << std::endl;
   //   }
   //   for ( std::list< std::list<GraphEntry *> *>::iterator it = _graphRepLists.begin(); it != _graphRepLists.end(); it++ )
   //   {
   //      std::list<GraphEntry *>::iterator internalIt = (*it)->begin();
   //      while(  internalIt != (*it)->end() ) 
   //      {
   //         GraphEntry &ge = *(*internalIt);
   //         std::cerr << ge;
   //         internalIt++;
   //         if (internalIt != (*it)->end() ) std::cerr <<" -> ";
   //      }
   //      std::cerr << ";" << std::endl;
   //   } 
   //}
   sys.getNetwork()->nodeBarrier();
   //for (unsigned int n = 0; n < sys.getNetwork()->getNumNodes(); n += 1) {
   //   if ( n == sys.getNetwork()->getNodeNum() ) {
   //      message0("Network traffic: " << sys.getNetwork()->getTotalBytes() << " bytes");
   //   }
   //   sys.getNetwork()->nodeBarrier();
   //}

#ifdef CLUSTER_DEV
   message("Created " << createdWds << " WDs.");
   message("Failed to correctly schedule " << sys.getAffinityFailureCount() << " WDs.");
   if ( _net.getNodeNum() == 0 ) {
      int soft_inv = 0;
      int hard_inv = 0;
      unsigned int max_execd_wds = 0;
      if ( _nodes ) {
         for ( unsigned int idx = 1; idx < _nodes->size(); idx += 1 ) {
            soft_inv += _separateAddressSpaces[(*_nodes)[idx]->getMemorySpaceId()]->getSoftInvalidationCount();
            hard_inv += _separateAddressSpaces[(*_nodes)[idx]->getMemorySpaceId()]->getHardInvalidationCount();
            max_execd_wds = max_execd_wds >= (*_nodes)[idx]->getExecutedWDs() ? max_execd_wds : (*_nodes)[idx]->getExecutedWDs();
            //message("Memory space " << idx <<  " has performed " << _separateAddressSpaces[idx]->getSoftInvalidationCount() << " soft invalidations." );
            //message("Memory space " << idx <<  " has performed " << _separateAddressSpaces[idx]->getHardInvalidationCount() << " hard invalidations." );
         }
      }
      message("Cluster Soft invalidations: " << soft_inv);
      message("Cluster Hard invalidations: " << hard_inv);
      if ( max_execd_wds > 0 ) {
         float balance = ( (float) createdWds) / ( (float)( max_execd_wds * (_separateMemorySpacesCount-1) ) );
         message("Cluster Balance: " << balance );
      }
#ifdef GPU_DEV
      if ( _gpus ) {
         soft_inv = 0;
         hard_inv = 0;
         for ( unsigned int idx = 1; idx < _gpus->size(); idx += 1 ) {
            soft_inv += _separateAddressSpaces[(*_gpus)[idx]->getMemorySpaceId()]->getSoftInvalidationCount();
            hard_inv += _separateAddressSpaces[(*_gpus)[idx]->getMemorySpaceId()]->getHardInvalidationCount();
            //max_execd_wds = max_execd_wds >= (*_nodes)[idx]->getExecutedWDs() ? max_execd_wds : (*_nodes)[idx]->getExecutedWDs();
            //message("Memory space " << idx <<  " has performed " << _separateAddressSpaces[idx]->getSoftInvalidationCount() << " soft invalidations." );
            //message("Memory space " << idx <<  " has performed " << _separateAddressSpaces[idx]->getHardInvalidationCount() << " hard invalidations." );
         }
      }
      message("GPUs Soft invalidations: " << soft_inv);
      message("GPUs Hard invalidations: " << hard_inv);
#endif
   }
#endif

   _net.finalize();

   //! \note printing execution summary
   if ( _summary ) executionSummary();

}

/*! \brief Creates a new WD
 *
 *  This function creates a new WD, allocating memory space for device ptrs and
 *  data when necessary. 
 *
 *  \param [in,out] uwd is the related addr for WD if this parameter is null the
 *                  system will allocate space in memory for the new WD
 *  \param [in] num_devices is the number of related devices
 *  \param [in] devices is a vector of device descriptors 
 *  \param [in] data_size is the size of the related data
 *  \param [in,out] data is the related data (allocated if needed)
 *  \param [in] uwg work group to relate with
 *  \param [in] props new WD properties
 *  \param [in] num_copies is the number of copy objects of the WD
 *  \param [in] copies is vector of copy objects of the WD
 *  \param [in] num_dimensions is the number of dimension objects associated to the copies
 *  \param [in] dimensions is vector of dimension objects
 *
 *  When it does a full allocation the layout is the following:
 *  <pre>
 *  +---------------+
 *  |     WD        |
 *  +---------------+
 *  |    data       |
 *  +---------------+
 *  |  dev_ptr[0]   |
 *  +---------------+
 *  |     ....      |
 *  +---------------+
 *  |  dev_ptr[N]   |
 *  +---------------+
 *  |     DD0       |
 *  +---------------+
 *  |     ....      |
 *  +---------------+
 *  |     DDN       |
 *  +---------------+
 *  |    copy0      |
 *  +---------------+
 *  |     ....      |
 *  +---------------+
 *  |    copyM      |
 *  +---------------+
 *  |     dim0      |
 *  +---------------+
 *  |     ....      |
 *  +---------------+
 *  |     dimM      |
 *  +---------------+
 *  |   PM Data     |
 *  +---------------+
 *  </pre>
 */
void System::createWD ( WD **uwd, size_t num_devices, nanos_device_t *devices, size_t data_size, size_t data_align,
                        void **data, WG *uwg, nanos_wd_props_t *props, nanos_wd_dyn_props_t *dyn_props,
                        size_t num_copies, nanos_copy_data_t **copies, size_t num_dimensions,
                        nanos_region_dimension_internal_t **dimensions, nanos_translate_args_t translate_args,
                        const char *description )
{
   ensure(num_devices > 0,"WorkDescriptor has no devices");

   unsigned int i;
   char *chunk = 0;

   size_t size_CopyData;
   size_t size_Data, offset_Data, size_DPtrs, offset_DPtrs, size_Copies, offset_Copies, size_Dimensions, offset_Dimensions, offset_PMD;
   size_t offset_DESC, size_DESC;
   char *desc;
   size_t total_size;

   // WD doesn't need to compute offset, it will always be the chunk allocated address
   createdWds++;

   // Computing Data info
   size_Data = (data != NULL && *data == NULL)? data_size:0;
   if ( *uwd == NULL ) offset_Data = NANOS_ALIGNED_MEMORY_OFFSET(0, sizeof(WD), data_align );
   else offset_Data = 0; // if there are no wd allocated, it will always be the chunk allocated address

   // Computing Data Device pointers and Data Devicesinfo
   size_DPtrs    = sizeof(DD *) * num_devices;
   offset_DPtrs  = NANOS_ALIGNED_MEMORY_OFFSET(offset_Data, size_Data, __alignof__( DD*) );

   // Computing Copies info
   if ( num_copies != 0 ) {
      size_CopyData = sizeof(CopyData);
      size_Copies   = size_CopyData * num_copies;
      offset_Copies = NANOS_ALIGNED_MEMORY_OFFSET(offset_DPtrs, size_DPtrs, __alignof__(nanos_copy_data_t) );
      // There must be at least 1 dimension entry
      size_Dimensions = num_dimensions * sizeof(nanos_region_dimension_internal_t);
      offset_Dimensions = NANOS_ALIGNED_MEMORY_OFFSET(offset_Copies, size_Copies, __alignof__(nanos_region_dimension_internal_t) );
   } else {
      size_Copies = 0;
      // No dimensions
      size_Dimensions = 0;
      offset_Copies = offset_Dimensions = NANOS_ALIGNED_MEMORY_OFFSET(offset_DPtrs, size_DPtrs, 1);
   }

   // Computing description char * + description
   if ( description == NULL ) {
      offset_DESC = offset_Dimensions;
      size_DESC = size_Dimensions;
   } else {
      offset_DESC = NANOS_ALIGNED_MEMORY_OFFSET(offset_Dimensions, size_Dimensions, __alignof__ (void*) );
      size_DESC = (strlen(description)+1) * sizeof(char);
   }

   // Computing Internal Data info and total size
   static size_t size_PMD   = _pmInterface->getInternalDataSize();
   if ( size_PMD != 0 ) {
      static size_t align_PMD = _pmInterface->getInternalDataAlignment();
      offset_PMD = NANOS_ALIGNED_MEMORY_OFFSET(offset_DESC, size_DESC, align_PMD);
      total_size = NANOS_ALIGNED_MEMORY_OFFSET(offset_PMD,size_PMD,1);
   } else {
      offset_PMD = 0; // needed for a gcc warning
      total_size = NANOS_ALIGNED_MEMORY_OFFSET(offset_DESC, size_DESC, 1);
   }

   chunk = NEW char[total_size];
   if ( props != NULL ) {
      if (props->clear_chunk)
          memset(chunk, 0, sizeof(char) * total_size);
   }

   // allocating WD and DATA
   if ( *uwd == NULL ) *uwd = (WD *) chunk;
   if ( data != NULL && *data == NULL ) *data = (chunk + offset_Data);

   // allocating Device Data
   DD **dev_ptrs = ( DD ** ) (chunk + offset_DPtrs);
   for ( i = 0 ; i < num_devices ; i ++ ) dev_ptrs[i] = ( DD* ) devices[i].factory( devices[i].arg );

   //std::cerr << "num_copies=" << num_copies <<" copies=" <<copies << " num_dimensions=" <<num_dimensions << " dimensions=" << dimensions<< std::endl;
   //ensure ((num_copies==0 && copies==NULL && num_dimensions==0 && dimensions==NULL) || (num_copies!=0 && copies!=NULL && num_dimensions!=0 && dimensions!=NULL ), "Number of copies and copy data conflict" );
   ensure ((num_copies==0 && copies==NULL && num_dimensions==0 /*&& dimensions==NULL*/ ) || (num_copies!=0 && copies!=NULL && num_dimensions!=0 && dimensions!=NULL ), "Number of copies and copy data conflict" );
   

   // allocating copy-ins/copy-outs
   if ( copies != NULL && *copies == NULL ) {
      *copies = ( CopyData * ) (chunk + offset_Copies);
      ::bzero(*copies, size_Copies);
      *dimensions = ( nanos_region_dimension_internal_t * ) ( chunk + offset_Dimensions );
   }

   // Copying description string
   if ( description == NULL ) desc = NULL;
   else {
      desc = (chunk + offset_DESC);
      strncpy ( desc, description, size_DESC);
//      desc[strlen(description)]='\0';
   }

   WD * wd =  new (*uwd) WD( num_devices, dev_ptrs, data_size, data_align, data != NULL ? *data : NULL,
                             num_copies, (copies != NULL)? *copies : NULL, translate_args, desc );
   // Set WD's socket
   wd->setSocket( getCurrentSocket() );
   
   // Set total size
   wd->setTotalSize(total_size );
   
   if ( getCurrentSocket() >= sys.getNumSockets() )
      throw NANOS_INVALID_PARAM;

   // All the implementations for a given task will have the same ID
   wd->setVersionGroupId( ( unsigned long ) devices );

   // initializing internal data
   if ( size_PMD > 0) {
      _pmInterface->initInternalData( chunk + offset_PMD );
      wd->setInternalData( chunk + offset_PMD );
   }

   // add to workgroup
   if ( uwg != NULL ) {
      WG * wg = ( WG * )uwg;
      wg->addWork( *wd );
   }

   // set properties
   if ( props != NULL ) {
      if ( props->tied ) wd->tied();
      wd->setPriority( dyn_props->priority );
      wd->setFinal ( dyn_props->flags.is_final );
   }
   if ( dyn_props && dyn_props->tie_to ) wd->tieTo( *( BaseThread * )dyn_props->tie_to );
   
   /* DLB */
   // In case the master have been busy crating tasks 
   // every 10 tasks created I'll check available cpus
   if(_atomicWDSeed.value()%10==0)dlb_updateAvailableCpus();
}

/*! \brief Creates a new Sliced WD
 *
 *  \param [in,out] uwd is the related addr for WD if this parameter is null the
 *                  system will allocate space in memory for the new WD
 *  \param [in] num_devices is the number of related devices
 *  \param [in] devices is a vector of device descriptors 
 *  \param [in] outline_data_size is the size of the related data
 *  \param [in,out] outline_data is the related data (allocated if needed)
 *  \param [in] uwg work group to relate with
 *  \param [in] slicer is the related slicer which contains all the methods to manage this WD
 *  \param [in,out] data used as the slicer data (allocated if needed)
 *  \param [in] props new WD properties
 *
 *  \return void
 *
 *  \par Description:
 * 
 *  This function creates a new Sliced WD, allocating memory space for device ptrs and
 *  data when necessary. Also allocates Slicer Data object which is related with the WD.
 *
 *  When it does a full allocation the layout is the following:
 *  <pre>
 *  +---------------+
 *  |   slicedWD    |
 *  +---------------+
 *  |    data       |
 *  +---------------+
 *  |  dev_ptr[0]   |
 *  +---------------+
 *  |     ....      |
 *  +---------------+
 *  |  dev_ptr[N]   |
 *  +---------------+
 *  |     DD0       |
 *  +---------------+
 *  |     ....      |
 *  +---------------+
 *  |     DDN       |
 *  +---------------+
 *  |    copy0      |
 *  +---------------+
 *  |     ....      |
 *  +---------------+
 *  |    copyM      |
 *  +---------------+
 *  |     dim0      |
 *  +---------------+
 *  |     ....      |
 *  +---------------+
 *  |     dimM      |
 *  +---------------+
 *  |   PM Data     |
 *  +---------------+
 *  </pre>
 *
 * \sa createWD, duplicateWD, duplicateSlicedWD
 */
void System::createSlicedWD ( WD **uwd, size_t num_devices, nanos_device_t *devices, size_t outline_data_size,
                        int outline_data_align, void **outline_data, WG *uwg, Slicer *slicer, nanos_wd_props_t *props,
                        nanos_wd_dyn_props_t *dyn_props, size_t num_copies, nanos_copy_data_t **copies, size_t num_dimensions,
                        nanos_region_dimension_internal_t **dimensions, const char *description )
{
   ensure(num_devices > 0,"WorkDescriptor has no devices");

   unsigned int i;
   char *chunk = 0;

   size_t size_CopyData;
   size_t size_Data, offset_Data, size_DPtrs, offset_DPtrs;
   size_t size_Copies, offset_Copies, size_Dimensions, offset_Dimensions, offset_PMD;
   size_t offset_DESC, size_DESC;
   char *desc;
   size_t total_size;

   // WD doesn't need to compute offset, it will always be the chunk allocated address

   // Computing Data info
   size_Data = (outline_data != NULL && *outline_data == NULL)? outline_data_size:0;
   if ( *uwd == NULL ) offset_Data = NANOS_ALIGNED_MEMORY_OFFSET(0, sizeof(SlicedWD), outline_data_align );
   else offset_Data = 0; // if there are no wd allocated, it will always be the chunk allocated address

   // Computing Data Device pointers and Data Devicesinfo
   size_DPtrs    = sizeof(DD *) * num_devices;
   offset_DPtrs  = NANOS_ALIGNED_MEMORY_OFFSET(offset_Data, size_Data, __alignof__( DD*) );

   // Computing Copies info
   if ( num_copies != 0 ) {
      size_CopyData = sizeof(CopyData);
      size_Copies   = size_CopyData * num_copies;
      offset_Copies = NANOS_ALIGNED_MEMORY_OFFSET(offset_DPtrs, size_DPtrs, __alignof__(nanos_copy_data_t) );
      // There must be at least 1 dimension entry
      size_Dimensions = num_dimensions * sizeof(nanos_region_dimension_internal_t);
      offset_Dimensions = NANOS_ALIGNED_MEMORY_OFFSET(offset_Copies, size_Copies, __alignof__(nanos_region_dimension_internal_t) );
   } else {
      size_Copies = 0;
      // No dimensions
      size_Dimensions = 0;
      offset_Copies = offset_Dimensions = NANOS_ALIGNED_MEMORY_OFFSET(offset_DPtrs, size_DPtrs, 1);
   }

   // Computing description char * + description
   if ( description == NULL ) {
      offset_DESC = offset_Dimensions;
      size_DESC = size_Dimensions;
   } else {
      offset_DESC = NANOS_ALIGNED_MEMORY_OFFSET(offset_Dimensions, size_Dimensions, __alignof__ (void*) );
      size_DESC = (strlen(description)+1) * sizeof(char);
   }

   // Computing Internal Data info and total size
   static size_t size_PMD   = _pmInterface->getInternalDataSize();
   if ( size_PMD != 0 ) {
      static size_t align_PMD = _pmInterface->getInternalDataAlignment();
      offset_PMD = NANOS_ALIGNED_MEMORY_OFFSET(offset_DESC, size_DESC, align_PMD);
   } else {
      offset_PMD = NANOS_ALIGNED_MEMORY_OFFSET(offset_DESC, size_DESC, 1);
   }

   total_size = NANOS_ALIGNED_MEMORY_OFFSET(offset_PMD, size_PMD, 1);

   chunk = NEW char[total_size];

   // allocating WD and DATA
   if ( *uwd == NULL ) *uwd = (SlicedWD *) chunk;
   if ( outline_data != NULL && *outline_data == NULL ) *outline_data = (chunk + offset_Data);

   // allocating and initializing Device Data pointers
   DD **dev_ptrs = ( DD ** ) (chunk + offset_DPtrs);
   for ( i = 0 ; i < num_devices ; i ++ ) dev_ptrs[i] = ( DD* ) devices[i].factory( devices[i].arg );

   ensure ((num_copies==0 && copies==NULL && num_dimensions==0 && dimensions==NULL) || (num_copies!=0 && copies!=NULL && num_dimensions!=0 && dimensions!=NULL ), "Number of copies and copy data conflict" );

   // allocating copy-ins/copy-outs
   if ( copies != NULL && *copies == NULL ) {
      *copies = ( CopyData * ) (chunk + offset_Copies);
      *dimensions = ( nanos_region_dimension_internal_t * ) ( chunk + offset_Dimensions );
   }

   // Copying description string
   if ( description == NULL ) desc = NULL;
   else desc = (chunk + offset_DESC);

   SlicedWD * wd =  new (*uwd) SlicedWD( *slicer, num_devices, dev_ptrs, outline_data_size, outline_data_align,
                                         outline_data != NULL ? *outline_data : NULL, num_copies, (copies == NULL) ? NULL : *copies, desc );
   // Set WD's socket
   wd->setSocket(  getCurrentSocket() );

   // Set total size
   wd->setTotalSize(total_size );
   
   if ( getCurrentSocket() >= sys.getNumSockets() )
      throw NANOS_INVALID_PARAM;

   // initializing internal data
   if ( size_PMD > 0) {
      _pmInterface->initInternalData( chunk + offset_PMD );
      wd->setInternalData( chunk + offset_PMD );
   }

   // add to workgroup
   if ( uwg != NULL ) {
      WG * wg = ( WG * )uwg;
      wg->addWork( *wd );
   }

   // set properties
   if ( props != NULL ) {
      if ( props->tied ) wd->tied();
      wd->setPriority( dyn_props->priority );
      wd->setFinal ( dyn_props->flags.is_final );
   }
   if ( dyn_props && dyn_props->tie_to ) wd->tieTo( *( BaseThread * )dyn_props->tie_to );
}

/*! \brief Duplicates the whole structure for a given WD
 *
 *  \param [out] uwd is the target addr for the new WD
 *  \param [in] wd is the former WD
 *
 *  \return void
 *
 *  \par Description:
 *
 *  This function duplicates the given WD passed as a parameter copying all the
 *  related data included in the layout (devices ptr, data and DD). First it computes
 *  the size for the layout, then it duplicates each one of the chunks (Data,
 *  Device's pointers, internal data, etc). Finally calls WorkDescriptor constructor
 *  using new and placement.
 *
 *  \sa WorkDescriptor, createWD, createSlicedWD, duplicateSlicedWD
 */
void System::duplicateWD ( WD **uwd, WD *wd)
{
   unsigned int i, num_Devices, num_Copies, num_Dimensions;
   DeviceData **dev_data;
   void *data = NULL;
   char *chunk = 0, *chunk_iter;

   size_t size_CopyData;
   size_t size_Data, offset_Data, size_DPtrs, offset_DPtrs, size_Copies, offset_Copies, size_Dimensions, offset_Dimensions, offset_PMD;
   size_t total_size;

   // WD doesn't need to compute offset, it will always be the chunk allocated address

   // Computing Data info
   size_Data = wd->getDataSize();
   if ( *uwd == NULL ) offset_Data = NANOS_ALIGNED_MEMORY_OFFSET(0, sizeof(WD), wd->getDataAlignment() );
   else offset_Data = 0; // if there are no wd allocated, it will always be the chunk allocated address

   // Computing Data Device pointers and Data Devicesinfo
   num_Devices = wd->getNumDevices();
   dev_data = wd->getDevices();
   size_DPtrs    = sizeof(DD *) * num_Devices;
   offset_DPtrs  = NANOS_ALIGNED_MEMORY_OFFSET(offset_Data, size_Data, __alignof__( DD*) );

   // Computing Copies info
   num_Copies = wd->getNumCopies();
   num_Dimensions = 0;
   for ( i = 0; i < num_Copies; i += 1 ) {
      num_Dimensions += wd->getCopies()[i].getNumDimensions();
   }
   if ( num_Copies != 0 ) {
      size_CopyData = sizeof(CopyData);
      size_Copies   = size_CopyData * num_Copies;
      offset_Copies = NANOS_ALIGNED_MEMORY_OFFSET(offset_DPtrs, size_DPtrs, __alignof__(nanos_copy_data_t) );
      // There must be at least 1 dimension entry
      size_Dimensions = num_Dimensions * sizeof(nanos_region_dimension_internal_t);
      offset_Dimensions = NANOS_ALIGNED_MEMORY_OFFSET(offset_Copies, size_Copies, __alignof__(nanos_region_dimension_internal_t) );
   } else {
      size_Copies = 0;
      // No dimensions
      size_Dimensions = 0;
      offset_Copies = offset_Dimensions = NANOS_ALIGNED_MEMORY_OFFSET(offset_DPtrs, size_DPtrs, 1);
   }

   // Computing Internal Data info and total size
   static size_t size_PMD   = _pmInterface->getInternalDataSize();
   if ( size_PMD != 0 ) {
      static size_t align_PMD = _pmInterface->getInternalDataAlignment();
      offset_PMD = NANOS_ALIGNED_MEMORY_OFFSET(offset_Dimensions, size_Dimensions, align_PMD);
      total_size = NANOS_ALIGNED_MEMORY_OFFSET(offset_PMD,size_PMD,1);
   } else {
      offset_PMD = 0; // needed for a gcc warning
      total_size = NANOS_ALIGNED_MEMORY_OFFSET(offset_Dimensions, size_Dimensions, 1);
   }

   chunk = NEW char[total_size];

   // allocating WD and DATA; if size_Data == 0 data keep the NULL value
   if ( *uwd == NULL ) *uwd = (WD *) chunk;
   if ( size_Data != 0 ) {
      data = chunk + offset_Data;
      memcpy ( data, wd->getData(), size_Data );
   }

   // allocating Device Data
   DD **dev_ptrs = ( DD ** ) (chunk + offset_DPtrs);
   for ( i = 0 ; i < num_Devices; i ++ ) {
      dev_ptrs[i] = dev_data[i]->clone();
   }

   // allocate copy-in/copy-outs
   CopyData *wdCopies = ( CopyData * ) (chunk + offset_Copies);
   chunk_iter = chunk + offset_Copies;
   nanos_region_dimension_internal_t *dimensions = ( nanos_region_dimension_internal_t * ) ( chunk + offset_Dimensions );
   for ( i = 0; i < num_Copies; i++ ) {
      CopyData *wdCopiesCurr = ( CopyData * ) chunk_iter;
      *wdCopiesCurr = wd->getCopies()[i];
      memcpy( dimensions, wd->getCopies()[i].getDimensions(), sizeof( nanos_region_dimension_internal_t ) * wd->getCopies()[i].getNumDimensions() );
      wdCopiesCurr->setDimensions( dimensions );
      dimensions += wd->getCopies()[i].getNumDimensions();
      chunk_iter += size_CopyData;
   }

   // creating new WD 
   //FIXME jbueno (#758) should we have to take into account dimensions?
   new (*uwd) WD( *wd, dev_ptrs, wdCopies, data );

   // Set total size
   (*uwd)->setTotalSize(total_size );
   
   // initializing internal data
   if ( size_PMD != 0) {
      _pmInterface->initInternalData( chunk + offset_PMD );
      (*uwd)->setInternalData( chunk + offset_PMD );
      memcpy ( chunk + offset_PMD, wd->getInternalData(), size_PMD );
   }
}

/*! \brief Duplicates a given SlicedWD
 *
 *  This function duplicates the given as a parameter WD copying all the
 *  related data (devices ptr, data and DD)
 *
 *  \param [out] uwd is the target addr for the new WD
 *  \param [in] wd is the former WD
 */
void System::duplicateSlicedWD ( SlicedWD **uwd, SlicedWD *wd)
{
   unsigned int i, num_Devices, num_Copies;
   DeviceData **dev_data;
   void *data = NULL;
   char *chunk = 0, *chunk_iter;

   size_t size_CopyData;
   size_t size_Data, offset_Data, size_DPtrs, offset_DPtrs;
   size_t size_Copies, offset_Copies, size_PMD, offset_PMD;
   size_t total_size;

   // WD doesn't need to compute offset, it will always be the chunk allocated address

   // Computing Data info
   size_Data = wd->getDataSize();
   if ( *uwd == NULL ) offset_Data = NANOS_ALIGNED_MEMORY_OFFSET(0, sizeof(SlicedWD), wd->getDataAlignment() );
   else offset_Data = 0; // if there are no wd allocated, it will always be the chunk allocated address

   // Computing Data Device pointers and Data Devicesinfo
   num_Devices = wd->getNumDevices();
   dev_data = wd->getDevices();
   size_DPtrs    = sizeof(DD *) * num_Devices;
   offset_DPtrs  = NANOS_ALIGNED_MEMORY_OFFSET(offset_Data, size_Data, __alignof__( DD*) );

   // Computing Copies info
   num_Copies = wd->getNumCopies();
   if ( num_Copies != 0 ) {
      size_CopyData = sizeof(CopyData);
      size_Copies   = size_CopyData * num_Copies;
      offset_Copies = NANOS_ALIGNED_MEMORY_OFFSET(offset_DPtrs, size_DPtrs, __alignof__(nanos_copy_data_t) );
   } else {
      size_Copies = 0;
      offset_Copies = NANOS_ALIGNED_MEMORY_OFFSET(offset_DPtrs, size_DPtrs, 1);
   }

   // Computing Internal Data info and total size
   size_PMD   = _pmInterface->getInternalDataSize();
   if ( size_PMD != 0 ) {
      offset_PMD = NANOS_ALIGNED_MEMORY_OFFSET(offset_Copies, size_Copies, _pmInterface->getInternalDataAlignment());
   } else {
      offset_PMD = NANOS_ALIGNED_MEMORY_OFFSET(offset_Copies, size_Copies, 1);
   }

   total_size = NANOS_ALIGNED_MEMORY_OFFSET(offset_PMD, size_PMD, 1);

   chunk = NEW char[total_size];

   // allocating WD and DATA
   if ( *uwd == NULL ) *uwd = (SlicedWD *) chunk;
   if ( size_Data != 0 ) {
      data = chunk + offset_Data;
      memcpy ( data, wd->getData(), size_Data );
   }

   // allocating Device Data
   DD **dev_ptrs = ( DD ** ) (chunk + offset_DPtrs);
   for ( i = 0 ; i < num_Devices; i ++ ) {
      dev_ptrs[i] = dev_data[i]->clone();
   }

   // allocate copy-in/copy-outs
   CopyData *wdCopies = ( CopyData * ) (chunk + offset_Copies);
   chunk_iter = (chunk + offset_Copies);
   for ( i = 0; i < num_Copies; i++ ) {
      CopyData *wdCopiesCurr = ( CopyData * ) chunk_iter;
      *wdCopiesCurr = wd->getCopies()[i];
      chunk_iter += size_CopyData;
   }

   // creating new SlicedWD 
   new (*uwd) SlicedWD( *(wd->getSlicer()), *((WD *)wd), dev_ptrs, wdCopies, data );

   // Set total size
   (*uwd)->setTotalSize(total_size );
   
   // initializing internal data
   if ( size_PMD != 0) {
      _pmInterface->initInternalData( chunk + offset_PMD );
      (*uwd)->setInternalData( chunk + offset_PMD );
      memcpy ( chunk + offset_PMD, wd->getInternalData(), size_PMD );
   }
}

void System::setupWD ( WD &work, WD *parent )
{
   work.setParent ( parent );
   work.setDepth( parent->getDepth() +1 );
   
   // Inherit priority
   if ( parent != NULL ){
      // Add the specified priority to its parent's
      work.setPriority( work.getPriority() + parent->getPriority() );
   }

   /**************************************************/
   /*********** selective node executuion ************/
   /**************************************************/
   //if (sys.getNetwork()->getNodeNum() == 0) work.tieTo(*_workers[ 1 + nanos::ext::GPUConfig::getGPUCount() + ( work.getId() % ( sys.getNetwork()->getNumNodes() - 1 ) ) ]);
   /**************************************************/
   /**************************************************/

   //  ext::SMPDD * workDD = dynamic_cast<ext::SMPDD *>( &work.getActiveDevice());
   //if (sys.getNetwork()->getNodeNum() == 0)
   //         std::cerr << "wd " << work.getId() << " depth is: " << work.getDepth() << " @func: " << (void *) workDD->getWorkFct() << std::endl;
#if 0
#ifdef CLUSTER_DEV
   if (sys.getNetwork()->getNodeNum() == 0)
   {
      //std::cerr << "tie wd " << work.getId() << " to my thread" << std::endl;
      //ext::SMPDD * workDD = dynamic_cast<ext::SMPDD *>( &work.getActiveDevice());
      switch ( work.getDepth() )
      {
         //case 1:
         //   //std::cerr << "tie wd " << work.getId() << " to my thread, @func: " << (void *) workDD->getWorkFct() << std::endl;
         //   work.tieTo( *myThread );
         //   break;
         //case 1:
            //if (work.canRunIn( ext::GPU) )
            //{
            //   work.tieTo( *_masterGpuThd );
            //}
         //   break;
         default:
            break;
            std::cerr << "wd " << work.getId() << " depth is: " << work.getDepth() << " @func: " << (void *) workDD->getWorkFct() << std::endl;
      }
   }
#endif
#endif
   // Prepare private copy structures to use relative addresses
   work.prepareCopies();

   // Invoke pmInterface
   
   _pmInterface->setupWD(work);
   Scheduler::updateCreateStats(work);
}

void System::submit ( WD &work )
{
   SchedulePolicy* policy = getDefaultSchedulePolicy();
   policy->onSystemSubmit( work, SchedulePolicy::SYS_SUBMIT );
   if (_net.getNodeNum() > 0 ) setupWD( work, getSlaveParentWD() );
   else setupWD( work, myThread->getCurrentWD() );
   work.submit();
}

/*! \brief Submit WorkDescriptor to its parent's  dependencies domain
 */
void System::submitWithDependencies (WD& work, size_t numDataAccesses, DataAccess* dataAccesses)
{
   SchedulePolicy* policy = getDefaultSchedulePolicy();
   policy->onSystemSubmit( work, SchedulePolicy::SYS_SUBMIT_WITH_DEPENDENCIES );
   setupWD( work, myThread->getCurrentWD() );
   WD *current = myThread->getCurrentWD(); 
   current->submitWithDependencies( work, numDataAccesses , dataAccesses);
}

/*! \brief Wait on the current WorkDescriptor's domain for some dependenices to be satisfied
 */
void System::waitOn( size_t numDataAccesses, DataAccess* dataAccesses )
{
   WD* current = myThread->getCurrentWD();
   current->waitOn( numDataAccesses, dataAccesses );
}


void System::inlineWork ( WD &work )
{
   SchedulePolicy* policy = getDefaultSchedulePolicy();
   policy->onSystemSubmit( work, SchedulePolicy::SYS_INLINE_WORK );
   //! \todo choose actual (active) device...
   if ( Scheduler::checkBasicConstraints( work, *myThread ) ) {
      Scheduler::inlineWork( &work );
   } else {
      Scheduler::submitAndWait( work );
   }
}

void System::createWorker( unsigned p )
{
   NANOS_INSTRUMENT( sys.getInstrumentation()->incrementMaxThreads(); )
   PE *pe = createPE ( "smp", getBindingId( p ), _pes.size() );
   _pes.push_back ( pe );
   BaseThread *thread = &pe->startWorker();
   _workers.push_back( thread );
   ++_targetThreads;

   CPU_SET( getBindingId( p ), &_cpu_active_set );

   //Set up internal data
   WD & threadWD = thread->getThreadWD();
   if ( _pmInterface->getInternalDataSize() > 0 ) {
      char *data = NEW char[_pmInterface->getInternalDataSize()];
      _pmInterface->initInternalData( data );
      threadWD.setInternalData( data );
   }
   _pmInterface->setupWD( threadWD );
}

BaseThread * System::getUnassignedWorker ( void )
{
   BaseThread *thread;

   for ( unsigned i = 0; i < _workers.size(); i++ ) {
      thread = _workers[i];
      if ( !thread->hasTeam() && !thread->isSleeping() ) {

         // skip if the thread is not in the mask
         if ( sys.getBinding() && !CPU_ISSET( thread->getCpuId(), &_cpu_active_set) )
            continue;

         // recheck availability with exclusive access
         thread->lock();

         if ( thread->hasTeam() || thread->isSleeping()) {
            // we lost it
            thread->unlock();
            continue;
         }

         thread->reserve(); // set team flag only
         thread->unlock();

         return thread;
      }
   }

   return NULL;
}

BaseThread * System::getInactiveWorker ( void )
{
   BaseThread *thread;

   for ( unsigned i = 0; i < _workers.size(); i++ ) {
      thread = _workers[i];
      if ( !thread->hasTeam() && thread->isWaiting() ) {
         // recheck availability with exclusive access
         thread->lock();
         if ( thread->hasTeam() || !thread->isWaiting() ) {
            // we lost it
            thread->unlock();
            continue;
         }
         thread->reserve(); // set team flag only
         thread->wakeup();
         thread->unlock();

         return thread;
      }
   }
   return NULL;
}

BaseThread * System::getAssignedWorker ( ThreadTeam *team )
{
   BaseThread *thread;

   ThreadList::reverse_iterator rit;
   for ( rit = _workers.rbegin(); rit != _workers.rend(); ++rit ) {
      thread = *rit;
      thread->lock();
      //! \note Checking thread availabitity.
      if ( (thread->getTeam() == team) && !thread->isSleeping() && !thread->isTeamCreator() ) {
         //! \note return this thread LOCKED!!!
         return thread;
      }
      thread->unlock();
   }

   //! \note If no thread has found, return NULL.
   return NULL;
}

BaseThread * System::getWorker ( unsigned int n )
{
   if ( n < _workers.size() ) return _workers[n];
   else return NULL;
}

void System::acquireWorker ( ThreadTeam * team, BaseThread * thread, bool enter, bool star, bool creator )
{
   int thId = team->addThread( thread, star, creator );
   TeamData *data = NEW TeamData();
   if ( creator ) data->setCreator( true );

   data->setStar(star);

   SchedulePolicy &sched = team->getSchedulePolicy();
   ScheduleThreadData *sthdata = 0;
   if ( sched.getThreadDataSize() > 0 )
      sthdata = sched.createThreadData();

   data->setId(thId);
   data->setTeam(team);
   data->setScheduleData(sthdata);
   if ( creator )
      data->setParentTeamData(thread->getTeamData());

   if ( enter ) thread->enterTeam( data );
   else thread->setNextTeamData( data );

   debug( "added thread " << thread << " with id " << toString<int>(thId) << " to " << team );
}

void System::releaseWorker ( BaseThread * thread )
{
   ensure( myThread == thread, "Calling release worker from other thread context" );

   //! \todo Destroy if too many?
   debug("Releasing thread " << thread << " from team " << thread->getTeam() );

   thread->lock();
   thread->sleep();
   thread->unlock();

}

int System::getNumWorkers( DeviceData *arch )
{
   int n = 0;

   for ( ThreadList::iterator it = _workers.begin(); it != _workers.end(); it++ ) {
      if ( arch->isCompatible( *(( *it )->runningOn()->getDeviceType()) ) ) n++;
   }
   return n;
}

ThreadTeam * System::createTeam ( unsigned nthreads, void *constraints, bool reuse, bool enter, bool parallel )
{
   //! \note Getting default scheduler
   SchedulePolicy *sched = sys.getDefaultSchedulePolicy();

   //! \note Getting scheduler team data (if any)
   ScheduleTeamData *std = ( sched->getTeamDataSize() > 0 )? sched->createTeamData() : NULL;

   //! \note create team object
   ThreadTeam * team = NEW ThreadTeam( nthreads, *sched, std, *_defBarrFactory(), *(_pmInterface->getThreadTeamData()),
                                       reuse? myThread->getTeam() : NULL );

   debug( "Creating team " << team << " of " << nthreads << " threads" );

   team->setFinalSize(nthreads);

   //! \note Reusing current thread
   if ( reuse ) {
      acquireWorker( team, myThread, /* enter */ enter, /* staring */ true, /* creator */ true );
      nthreads--;
   }

   //! \note Getting rest of the members 
   while ( nthreads > 0 ) {

      BaseThread *thread = getUnassignedWorker();

      //! \note if loop cannot find more workers, create them
      if ( !thread ) {
         createWorker( _pes.size() );
         _numPEs++;
         _numThreads++;
         continue;
      }

      acquireWorker( team, thread, /*enter*/ enter, /* staring */ parallel, /* creator */ false );

      nthreads--;
   }

   team->init();

   return team;

}

void System::endTeam ( ThreadTeam *team )
{
   debug("Destroying thread team " << team << " with size " << team->size() );

   dlb_returnCpusIfNeeded();
   while ( team->size ( ) > 0 ) {
      // FIXME: Is it really necessary?
      memoryFence();
   }
   
   fatal_cond( team->size() > 0, "Trying to end a team with running threads");
   
   delete team;
}

void System::updateActiveWorkers ( int nthreads )
{
   NANOS_INSTRUMENT ( static InstrumentationDictionary *ID = sys.getInstrumentation()->getInstrumentationDictionary(); )
   NANOS_INSTRUMENT ( static nanos_event_key_t num_threads_key = ID->getEventKey("set-num-threads"); )
   NANOS_INSTRUMENT ( sys.getInstrumentation()->raisePointEvents(1, &num_threads_key, (nanos_event_value_t *) &nthreads); )

   BaseThread *thread;
   //! \bug Team variable must be received as a function parameter
   ThreadTeam *team = myThread->getTeam();

   int num_threads = nthreads - team->getFinalSize();

   while ( !(team->isStable()) ) memoryFence();

   if ( num_threads < 0 ) team->setStable(false);

   team->setFinalSize(nthreads);

   //! \bug We need to consider not only numThreads < nthreads but num_threads < availables?
   while (  _numThreads < nthreads ) {
      createWorker( _pes.size() );
      _numThreads++;
      _numPEs++;
   }

   //! \note If requested threads are more than current increase number of threads
   while ( num_threads > 0 ) {
      thread = getUnassignedWorker();
      if (!thread) thread = getInactiveWorker();
      if (thread) {
         acquireWorker( team, thread, /* enterOthers */ true, /* starringOthers */ false, /* creator */ false );
         num_threads--;
      }
   }

   //! \note If requested threads are less than current decrease number of threads
   while ( num_threads < 0 ) {
      thread = getAssignedWorker( team );
      if ( thread ) {
         thread->sleep();
         thread->unlock();
         num_threads++;
      }
   }


}

// Not thread-safe
inline void System::applyCpuMask()
{
   NANOS_INSTRUMENT ( static InstrumentationDictionary *ID = sys.getInstrumentation()->getInstrumentationDictionary(); )
   NANOS_INSTRUMENT ( static nanos_event_key_t num_threads_key = ID->getEventKey("set-num-threads"); )
   NANOS_INSTRUMENT ( nanos_event_value_t num_threads_val = (nanos_event_value_t ) CPU_COUNT(&_cpu_active_set) )
   NANOS_INSTRUMENT ( sys.getInstrumentation()->raisePointEvents(1, &num_threads_key, &num_threads_val); )

   BaseThread *thread;
   ThreadTeam *team = myThread->getTeam();
   unsigned int _activePEs = 0;

   for ( unsigned pe_id = 0; pe_id < _pes.size() || _activePEs < (size_t)CPU_COUNT(&_cpu_active_set); pe_id++ ) {

      // Create PE & Worker if it does not exist
      if ( pe_id == _pes.size() ) {
         createWorker( pe_id );
         _numThreads++;
         _numPEs++;
      }

      int pe_binding = getBindingId( pe_id );
      if ( CPU_ISSET( pe_binding, &_cpu_active_set) ) {
         _activePEs++;
         // This PE should be running
         while ( (thread = _pes[pe_id]->getUnassignedThread()) != NULL ) {
            acquireWorker( team, thread, /* enterOthers */ true, /* starringOthers */ false, /* creator */ false );
            team->increaseFinalSize();
         }
      } else {
         // This PE should not
         while ( (thread = _pes[pe_id]->getActiveThread()) != NULL ) {
            thread->lock();
            thread->sleep();
            thread->unlock();
            team->decreaseFinalSize();
         }
      }
   }
}

void System::getCpuMask ( cpu_set_t *mask ) const
{
   memcpy( mask, &_cpu_active_set, sizeof(cpu_set_t) );
}

void System::setCpuMask ( const cpu_set_t *mask )
{
   memcpy( &_cpu_active_set, mask, sizeof(cpu_set_t) );
   sys.processCpuMask();
}

void System::addCpuMask ( const cpu_set_t *mask )
{
   CPU_OR( &_cpu_active_set, &_cpu_active_set, mask );
   sys.processCpuMask();
}

inline void System::processCpuMask( void )
{

   // if _bindThreads is enabled, update _bindings adding new elements of _cpu_active_set
   if ( sys.getBinding() ) {
      std::ostringstream oss_cpu_idx;
      oss_cpu_idx << "[";
      for ( int cpu=0; cpu<CPU_SETSIZE; cpu++) {
         if ( cpu > _maxCpus-1 && !_simulator ) {
            CPU_CLR( cpu, &_cpu_active_set);
            debug("Trying to use more cpus than available is not allowed (do you forget --simulator option?)");
            continue;
         }
         if ( CPU_ISSET( cpu, &_cpu_active_set ) ) {

            if ( std::find( _bindings.begin(), _bindings.end(), cpu ) == _bindings.end() ) {
               _bindings.push_back( cpu );
            }

            oss_cpu_idx << cpu << ", ";
         }
      }
      oss_cpu_idx << "]";
      verbose0( "PID[" << getpid() << "]. CPU affinity " << oss_cpu_idx.str() );
      if ( _pmInterface->isMalleable() ) {
         sys.applyCpuMask();
      }
   }
   else {
      verbose0( "PID[" << getpid() << "]. Changing number of threads: " << (int) myThread->getTeam()->getFinalSize() << " to " << (int) CPU_COUNT( &_cpu_active_set ) );
      if ( _pmInterface->isMalleable() ) {
         sys.updateActiveWorkers( CPU_COUNT( &_cpu_active_set ) );
      }
   }
}

void System::waitUntilThreadsPaused ()
{
   // Wait until all threads are paused
   _pausedThreadsCond.wait();
}

void System::waitUntilThreadsUnpaused ()
{
   // Wait until all threads are paused
   _unpausedThreadsCond.wait();
}

bool System::canCopy( memory_space_id_t from, memory_space_id_t to ) const {
   if ( from == 0 || to == 0 ) {
      return true;
   } else {
      return &(_separateAddressSpaces[ from ]->getCache().getDevice()) == &(_separateAddressSpaces[ to ]->getCache().getDevice());
   }
}

unsigned System::reservePE ( bool reserveNode, unsigned node, bool & reserved )
{
   // For each available PE
   for ( Bindings::reverse_iterator it = _bindings.rbegin(); it != _bindings.rend(); ++it )
   {
      unsigned pe = *it;
      unsigned currentNode = getNodeOfPE( pe );
      
      // If this PE is in the requested node or we don't need to reserve in
      // a certain node
      if ( currentNode == node || !reserveNode )
      {
         // Ensure there is at least one PE for smp
         if ( _bindings.size() == 1 )
         {
            reserved = false;
            warning( "Cannot reserve PE " << pe << ", there is just one PE left. It will be shared." );
         }
         else
         {
            // Take this pe out of the available bindings list.
            _bindings.erase( --( it.base() ) );
            reserved = true;
         }
         return pe;
      }
   }
   // If we reach this point, there are no PEs available for that node.
   verbose( "reservePE failed for node " << node );
   fatal( "There are no available PEs for the requested node" );
}

void * System::getHwlocTopology ()
{
   return _hwlocTopology;
}

void System::environmentSummary( void )
{
   /* Get Specific Mask String (depending on _bindThreads) */
   cpu_set_t *cpu_set = _bindThreads ? &_cpu_active_set : &_cpu_set;
   std::ostringstream mask;
   mask << "[ ";
   for ( int i=0; i<CPU_SETSIZE; i++ ) {
      if ( CPU_ISSET(i, cpu_set) )
         mask << i << ", ";
   }
   mask << "]";

   /* Get Prog. Model string */
   std::string prog_model;
   switch ( getInitialMode() )
   {
      case POOL:
         prog_model = "OmpSs";
         break;
      case ONE_THREAD:
         prog_model = "OpenMP";
         break;
      default:
         prog_model = "Unknown";
         break;
   }

   message0( "========== Nanos++ Initial Environment Summary ==========" );
   message0( "=== PID:            " << getpid() );
   message0( "=== Num. threads:   " << _numThreads );
   message0( "=== Active CPUs:    " << mask.str() );
   message0( "=== Binding:        " << std::boolalpha << _bindThreads );
   message0( "=== Prog. Model:    " << prog_model );

   for ( ArchitecturePlugins::const_iterator it = _archs.begin();
        it != _archs.end(); ++it ) {

      // Temporarily hide SMP plugin because it has empty information
      if ( strcmp( (*it)->getName(), "SMP PE Plugin" ) == 0 )
         continue;

      message0( "=== Plugin:         " << (*it)->getName() );
      message0( "===  | Threads:     " << (*it)->getNumThreads() );
   }

   message0( "=========================================================" );

   // Get start time
   _summary_start_time = time(NULL);
}

void System::admitCurrentThread ( void )
{
   int pe_id = _pes.size();   

   //! \note Create a new PE and configure it
   PE *pe = createPE ( "smp", getBindingId( pe_id ), pe_id );
   pe->setNUMANode( getNodeOfPE( pe->getId() ) );
   _pes.push_back ( pe );

   //! \note Create a new Thread object and associate it to the current thread
   BaseThread *thread = &pe->associateThisThread ( /* untie */ true ) ;
   _workers.push_back( thread );

   //! \note Update current cpu active set mask
   CPU_SET( getBindingId( pe_id ), &_cpu_active_set );

   //! \note Getting Programming Model interface data
   WD &mainWD = *myThread->getCurrentWD();
   if ( _pmInterface->getInternalDataSize() > 0 ) {
      char *data = NEW char[_pmInterface->getInternalDataSize()];
      _pmInterface->initInternalData( data );
      mainWD.setInternalData( data );
   }

   //! \note Include thread into main thread
   acquireWorker( _mainTeam, thread, /* enter */ true, /* starring */ false, /* creator */ false );
   
}

void System::expelCurrentThread ( void )
{
   int pe_id =  myThread->runningOn()->getUId();
   _pes.erase( _pes.begin() + pe_id );
   _workers.erase ( _workers.begin() + myThread->getId() );
}

void System::executionSummary( void )
{
   time_t seconds = time(NULL) -_summary_start_time;
   message0( "============ Nanos++ Final Execution Summary ============" );
   message0( "=== Application ended in " << seconds << " seconds" );
   message0( "=== " << getCreatedTasks() << " tasks have been executed" );
   message0( "=========================================================" );
}

//If someone needs argc and argv, it may be possible, but then a fortran 
//main should be done too
void System::ompss_nanox_main(){
    #ifdef MPI_DEV
    //This function will already do exit(0) after the slave finishes (when we are on slave)
    nanos::ext::MPIProcessor::mpiOffloadSlaveMain();
    #else
      #ifdef CLUSTER_DEV
      nanos::ext::ClusterNode::clusterWorker();
      #endif
    #endif
}<|MERGE_RESOLUTION|>--- conflicted
+++ resolved
@@ -98,17 +98,13 @@
 #ifdef NANOS_INSTRUMENTATION_ENABLED
       , _enableEvents(), _disableEvents(), _instrumentDefault("default"), _enable_cpuid_event( false )
 #endif
-<<<<<<< HEAD
-      , _lockPoolSize(37), _lockPool( NULL ), _mainTeam (NULL), _atomicSeedMemorySpace( 1 ), _affinityFailureCount( 0 )
+      , _lockPoolSize(37), _lockPool( NULL ), _mainTeam (NULL), _simulator(false), _atomicSeedMemorySpace( 1 ), _affinityFailureCount( 0 )
 #ifdef CLUSTER_DEV
       , _nodes( NULL )
 #endif
 #ifdef GPU_DEV
       , _gpus( NULL )
 #endif
-=======
-      , _lockPoolSize(37), _lockPool( NULL ), _mainTeam (NULL), _simulator(false)
->>>>>>> 1520c230
 {
    verbose0 ( "NANOS++ initializing... start" );
 
@@ -430,7 +426,6 @@
                               "Tune Nanos Runtime to be used with Dynamic Load Balancing library)" );
    cfg.registerArgOption( "enable-dlb", "enable-dlb" );
 
-<<<<<<< HEAD
    /* Cluster: load the cluster support */
    cfg.registerConfigOption ( "enable-cluster", NEW Config::FlagOption ( _usingCluster, true ), "Enables the usage of Nanos++ Cluster" );
    cfg.registerArgOption ( "enable-cluster", "cluster" );
@@ -449,11 +444,9 @@
    cfg.registerConfigOption ( "device-priority", NEW Config::StringVar ( _defDeviceName ), "Defines the default device to use");
    cfg.registerArgOption ( "device-priority", "--use-device");
    cfg.registerEnvOption ( "device-priority", "NX_USE_DEVICE");
-=======
    cfg.registerConfigOption( "simulator", NEW Config::FlagOption ( _simulator ),
                              "Nanos++ will be executed by a simulator (disabled as default)" );
    cfg.registerArgOption( "simulator", "simulator" );
->>>>>>> 1520c230
 
    _schedConf.config( cfg );
    _pmInterface->config( cfg );
@@ -800,20 +793,10 @@
    getMyThreadSafe()->getCurrentWD()->tied().tieTo(*_workers[0]);
    Scheduler::switchToThread(_workers[0]);
    
-<<<<<<< HEAD
-   ensure(getMyThreadSafe()->getId() == 0, "Main thread not finishing the application!");
-
-   verbose ( "Joining threads... phase 1" );
-
-   //if ( _net.getNodeNum() == 0 )  getMasterRegionDirectory().print();
-
-   // signal stop PEs
-=======
    ensure( getMyThreadSafe()->isMainThread(), "Main thread not finishing the application!");
 
    //! \note stopping all threads
    verbose ( "Joining threads..." );
->>>>>>> 1520c230
    for ( unsigned p = 0; p < _pes.size() ; p++ ) {
       _pes[p]->stopAllThreads();
    }
@@ -850,20 +833,11 @@
 
    if ( team->getScheduleData() != NULL ) team->getScheduleData()->printStats();
 
-<<<<<<< HEAD
-   /* For every thread in the team */
-   while ( team->size() > 0 ) {
-      BaseThread* pThread = team->popThread();
-      pThread->leaveTeam();
-   }
-   // FIXME sigsegv delete team;
-=======
    myThread->leaveTeam();
 
    ensure(team->size() == 0, "Trying to finish execution, but team is still not empty");
 
    delete team;
->>>>>>> 1520c230
 
    //! \note deleting processing elements (but main pe)
    for ( unsigned p = 1; p < _pes.size() ; p++ ) {
