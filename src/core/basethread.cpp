--- conflicted
+++ resolved
@@ -50,19 +50,10 @@
 
 WD * BaseThread::getNextWD ()
 {
-<<<<<<< HEAD
    if ( !sys.getSchedulerConf().getSchedulerEnabled() ) return NULL;
-   return _nextWDs.pop_front( this );
-=======
-   if ( !sys.getSchedulerConf().getSchedulerEnabled() )
-      return NULL;
-
    WD * next = _nextWDs.pop_front( this );
-
    if ( next ) next->setReady();
-
    return next;
->>>>>>> 6c795852
 }
 
 void BaseThread::associate ()
