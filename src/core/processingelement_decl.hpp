--- conflicted
+++ resolved
@@ -96,29 +96,10 @@
 
          BaseThread & startWorker ( ext::SMPMultiThread *parent=NULL );
          BaseThread & startMultiWorker ( unsigned int numPEs, ProcessingElement **repPEs );
-<<<<<<< HEAD
-         
-         void setCurrentDevice( int idx ) {
-            _device = _supportedDevices[ idx ];
-         }
-
-//          void disableDevice( int num )
-// {
-//  if ( num == 0 ) { _deviceNo = _device; _device = NULL; } 
-//  if ( num == 1 ) { _subDeviceNo = _subDevice; _subDevice = NULL; } 
-// }
-//          void enableDevice( int num )
-// {
-//  if ( num == 0 ) { _device = _deviceNo; _deviceNo = NULL; } 
-//  if ( num == 1 ) { _subDevice = _subDeviceNo; _subDeviceNo = NULL; } 
-// }
-// 
-=======
 
          void setCurrentDevice( int idx ) {
             _device = _supportedDevices[ idx ];
          }
->>>>>>> ed033aab
          void stopAll();
          void stopAllThreads();
 
