/*************************************************************************************/
/*      Copyright 2015 Barcelona Supercomputing Center                               */
/*                                                                                   */
/*      This file is part of the NANOS++ library.                                    */
/*                                                                                   */
/*      NANOS++ is free software: you can redistribute it and/or modify              */
/*      it under the terms of the GNU Lesser General Public License as published by  */
/*      the Free Software Foundation, either version 3 of the License, or            */
/*      (at your option) any later version.                                          */
/*                                                                                   */
/*      NANOS++ is distributed in the hope that it will be useful,                   */
/*      but WITHOUT ANY WARRANTY; without even the implied warranty of               */
/*      MERCHANTABILITY or FITNESS FOR A PARTICULAR PURPOSE.  See the                */
/*      GNU Lesser General Public License for more details.                          */
/*                                                                                   */
/*      You should have received a copy of the GNU Lesser General Public License     */
/*      along with NANOS++.  If not, see <http://www.gnu.org/licenses/>.             */
/*************************************************************************************/

#include "schedule.hpp"
#include "wddeque.hpp"
#include "plugin.hpp"
#include "system.hpp"
#include "os.hpp"
#include "memtracker.hpp"
#include "clusterthread_decl.hpp"
#include "regioncache.hpp"
#include "newregiondirectory.hpp"
#include "smpdd.hpp"
<<<<<<< HEAD
#include "regiondict.hpp"

#define PUSH_BACK_TO_READY_QUEUE( idx, wd ) \
   do {                                     \
      if ( !_useQueueSets ) {               \
         tdata._readyQueues[ idx ].push_back( wd );\
      } else {\
         unsigned int num = tdata._pushCounter[ idx ]++ % tdata._thdsPerQueue[ idx ];\
         tdata._readyQueueSets[ idx ][ num ].push_back( wd );\
      }\
   } while (0)

#define READY_QUEUE( idx, tid ) ( (!_useQueueSets) ? tdata._readyQueues[ idx ] : tdata._readyQueueSets[ idx ][ ( tdata._popCounter[ idx ] + tid ) % tdata._thdsPerQueue[ idx ] ] )
=======
>>>>>>> ed033aab

namespace nanos {
   namespace ext {

      class WDMap {
         typedef std::set< WD * > _wd_set_t;
         typedef std::map< reg_t, _wd_set_t > _reg_map_t;
         typedef std::map< GlobalRegionDictionary *, _reg_map_t > _wd_map_t;
         _wd_map_t _wdMap;
         std::size_t _wdCount;
         Lock _lock;
         WDDeque _noCopiesWDs;
         WDDeque _fakeQueue;
         WDDeque _topWDsQueue;
         WDDeque _invWDsQueue;
         _wd_set_t _invSet;
         Atomic<unsigned int> _nextComputed;
         Lock _nextComputedLock;
         WDDeque _preQueue;
         Atomic<int> _nextSetReady;
         Atomic<int> _nextSetComputing;
         //std::map< WD *, unsigned int > _wdCount;
         //std::set< WD * > _topWDs;
         WD *selected_wd;
         WD *last_selected_wd;

         public:
         WDMap() : _wdMap(), _wdCount( 0 ), _lock(), _noCopiesWDs(), _fakeQueue(),
                   _topWDsQueue(), _invWDsQueue(), _invSet(), _nextComputed(0),
                   _nextComputedLock(),
                   _preQueue(), _nextSetReady(0), _nextSetComputing(0), /*_wdCount(),*/
                   /*_topWDs(),*/ selected_wd(NULL), last_selected_wd(NULL) {
         }

         ~WDMap() {
         }

         void _prepareToPush(BaseThread *thread, WD *wd) {
            WD *next = NULL;
            WDPool * wd_queue = wd->getMyQueue();
            if ( wd_queue != NULL ) {
               if ( wd_queue != &_fakeQueue ) {
                  std::cerr << "queue error, != _fakeQueue for wd " << wd->getId() << std::endl;
               }
               if ( wd_queue->removeWD( thread, wd, &next ) ) {
                  if ( next != wd ) {
                     std::cerr << "2 removeWD failure! " << wd->getId() << std::endl;
                  }
               } else {
                  std::cerr << "1 removeWD failure! " << wd->getId() << std::endl;
               }
            } else {
               //std::cerr << "null queue for wd " << wd->getId() << std::endl;
            }
         }

         void _insert( WD *wd ) {
            //std::ostream &o = *myThread->_file;
            //o << "insert wd " << wd->getId() << " copies " << wd->getNumCopies() << " wd is tied? " << (wd->isTied() ? wd->isTiedTo()->getId() : -1) << std::endl;
            //ensure (wd->getNumCopies() > 0, "invalid wd, no copies");
            if ( wd->getNumCopies() > 0 ) {
               for ( unsigned int idx = 0; idx < wd->getNumCopies(); idx += 1 ) {
                  GlobalRegionDictionary *key = wd->_mcontrol._memCacheCopies[idx]._reg.key;
                  reg_t id = wd->_mcontrol._memCacheCopies[idx]._reg.id;
                  if ( id == 0  ) {
                     std::cerr << "reg 0 in wd " << wd->getId() << " copy idx "<< idx << std::endl;
                     fatal("error");
                  }
                  _wdMap[ key ][ id ].insert( wd );
               }
               _wdCount += 1;
               _fakeQueue.push_back(wd);
               //std::cerr << myThread->getId() << " Inserted  wd " << wd->getId() << std::endl;
            } else {
               _noCopiesWDs.push_back(wd);
            }
         }

         void _checkCopiesAndInsert( BaseThread *thread, WD *wd ) {
            memory_space_id_t mem_id = thread->runningOn()->getMemorySpaceId();
            std::map<GlobalRegionDictionary *, std::set<reg_t> > const &map = sys.getSeparateMemory(mem_id).getCache().getAllocatedRegionMap();
            //std::cerr << "insert wd " << wd->getId() << " copies " << wd->getNumCopies() << " wd is tied? " << (wd->isTied() ? wd->isTiedTo()->getId() : -1) << std::endl;
            //ensure (wd->getNumCopies() > 0, "invalid wd, no copies");
            //std::ostream &o = *myThread->_file;
            if ( wd->getNumCopies() > 0 ) {
               bool all_copies_allocated = true;
               unsigned int num_copies_found = 0;
               std::size_t not_allocated_bytes = 0;
               for ( unsigned int idx = 0; idx < wd->getNumCopies(); idx += 1 ) {
                  GlobalRegionDictionary *key = wd->_mcontrol._memCacheCopies[idx]._reg.key;
                  reg_t id = wd->_mcontrol._memCacheCopies[idx]._reg.id;
                  if ( id == 0 ) {
                     std::cerr << "reg 0 in wd " << wd->getId() << " copy idx "<< idx << std::endl;
                     fatal("error");
                  }
                  std::map<GlobalRegionDictionary *, std::set<reg_t> >::const_iterator object = map.find( key );
                  if ( object != map.end() ) {
                     std::set< reg_t > const &regions = object->second;
                     bool found = false;
                     for ( std::set< reg_t >:: const_iterator sit = regions.begin(); sit != regions.end() && !found; sit++) {
                        reg_t allocated_reg = *sit;
                        if ( allocated_reg == 1 || allocated_reg == id ||
                              ( key->checkIntersect( allocated_reg, id ) && key->computeIntersect( allocated_reg, id ) == id )
                           ) {
                           found = true;
                           num_copies_found += 1;
                        }
                     }
                     all_copies_allocated = all_copies_allocated && found;
                     if ( !found ) {
                        global_reg_t allocatable_reg;
                        sys.getSeparateMemory(mem_id).getCache().getAllocatableRegion(wd->_mcontrol._memCacheCopies[idx]._reg, allocatable_reg);
                        not_allocated_bytes += allocatable_reg.getDataSize();
                     }
                  } else {
                     all_copies_allocated = false;
                     global_reg_t allocatable_reg;
                     sys.getSeparateMemory(mem_id).getCache().getAllocatableRegion(wd->_mcontrol._memCacheCopies[idx]._reg, allocatable_reg);
                     not_allocated_bytes += allocatable_reg.getDataSize();
                  }
               }
               if ( all_copies_allocated ) {
                  //o << " all copies ok for wd " << wd->getId() << std::endl;
                  _topWDsQueue.push_back( wd );
               } else if ( not_allocated_bytes < sys.getSeparateMemory(mem_id).getCache().getUnallocatedBytes() ) {
                  //not all copies are allocated, but there is space in the cache
                  _topWDsQueue.push_back( wd );
               } else {
                  this->_insert(wd);
               }
            } else {
               _noCopiesWDs.push_back(wd);
            }
         }

         void _getWithWD( WD *wd, BaseThread *thread ) {
            NANOS_INSTRUMENT(static nanos_event_key_t ikey = sys.getInstrumentation()->getInstrumentationDictionary()->getEventKey("debug");)
            memory_space_id_t mem_id = thread->runningOn()->getMemorySpaceId();
            //std::cerr << "computing WDs with base wd " << wd->getId() << " has numCopies " << wd->getNumCopies() << std::endl;
            //std::ostream &o = *thread->_file;
            if ( wd->getNumCopies() > 0 ) {
               int count=0;
               std::map< WD *, unsigned int > wd_count;
               std::map< GlobalRegionDictionary *, std::set< reg_t > > wd_regions;
            NANOS_INSTRUMENT(sys.getInstrumentation()->raiseOpenBurstEvent( ikey, 137 );)
               for ( unsigned int idx = 0; idx < wd->getNumCopies(); idx += 1 ) {
                  global_reg_t allocated_reg;
                  sys.getSeparateMemory(mem_id).getCache().getAllocatableRegion(wd->_mcontrol._memCacheCopies[idx]._reg, allocated_reg);
                  GlobalRegionDictionary *key = wd->_mcontrol._memCacheCopies[idx]._reg.key;
                  if ( wd_regions[key].count( allocated_reg.id ) == 0 ) {
                     wd_regions[key].insert( allocated_reg.id );
                  } else {
                     continue;
                  }
                  reg_t id = wd->_mcontrol._memCacheCopies[idx]._reg.id;
                  //std::cerr << "allocated reg is " << allocated_reg.id << " orig reg is " << id << std::endl;
                  if ( id == 0 ) {
                     std::cerr << "reg 0 in wd " << wd->getId() << " copy idx "<< idx << std::endl;
                     fatal("error");
                  }
                  _wd_map_t::iterator wd_map_it = _wdMap.find( key );
                  if ( wd_map_it != _wdMap.end() ) {
                     _reg_map_t &reg_map = wd_map_it->second;
                     //std::cerr << "copy " << idx << " found " << std::endl;
                     for ( _reg_map_t::iterator reg_map_it = reg_map.begin(); reg_map_it != reg_map.end(); ) {
                        reg_t registered_reg = reg_map_it->first;
                        _wd_set_t &wd_set = reg_map_it->second;
                        reg_map_it++;
                        if ( registered_reg == 1 || registered_reg == allocated_reg.id ||
                              ( key->checkIntersect( allocated_reg.id, registered_reg ) && key->computeIntersect( allocated_reg.id, registered_reg ) == registered_reg )
                           ) {
                           //_invSet.insert(wd_set.begin(), wd_set.end());
                           for ( _wd_set_t::iterator sit = wd_set.begin(); sit != wd_set.end(); ) { 
                              WD *this_wd = *sit;
                              if ( this_wd != wd ) {
                                 unsigned int current_count = wd_count[ this_wd ] + 1;
                                 if ( current_count == this_wd->getNumCopies() ) {
                                    wd_count.erase( this_wd );
                     //o << "\t insert in inv set wd: " << this_wd->getId() << std::endl;
                                    _invSet.insert( this_wd );
                                    count++;
                                 } else {
                                    wd_count[ this_wd ] = current_count;
                                 }
                              }
                              sit++;
                           //   this->_prepareToPush(thread, this_wd);
                           //   this->_remove(this_wd);
                           //   _invWDsQueue.push_back( this_wd );
                           }
                        }
                     }
                  }
               }
               NANOS_INSTRUMENT(sys.getInstrumentation()->raiseOpenBurstEvent( ikey, 0 );)
               NANOS_INSTRUMENT(sys.getInstrumentation()->raiseOpenBurstEvent( ikey, 9000000 + count );)
               NANOS_INSTRUMENT(sys.getInstrumentation()->raiseOpenBurstEvent( ikey, 0 );)
            }
         }

         void _tryComputeNextSet( BaseThread *thread ) {
            if ( selected_wd != NULL ) {
               //if ( _nextComputed.cswap( 0, 1 ) )
               if ( _nextComputedLock.tryAcquire() )
               {
                  if ( _invSet.empty() ) {
                     //std::ostream &o = *thread->_file;
                     NANOS_INSTRUMENT(static nanos_event_key_t key = sys.getInstrumentation()->getInstrumentationDictionary()->getEventKey("debug");)
                     NANOS_INSTRUMENT(sys.getInstrumentation()->raiseOpenBurstEvent( key, 134 );)
                     this->_getWithWD( selected_wd, thread );
                     for ( _wd_set_t::const_iterator invIt = _invSet.begin(); invIt != _invSet.end(); invIt++ ) {
                        //this->_prepareToPush( thread, *invIt );
                        this->_remove(*invIt);
                     }
                     //o << "computed the set of inv wds: " << _invSet.size() << " with wd " << selected_wd->getId() << std::endl;
                     _invSet.insert(selected_wd);
                     //this->_prepareToPush( thread, selected_wd );
                     this->_remove(selected_wd);
                     NANOS_INSTRUMENT(sys.getInstrumentation()->raiseOpenBurstEvent( key, 0 );)
                  }
                  last_selected_wd = selected_wd;
                  selected_wd = NULL;
                  _nextComputedLock.release();
               }// else {
                //  std::cerr << "not computing next set: val is " << _nextComputed.value() << std::endl;
                // }
            }
         }

         void insert( WD *wd ) {
            while ( !_lock.tryAcquire() ) { myThread->idle(); }
            this->_insert(wd);
            _lock.release();
         }

         void preQueue( WD *wd ) {
            if ( wd->getNumCopies() > 0 ) {
               _preQueue.push_back( wd );
            } else {
               _noCopiesWDs.push_back(wd);
            }
         }

         WD *_getRandomWD() {
            WD *wd = NULL;
            for ( _wd_map_t::iterator it = _wdMap.begin(); it != _wdMap.end() && wd == NULL; it++ ) {
               _reg_map_t &reg_map = it->second;
               for( _reg_map_t::iterator rit = reg_map.begin(); rit != reg_map.end() && wd == NULL; rit++ ) {
                  _wd_set_t &wd_set = rit->second;
                  if ( !wd_set.empty() ) {
                     wd = *(wd_set.begin());
                  }
               }
            }
            return wd;
         }

         WD *fetch( BaseThread *thread ) {
            NANOS_INSTRUMENT(static nanos_event_key_t key = sys.getInstrumentation()->getInstrumentationDictionary()->getEventKey("debug");)
            //std::ostream &o = *myThread->_file;
            memory_space_id_t id = thread->runningOn()->getMemorySpaceId();
            //o << "fetch for " << id << std::endl;
            WD *top_wd = NULL;
            //WD *inv_wd = NULL;
            if ( _topWDsQueue.empty() ) {
               if ( _lock.tryAcquire() ) {
                  //std::map<GlobalRegionDictionary *, std::set<reg_t> > const &map = sys.getSeparateMemory(id).getCache().getAllocatedRegionMap();
                  //NANOS_INSTRUMENT(sys.getInstrumentation()->raiseOpenBurstEvent( key, 131 );)
                  while ( !_preQueue.empty() ) {
                     WD *preWD = _preQueue.pop_front( thread );
                     if ( preWD != NULL ) {
                        this->_checkCopiesAndInsert(thread, preWD);
                     } else {
                        break;
                     }
                  }
                  //NANOS_INSTRUMENT(sys.getInstrumentation()->raiseCloseBurstEvent( key, 0 );)
                  _tryComputeNextSet( thread );

                  // std::cerr << "topWDs queues: " << _topWDsQueue.size() << " invSet: " << _invSet.size() << std::endl;
                  if ( _topWDsQueue.empty() && !_invSet.empty() ) {
                     //if ( _nextComputed.cswap( 1, 0 ) ) 
                     if ( _nextComputedLock.tryAcquire() ) 
                     {
                        NANOS_INSTRUMENT(sys.getInstrumentation()->raiseOpenBurstEvent( key, 132 );)
                        //o << "insert from invSet: { ";
                        for ( _wd_set_t::const_iterator it = _invSet.begin(); it != _invSet.end(); it++ ) {
                           WD *this_wd = *it;
                           //o << this_wd << "," << this_wd->getId() << " ";
                           this->_prepareToPush( thread, this_wd );
            //std::cerr << myThread->getId() << " remove (from process _invSet) wd " << this_wd->getId() << std::endl;
                           //this->_remove(this_wd);
                           _topWDsQueue.push_back(this_wd);
                        }
                        //o << "}" << std::endl;
                        _invSet.clear();
                        NANOS_INSTRUMENT(sys.getInstrumentation()->raiseCloseBurstEvent( key, 0 );)
                        //std::cerr<<"done process inv set" << std::endl;
                        _nextComputedLock.release();
                     }
                  }

                  if ( _topWDsQueue.empty() && sys.getSeparateMemory(id).getCache().getCurrentAllocations() == 0 ) {
            NANOS_INSTRUMENT(sys.getInstrumentation()->raiseOpenBurstEvent( key, 146 );)
               _scan(thread);
            NANOS_INSTRUMENT(sys.getInstrumentation()->raiseCloseBurstEvent( key, 0 );)
                  }
                  top_wd = _topWDsQueue.pop_front( thread );
                  _lock.release();
               } else {
                  myThread->idle();
               }
               if ( top_wd == NULL ) {
                  if ( _lock.tryAcquire() ) {
                     _tryComputeNextSet( thread );
                     _lock.release();
                  }
               }
            } else {
               if ( _lock.tryAcquire() ) {
                  _tryComputeNextSet( thread );
                  _lock.release();
               }
               top_wd = _topWDsQueue.pop_front( thread );
               //std::cerr << thread->getId() << " fetch WD no lock, got wd " << (top_wd != NULL ? top_wd->getId() : -1 ) << std::endl;
            }

            if ( top_wd == NULL ) {
               top_wd = _noCopiesWDs.pop_front( thread );
            }

            return top_wd;
         }

         void _scan( BaseThread *thread ) {
            NANOS_INSTRUMENT(static nanos_event_key_t key = sys.getInstrumentation()->getInstrumentationDictionary()->getEventKey("debug");)
            memory_space_id_t id = thread->runningOn()->getMemorySpaceId();
            std::map<GlobalRegionDictionary *, std::set<reg_t> > const map = sys.getSeparateMemory(id).getCache().getAllocatedRegionMap();
            int inserted_wds = 0;
            //std::set< WD * > top_wds;
            std::map< WD *, unsigned int > wd_count;
            //std::ostream &o = *myThread->_file;
            //_topWDs.clear();

            //o << "allocd' objects " << map.size() << std::endl;
            for( std::map<GlobalRegionDictionary *, std::set<reg_t> >::const_iterator it = map.begin();
                  it != map.end(); it++ ) {
               _reg_map_t &reg_map = _wdMap[ it->first ];
               //it->first->lockContainer();
               NANOS_INSTRUMENT(sys.getInstrumentation()->raiseOpenBurstEvent( key, 133 );)
               //o << "\tobject " << it->first << " has regs: " <<  it->second.size() << std::endl;
               for ( std::set<reg_t>::iterator rit = it->second.begin(); rit != it->second.end(); rit++ ) {
                  //o << "\t\t"; it->first->printRegion(o, *rit ); o << std::endl;
                  for ( _reg_map_t::iterator srit = reg_map.begin(); srit != reg_map.end(); ) 
                  {

                     //o << "\t"; it->first->printRegion(o, srit->first ); o << std::endl;
                     if ( *rit == 1 || *rit == srit->first || ( it->first->checkIntersect( /*allocated reg*/ *rit, /*wd reg */ srit->first )
                              && it->first->computeIntersect( /*allocated reg*/ *rit, /*wd reg */ srit->first ) == srit->first
                              )
                        ) {
                        _wd_set_t &wd_set = srit->second;
                        srit++;
                        //o << "FUCKING HIT " << wd_set.size() << std::endl;

                        //o << *rit << " & " << srit->first << " wds: " << wd_set.size() << std::endl;
                        for ( _wd_set_t::iterator wit = wd_set.begin(); wit != wd_set.end(); ) {
                           WD *wd = *wit;
                           _wd_set_t::iterator this_it = wit;
                           wit++;
                           if ( wd->getNumCopies() == 1 ) {
                              this->_prepareToPush(thread, wd);
            //std::cerr << myThread->getId() << " remove (from scan) wd " << wd->getId() << std::endl;
                              this->_remove(wd);
                              //_wdCount -= 1;
                              //wd_set.erase(this_it);
            //NANOS_INSTRUMENT(sys.getInstrumentation()->raiseOpenBurstEvent( key, 133 );)
                              _topWDsQueue.push_back(wd);
            //NANOS_INSTRUMENT(sys.getInstrumentation()->raiseCloseBurstEvent( key, 0 );)
                              inserted_wds += 1;
                           } else {
                              unsigned int current_count = wd_count[ wd ] + 1;
                              if ( current_count == wd->getNumCopies() ) {
                                 this->_prepareToPush(thread, wd);
            //std::cerr << myThread->getId() << " remove (from scan(2)) wd " << wd->getId() << std::endl;
                                 this->_remove(wd);
                                 wd_count.erase( wd );
            //NANOS_INSTRUMENT(sys.getInstrumentation()->raiseOpenBurstEvent( key, 133 );)
                                 _topWDsQueue.push_back(wd);
            //NANOS_INSTRUMENT(sys.getInstrumentation()->raiseCloseBurstEvent( key, 0 );)
                                 inserted_wds += 1;
                                 //_topWDs.erase( wd );
                              } else {
                                 wd_count[ wd ] = current_count;
                                 //if ( wd->getNumCopies() > 1 && current_count == wd->getNumCopies() - 1 ) {
                                 //   _topWDs.insert( wd );
                                 //}
                              }
                           }
                        }
                     } else {
                        srit++;
                     }
                  }
               }
               //it->first->releaseContainer();
            NANOS_INSTRUMENT(sys.getInstrumentation()->raiseCloseBurstEvent( key, 0 );)
            }
            NANOS_INSTRUMENT(sys.getInstrumentation()->raiseOpenBurstEvent( key, 1000000 + inserted_wds );)
            NANOS_INSTRUMENT(sys.getInstrumentation()->raiseCloseBurstEvent( key, 0 );)
            if ( selected_wd == NULL ) {
               NANOS_INSTRUMENT(sys.getInstrumentation()->raiseOpenBurstEvent( key, 140 );)
               // if ( _topWDs.size() > 0 ) {
               //    selected_wd = *_topWDs.begin();
               // } else
               if ( wd_count.size() > 0 ) {
                  unsigned int min_diff = UINT_MAX;
                  for (std::map<WD*, unsigned int>::const_iterator wdit = wd_count.begin(); wdit != wd_count.end(); wdit++) {
                     unsigned int this_diff = ( wdit->first->getNumCopies() - wdit->second );
                     if ( this_diff < min_diff ) {
                        selected_wd = wdit->first;
                  //o << "computed selected_wd w/count, wd "<< (selected_wd!=NULL ? selected_wd->getId() : 0) << std::endl;
                        min_diff = this_diff;
                     }
                     //o << "[wd: " << wdit->first->getId() << "," << wdit->first->getNumCopies()<<","<< wdit->second <<"]";
                  } //o << std::endl << " computed selected_wd to " << selected_wd << std::endl;
                  //print();
               } else {
                  selected_wd = this->_getRandomWD();
                  //o << "computed selected_wd w/random, wd "<< (selected_wd!=NULL ? selected_wd->getId() : 0) << std::endl;
               }
               NANOS_INSTRUMENT(sys.getInstrumentation()->raiseCloseBurstEvent( key, 0 );)
            }
         }

         void remove( WD *wd ) {
            while ( !_lock.tryAcquire() ) {
               myThread->idle();
            }
            //std::cerr << myThread->getId() << " remove (from remove) wd " << wd->getId() << std::endl;
            this->_remove(wd);
            _lock.release();
         }

         void _remove( WD *wd ) {
            if ( wd->getNumCopies() > 0 ) {
               _wdCount -= 1;
               for ( unsigned int idx = 0; idx < wd->getNumCopies(); idx += 1 ) {
                  GlobalRegionDictionary *key = wd->_mcontrol._memCacheCopies[idx]._reg.key;
                  reg_t id = wd->_mcontrol._memCacheCopies[idx]._reg.id;
                  _reg_map_t &reg_map = _wdMap[key];
                  _reg_map_t::iterator it = reg_map.find(id);
                  if ( it == reg_map.end() ) {
                     std::cerr << "Warning, attempt to erase a WD without reg map. WD( " << wd << " ) id: "<< wd->getId() << std::endl;
                  }
                  _wd_set_t &wd_set = it->second;
                  wd_set.erase(wd);
                  if ( wd_set.empty() ) {
                     reg_map.erase(it);
                  }
               }
               //std::cerr << "Removed wd " << wd->getId() << std::endl;
            }
         }

         void prefetch( BaseThread *thread, WD &wd ) {
            NANOS_INSTRUMENT(static nanos_event_key_t key = sys.getInstrumentation()->getInstrumentationDictionary()->getEventKey("debug");)
            if ( &wd == last_selected_wd ) {
               //std::cerr << "could prefetch!!" << std::endl;
               _lock.acquire();
            NANOS_INSTRUMENT(sys.getInstrumentation()->raiseOpenBurstEvent( key, 144 );)
            NANOS_INSTRUMENT(sys.getInstrumentation()->raiseCloseBurstEvent( key, 0 );)
               last_selected_wd = NULL;
            NANOS_INSTRUMENT(sys.getInstrumentation()->raiseOpenBurstEvent( key, 145 );)
               _scan(thread);
            NANOS_INSTRUMENT(sys.getInstrumentation()->raiseCloseBurstEvent( key, 0 );)
               _lock.release();
            }
         }

         void print() const {
            std::ostream &o = *myThread->_file;
            for( _wd_map_t::const_iterator it = _wdMap.begin(); it != _wdMap.end(); it++ ) {
               _reg_map_t const &reg_map = it->second;
               o << "Object " << it->first << std::endl;
               for ( _reg_map_t::const_iterator rit = reg_map.begin(); rit != reg_map.end(); rit++ ) {
                  o << "\treg " << rit->first << ": ";
                  _wd_set_t const &wd_set = rit->second;
                  for ( _wd_set_t::const_iterator wit = wd_set.begin(); wit != wd_set.end(); wit++ ) {
                     o << "[" << (*wit)->getId() << "," << (*wit)->getNumCopies() << "]";
                  }
                  o << std::endl;
               }
            }
         }
      };

      class CacheSchedPolicy : public SchedulePolicy
      {
         private:

            struct TeamData : public ScheduleTeamData
            {
               WDDeque            _globalReadyQueue;
               WDDeque            _unrankedQueue;
               WDDeque*           _readyQueues;
               WDDeque**          _readyQueueSets;
               unsigned int      *_pushCounter;
               unsigned int      *_popCounter;
               WDDeque*           _readyQueuesAlreadyInit;
               WDDeque*           _bufferQueues;
               std::size_t*       _createdData;
               Atomic<bool>       _holdTasks;
               unsigned int       _numNodes;
               unsigned int       _numLocalAccelerators;
               unsigned int       _numQueues;
               //Network sched std::set<int>      _freeNodes;
               //Network sched std::set<int>      _nodeSet;
               Lock               _freeNodesLock;
               Atomic<int>       *_feeding;
               int               *_feedingVector;
               unsigned int      *_load;
               Atomic<unsigned int> _getting;
               unsigned int       _lastNodeScheduled;
               std::vector< memory_space_id_t > *_nodeToMemSpace;
               std::vector< memory_space_id_t > *_queueToMemSpace;
<<<<<<< HEAD
               unsigned int      *_thdsPerQueue;
               WDMap _wdMap;
=======
>>>>>>> ed033aab
 
               TeamData ( unsigned int size ) : ScheduleTeamData(), _globalReadyQueue(), _unrankedQueue()
               {
                  _numNodes = sys.getNumClusterNodes();
                  _numLocalAccelerators = sys.getNumAccelerators();
                  _getting = 0;
                  _numQueues = _numNodes + _numLocalAccelerators;

                  _queueToMemSpace = NEW std::vector< memory_space_id_t >( _numQueues );
                  unsigned int queue_counter = 0;

                  std::cerr << "active places: ";
                  for( std::set<memory_space_id_t>::const_iterator locit = sys.getActiveMemorySpaces().begin(); locit != sys.getActiveMemorySpaces().end(); locit++ ) {
                     std::cerr << *locit;
                  }
                  std::cerr << std::endl;
                  _holdTasks = false;
<<<<<<< HEAD
                  if ( _numQueues >= 1 ) {
                     _readyQueues = NEW WDDeque[_numQueues];
                     std::cerr << "Creating ready queues: { ";
                     for ( unsigned int __i = 0; __i < _numQueues; __i++ ) {
                        std::cerr << &(_readyQueues[__i]) << " ";
                     }
                     std::cerr << "}" << std::endl;
=======
                  if ( _numQueues > 1 ) {
                     _readyQueues = NEW WDDeque[_numQueues];
>>>>>>> ed033aab
                     _readyQueuesAlreadyInit = NEW WDDeque[_numQueues];
                     _bufferQueues = NEW WDDeque[_numQueues];
                     _createdData = NEW std::size_t[_numQueues];
                     for (unsigned int i = 0; i < _numQueues; i += 1 ) {
                        _createdData[i] = 0;
                     }
                     _nodeToMemSpace = NEW std::vector< memory_space_id_t >( sys.getClusterNodeSet().size() );

                     for( std::set<unsigned int>::iterator it = sys.getClusterNodeSet().begin();
                           it != sys.getClusterNodeSet().end();
                           it++ ) {
                        memory_space_id_t node_memspace = sys.getMemorySpaceIdOfClusterNode( *it );
                        (*_nodeToMemSpace)[ *it ] = node_memspace;
                        (*_queueToMemSpace)[ queue_counter ] = node_memspace;
                        queue_counter += 1;
<<<<<<< HEAD
                     }

                     for ( unsigned int accel_id = 0; accel_id < _numLocalAccelerators; accel_id += 1) {
                        memory_space_id_t accel_memspace = sys.getMemorySpaceIdOfAccelerator( accel_id );
                        if ( accel_memspace != (memory_space_id_t) -1 ) {
                           (*_queueToMemSpace)[ queue_counter ] = accel_memspace;
                           queue_counter += 1;
                        } else {
                           fatal("Unable to properly initialize the scheduler.");
                        }
                     }

                     // (*myThread->_file) << "_queueToMemSpace [ ";
                     // for ( std::vector<memory_space_id_t>::iterator it = _queueToMemSpace->begin(); it != _queueToMemSpace->end(); it++) {
                     //    (*myThread->_file) << *it << " ";
                     // }
                     // (*myThread->_file) << "]" << std::endl;

                     _readyQueueSets = NEW WDDeque*[_numQueues];
                     _thdsPerQueue = NEW unsigned int[_numQueues];
                     _pushCounter = NEW unsigned int[_numQueues];
                     _popCounter = NEW unsigned int[_numQueues];
                     for ( unsigned int __i = 0; __i < _numQueues; __i++ ) {
                        _thdsPerQueue[__i] = 0;
                        _pushCounter[__i] = 0;
                     }
                     for ( unsigned int __i = 0; __i < _numQueues; __i++ ) {
                        //FIXME : maybe this should iterate workers, not PEs.
                     for ( std::map<unsigned int, PE *>::const_iterator pit = sys.getPEs().begin(); pit != sys.getPEs().end(); pit++ ) {
                        _thdsPerQueue[__i] += (*_queueToMemSpace)[__i] == pit->second->getMemorySpaceId();
                     }
                     }
                     std::cerr << "ThdsPerQueue: { ";
                     for ( unsigned int __i = 0; __i < _numQueues; __i++ ) {
                        std::cerr << _thdsPerQueue[__i] << " ";
                        if ( _thdsPerQueue[__i] > 0 ){
                           _readyQueueSets[__i] = NEW WDDeque[_thdsPerQueue[__i]];
                        } else {
                           _readyQueueSets[__i] = NULL;
                        }
                     }
                     std::cerr << "}" << std::endl;
=======
                     }

                     for ( unsigned int accel_id = 0; accel_id < _numLocalAccelerators; accel_id += 1) {
                        memory_space_id_t accel_memspace = sys.getMemorySpaceIdOfAccelerator( accel_id );
                        if ( accel_memspace != (memory_space_id_t) -1 ) {
                           (*_queueToMemSpace)[ queue_counter ] = accel_memspace;
                           queue_counter += 1;
                        } else {
                           fatal("Unable to properly initialize the scheduler.");
                        }
                     }

                     // (*myThread->_file) << "_queueToMemSpace [ ";
                     // for ( std::vector<memory_space_id_t>::iterator it = _queueToMemSpace->begin(); it != _queueToMemSpace->end(); it++) {
                     //    (*myThread->_file) << *it << " ";
                     // }
                     // (*myThread->_file) << "]" << std::endl;
>>>>>>> ed033aab
                  }
                  _load = NEW unsigned int[_numQueues];
                  _feeding = NEW Atomic<int>[_numQueues];
                  _feedingVector = NEW int[ _numQueues * 2 ];
                  for (unsigned int i = 0; i < _numQueues; i += 1) {
                     _feeding[ i ] = 0;
                     _feedingVector[ i * 2 ] = 0;
                     _feedingVector[ i * 2 + 1 ] = 0;
                     _load[ i ] = 0;
                  }
                  //_freeNodes.insert(_nodeSet.begin(), _nodeSet.end() );
                  _lastNodeScheduled = 1;
             
               }

               ~TeamData ()
               {
<<<<<<< HEAD
                  if (_numQueues >= 1 ) {
=======
                  if (_numQueues > 1 ) {
>>>>>>> ed033aab
                     delete[] _readyQueues;
                     delete[] _readyQueuesAlreadyInit;
                     delete[] _bufferQueues;
                     delete[] _createdData;
                  }
                  /* TODO add delete for new members */
               }
            };

            template <class CondA, class CondB>
            struct Or {
               static inline bool check( WD &wd, BaseThread const &thread ) {
                  return CondA::check( wd, thread ) || CondB::check( wd, thread );
               }
            };

            template <class CondA, class CondB>
            struct And {
               static inline bool check( WD &wd, BaseThread const &thread ) {
                  return CondA::check( wd, thread ) && CondB::check( wd, thread );
               }
            };

            template <class Cond>
            struct Not {
               static inline bool check( WD &wd, BaseThread const &thread ) {
                  return !Cond::check( wd, thread );
               }
            };

            struct AlreadyInit {
               static inline bool check( WD &wd, BaseThread const &thread ) {
                  if ( wd.initialized() ) return true;
                  else return false;
               }
            };

            struct AlreadyDataInit {
               static inline bool check( WD &wd, BaseThread const &thread ) {
                  if ( wd.initialized() && wd._mcontrol.isDataReady( wd ) ) return true;
                  else return false;
               }
            };

            struct WouldNotTriggerInvalidation
            {
               static inline bool check( WD &wd, BaseThread const &thread ) {
                  return wd.resourceCheck( thread, false );
               }
            };

            struct WouldNotRunOutOfMemory
            {
               static inline bool check( WD &wd, BaseThread const &thread ) {
                  return wd.resourceCheck( thread, true );
               }
            };

            struct NoCopy
            {
               static inline bool check( WD &wd, BaseThread const &thread )
               {
                  //TeamData &tdata = (TeamData &) *thread.getTeam()->getScheduleData();
                  //ThreadData &data = ( ThreadData & ) *thread.getTeamData()->getScheduleData();
                  CopyData * copies = wd.getCopies();
                  for ( unsigned int i = 0; i < wd.getNumCopies(); i++ ) {
                     if ( !copies[i].isPrivate() && copies[i].isInput() ) {
                           NewLocationInfoList const &locs = wd._mcontrol._memCacheCopies[ i ]._locations;
                           if ( !locs.empty() ) {
                              for ( NewLocationInfoList::const_iterator it = locs.begin(); it != locs.end(); it++ ) {
                                 if ( ! NewNewRegionDirectory::isLocatedIn( wd._mcontrol._memCacheCopies[ i ]._reg.key, it->first, thread.runningOn()->getMemorySpaceId() ) ) {
                                    return false;
                                 }
                              }
                           } else {
                              if ( ! wd._mcontrol._memCacheCopies[ i ]._reg.isLocatedIn( thread.runningOn()->getMemorySpaceId() ) )
                                 return false;
                           }
                     }
                  }
                  return true;
               }
            };
            //struct SiCopy
            //{
            //   static inline bool check( WD &wd, BaseThread const &thread )
            //   {
            //      //TeamData &tdata = (TeamData &) *thread.getTeam()->getScheduleData();
            //      //ThreadData &data = ( ThreadData & ) *thread.getTeamData()->getScheduleData();
            //      CopyData * copies = wd.getCopies();
            //      for ( unsigned int i = 0; i < wd.getNumCopies(); i++ ) {
            //         if ( !copies[i].isPrivate() && copies[i].isInput() ) {
            //               //NewLocationInfoList const &locs = wd._mcontrol.getCacheCopies()[ i ].getNewLocations();
            //               NewLocationInfoList const &locs = wd._mcontrol._memCacheCopies[ i ]._locations;
            //               if ( !locs.empty() ) {
            //                  for ( NewLocationInfoList::const_iterator it = locs.begin(); it != locs.end(); it++ ) {
            //                     if ( ! NewNewRegionDirectory::isLocatedIn( wd._mcontrol._memCacheCopies[ i ]._reg.key, it->first, thread.runningOn()->getMemorySpaceId() ) ) {
            //                        return true;
            //                     }
            //                  }
            //               } else {
            //                  if ( ! wd._mcontrol._memCacheCopies[ i ]._reg.isLocatedIn( thread.runningOn()->getMemorySpaceId() ) ) 
            //                     return true;
            //               }
            //         }
            //      }
            //      return false;
            //   }
            //};
            struct SiCopySiMaster
            {
               static inline bool check( WD &wd, BaseThread const &thread )
               {
                  //TeamData &tdata = (TeamData &) *thread.getTeam()->getScheduleData();
                  //ThreadData &data = ( ThreadData & ) *thread.getTeamData()->getScheduleData();
                  CopyData * copies = wd.getCopies();
                  for ( unsigned int i = 0; i < wd.getNumCopies(); i++ ) {
                     if ( !copies[i].isPrivate() && copies[i].isInput() ) {
                           ///NewLocationInfoList const &locs = wd._mcontrol.getCacheCopies()[ i ].getNewLocations();
                           NewLocationInfoList const &locs = wd._mcontrol._memCacheCopies[ i ]._locations;
                           if ( ! locs.empty() ) {
                              for ( NewLocationInfoList::const_iterator it = locs.begin(); it != locs.end(); it++ ) {
                                 if ( ! NewNewRegionDirectory::isLocatedIn( wd._mcontrol._memCacheCopies[ i ]._reg.key, it->first, thread.runningOn() ) && NewNewRegionDirectory::isLocatedIn( wd._mcontrol._memCacheCopies[ i ]._reg.key, it->first, (memory_space_id_t) 0) ) {
                                    return true;
                                 }
                              }
                           } else {
                              if ( ! wd._mcontrol._memCacheCopies[ i ]._reg.isLocatedIn( thread.runningOn()->getMemorySpaceId() ) && wd._mcontrol._memCacheCopies[ i ]._reg.isLocatedIn( 0 ) )
                                 return true;
                           }
                     }
                  }
                  return false;
               }
            };
            struct SiCopySiMasterInit
            {
               static inline bool check( WD &wd, BaseThread const &thread )
               {
                  //TeamData &tdata = (TeamData &) *thread.getTeam()->getScheduleData();
                  //ThreadData &data = ( ThreadData & ) *thread.getTeamData()->getScheduleData();
                  if ( wd.initialized() ) return false;
                  CopyData * copies = wd.getCopies();
                  for ( unsigned int i = 0; i < wd.getNumCopies(); i++ ) {
                     if ( !copies[i].isPrivate() && copies[i].isInput() ) {
                           //NewLocationInfoList const &locs = wd._mcontrol.getCacheCopies()[ i ].getNewLocations();
                           NewLocationInfoList const &locs = wd._mcontrol._memCacheCopies[ i ]._locations;
                           if ( !locs.empty() ) {
                              for ( NewLocationInfoList::const_iterator it = locs.begin(); it != locs.end(); it++ ) {
                                 if ( ! NewNewRegionDirectory::isLocatedIn( wd._mcontrol._memCacheCopies[ i ]._reg.key, it->first, thread.runningOn()->getMemorySpaceId() )
                                 && NewNewRegionDirectory::isLocatedIn( wd._mcontrol._memCacheCopies[ i ]._reg.key, it->first, (memory_space_id_t) 0 )  ) {
                                    return true;
                                }
                              }
                           } else {
                              if ( ! wd._mcontrol._memCacheCopies[ i ]._reg.isLocatedIn( thread.runningOn()->getMemorySpaceId() ) &&
                                 wd._mcontrol._memCacheCopies[ i ]._reg.isLocatedIn( 0 ) )
                                 return true;
                           }
                     }
                  }
                  return false;
               }
            };
            struct SiCopyNoMasterInit
            {
               static inline bool check( WD &wd, BaseThread const &thread )
               {
                  //TeamData &tdata = (TeamData &) *thread.getTeam()->getScheduleData();
                  //ThreadData &data = ( ThreadData & ) *thread.getTeamData()->getScheduleData();
                  if ( wd.initialized() ) return false;
                  CopyData * copies = wd.getCopies();
                  for ( unsigned int i = 0; i < wd.getNumCopies(); i++ ) {
                     if ( !copies[i].isPrivate() && copies[i].isInput() ) {
                           //NewLocationInfoList const &locs = wd._mcontrol.getCacheCopies()[ i ].getNewLocations();
                           NewLocationInfoList const &locs = wd._mcontrol._memCacheCopies[ i ]._locations;
                           if ( !locs.empty() ) {
                              for ( NewLocationInfoList::const_iterator it = locs.begin(); it != locs.end(); it++ ) {
                                 if ( ! NewNewRegionDirectory::isLocatedIn( wd._mcontrol._memCacheCopies[ i ]._reg.key, it->first, thread.runningOn() ) && ! NewNewRegionDirectory::isLocatedIn( wd._mcontrol._memCacheCopies[ i ]._reg.key, it->first, (memory_space_id_t) 0 ) ) {
                                    return true;
                                 }
                              }
                           } else {
                                 if ( ! wd._mcontrol._memCacheCopies[ i ]._reg.isLocatedIn( thread.runningOn()->getMemorySpaceId() ) && 
                                      ! wd._mcontrol._memCacheCopies[ i ]._reg.isLocatedIn( 0 ) ) 
                                    return true;
                           }
                     }
                  }
                  return false;
               }
            };
            struct SiCopyNoMaster
            {
               static inline bool check( WD &wd, BaseThread const &thread )
               {
                  //TeamData &tdata = (TeamData &) *thread.getTeam()->getScheduleData();
                  //ThreadData &data = ( ThreadData & ) *thread.getTeamData()->getScheduleData();
                  CopyData * copies = wd.getCopies();
                  for ( unsigned int i = 0; i < wd.getNumCopies(); i++ ) {
                     if ( !copies[i].isPrivate() && copies[i].isInput() ) {
                           //NewLocationInfoList const &locs = wd._mcontrol.getCacheCopies()[ i ].getNewLocations();
                           NewLocationInfoList const &locs = wd._mcontrol._memCacheCopies[ i ]._locations;
                           if ( !locs.empty() ) {
                              for ( NewLocationInfoList::const_iterator it = locs.begin(); it != locs.end(); it++ ) {
                                 if ( ! NewNewRegionDirectory::isLocatedIn( wd._mcontrol._memCacheCopies[ i ]._reg.key, it->first, thread.runningOn() ) && ! NewNewRegionDirectory::isLocatedIn( wd._mcontrol._memCacheCopies[ i ]._reg.key, it->first, (memory_space_id_t) 0 ) ) {
                                    return true;
                                 }
                              }
                           } else {
                              if ( ! wd._mcontrol._memCacheCopies[ i ]._reg.isLocatedIn( thread.runningOn()->getMemorySpaceId() ) &&
                                    ! wd._mcontrol._memCacheCopies[ i ]._reg.isLocatedIn( 0 ) )
                                    return true;
                           }
                     }
                  }
                  return false;
               }
            };

#if 0
            struct NetworkSched
            {
               struct NotifyData {
                  NotifyData( unsigned int numNodes, unsigned int dst ) : _dstNode( dst ) {
                     _srcNode = NEW unsigned int [numNodes];
                  }
                  unsigned int *_srcNode;
                  unsigned int _dstNode;
                  //std::size_t *_len;
               }
               static void notifyCopy( WD &wd, BaseThread &thread, void *ndata ) {
                  TeamData &tdata = (TeamData &) *thread.getTeam()->getScheduleData();
                  ThreadData &data = ( ThreadData & ) *thread.getTeamData()->getScheduleData();
                  NotifyData * notifyData = ( NotifyData * ) ndata;
                  
                  //while( tdata._feeding[ queueId ].cswap( 1, 0 ) != 1 );
                  tdata._freeNodesLock.acquire();
                  //tdata._freeNodes.insert( queueId );
                  tdata._feedingVector[ srcNode ]
                  tdata._freeNodesLock.release();
                  //       (*myThread->_file) <<"cleared copy by wd " << wd.getId() << " id is " << queueId  <<std::endl;
               }

               static inline bool check( WD &wd, BaseThread const &thread )
               {
                  TeamData &tdata = (TeamData &) *thread.getTeam()->getScheduleData();
                  //ThreadData &data = ( ThreadData & ) *thread.getTeamData()->getScheduleData();
                  tdata._freeNodesLock.acquire();
                  std::set<int> toBeRemovedElems;
                  CopyData * copies = wd.getCopies();
                  unsigned int allLocs = 0, gotLocs = 0;
                  int tmpFeedingVector[ tdata._numNodes * 2 ];
                  int srcNodes[ tdata._numNodes ];
                  for (unsigned int i = 0; i < tdata._numNodes; i +=1 ) srcNodes[i] = 0;
                  ::memcpy( tmpFeedingVector, tdata._feedingVector, sizeof( int ) * tdata._numNodes * 2 );

                  // check destination (its this thread)
                  if ( tmpFeedingVector[ queueId * 2 ] + 1 > 2 ) {
                  tdata._freeNodesLock.release();
                                 return false;
                  }

                  if (sys.getNetwork()->getNodeNum() == 0)(*myThread->_file) <<"check wd " << wd.getId() << std::endl;
                  for ( unsigned int i = 0; i < wd.getNumCopies(); i++ ) {
                     if ( !copies[i].isPrivate() && copies[i].isInput() ) {
                        NewDirectory::LocationInfoList const &locs = wd._mcontrol._cacheCopies[ i ].getLocations();
                        for ( NewDirectory::LocationInfoList::const_iterator it = locs.begin(); it != locs.end(); it++ ) {
                           allLocs+= 1;
                           if ( !it->second.isLocatedIn( thread.runningOn()->getMemorySpaceId() ) ) {
                              int loc = it->second.getFirstLocation();
                              srcNodes[ loc ] = 1;
                              //tmpFeedingVector[ loc * 2 + 1 ] += 1;       //src
                              if ( tmpFeedingVector[ loc * 2 + 1 ] + 1 > 2 /* XXX THRESHOLD */ ) { 
                                 tdata._freeNodesLock.release();
                                 return false;
                              }
                              //if ( tdata._freeNodes.count( loc ) == 0 ) {
                              //   if (sys.getNetwork()->getNodeNum() == 0)(*myThread->_file) <<"loc busy... " << loc << std::endl;
                              //   tdata._freeNodesLock.release();
                              //   return false;
                              //} else {
                              //   toBeRemovedElems.insert( loc );
                              //}
                           } else {
                              gotLocs += 1; 
                           }
                        }
                     }
                  }
                  if ( allLocs == gotLocs ) {
                  tdata._freeNodesLock.release();
                     return false;
                  } else {
                     NotifyData *ndata = NEW ( allLocs - gotLocs, queueId );
                     for ( unsigned int i = 0; i < tdata._numNodes; i += 1 ) {
                        tmpFeedingVector[ i ] += srcNodes[ i ];
                        ndata->_srcNodes
                     }
                     //for ( unsigned int i = 0; i < wd.getNumCopies(); i++ ) {
                     //   if ( !copies[i].isPrivate() && copies[i].isInput() ) {
                     //      NewDirectory::LocationInfoList const &locs = wd._mcontrol._cacheCopies[ i ].getLocations();
                     //      for ( NewDirectory::LocationInfoList::const_iterator it = locs.begin(); it != locs.end(); it++ ) {
                     //         if ( !it->second.isLocatedIn( thread.runningOn()->getMemorySpaceId() ) ) {
                     //            int loc = it->second.getFirstLocation();
                     //            tmpFeedingVector[ queueId * 2 ] += 1;
                     //            tmpFeedingVector[ loc * 2 + 1 ] += 1;
                     //         }
                     //      }
                     //   }
                     //}
                     // XXX commit_changes_to_FeedingVector();
                     wd.setNotifyCopyFunc( notifyCopy, (void *) NEW NotifyData( queueId, loc )  );
                     for ( unsigned int i = 0; i < tdata._numNodes; i += 1 ) {
                        tdata._feedingVector[ i * 2 ] = tmpFeedingVector[ i * 2 ];
                        tdata._feedingVector[ i * 2 + 1 ] = tmpFeedingVector[ i * 2 + 1 ];
                     }
                  tdata._freeNodesLock.release();
                     return true;
                  }
                  //if ( !toBeRemovedElems.empty( ) ) {
                  //   //(*myThread->_file) << "feed val is " << tdata._feedingThisNode.value() << std::endl;
                  //   if ( tdata._feeding[ queueId ].cswap( 0, 1 ) == 1 ) {
                  //      if (sys.getNetwork()->getNodeNum() == 0)(*myThread->_file) <<"allow copy to wd " << wd.getId() << " dest " << queueId << std::endl;
                  //      wd.setNotifyCopyFunc( notifyCopy );
                  //   } else {
                  // if (sys.getNetwork()->getNodeNum() == 0)(*myThread->_file) <<"stolen... " << std::endl;
                  //      tdata._freeNodesLock.release();
                  //      return false;
                  //   }
                  //   
                  //   //(*myThread->_file) <<"thread " << thread.getId() <<" node "<< queueId <<" selected WD " << wd.getId() << " sources of data are ";
                  //   //for (std::set<int>::iterator it = toBeRemovedElems.begin(); it != toBeRemovedElems.end(); it++ ) {
                  //   //   (*myThread->_file) << *it << " ";
                  //   //}
                  //   //(*myThread->_file) << std::endl;
                  //   for (std::set<int>::iterator it = toBeRemovedElems.begin(); it != toBeRemovedElems.end(); it++ ) {
                  //      tdata._freeNodes.erase( *it );
                  //   }
                  //   //(*myThread->_file) << " remaining set of free nodes ";
                  //   //for (std::set<int>::iterator it = tdata._freeNodes.begin(); it != tdata._freeNodes.end(); it++ ) {
                  //   //   (*myThread->_file) << *it << " ";
                  //   //}
                  //   //(*myThread->_file) << std::endl;
                  //   //if ( tdata._freeNodes.empty() ) {
                  //   //   tdata._freeNodes.insert( tdata._nodeSet.begin(), tdata._nodeSet.end() );
                  //   //}
                  //} else { 
                  //   if (sys.getNetwork()->getNodeNum() == 0)(*myThread->_file) <<"thread " << thread.getId() <<" selected WD " << wd.getId() << " empty sources, allLocs  " << allLocs << " gotLocs "<< gotLocs <<std::endl;
                  //   if ( allLocs == gotLocs )
                  //   tdata._freeNodesLock.release();
                  //   return false;
                  //}
                  //tdata._freeNodesLock.release();
                  return true;
               }
            };
#endif

            static void getComplete( WD &wd, BaseThread &thread ) {
               TeamData &tdata = (TeamData &) *thread.getTeam()->getScheduleData();
               //ThreadData &data = ( ThreadData & ) *thread.getTeamData()->getScheduleData();
               //(*myThread->_file) << " CLEAR GETTING " << std::endl;
               //while ( !tdata._getting.cswap( true, false ) ) { }
               tdata._getting--;
               
            }
            /** \brief Cache Scheduler data associated to each thread
              *
              */
            struct ThreadData : public ScheduleThreadData
            {
               /*! queue of ready tasks to be executed */
               unsigned int _nodeId;
               bool _isLocalAccelerator;
               unsigned int _acceleratorId;
               bool _init;
               unsigned int _helped;
               unsigned int _fetch;
               WDDeque      _locaQueue;

               ThreadData () : _nodeId(0), _isLocalAccelerator( false ), _acceleratorId(0), _init(false), _helped(0), _fetch( 0 )  {}
               virtual ~ThreadData () {
               }

               void initialize( BaseThread *thd ) {
                  if ( !_init ) {
                     memory_space_id_t mem_id = thd->runningOn()->getMemorySpaceId();
                     _nodeId =  mem_id == 0 ? 0 : sys.getSeparateMemory( mem_id ).getNodeNumber();
                     _isLocalAccelerator = (_nodeId == 0 && mem_id != 0);
                     _acceleratorId = mem_id == 0 ? 0 : sys.getSeparateMemory( mem_id ).getAcceleratorNumber();
                     _init = true;
                  }
               }
            };

            /* disable copy and assigment */
            explicit CacheSchedPolicy ( const CacheSchedPolicy & );
            const CacheSchedPolicy & operator= ( const CacheSchedPolicy & );


            enum DecisionType { /* 0 */ NOOP,
                                /* 1 */ NOCONSTRAINT,
                                /* 2 */ NOCOPY,
                                /* 3 */ SICOPYSIMASTER,
                                /* 4 */ SICOPYNOMASTER,
                                /* 5 */ SICOPY,
                                /* 6 */ SICOPYSIMASTERINIT,
                                /* 7 */ SICOPYNOMASTERINIT,
                                /* 8 */ SICOPYNOMASTERINIT_SELF,
                                /* 9 */ ALREADYINIT };

         public:
            static bool _steal;
            static bool _noMaster;
#ifdef CLUSTER_DEV
            static bool _support;
#endif
            static bool _invalAware;
            static bool _affinityInout;
            static bool _constraints;
            static bool _immediateSuccessor;
<<<<<<< HEAD
            static bool _useQueueSets;
            static int _currentThd;
=======
>>>>>>> ed033aab
            // constructor
            CacheSchedPolicy() : SchedulePolicy ( "Cache" ) {}

            // destructor
            virtual ~CacheSchedPolicy() {}

            virtual size_t getTeamDataSize () const { return sizeof(TeamData); }
            virtual size_t getThreadDataSize () const { return sizeof(ThreadData); }

            virtual ScheduleTeamData * createTeamData ()
            {
               /* Queue 0 will be the global one */
               unsigned int numQueues = 0; // will be computed later
               
               return NEW TeamData( numQueues );
            }

            virtual ScheduleThreadData * createThreadData ()
            {
               return NEW ThreadData();
            }

            int computeAffinityScore( WD &wd, unsigned int numQueues, unsigned int numNodes, std::size_t *scores, std::size_t &maxPossibleScore );
            void rankWD( BaseThread *thread, WD &wd );
            void tryGetLocationData( BaseThread *thread ); 
            /*!
            *  \brief Enqueue a work descriptor in the readyQueue of the passed thread
            *  \param thread pointer to the thread to which readyQueue the task must be appended
            *  \param wd a reference to the work descriptor to be enqueued
            *  \sa ThreadData, WD and BaseThread
            */
            virtual void queue ( BaseThread *thread, WD &wd )
            {
               //(*myThread->_file) << " queue wd " << wd.getId() << std::endl;
<<<<<<< HEAD
=======
   NANOS_INSTRUMENT ( static InstrumentationDictionary *ID = sys.getInstrumentation()->getInstrumentationDictionary(); )
   NANOS_INSTRUMENT ( static nanos_event_key_t deb = ID->getEventKey("debug"); )
   NANOS_INSTRUMENT( sys.getInstrumentation()->raiseOpenBurstEvent( deb, (nanos_event_value_t) 2 ); )
>>>>>>> ed033aab
#if 1
               ThreadData &data = ( ThreadData & ) *thread->getTeamData()->getScheduleData();
               data.initialize( thread );
               TeamData &tdata = (TeamData &) *thread->getTeam()->getScheduleData();
              
               if ( tdata._numQueues == 1 ) {
<<<<<<< HEAD
                  tdata._globalReadyQueue.push_back( &wd );
                  return;
               }

               if ( sys.getActiveMemorySpaces().size() == 1 && *(sys.getActiveMemorySpaces().begin()) != 0 ) {
                  memory_space_id_t target = *(sys.getActiveMemorySpaces().begin());
                  for ( unsigned int idx = 0; idx < tdata._numQueues; idx += 1 ) {
                     if ( (*tdata._queueToMemSpace)[ idx ] == target ) {
                        //tdata._readyQueues[ idx ].push_back( &wd );
                        //tdata._wdMap.insert( &wd );
                        tdata._wdMap.preQueue( &wd );
                        // PUSH_BACK_TO_READY_QUEUE( idx, &wd );
                        //tdata._wdMap.print();
                        break;
                     }
                  }
=======
                  //(*myThread->_file) << " 1 queue, goto global" << std::endl;
                  tdata._globalReadyQueue.push_front( &wd );
   NANOS_INSTRUMENT( sys.getInstrumentation()->raiseCloseBurstEvent( deb, 0 ); )
>>>>>>> ed033aab
                  return;
               }

               if ( wd.getDepth() > 1 ) {
            //message("enqueue because of depth > 1 at queue 0 (this node) " << sys.getNetwork()->getNodeNum()<< " wd os " << wd.getId());
<<<<<<< HEAD
                  //tdata._readyQueues[0].push_back( &wd );
                  PUSH_BACK_TO_READY_QUEUE( 0, &wd );
=======
                  tdata._readyQueues[0].push_front( &wd );
   NANOS_INSTRUMENT( sys.getInstrumentation()->raiseCloseBurstEvent( deb, 0 ); )
>>>>>>> ed033aab
                  return;
               }
            //message("in queue node " << sys.getNetwork()->getNodeNum()<< " wd os " << wd.getId());
               if ( wd.isTied() ) {
                  unsigned int index = wd.isTiedTo()->runningOn()->getClusterNode();
<<<<<<< HEAD
                  //tdata._readyQueues[index].push_back ( &wd );
                  PUSH_BACK_TO_READY_QUEUE( index, &wd );
=======
                  tdata._readyQueues[index].push_front ( &wd );
   NANOS_INSTRUMENT( sys.getInstrumentation()->raiseCloseBurstEvent( deb, 0 ); )
>>>>>>> ed033aab
                  return;
               }
               memory_space_id_t rootedLocation;
               bool rooted = wd._mcontrol.isRooted( rootedLocation );

<<<<<<< HEAD
               std::list< memory_space_id_t > locs;
               bool lol = wd._mcontrol.isMultipleRooted( locs );
               std::cerr << "rooted=" << rooted << ", tiedToLocation=" << wd.isTiedToLocation() << ", multipleRooted=" << lol << std::endl;
               if ( lol ) {
                  memory_space_id_t frn = locs.front();
                  unsigned int queue_idx = ( frn != 0 ? sys.getSeparateMemory( frn ).getNodeNumber() : 0 );
                  PUSH_BACK_TO_READY_QUEUE( queue_idx, &wd );
               } else
=======
>>>>>>> ed033aab
               if ( rooted ) { //it has to be executed on a given node
                  unsigned int tied_node = rootedLocation != 0 ? sys.getSeparateMemory( wd.isTiedToLocation() ).getNodeNumber() : 0; 
                  //FIXME take into account local accelerators
                  if ( tied_node == 0 ) {
                     bool locationDataIsAvailable = true;
                     for ( unsigned int i = 0; i < wd.getNumCopies() && locationDataIsAvailable; i++ ) {
                        locationDataIsAvailable = ( wd._mcontrol._memCacheCopies[ i ]._locationDataReady );
                     }

                     if ( locationDataIsAvailable ) {
                        //(*myThread->_file) <<"all data is available, ranking... wd "<< wd.getId() << std::endl;
                        rankWD(thread, wd);

                        //  (*myThread->_file) <<"all data is available, ranked" << wd.getId() << std::endl;
                     } else { //no location data available, set as unranked
                        (*myThread->_file) <<"not all data is available, pushing..." << wd.getId() <<std::endl;
                        tdata._unrankedQueue.push_back( &wd );
                        //      (*myThread->_file) <<"not all data is available, pushed" << wd.getId() << std::endl;
                     }
                  } else {
<<<<<<< HEAD
                     //tdata._readyQueues[ tied_node ].push_back( &wd );
                     PUSH_BACK_TO_READY_QUEUE( tied_node, &wd );
=======
                     tdata._readyQueues[ tied_node ].push_back( &wd );
>>>>>>> ed033aab
                  }
               } else {

               if ( wd.getNumCopies() > 0 ) {
                  CopyData * copies = wd.getCopies();
                  unsigned int wo_copies = 0, ro_copies = 0, rw_copies = 0, new_data_copies = 0;
                  std::size_t createdDataSize = 0;
                  for (unsigned int idx = 0; idx < wd.getNumCopies(); idx += 1)
                  {
                     if ( !copies[idx].isPrivate() ) {
                        new_data_copies += ( wd._mcontrol._memCacheCopies[ idx ].getVersion() == 1 && copies[idx].isOutput() );
                        createdDataSize += ( wd._mcontrol._memCacheCopies[ idx ].getVersion() == 1 && copies[idx].isOutput() ) * copies[idx].getSize();
                        //createdDataSize += ( !copies[idx].isInput() && copies[idx].isOutput() ) * copies[idx].getSize();
                        rw_copies += (  copies[idx].isInput() &&  copies[idx].isOutput() );
                        ro_copies += (  copies[idx].isInput() && !copies[idx].isOutput() );
                        wo_copies += ( !copies[idx].isInput() &&  copies[idx].isOutput() );
                        createdDataSize += ( !copies[idx].isInput() && copies[idx].isOutput() ) * copies[idx].getSize();
                     }
                  }

                  //(*myThread->_file) << " wtfffffffffffffffff " << wd.getId() << " ndc " << new_data_copies << std::endl;
                  //if ( wo_copies + ro_copies == wd.getNumCopies() ) /* init task */
                  if ( new_data_copies ) /* init task: distribute only among nodes, because we can't  */
                  {
                     //unsigned int numCaches = sys.getCacheMap().getSize();
                     //message("numcaches is " << numCaches);
                     if ( tdata._numNodes > 1 ) {
                        //int winner = numCaches - 1;
                        int winner = tdata._numNodes - 1;
                        int start = ( _noMaster ) ? 1 : 0 ;
                        //for ( int i = winner - 1; i >= start; i -= 1 )
                        for ( int i = winner - 1; i >= start; i -= 1 )
                        {
                           winner = ( tdata._createdData[ winner ] <= tdata._createdData[ i ] ) ? winner : i ;
                        }
                        tdata._createdData[ winner ] += createdDataSize;
//          *thread->_file << "Ranked init wd (id=" << wd.getId() << ", desc=" <<
//             (wd.getDescription() != NULL ? wd.getDescription() : "n/a") <<
//             ") to queue " << winner << std::endl;
                        //tdata._bufferQueues[ winner ].push_back( &wd );

                        //if (sys.getNetwork()->getNodeNum() == 0) { message("init: queue " << (winner) << " for wd " << wd.getId() ); }

                        if ( winner == 0 && tdata._numLocalAccelerators > 0 ) {
<<<<<<< HEAD
                           if ( wd.canRunIn( getSMPDevice() ) ) {
                              //tdata._readyQueues[ winner ].push_back( &wd );
                              PUSH_BACK_TO_READY_QUEUE( winner, &wd );
=======
                           if ( wd.canRunIn( SMP ) ) {
                              tdata._readyQueues[ winner ].push_back( &wd );
>>>>>>> ed033aab
                              //(*myThread->_file) << "[SC:aff] wd " << wd.getId() << " Multiple nodes, node 0 won / multiple acc, SMP winner is " << winner << std::endl;
                           } else {
                              for ( unsigned int queue_idx = tdata._numNodes; queue_idx < tdata._numQueues; queue_idx += 1) {
                                 if ( wd.canRunIn( sys.getSeparateMemory( (*tdata._queueToMemSpace)[ queue_idx ] ).getDevice() ) ) {
                                    if (winner == 0) {
                                       winner = queue_idx;
                                    }
                                    winner = ( tdata._createdData[ winner ] < tdata._createdData[ queue_idx ] ) ? winner : queue_idx ;
                                 }
                              }
                              tdata._createdData[ winner ] += createdDataSize;
                              //(*myThread->_file) << "[SC:aff] wd " << wd.getId() << " Multiple nodes, node 0 won / multiple acc, ACC winner is " << winner << std::endl;
<<<<<<< HEAD
                              //tdata._readyQueues[ winner ].push_back( &wd );
                              PUSH_BACK_TO_READY_QUEUE( winner, &wd );
                           }
                        } else {
                           //(*myThread->_file) << "[SC:aff] wd " << wd.getId() << " Multiple nodes, remote node won or no acc available, winner is " << winner << std::endl;
                           //tdata._readyQueues[ winner ].push_back( &wd );
                           PUSH_BACK_TO_READY_QUEUE( winner, &wd );
=======
                              tdata._readyQueues[ winner ].push_back( &wd );
                           }
                        } else {
                           //(*myThread->_file) << "[SC:aff] wd " << wd.getId() << " Multiple nodes, remote node won or no acc available, winner is " << winner << std::endl;
                           tdata._readyQueues[ winner ].push_back( &wd );
>>>>>>> ed033aab
                        }
                     } else {
                        //if (sys.getNetwork()->getNodeNum() == 0) { message("global queue for wd " << wd.getId() ); }
                        if ( tdata._numQueues > 1 ) {
                           //Single node with accelerators
                           //wd.canRunIn( sys.getSeparateMemory( loc ).getDevice() )
<<<<<<< HEAD
                           if ( wd.canRunIn( getSMPDevice() ) ) {
                              (*myThread->_file) << "[SC:aff] wd " << wd.getId() << " Single node, acc avail, SMP winner global queue" << std::endl;
=======
                           if ( wd.canRunIn( SMP ) ) {
                              //(*myThread->_file) << "[SC:aff] wd " << wd.getId() << " Single node, acc avail, SMP winner global queue" << std::endl;
>>>>>>> ed033aab
                              tdata._globalReadyQueue.push_back( &wd );
                           } else {
                              int winner = 0;
                              for ( unsigned int queue_idx = tdata._numNodes; queue_idx < tdata._numQueues; queue_idx += 1) {
                                 if ( wd.canRunIn( sys.getSeparateMemory( (*tdata._queueToMemSpace)[ queue_idx ] ).getDevice() ) ) {
                                    if (winner == 0) {
                                       winner = queue_idx;
                                    }
                                    winner = ( tdata._createdData[ winner ] < tdata._createdData[ queue_idx ] ) ? winner : queue_idx ;
                                 }
                              }
<<<<<<< HEAD
                              (*myThread->_file) << "[SC:aff] wd " << wd.getId() << " Single node, acc avail, acc winner is " << winner << std::endl;
                              tdata._createdData[ winner ] += createdDataSize;
                              (*myThread->_file) << "winner is " << winner << std::endl;
                              //tdata._readyQueues[ winner ].push_back( &wd );
                              PUSH_BACK_TO_READY_QUEUE( winner, &wd );
=======
                              //(*myThread->_file) << "[SC:aff] wd " << wd.getId() << " Single node, acc avail, acc winner is " << winner << std::endl;
                              tdata._createdData[ winner ] += createdDataSize;
                              //(*myThread->_file) << "winner is " << winner << std::endl;
                              tdata._readyQueues[ winner ].push_back( &wd );
>>>>>>> ed033aab
                           }
                        } else {
                           //Single node, no accelerators
                           //(*myThread->_file) << "[SC:aff] wd " << wd.getId() << " Single node, no acc avail, global queue" << std::endl;
                           tdata._globalReadyQueue.push_back( &wd );
                        }
                     }
                     //tdata._readyQueues[winner + 1].push_back( &wd );
                     tdata._holdTasks = true;
                     //(*myThread->_file) << "END case, regular init wd " << wd.getId() << std::endl;
                  }
                  else
                  {
                     //if ( tdata._holdTasks.value() )
                     //{
                     //   if ( tdata._holdTasks.cswap( true, false ) )
                     //   {
                     //      for ( unsigned int idx = 0; idx < tdata._numQueues; idx += 1) 
                     //      {
                     //         tdata._readyQueues[ idx ].transferElemsFrom( tdata._bufferQueues[ idx ] );
                     //      }
                     //   }
                     //}
                     
                     bool locationDataIsAvailable = true;
                        for ( unsigned int i = 0; i < wd.getNumCopies() && locationDataIsAvailable; i++ ) {
                           locationDataIsAvailable = ( wd._mcontrol._memCacheCopies[ i ]._locationDataReady );
                        }

                     if ( locationDataIsAvailable ) {
                     //(*myThread->_file) <<"all data is available, ranking... wd "<< wd.getId() << std::endl;
                        rankWD(thread, wd);
                        
                   //  (*myThread->_file) <<"all data is available, ranked" << wd.getId() << std::endl;
                     } else { //no location data available, set as unranked
                     (*myThread->_file) <<"!!!!!! not all data is available, pushing..." << wd.getId() <<std::endl;
                     //   tdata._unrankedQueue.push_back( &wd );
               //      (*myThread->_file) <<"not all data is available, pushed" << wd.getId() << std::endl;
                     }
                     
             //        (*myThread->_file) << "END case, regular wd " << wd.getId() << std::endl;
                  }
               } else {
                  if ( tdata._numNodes > 1  && _noMaster && sys.getNetwork()->getNodeNum() == 0 ) {
                     //tdata._readyQueues[ 1 ].push_back( &wd );
                     PUSH_BACK_TO_READY_QUEUE( 1, &wd );
                     
                  } else {
                     tdata._globalReadyQueue.push_back ( &wd );
                  }
               }

               } //not rooted wd
#endif
   NANOS_INSTRUMENT( sys.getInstrumentation()->raiseCloseBurstEvent( deb, 0 ); )
            }

            /*!
            *  \brief Function called when a new task must be created: the new created task
            *          is directly queued (Breadth-First policy)
            *  \param thread pointer to the thread to which belongs the new task
            *  \param wd a reference to the work descriptor of the new task
            *  \sa WD and BaseThread
            */
            virtual WD * atSubmit ( BaseThread *thread, WD &newWD )
            {
               queue(thread,newWD);

               return 0;
            }

            virtual WD *atIdle ( BaseThread *thread, int numSteal );
            virtual WD *atBlock ( BaseThread *thread, WD *current );

            virtual WD *atAfterExit ( BaseThread *thread, WD *current )
            {
               return atBlock(thread, current );
            }

            WD * atPrefetch ( BaseThread *thread, WD &current )
            {
<<<<<<< HEAD
               TeamData &tdata = (TeamData &) *thread->getTeam()->getScheduleData();
               WD * found = NULL;
               if ( _immediateSuccessor ) {
                  found = current.getImmediateSuccessor(*thread);
                  if ( found ) {
                     found->_mcontrol.preInit();
                     if ( current._mcontrol.containsAllCopies( found->_mcontrol ) ) {
                        //std::cerr << "wd " << found->getId() << "( " << (found->getDescription() != NULL ? found->getDescription() : "n/a") << ") is a good immediate successor! "<< std::endl;
                     } else {
                        tdata._wdMap.insert(found);
                        found = NULL;// atIdle(thread);
                        //std::cerr << "wd " << found->getId() << "( " << (found->getDescription() != NULL ? found->getDescription() : "n/a") << ") is NOT a good immediate successor! "<< std::endl;
                     }
                  }
=======
               WD * found = NULL;
               if ( _immediateSuccessor ) {
                  found = current.getImmediateSuccessor(*thread);
>>>>>>> ed033aab
                  //if ( found ) {
                  //   (*myThread->_file) << " atPrefetch (getImmediateSuccessor) returns wd " << found->getId() << std::endl;
                  //}
               }
<<<<<<< HEAD
               return found != NULL ? found : atIdle(thread);
=======
               return found != NULL ? found : atIdle(thread,false);
>>>>>>> ed033aab
            }
         
            WD * atBeforeExit ( BaseThread *thread, WD &current, bool schedule )
            {
<<<<<<< HEAD
               TeamData &tdata = (TeamData &) *thread->getTeam()->getScheduleData();
               WD * found = NULL;
               tdata._wdMap.prefetch( thread, current );
               if ( _immediateSuccessor ) {
                  found = current.getImmediateSuccessor(*thread);
                  if ( found ) {
                     found->_mcontrol.preInit();
                     if ( current._mcontrol.containsAllCopies( found->_mcontrol ) ) {
                        //std::cerr << "wd " << found->getId() << "( " << (found->getDescription() != NULL ? found->getDescription() : "n/a") << ") is a good immediate successor! "<< std::endl;
                     } else {
                        tdata._wdMap.insert(found);
                        found = NULL;
                        //std::cerr << "wd " << found->getId() << "( " << (found->getDescription() != NULL ? found->getDescription() : "n/a") << ") is NOT a good immediate successor! "<< std::endl;
                     }
                  }
=======
               WD * found = NULL;
               if ( schedule && _immediateSuccessor ) {
                  found = current.getImmediateSuccessor(*thread);
>>>>>>> ed033aab
                  //if ( found ) {
                  //   (*myThread->_file) << " atBeforeExit (getImmediateSuccessor) returns wd " << found->getId() << std::endl;
                  //}
               }
               return found;
            }

            WD *fetchWD ( BaseThread *thread, WD *current );  
            virtual void atSupport ( BaseThread *thread );
#ifdef CLUSTER_DEV
            void pickWDtoInitialize ( BaseThread *thread );  
#endif

      };

#ifdef CLUSTER_DEV //disabled for now
      inline void CacheSchedPolicy::pickWDtoInitialize( BaseThread *thread )
      {
         WorkDescriptor * wd = NULL;

         ThreadData &data = ( ThreadData & ) *thread->getTeamData()->getScheduleData();
         data.initialize( thread );
         if ( data._helped >= 16 ) return;
         NANOS_INSTRUMENT(static nanos_event_key_t key = sys.getInstrumentation()->getInstrumentationDictionary()->getEventKey("sched-affinity-constraint");)
         TeamData &tdata = (TeamData &) *thread->getTeam()->getScheduleData();
         if ( tdata._numNodes == 1 ) {
            return;
         }
         if ( thread->runningOn()->getClusterNode() > 0 )  {  // CLUSTER THREAD (master or slave)
            //ERROR
            (*myThread->_file) << "Error at " << __FUNCTION__ << std::endl;
         } else { // Non cluster Thread 
            if ( data._locaQueue.size() < (unsigned int) 1 && _constraints ) 
            { //first try to schedule a task of my queue
               if ( ( wd = tdata._readyQueues[ 0 ].popFrontWithConstraints< And< WouldNotTriggerInvalidation, SiCopyNoMasterInit > > ( thread ) ) != NULL ) {
                  NANOS_INSTRUMENT(static nanos_event_value_t val = SICOPYNOMASTERINIT_SELF;)
                  NANOS_INSTRUMENT(sys.getInstrumentation()->raisePointEvents( 1, &key, &val );)

                        //(*myThread->_file) << myThread->getId() << " helped SiCopyNoMasterInit with wd " << wd->getId() << " to self node" << std::endl;
                  wd->_mcontrol.initialize( *(thread->runningOn()) );
                  bool result;
                  do {
                     result = wd->_mcontrol.allocateTaskMemory();
                     if ( !result ) {
                        myThread->idle();
                     }
                  } while( result == false );
                  wd->init();

                        //(*myThread->_file) << myThread->getId() << " helped WDONE SiCopyNoMasterInit with wd " << wd->getId() << " to self node" << std::endl;
                  data._locaQueue.push_back( wd );
                  data._helped++;
                  return;
               }
            }


            // then attempt a task of a remote node
            unsigned int selectedNode = tdata._lastNodeScheduled;
            selectedNode = (selectedNode == 1) ? tdata._numNodes - 1 : selectedNode - 1;

            tdata._lastNodeScheduled = selectedNode;
            
            BaseThread const *actualThread = sys.getSeparateMemory( (*tdata._nodeToMemSpace)[ selectedNode ] ).getPE().getFirstThread();
            BaseThread *actualThreadNC = sys.getSeparateMemory( (*tdata._nodeToMemSpace)[ selectedNode ] ).getPE().getFirstThread();

            if ( sys.getSeparateMemory( (*tdata._nodeToMemSpace)[ selectedNode ] ).getNodeNumber() != selectedNode ) {
               (*myThread->_file) <<"ERROR !!!!!!!!!!!!!!!!!!!!!!!!!!!!!!!!!" <<std::endl;
            }
            
            ext::ClusterThread *actualClusterThread = dynamic_cast< ext::ClusterThread * >( actualThreadNC );

            if ( actualClusterThread->acceptsWDsSMP() ) {
               if ( actualClusterThread->tryLock() ) {

                  if ( data._fetch < 1 ) {
                     if ( ( wd = tdata._readyQueues[selectedNode].popFrontWithConstraints< And < WouldNotTriggerInvalidation, SiCopySiMasterInit > > ( actualThread ) ) != NULL ) {
                        NANOS_INSTRUMENT(static nanos_event_value_t val = SICOPYSIMASTERINIT ;)
                        NANOS_INSTRUMENT(sys.getInstrumentation()->raisePointEvents( 1, &key, &val );)


                        //(*myThread->_file) << myThread->getId() << " helped COPY FROM MASTER with wd " << wd->getId() << " to node " << selectedNode << std::endl;
                        wd->_mcontrol.initialize( sys.getSeparateMemory( (*tdata._nodeToMemSpace)[ selectedNode ] ).getPE() );
                        bool result;
                        do {
                           result = wd->_mcontrol.allocateTaskMemory();
                           if ( !result ) {
                              myThread->idle();
                           }
                        } while( result == false );

                        wd->initWithPE( sys.getSeparateMemory( (*tdata._nodeToMemSpace)[ selectedNode ] ).getPE() );
                        //(*myThread->_file) << myThread->getId() << " helped WDONE COPY FROM MASTER with wd " << wd->getId() << " to node " << selectedNode << std::endl;
                        tdata._readyQueuesAlreadyInit[selectedNode].push_back( wd );

                        data._helped++;
                        data._fetch++;
                        actualClusterThread->unlock();
                        return;
                     }
                  }

                  if ( ( wd = tdata._readyQueuesAlreadyInit[selectedNode].pop_front( actualThreadNC ) ) != NULL ) {
                     NANOS_INSTRUMENT(static nanos_event_value_t val = SICOPYNOMASTERINIT;)
                     NANOS_INSTRUMENT(sys.getInstrumentation()->raisePointEvents( 1, &key, &val );)
                     actualClusterThread->addRunningWDSMP( wd );
                     Scheduler::preOutlineWorkWithThread( actualClusterThread, wd );

                     actualClusterThread->preOutlineWorkDependent( *wd );
                     //(*myThread->_file) << myThread->getId() << " helped SICOPYNOMASTERINIT ai LAUNCH with wd " << wd->getId() << " to node " << selectedNode << std::endl;
                     //actualClusterThread->runningOn()->waitInputs( *wd );
                     while( !wd->isInputDataReady() ) {
                     }
                     actualClusterThread->outlineWorkDependent(*wd);
                     //(*myThread->_file) << myThread->getId() << " helped SICOPYNOMASTERINIT ai WDONE LAUNCH with wd " << wd->getId() << " to node " << selectedNode << std::endl;

                     data._helped++;
                     actualClusterThread->unlock();
                     return;
                  }

                  if ( ( wd = tdata._readyQueues[selectedNode].popFrontWithConstraints< And < WouldNotTriggerInvalidation, SiCopyNoMasterInit > > ( actualThread ) ) != NULL ) {
                     NANOS_INSTRUMENT(static nanos_event_value_t val = SICOPYNOMASTERINIT;)
                     NANOS_INSTRUMENT(sys.getInstrumentation()->raisePointEvents( 1, &key, &val );)


                     wd->_mcontrol.initialize( sys.getSeparateMemory( (*tdata._nodeToMemSpace)[ selectedNode ] ).getPE() );
                     bool result;
                     do {
                        result = wd->_mcontrol.allocateTaskMemory();
                        if ( !result ) {
                           myThread->idle();
                        }
                     } while( result == false );
                     wd->initWithPE( sys.getSeparateMemory( (*tdata._nodeToMemSpace)[ selectedNode ] ).getPE() );

                     //(*myThread->_file) << "add running wd "<<std::endl;
                     actualClusterThread->addRunningWDSMP( wd );
                     //(*myThread->_file) << "ore outline with thd "<<std::endl;
                     Scheduler::preOutlineWorkWithThread( actualClusterThread, wd );
                     //(*myThread->_file) << "start wd at "<< selectedNode <<std::endl;
                     actualClusterThread->preOutlineWorkDependent( *wd );
                     //(*myThread->_file) << myThread->getId() << " helped SICOPYNOMASTERINIT REMOTE COPY AND LAUNCH with wd " << wd->getId() << " to node " << selectedNode << std::endl;
                     //actualClusterThread->runningOn()->waitInputs( *wd );
                     while( !wd->isInputDataReady() ) {
                     }
                     actualClusterThread->outlineWorkDependent(*wd);
                     //(*myThread->_file) << "done start wd at "<< selectedNode <<std::endl;
                     //(*myThread->_file) << myThread->getId() << " helped SICOPYNOMASTERINIT WDONE REMOTE COPY AND LAUNCH with wd " << wd->getId() << " to node " << selectedNode << std::endl;

                     data._helped++;
                     actualClusterThread->unlock();
                     return;
                  }
                  actualClusterThread->unlock();
               }
            }
         }
      }
#endif

      inline WD *CacheSchedPolicy::fetchWD( BaseThread *thread, WD *current )
      {
         WorkDescriptor * wd = NULL;
         ThreadData &data = ( ThreadData & ) *thread->getTeamData()->getScheduleData();
         data.initialize( thread );
         TeamData &tdata = (TeamData &) *thread->getTeam()->getScheduleData();
         NANOS_INSTRUMENT(static nanos_event_value_t val_dbg;)

         unsigned int queueId = data._isLocalAccelerator ? tdata._numNodes + data._acceleratorId : data._nodeId;

         if ( queueId != 0 ) {
            tdata._lastNodeScheduled = queueId;
         }
         NANOS_INSTRUMENT(static nanos_event_key_t key = sys.getInstrumentation()->getInstrumentationDictionary()->getEventKey("sched-affinity-constraint");)
         //NANOS_INSTRUMENT(static nanos_event_value_t val_def = 0;)
         //NANOS_INSTRUMENT(sys.getInstrumentation()->raisePointEvents( 1, &key, &val_def );)
         data._helped = 0;
         data._fetch = 0;

<<<<<<< HEAD
         if ( sys.getActiveMemorySpaces().size() == 1 && *(sys.getActiveMemorySpaces().begin()) != 0 ) {
            wd = tdata._wdMap.fetch( thread );
            return wd;
         }


         if ( !_constraints ) {
            //if ( ( wd = tdata._readyQueues[queueId].pop_front( thread ) ) != NULL ) {
            if ( ( wd = READY_QUEUE(queueId, thread->getId() ).pop_front( thread ) ) != NULL ) {
=======

         if ( !_constraints ) {
            if ( ( wd = tdata._readyQueues[queueId].pop_front( thread ) ) != NULL ) {
>>>>>>> ed033aab
               return wd;
            }
            if ( data._isLocalAccelerator ) { //check local node queue
               if ( ( wd = tdata._readyQueues[0].pop_front( thread ) ) != NULL ) {
                  return wd;
               }
            }
            wd = tdata._globalReadyQueue.pop_front ( thread );
         } else {

            if ( thread->runningOn()->getClusterNode() > 0 ) {  // CLUSTER THREAD (master or slave)
               if ( ( wd = tdata._readyQueuesAlreadyInit[queueId].pop_front( thread ) ) != NULL ) {
                  return wd;
               }
<<<<<<< HEAD
               if ( ( wd = READY_QUEUE(queueId, thread->getId()).popFrontWithConstraints< NoCopy > ( thread ) ) != NULL ) {
=======
               if ( ( wd = tdata._readyQueues[queueId].popFrontWithConstraints< NoCopy > ( thread ) ) != NULL ) {
>>>>>>> ed033aab
                  NANOS_INSTRUMENT(static nanos_event_value_t val = NOCOPY;)
                  NANOS_INSTRUMENT(sys.getInstrumentation()->raisePointEvents( 1, &key, &val );)
                  return wd;
               } 
               if ( _invalAware ) {
<<<<<<< HEAD
                  if ( ( wd = READY_QUEUE(queueId, thread->getId()).popFrontWithConstraints< And < WouldNotTriggerInvalidation, SiCopyNoMaster > > ( thread ) ) != NULL ) {
                     NANOS_INSTRUMENT(static nanos_event_value_t val = SICOPYNOMASTER;)
                     NANOS_INSTRUMENT(sys.getInstrumentation()->raisePointEvents( 1, &key, &val );)
                     std::cerr << " returning an wd w/inval check AA!" << std::endl;
                     return wd;
                  }
                  if ( ( wd = READY_QUEUE(queueId, thread->getId()).popFrontWithConstraints< And < WouldNotTriggerInvalidation, SiCopySiMaster > > ( thread ) ) != NULL ) {
                     NANOS_INSTRUMENT(static nanos_event_value_t val = SICOPYSIMASTER;)
                     NANOS_INSTRUMENT(sys.getInstrumentation()->raisePointEvents( 1, &key, &val );)
                     std::cerr << " returning an wd w/inval check BB!" << std::endl;
                     return wd;
                  }
                  if ( ( wd = READY_QUEUE(queueId, thread->getId()).popFrontWithConstraints< And < WouldNotTriggerInvalidation, Not< NoCopy > > > ( thread ) ) != NULL ) {
=======
                  if ( ( wd = tdata._readyQueues[queueId].popFrontWithConstraints< And < WouldNotTriggerInvalidation, SiCopyNoMaster > > ( thread ) ) != NULL ) {
                     NANOS_INSTRUMENT(static nanos_event_value_t val = SICOPYNOMASTER;)
                     NANOS_INSTRUMENT(sys.getInstrumentation()->raisePointEvents( 1, &key, &val );)
                     return wd;
                  }
                  if ( ( wd = tdata._readyQueues[queueId].popFrontWithConstraints< And < WouldNotTriggerInvalidation, SiCopySiMaster > > ( thread ) ) != NULL ) {
                     NANOS_INSTRUMENT(static nanos_event_value_t val = SICOPYSIMASTER;)
                     NANOS_INSTRUMENT(sys.getInstrumentation()->raisePointEvents( 1, &key, &val );)
                     return wd;
                  }
                  if ( ( wd = tdata._readyQueues[queueId].popFrontWithConstraints< And < WouldNotTriggerInvalidation, Not< NoCopy > > > ( thread ) ) != NULL ) {
>>>>>>> ed033aab
                     NANOS_INSTRUMENT(static nanos_event_value_t val = SICOPY;)
                     NANOS_INSTRUMENT(sys.getInstrumentation()->raisePointEvents( 1, &key, &val );)
                     std::cerr << " returning an wd w/inval check CC!" << std::endl;
                     return wd;
                  }
<<<<<<< HEAD
               }
               if ( ( wd = READY_QUEUE(queueId, thread->getId()).popFrontWithConstraints< SiCopyNoMaster >( thread ) ) != NULL ) {
                  NANOS_INSTRUMENT(static nanos_event_value_t val = SICOPYNOMASTER;)
                  NANOS_INSTRUMENT(sys.getInstrumentation()->raisePointEvents( 1, &key, &val );)
                  return wd;
               }
               if ( ( wd = READY_QUEUE(queueId, thread->getId()).popFrontWithConstraints< SiCopySiMaster >( thread ) ) != NULL ) {
=======
               }
               if ( ( wd = tdata._readyQueues[queueId].popFrontWithConstraints< SiCopyNoMaster >( thread ) ) != NULL ) {
                  NANOS_INSTRUMENT(static nanos_event_value_t val = SICOPYNOMASTER;)
                  NANOS_INSTRUMENT(sys.getInstrumentation()->raisePointEvents( 1, &key, &val );)
                  return wd;
               }
               if ( ( wd = tdata._readyQueues[queueId].popFrontWithConstraints< SiCopySiMaster >( thread ) ) != NULL ) {
>>>>>>> ed033aab
                  NANOS_INSTRUMENT(static nanos_event_value_t val = SICOPYSIMASTER;)
                  NANOS_INSTRUMENT(sys.getInstrumentation()->raisePointEvents( 1, &key, &val );)
                  return wd;
               }
<<<<<<< HEAD
               if ( ( wd = READY_QUEUE(queueId, thread->getId()).popFrontWithConstraints< Not< NoCopy > >( thread ) ) != NULL ) {
=======
               if ( ( wd = tdata._readyQueues[queueId].popFrontWithConstraints< Not< NoCopy > >( thread ) ) != NULL ) {
>>>>>>> ed033aab
                  NANOS_INSTRUMENT(static nanos_event_value_t val = SICOPY;)
                  NANOS_INSTRUMENT(sys.getInstrumentation()->raisePointEvents( 1, &key, &val );)
                  return wd;
               }
<<<<<<< HEAD
               if ( ( wd = READY_QUEUE(queueId, thread->getId()).pop_front( thread ) ) != NULL ) {
=======
               if ( ( wd = tdata._readyQueues[queueId].pop_front( thread ) ) != NULL ) {
>>>>>>> ed033aab
                  NANOS_INSTRUMENT(static nanos_event_value_t val = NOCONSTRAINT;)
                  NANOS_INSTRUMENT(sys.getInstrumentation()->raisePointEvents( 1, &key, &val );)
                  return wd;
               }
               wd = tdata._globalReadyQueue.pop_front( thread );
               //if ( ( wd = tdata._readyQueues[queueId].popFrontWithConstraints< And < WouldNotRunOutOfMemory, SiCopyNoMaster> >( thread ) ) != NULL ) {
               //   NANOS_INSTRUMENT(static nanos_event_value_t val = SICOPYNOMASTER;)
               //   NANOS_INSTRUMENT(sys.getInstrumentation()->raisePointEvents( 1, &key, &val );)
               //   return wd;
               //}
               //if ( ( wd = tdata._readyQueues[queueId].popFrontWithConstraints< And < WouldNotRunOutOfMemory, SiCopySiMaster > >( thread ) ) != NULL ) {
               //   NANOS_INSTRUMENT(static nanos_event_value_t val = SICOPYSIMASTER;)
               //   NANOS_INSTRUMENT(sys.getInstrumentation()->raisePointEvents( 1, &key, &val );)
               //   return wd;
               //}
               //if ( ( wd = tdata._readyQueues[queueId].popFrontWithConstraints< And < WouldNotRunOutOfMemory, Not< NoCopy > > >( thread ) ) != NULL ) {
               //   NANOS_INSTRUMENT(static nanos_event_value_t val = SICOPY;)
               //   NANOS_INSTRUMENT(sys.getInstrumentation()->raisePointEvents( 1, &key, &val );)
               //   return wd;
               //}
               //if ( ( wd = tdata._readyQueues[queueId].popFrontWithConstraints< WouldNotRunOutOfMemory >( thread ) ) != NULL ) {
               //   NANOS_INSTRUMENT(static nanos_event_value_t val = NOCONSTRAINT;)
               //   NANOS_INSTRUMENT(sys.getInstrumentation()->raisePointEvents( 1, &key, &val );)
               //   return wd;
               //}
               //wd = tdata._globalReadyQueue.popFrontWithConstraints< WouldNotRunOutOfMemory >( thread );
<<<<<<< HEAD
            } else if ( data._isLocalAccelerator ) { // Local accelerator thread 
=======
            } else { // SMP Thread 
>>>>>>> ed033aab
               if ( ( wd = data._locaQueue.pop_front( thread ) ) != NULL ) {
                  NANOS_INSTRUMENT(static nanos_event_value_t val = ALREADYINIT;)
                  NANOS_INSTRUMENT(sys.getInstrumentation()->raisePointEvents( 1, &key, &val );)
                  return wd;
               } 
<<<<<<< HEAD
               //NANOS_INSTRUMENT(val_dbg = 222; sys.getInstrumentation()->raisePointEvents( 1, &key, &val_dbg );)
               if ( ( wd = READY_QUEUE(queueId, thread->getId()).popFrontWithConstraints<NoCopy> ( thread ) ) != NULL ) {
                  NANOS_INSTRUMENT(static nanos_event_value_t val = NOCOPY;)
                  NANOS_INSTRUMENT(sys.getInstrumentation()->raisePointEvents( 1, &key, &val );)
                  return wd;
               } 
               if ( _invalAware ) {
                  if ( ( wd = READY_QUEUE(queueId, thread->getId()).popFrontWithConstraints< And< WouldNotTriggerInvalidation, SiCopyNoMaster > >( thread ) ) != NULL ) {
                     NANOS_INSTRUMENT(static nanos_event_value_t val = SICOPYNOMASTER;)
                     NANOS_INSTRUMENT(sys.getInstrumentation()->raisePointEvents( 1, &key, &val );)
                     //std::cerr << " returning an wd w/inval check 1!" << std::endl;
                     return wd;
                  }
                  if ( ( wd = READY_QUEUE(queueId, thread->getId()).popFrontWithConstraints< And< WouldNotTriggerInvalidation, Not< NoCopy > > >( thread ) ) != NULL ) {
=======
               NANOS_INSTRUMENT(val_dbg = 122; sys.getInstrumentation()->raisePointEvents( 1, &key, &val_dbg );)
               if ( ( wd = tdata._readyQueues[queueId].popFrontWithConstraints<NoCopy> ( thread ) ) != NULL ) {
                  NANOS_INSTRUMENT(static nanos_event_value_t val = NOCOPY;)
                  NANOS_INSTRUMENT(sys.getInstrumentation()->raisePointEvents( 1, &key, &val );)
                  { 
                     WD *helpWD;
                     if ( _invalAware ) {
                        if ( ( helpWD = tdata._readyQueues[ 0 ].popFrontWithConstraints< And< WouldNotTriggerInvalidation, SiCopyNoMasterInit > > ( thread ) ) != NULL ) {
                           NANOS_INSTRUMENT(static nanos_event_value_t val2 = SICOPYNOMASTERINIT_SELF;)
                           NANOS_INSTRUMENT(sys.getInstrumentation()->raisePointEvents( 1, &key, &val2 );)

                           helpWD->_mcontrol.initialize( *(thread->runningOn()) );
                           bool result;
                           do {
                              result = helpWD->_mcontrol.allocateTaskMemory();
                           } while( result == false );
                           helpWD->init(); //WithPE( myThread->runningOn() );

                           data._locaQueue.push_back( helpWD );
                           data._helped++;
                        }
                     } else {
                        NANOS_INSTRUMENT(val_dbg = 123; sys.getInstrumentation()->raisePointEvents( 1, &key, &val_dbg );)
                        if ( ( helpWD = tdata._readyQueues[ 0 ].popFrontWithConstraints< SiCopyNoMasterInit > ( thread ) ) != NULL ) {
                           NANOS_INSTRUMENT(static nanos_event_value_t val2 = SICOPYNOMASTERINIT_SELF;)
                           NANOS_INSTRUMENT(sys.getInstrumentation()->raisePointEvents( 1, &key, &val2 );)

                           helpWD->_mcontrol.initialize( *(thread->runningOn()) );
                           bool result;
                           do {
                              result = helpWD->_mcontrol.allocateTaskMemory();
                           } while( result == false );
                           helpWD->init(); //WithPE( myThread->runningOn() );

                           data._locaQueue.push_back( helpWD );
                           data._helped++;
                        }
                     }
                  }
                  return wd;
               } 
               if ( _invalAware ) {
                  if ( ( wd = tdata._readyQueues[queueId].popFrontWithConstraints< And< WouldNotTriggerInvalidation, SiCopyNoMaster > >( thread ) ) != NULL ) {
                     NANOS_INSTRUMENT(static nanos_event_value_t val = SICOPYNOMASTER;)
                     NANOS_INSTRUMENT(sys.getInstrumentation()->raisePointEvents( 1, &key, &val );)
                     return wd;
                  }
                  if ( ( wd = tdata._readyQueues[queueId].popFrontWithConstraints< And< WouldNotTriggerInvalidation, Not< NoCopy > > >( thread ) ) != NULL ) {
>>>>>>> ed033aab
                     NANOS_INSTRUMENT(static nanos_event_value_t val = SICOPY;)
                     NANOS_INSTRUMENT(sys.getInstrumentation()->raisePointEvents( 1, &key, &val );)
                     //std::cerr << " returning an wd w/inval check 2!" << std::endl;
                     return wd;
                  }
<<<<<<< HEAD
 //                    std::cerr << " SMPThread  out of inval aware fetch!" << std::endl;
               }
               // NANOS_INSTRUMENT(val_dbg = 224; sys.getInstrumentation()->raisePointEvents( 1, &key, &val_dbg );)
               if ( ( wd = READY_QUEUE(queueId, thread->getId()).popFrontWithConstraints<SiCopyNoMaster> ( thread ) ) != NULL ) {
                  NANOS_INSTRUMENT(static nanos_event_value_t val = SICOPYNOMASTER;)
                  NANOS_INSTRUMENT(sys.getInstrumentation()->raisePointEvents( 1, &key, &val );)
                  return wd;
               }
              // NANOS_INSTRUMENT(val_dbg = 225; sys.getInstrumentation()->raisePointEvents( 1, &key, &val_dbg );)
               if ( ( wd = READY_QUEUE(queueId, thread->getId()).popFrontWithConstraints< Not< NoCopy > > ( thread ) ) != NULL ) {
=======
               }
               NANOS_INSTRUMENT(val_dbg = 124; sys.getInstrumentation()->raisePointEvents( 1, &key, &val_dbg );)
               if ( ( wd = tdata._readyQueues[queueId].popFrontWithConstraints<SiCopyNoMaster> ( thread ) ) != NULL ) {
                  NANOS_INSTRUMENT(static nanos_event_value_t val = SICOPYNOMASTER;)
                  NANOS_INSTRUMENT(sys.getInstrumentation()->raisePointEvents( 1, &key, &val );)
                  return wd;
               }
               NANOS_INSTRUMENT(val_dbg = 125; sys.getInstrumentation()->raisePointEvents( 1, &key, &val_dbg );)
               if ( ( wd = tdata._readyQueues[queueId].popFrontWithConstraints< Not< NoCopy > > ( thread ) ) != NULL ) {
>>>>>>> ed033aab
                  NANOS_INSTRUMENT(static nanos_event_value_t val = SICOPY;)
                  NANOS_INSTRUMENT(sys.getInstrumentation()->raisePointEvents( 1, &key, &val );)
                  return wd;
               }
               //if ( thread->getId() > 0 ) *thread->_file << "lol smp thread " << thread->getId() << " check queue " << queueId << " is acc? " << data._isLocalAccelerator << " acc " << data._acceleratorId << " nodeId " << data._nodeId << " elems in queue "  << tdata._readyQueues[data._nodeId].size() << std::endl;
<<<<<<< HEAD
            //   NANOS_INSTRUMENT(val_dbg = 226; sys.getInstrumentation()->raisePointEvents( 1, &key, &val_dbg );)
               if ( ( wd = READY_QUEUE(queueId, thread->getId()).pop_front( thread ) ) != NULL ) {
=======
               NANOS_INSTRUMENT(val_dbg = 126; sys.getInstrumentation()->raisePointEvents( 1, &key, &val_dbg );)
               if ( ( wd = tdata._readyQueues[queueId].pop_front( thread ) ) != NULL ) {
>>>>>>> ed033aab
                  NANOS_INSTRUMENT(static nanos_event_value_t val = NOCONSTRAINT;)
                  NANOS_INSTRUMENT(sys.getInstrumentation()->raisePointEvents( 1, &key, &val );)
                  return wd;
               }

               if ( data._isLocalAccelerator ) { //check local node queue
<<<<<<< HEAD
                  //NANOS_INSTRUMENT(val_dbg = 227; sys.getInstrumentation()->raisePointEvents( 1, &key, &val_dbg );)
=======
                  NANOS_INSTRUMENT(val_dbg = 127; sys.getInstrumentation()->raisePointEvents( 1, &key, &val_dbg );)
>>>>>>> ed033aab
                  if ( ( wd = tdata._readyQueues[0].pop_front( thread ) ) != NULL ) {
                     NANOS_INSTRUMENT(static nanos_event_value_t val = NOCONSTRAINT;)
                     NANOS_INSTRUMENT(sys.getInstrumentation()->raisePointEvents( 1, &key, &val );)
                     return wd;
                  }
               }
<<<<<<< HEAD
               //NANOS_INSTRUMENT(val_dbg = 228; sys.getInstrumentation()->raisePointEvents( 1, &key, &val_dbg );)
               if ( ( wd = tdata._globalReadyQueue.popFrontWithConstraints<NoCopy> ( thread ) ) != NULL ) {
                  NANOS_INSTRUMENT(static nanos_event_value_t val = NOCOPY;)
                  NANOS_INSTRUMENT(sys.getInstrumentation()->raisePointEvents( 1, &key, &val );)
                  return wd;
               } 
               if ( _invalAware ) {
                  if ( ( wd = tdata._globalReadyQueue.popFrontWithConstraints< And< WouldNotTriggerInvalidation, SiCopyNoMaster > >( thread ) ) != NULL ) {
                     NANOS_INSTRUMENT(static nanos_event_value_t val = SICOPYNOMASTER;)
                     NANOS_INSTRUMENT(sys.getInstrumentation()->raisePointEvents( 1, &key, &val );)
                     std::cerr << " returning an wd w/inval check 11!" << std::endl;
                     return wd;
                  }
                  if ( ( wd = tdata._globalReadyQueue.popFrontWithConstraints< And< WouldNotTriggerInvalidation, Not< NoCopy > > >( thread ) ) != NULL ) {
                     NANOS_INSTRUMENT(static nanos_event_value_t val = SICOPY;)
                     NANOS_INSTRUMENT(sys.getInstrumentation()->raisePointEvents( 1, &key, &val );)
                     std::cerr << " returning an wd w/inval check 22!" << std::endl;
                     return wd;
                  }
 //                    std::cerr << " SMPThread  out of inval aware fetch!" << std::endl;
               }
               //NANOS_INSTRUMENT(val_dbg = 229; sys.getInstrumentation()->raisePointEvents( 1, &key, &val_dbg );)
               wd = tdata._globalReadyQueue.pop_front ( thread );
            } else { // SMP Thread 
               if ( ( wd = data._locaQueue.pop_front( thread ) ) != NULL ) {
                  NANOS_INSTRUMENT(static nanos_event_value_t val = ALREADYINIT;)
                  NANOS_INSTRUMENT(sys.getInstrumentation()->raisePointEvents( 1, &key, &val );)
                  return wd;
               } 
               //NANOS_INSTRUMENT(val_dbg = 122; sys.getInstrumentation()->raisePointEvents( 1, &key, &val_dbg );)
               if ( ( wd = READY_QUEUE(queueId, thread->getId()).popFrontWithConstraints<NoCopy> ( thread ) ) != NULL ) {
                  NANOS_INSTRUMENT(static nanos_event_value_t val = NOCOPY;)
                  NANOS_INSTRUMENT(sys.getInstrumentation()->raisePointEvents( 1, &key, &val );)
                  { 
                     WD *helpWD;
                     if ( _invalAware ) {
                        if ( ( helpWD = tdata._readyQueues[0].popFrontWithConstraints< And< WouldNotTriggerInvalidation, SiCopyNoMasterInit > > ( thread ) ) != NULL ) {
                           NANOS_INSTRUMENT(static nanos_event_value_t val2 = SICOPYNOMASTERINIT_SELF;)
                           NANOS_INSTRUMENT(sys.getInstrumentation()->raisePointEvents( 1, &key, &val2 );)

                           helpWD->_mcontrol.initialize( *(thread->runningOn()) );
                           bool result;
                           do {
                              result = helpWD->_mcontrol.allocateTaskMemory();
                              if ( !result ) {
                                 myThread->idle();
                              }
                           } while( result == false );
                           helpWD->init(); //WithPE( myThread->runningOn() );

                           data._locaQueue.push_back( helpWD );
                           data._helped++;
                     std::cerr << " returning an wd w/inval check ZZ!" << std::endl;
                        }
                     } else {
                        NANOS_INSTRUMENT(val_dbg = 123; sys.getInstrumentation()->raisePointEvents( 1, &key, &val_dbg );)
                        if ( ( helpWD = tdata._readyQueues[0].popFrontWithConstraints< SiCopyNoMasterInit > ( thread ) ) != NULL ) {
                           NANOS_INSTRUMENT(static nanos_event_value_t val2 = SICOPYNOMASTERINIT_SELF;)
                           NANOS_INSTRUMENT(sys.getInstrumentation()->raisePointEvents( 1, &key, &val2 );)

                           helpWD->_mcontrol.initialize( *(thread->runningOn()) );
                           bool result;
                           do {
                              result = helpWD->_mcontrol.allocateTaskMemory();
                              if ( !result ) {
                                 myThread->idle();
                              }
                           } while( result == false );
                           helpWD->init(); //WithPE( myThread->runningOn() );

                           data._locaQueue.push_back( helpWD );
                           data._helped++;
                        }
                     }
                  }
                  return wd;
               } 
               if ( _invalAware ) {
                  //if ( ( wd = tdata._readyQueues[queueId].popFrontWithConstraints< And< WouldNotTriggerInvalidation, SiCopyNoMaster > >( thread ) ) != NULL ) {
                  if ( ( wd = READY_QUEUE(queueId, thread->getId()).popFrontWithConstraints< And< WouldNotTriggerInvalidation, SiCopyNoMaster > >( thread ) ) != NULL ) {
                     NANOS_INSTRUMENT(static nanos_event_value_t val = SICOPYNOMASTER;)
                     NANOS_INSTRUMENT(sys.getInstrumentation()->raisePointEvents( 1, &key, &val );)
                     std::cerr << " returning an wd w/inval check 1!" << std::endl;
                     return wd;
                  }
                  //if ( ( wd = tdata._readyQueues[queueId].popFrontWithConstraints< And< WouldNotTriggerInvalidation, Not< NoCopy > > >( thread ) ) != NULL ) {
                  if ( ( wd = READY_QUEUE(queueId, thread->getId()).popFrontWithConstraints< And< WouldNotTriggerInvalidation, Not< NoCopy > > >( thread ) ) != NULL ) {
                     NANOS_INSTRUMENT(static nanos_event_value_t val = SICOPY;)
                     NANOS_INSTRUMENT(sys.getInstrumentation()->raisePointEvents( 1, &key, &val );)
                     std::cerr << " returning an wd w/inval check 2!" << std::endl;
                     return wd;
                  }
 //                    std::cerr << " SMPThread  out of inval aware fetch!" << std::endl;
               }
               //NANOS_INSTRUMENT(val_dbg = 124; sys.getInstrumentation()->raisePointEvents( 1, &key, &val_dbg );)
               //if ( ( wd = tdata._readyQueues[queueId].popFrontWithConstraints<SiCopyNoMaster> ( thread ) ) != NULL ) {
               if ( ( wd = READY_QUEUE(queueId, thread->getId()).popFrontWithConstraints<SiCopyNoMaster> ( thread ) ) != NULL ) {
                  NANOS_INSTRUMENT(static nanos_event_value_t val = SICOPYNOMASTER;)
                  NANOS_INSTRUMENT(sys.getInstrumentation()->raisePointEvents( 1, &key, &val );)
                  return wd;
               }
               //NANOS_INSTRUMENT(val_dbg = 125; sys.getInstrumentation()->raisePointEvents( 1, &key, &val_dbg );)
               //if ( ( wd = tdata._readyQueues[queueId].popFrontWithConstraints< Not< NoCopy > > ( thread ) ) != NULL ) {
               if ( ( wd = READY_QUEUE(queueId, thread->getId()).popFrontWithConstraints< Not< NoCopy > > ( thread ) ) != NULL ) {
                  NANOS_INSTRUMENT(static nanos_event_value_t val = SICOPY;)
                  NANOS_INSTRUMENT(sys.getInstrumentation()->raisePointEvents( 1, &key, &val );)
                  return wd;
               }
               //if ( thread->getId() > 0 ) *thread->_file << "lol smp thread " << thread->getId() << " check queue " << queueId << " is acc? " << data._isLocalAccelerator << " acc " << data._acceleratorId << " nodeId " << data._nodeId << " elems in queue "  << tdata._readyQueues[data._nodeId].size() << std::endl;
               //NANOS_INSTRUMENT(val_dbg = 126; sys.getInstrumentation()->raisePointEvents( 1, &key, &val_dbg );)
               //if ( ( wd = tdata._readyQueues[queueId].pop_front( thread ) ) != NULL ) {
               if ( ( wd = READY_QUEUE(queueId, thread->getId()).pop_front( thread ) ) != NULL ) {
                  NANOS_INSTRUMENT(static nanos_event_value_t val = NOCONSTRAINT;)
                  NANOS_INSTRUMENT(sys.getInstrumentation()->raisePointEvents( 1, &key, &val );)
                  return wd;
               }

               // if ( data._isLocalAccelerator ) { //check local node queue
               //    NANOS_INSTRUMENT(val_dbg = 127; sys.getInstrumentation()->raisePointEvents( 1, &key, &val_dbg );)
               //    //if ( ( wd = tdata._readyQueues[0].pop_front( thread ) ) != NULL ) {
               //    if ( ( wd = READY_QUEUE(0, thread->getId()).pop_front( thread ) ) != NULL ) {
               //       NANOS_INSTRUMENT(static nanos_event_value_t val = NOCONSTRAINT;)
               //       NANOS_INSTRUMENT(sys.getInstrumentation()->raisePointEvents( 1, &key, &val );)
               //       return wd;
               //    }
               // }
               //NANOS_INSTRUMENT(val_dbg = 128; sys.getInstrumentation()->raisePointEvents( 1, &key, &val_dbg );)
               wd = tdata._globalReadyQueue.pop_front ( thread );
            }
         } // constraints


=======
               NANOS_INSTRUMENT(val_dbg = 128; sys.getInstrumentation()->raisePointEvents( 1, &key, &val_dbg );)
               wd = tdata._globalReadyQueue.pop_front ( thread );
            }
         } // constraints


>>>>>>> ed033aab
         if ( wd == NULL && thread->runningOn()->getClusterNode() == 0 ) {
            atSupport( thread );
         }
         return wd;
      }

      WD *CacheSchedPolicy::atBlock ( BaseThread *thread, WD *current )
      {
         WorkDescriptor * wd = NULL;

         ThreadData &data = ( ThreadData & ) *thread->getTeamData()->getScheduleData();
         data.initialize( thread );
         TeamData &tdata = (TeamData &) *thread->getTeam()->getScheduleData();
         unsigned int queueId = data._isLocalAccelerator ? tdata._numNodes + data._acceleratorId : data._nodeId;

         // if ( tdata._holdTasks.value() ) 
         // {
         //    if ( tdata._holdTasks.cswap( true, false ) )
         //    {
         //       for ( unsigned int idx = 0; idx < tdata._numQueues; idx += 1) 
         //       {
         //          tdata._readyQueues[ idx ].transferElemsFrom( tdata._bufferQueues[ idx] );
         //       }
         //    }
         // }
<<<<<<< HEAD
         //      if ( tdata._numQueues == 1 ) {
         //         wd = tdata._globalReadyQueue.pop_front( thread );
         //         return wd;
         //      }
=======
               if ( tdata._numQueues == 1 ) {
                  wd = tdata._globalReadyQueue.pop_front( thread );
                  return wd;
               }
>>>>>>> ed033aab
         if ( thread->getId() == 0 ) {
            while ( !tdata._unrankedQueue.empty() ) {
               tryGetLocationData( thread );
            }
         }

   NANOS_INSTRUMENT ( static InstrumentationDictionary *ID = sys.getInstrumentation()->getInstrumentationDictionary(); )
   NANOS_INSTRUMENT ( static nanos_event_key_t deb = ID->getEventKey("debug"); )
   NANOS_INSTRUMENT( sys.getInstrumentation()->raiseOpenBurstEvent( deb, (nanos_event_value_t) 1 ); )
         wd = fetchWD( thread, current ) ;
   NANOS_INSTRUMENT( sys.getInstrumentation()->raiseCloseBurstEvent( deb, 0 ); )

         if ( _steal )
         {
            if ( wd == NULL ) {
               for ( unsigned int i = queueId + 1; i < tdata._numNodes; i++ ) {
                  if ( !tdata._readyQueues[i].empty() ) {
                     wd = tdata._readyQueues[i].pop_front( thread );
                     return wd;
                  } 
               }
               for ( unsigned int i = 0; i < queueId; i++ ) {
                  if ( !tdata._readyQueues[i].empty() ) {
                     wd = tdata._readyQueues[i].pop_front( thread );
                     return wd;
                  } 
               }
            }
         }

         if ( wd == NULL ) {
            OS::nanosleep( 100 );
         } /*else {
            if ( !wd->resourceCheck( *thread, false ) ) {
               (*myThread->_file) << "Running wd " << wd->getId() << " will trigger an invalidation."<< std::endl;
            }
         }*/

         return wd;
      }

      /*! 
       */
      WD * CacheSchedPolicy::atIdle ( BaseThread *thread, int numSteal )
      {
         WorkDescriptor * wd = NULL;

         ThreadData &data = ( ThreadData & ) *thread->getTeamData()->getScheduleData();
         data.initialize( thread );
         TeamData &tdata = (TeamData &) *thread->getTeam()->getScheduleData();
         unsigned int queueId = data._isLocalAccelerator ? tdata._numNodes + data._acceleratorId : data._nodeId;

<<<<<<< HEAD
         //if ( tdata._numQueues == 1 ) {
         //   wd = tdata._globalReadyQueue.pop_front( thread );
         //   return wd;
         //}
=======
         if ( tdata._numQueues == 1 ) {
            wd = tdata._globalReadyQueue.pop_front( thread );
            return wd;
         }
>>>>>>> ed033aab

         if ( thread->getId() == 0 ) {
            while ( !tdata._unrankedQueue.empty() ) {
               tryGetLocationData( thread );
            }
         }
         //tryGetLocationData( thread );
         /*
          *  First try to schedule the thread with a task from its queue
          */
         //if ( ( wd = tdata._readyQueues[queueId].pop_front ( thread ) ) != NULL ) {
         //if ( ( wd = tdata._readyQueues[queueId].popFrontWithConstraints<NetworkSched> ( thread ) ) != NULL ) {
         //   if (sys.getNetwork()->getNodeNum() == 0) (*myThread->_file) << "wd got by network constraint " << std::endl;
         //   return wd;
         //} else

         //unsigned int sum = tdata._feedingVector[ queueId ];
         //if ( sum % 5 == 0 ) {
         //
#if 0
         if ( thread->getId() >= sys.getNumPEs() )  {  // CLUSTER THREAD (master or slave)
            if ( dynamic_cast<ext::ClusterThread*>( thread )->numRunningWDsSMP() <= ((unsigned int)sys.getNumPEs()) ) {
               if ( ( wd = tdata._readyQueues[queueId].popFrontWithConstraints<NoCopy> ( thread ) ) != NULL ) {
                  NANOS_INSTRUMENT(static nanos_event_key_t key = sys.getInstrumentation()->getInstrumentationDictionary()->getEventKey("sched-affinity-constraint");)
                  NANOS_INSTRUMENT(sys.getInstrumentation()->raisePointEvent( key, (nanos_event_value_t) NOCOPY );)
                  //tdata._feedingVector[ queueId ]++;
                  return wd;
               } 
            } 
            if ( ( wd = tdata._readyQueues[queueId].popFrontWithConstraints<SiCopySiMaster> ( thread ) ) != NULL ) {
                  //if (sys.getNetwork()->getNodeNum() == 0) (*myThread->_file) << "atIdle: SiCopySiMaster "<< wd->getId() << std::endl;
   NANOS_   INSTRUMENT(static nanos_event_key_t key = sys.getInstrumentation()->getInstrumentationDictionary()->getEventKey("sched-affinity-constraint");)
   NANOS_   INSTRUMENT(sys.getInstrumentation()->raisePointEvent( key, (nanos_event_value_t) SICOPYSIMASTER );)
               //if (sys.getNetwork()->getNodeNum() == 0) (*myThread->_file) << queueId << ": wd got by si copy constraint " << std::endl;
               //   tdata._feedingVector[ queueId ]++;
              //message("Ive got a wd, Im at node " << queueId );
               return wd;
            }
            if ( ( wd = tdata._readyQueues[queueId].popFrontWithConstraints<SiCopyNoMaster> ( thread ) ) != NULL ) {
               NANOS_INSTRUMENT(static nanos_event_key_t key = sys.getInstrumentation()->getInstrumentationDictionary()->getEventKey("sched-affinity-constraint");)
               NANOS_INSTRUMENT(sys.getInstrumentation()->raisePointEvent( key, (nanos_event_value_t) SICOPYNOMASTER );)
               //   tdata._feedingVector[ queueId ]++;
               return wd;
            }
            if ( ( wd = tdata._readyQueues[queueId].popFrontWithConstraints<SiCopy> ( thread ) ) != NULL ) {
               NANOS_INSTRUMENT(static nanos_event_key_t key = sys.getInstrumentation()->getInstrumentationDictionary()->getEventKey("sched-affinity-constraint");)
               NANOS_INSTRUMENT(sys.getInstrumentation()->raisePointEvent( key, (nanos_event_value_t) SICOPY );)
               //   tdata._feedingVector[ queueId ]++;
               return wd;
            }
            if ( ( wd = tdata._readyQueues[queueId].pop_front( thread ) ) != NULL ) {
               NANOS_INSTRUMENT(static nanos_event_key_t key = sys.getInstrumentation()->getInstrumentationDictionary()->getEventKey("sched-affinity-constraint");)
               NANOS_INSTRUMENT(sys.getInstrumentation()->raisePointEvent( key, (nanos_event_value_t) NOCONSTRAINT );)
               return wd;
            } else {
               /*
                * Then try to get it from the global queue
                */
                wd = tdata._globalReadyQueue.pop_front ( thread );
            }
         } else {
         }
#endif
   NANOS_INSTRUMENT ( static InstrumentationDictionary *ID = sys.getInstrumentation()->getInstrumentationDictionary(); )
   NANOS_INSTRUMENT ( static nanos_event_key_t deb = ID->getEventKey("debug"); )
   NANOS_INSTRUMENT( sys.getInstrumentation()->raiseOpenBurstEvent( deb, (nanos_event_value_t) 1 ); )
         wd = fetchWD( thread, NULL );
<<<<<<< HEAD
=======
   NANOS_INSTRUMENT( sys.getInstrumentation()->raiseCloseBurstEvent( deb, 0 ); )
>>>>>>> ed033aab
         // *thread->_file << "thread " << thread->getId() << " got wd " << wd << std::endl;


         // if ( wd && sys.getNetwork()->getNodeNum() == 0 ) {
         //    std::size_t scores[ tdata._numQueues ];
         //    std::size_t maxScore = 0;
         //    int winner = computeAffinityScore( *wd, tdata._numQueues, tdata._numNodes, scores, maxScore );
         //    if ( scores[winner] != scores[queueId] ) {
         //       sys.increaseAffinityFailureCount();
         //    }
         //    //(*myThread->_file) << "This wd should run in " << winner << " (score of " << scores[winner] << ", will do it on " << queueId << ( ( winner == data._nodeId || scores[winner] == scores[data._nodeId] ) ? " gr8" : " f4il" ) << std::endl;
         // }


         if ( _steal )
         {
            if ( wd == NULL ) {
               for ( unsigned int i = queueId + 1; i < tdata._numNodes; i++ ) {
                  if ( tdata._readyQueues[i].size() > 1 ) {
                     //wd = tdata._readyQueues[i].pop_front( thread );
                     wd = READY_QUEUE(i, thread->getId()).pop_front( thread );
                     return wd;
                  } 
               }
               for ( unsigned int i = 0; i < queueId; i++ ) {
                  if ( tdata._readyQueues[i].size() > 1 ) {
                     //wd = tdata._readyQueues[i].pop_front( thread );
                     wd = READY_QUEUE(i, thread->getId()).pop_front( thread );
                     return wd;
                  } 
               }
            }
         }
         if ( wd == NULL ) {
            OS::nanosleep( 100 );
         } /*else {
            if ( !wd->resourceCheck( *thread, false ) ) {
               (*myThread->_file) << "Running wd " << wd->getId() << " will trigger an invalidation."<< std::endl;
            }
         }*/
         return wd;
      }

      void CacheSchedPolicy::tryGetLocationData( BaseThread *thread ) {
         ThreadData &data = ( ThreadData & ) *thread->getTeamData()->getScheduleData();
         data.initialize( thread );
         TeamData &tdata = (TeamData &) *thread->getTeam()->getScheduleData();
         if ( !tdata._unrankedQueue.empty() ) {
            WD *wd = tdata._unrankedQueue.pop_front( thread );
           
            if ( wd != NULL ) {
               //bool succeeded = true;
               for ( unsigned int i = 0; i < wd->getNumCopies(); i++ ) {
                  //if ( wd->_mcontrol.getCacheCopies()[ i ]._reg.id == 0 ) {
                  if ( !wd->_mcontrol._memCacheCopies[ i ]._locationDataReady ) {
                //     (*myThread->_file) << "trygetLoc at "<< __FUNCTION__<<std::endl;
                     //succeeded = succeeded && wd->_mcontrol.getCacheCopies()[ i ].tryGetLocation( *wd, i );
                     wd->_mcontrol._memCacheCopies[ i ].getVersionInfo();
                  }
               }
               //if ( succeeded ) {
              //    (*myThread->_file) << "got a wd delayed using "<< __FUNCTION__<<std::endl;
                  rankWD( thread, *wd );
               //} else {
               //   (*myThread->_file) << "readd a wd delayed using "<< __FUNCTION__<<std::endl;
<<<<<<< HEAD
               //   tdata._unrankedQueue.push_back( wd );
=======
               //   tdata._unrankedQueue.push_front( wd );
>>>>>>> ed033aab
               //}
            }
         }
      }

      int CacheSchedPolicy::computeAffinityScore( WD &wd, unsigned int numQueues, unsigned int numNodes, std::size_t *scores, std::size_t &maxPossibleScore ) {
         CopyData * copies = wd.getCopies();
         for (unsigned int i = 0; i < numQueues; i++ ) {
            scores[i] = 0;
         }
         maxPossibleScore = 0;
         for ( unsigned int i = 0; i < wd.getNumCopies(); i++ ) {
            if ( !copies[i].isPrivate() && (
                     ( copies[i].isInput() && copies[i].isOutput() && _affinityInout ) || ( !_affinityInout )
                     ) ) {
               NewLocationInfoList const &locs = wd._mcontrol._memCacheCopies[ i ]._locations;
               maxPossibleScore += wd._mcontrol._memCacheCopies[ i ]._reg.getDataSize();
               //*myThread->_file << "Affinity score for region "; wd._mcontrol._memCacheCopies[ i ]._reg.key->printRegion( *myThread->_file, wd._mcontrol._memCacheCopies[ i ]._reg.id );
               //{
               //   NewNewDirectoryEntryData *entry = NewNewRegionDirectory::getDirectoryEntry( *wd._mcontrol._memCacheCopies[ i ]._reg.key, wd._mcontrol._memCacheCopies[ i ]._reg.id );
               //   *myThread->_file << " " << *entry << std::endl;
               //}
               if ( locs.empty() ) {
                  //(*myThread->_file) << "empty list, version "<<  wd._mcontrol._memCacheCopies[ i ]._version << std::endl;
                  for ( std::set< memory_space_id_t >::const_iterator locIt = wd._mcontrol._memCacheCopies[ i ]._reg.getLocations().begin();
                        locIt != wd._mcontrol._memCacheCopies[ i ]._reg.getLocations().end(); locIt++ ) {
                     memory_space_id_t loc = *locIt;
                     unsigned int score_idx = ( loc != 0 ? sys.getSeparateMemory( loc ).getNodeNumber() : 0 );
                     if (wd._mcontrol._memCacheCopies[ i ]._reg.isRooted()) {
                        scores[ score_idx ] = (std::size_t) -1;
                     } else if ( scores[ score_idx ] != (std::size_t) -1 ) {
                        scores[ score_idx ] += wd._mcontrol._memCacheCopies[ i ]._reg.getDataSize();
                     }
                     if ( loc != 0 && sys.getSeparateMemory( loc ).isAccelerator()
                           && wd.canRunIn( sys.getSeparateMemory( loc ).getDevice() ) ) {
                        int accelerator_id = sys.getSeparateMemory( loc ).getAcceleratorNumber();
                        scores[ numNodes + accelerator_id ] += wd._mcontrol._memCacheCopies[ i ]._reg.getDataSize();
                     }
<<<<<<< HEAD
                     if ( score_idx == 0 && !wd.canRunIn( getSMPDevice() ) ) {
=======
                     if ( score_idx == 0 && !wd.canRunIn( SMP ) ) {
>>>>>>> ed033aab
                        scores[ 0 ] = 0;
                     }

                  }
               } else {
                  for ( NewLocationInfoList::const_iterator it = locs.begin(); it != locs.end(); it++ ) {

                     for ( std::set< memory_space_id_t >::const_iterator locIt = wd._mcontrol._memCacheCopies[ i ]._reg.getLocations().begin();
                           locIt != wd._mcontrol._memCacheCopies[ i ]._reg.getLocations().end(); locIt++ ) {
                        memory_space_id_t loc = *locIt;

                        unsigned int score_idx = ( loc != 0 ? sys.getSeparateMemory( loc ).getNodeNumber() : 0 );
                        if (wd._mcontrol._memCacheCopies[ i ]._reg.isRooted()) {
                           scores[ score_idx ] = (std::size_t) -1;
                        } else if ( scores[ score_idx ] != (std::size_t) -1 ) {
                           scores[ score_idx ] += wd._mcontrol._memCacheCopies[ i ]._reg.getDataSize();
                        }
                        if ( loc != 0 && sys.getSeparateMemory( loc ).isAccelerator()
                              && wd.canRunIn( sys.getSeparateMemory( loc ).getDevice() ) ) {
                           int accelerator_id = sys.getSeparateMemory( loc ).getAcceleratorNumber();
                           scores[ numNodes + accelerator_id ] += wd._mcontrol._memCacheCopies[ i ]._reg.getDataSize();
<<<<<<< HEAD
                           if ( score_idx == 0 && !wd.canRunIn( getSMPDevice() ) ) {
=======
                           if ( score_idx == 0 && !wd.canRunIn( SMP ) ) {
>>>>>>> ed033aab
                              scores[ 0 ] = 0;
                           }
                        }
                     }
                  }
               }
            } //else { (*myThread->_file) << "ignored copy "<< std::endl; }
         }

         //(*myThread->_file) << "scores for wd " << wd.getId() << " :";
         //for (unsigned int idx = 0; idx < numQueues; idx += 1) {
         //   (*myThread->_file) << " [ " << idx << ", " << scores[ idx ] << " ]";
         //}
         //(*myThread->_file) << std::endl;
         int winner = -1;
         unsigned int start = ( _noMaster ) ? 1 : 0 ;
         std::size_t maxRank = 0;
         for ( unsigned int i = start; i < numQueues; i++ ) {
            if ( scores[i] > maxRank ) {
               winner = i;
               maxRank = scores[i];
            }
         }
         if ( winner == -1 )
            winner = start;
         return winner;
      }

      void CacheSchedPolicy::rankWD( BaseThread *thread, WD &wd ) {
         TeamData &tdata = (TeamData &) *thread->getTeam()->getScheduleData();

         /* Rank by cluster node */ 
         //(*myThread->_file) << "Ranking wd " << wd.getId() << std::endl;

         std::size_t scores[ tdata._numQueues ];
         //(*myThread->_file) << "RANKING WD " << wd.getId() << " numCopies " << wd.getNumCopies() << std::endl;
         std::size_t max_possible_score = 0;
         int winner = computeAffinityScore( wd, tdata._numQueues, tdata._numNodes, scores, max_possible_score );
         unsigned int usage[ tdata._numQueues ];
         unsigned int ties=0;
         std::size_t maxRank = scores[ winner ];
         unsigned int start = ( _noMaster ) ? 1 : 0 ;
         for ( int i = start; i < ( (int) tdata._numQueues ); i++ ) {
         //(*myThread->_file) << "winner is "<< winner << " ties "<< ties << " " << maxRank<< " this score "<< scores[i] << std::endl;
            if ( scores[i] == maxRank ) {
               usage[ ties ] = i;
               ties += 1;
            }
         }
         //(*myThread->_file) << "winner is "<< winner << " ties "<< ties << " " << maxRank<< std::endl;
         if ( ties > 1 ) {
            //    (*myThread->_file) << "I have to chose between :";
            //for ( unsigned int ii = 0; ii < ties; ii += 1 ) fprintf(stderr, " %d", usage[ ii ] );
            //(*myThread->_file) << std::endl;
            unsigned int minLoad = usage[0];
            for ( unsigned int ii = 1; ii < ties; ii += 1 ) {
               //     (*myThread->_file) << "load of (min) " << minLoad << " is " << tdata._load[ minLoad ] <<std::endl;
               //   (*myThread->_file) << "load of (itr) " << usage[ ii ]  << " is " << tdata._load[ usage[ ii ] ] << std::endl;
               if ( tdata._load[ usage[ ii ] ] < tdata._load[ minLoad ] ) {
                  minLoad = usage[ ii ];
               }
            }
            //(*myThread->_file) << "Well winner is gonna be "<< minLoad << std::endl;
            tdata._load[ minLoad ]++;
            winner = minLoad;
         }
         //if (sys.getNetwork()->getNodeNum() == 0 ) { 
         //   (*myThread->_file) << "WD: " << wd.getId() << " ROcopies: "<<ro_copies << " WOcopies: " << wo_copies << " RWcopies: " << rw_copies << " Locality results: [ ";
         //   for (unsigned int i = 0; i < tdata._numNodes ; i += 1) (*myThread->_file) << i << ": " << (scores[i] / (16*512*512)) << " "; 
         //   (*myThread->_file) <<"] ties " << ties << " winner " << winner << std::endl;
         //}
         //if (winner == -1) winner = start;
         //message("queued wd " << wd.getId() << " to queue " << winner << " scores " << scores[0] << "," << scores[1] << "," << scores[2] << "," << scores[3] );
         //fprintf(stderr, "queued wd %d to queue %d scores %x %x %x %x \n", wd.getId(), winner, scores[0], scores[1], scores[2], scores[3] );
         //(*myThread->_file) << "the winner is " << winner << std::endl;
         wd._mcontrol.setAffinityScore( scores[ winner ] );
         wd._mcontrol.setMaxAffinityScore( max_possible_score );

         /* end of rank by cluster node */

<<<<<<< HEAD
         // (*myThread->_file) << "Winner is " << winner << std::endl;
         // printBt(std::cerr);
=======
         //(*myThread->_file) << "Winner is " << winner << std::endl;
>>>>>>> ed033aab
         if ( winner != 0 ) {
//          *thread->_file << "Ranked wd (id=" << wd.getId() << ", desc=" <<
//             (wd.getDescription() != NULL ? wd.getDescription() : "n/a") <<
//             ") to queue " << winner << std::endl;

<<<<<<< HEAD
            //tdata._readyQueues[winner].push_back( &wd );
            PUSH_BACK_TO_READY_QUEUE( winner, &wd );
=======
            tdata._readyQueues[winner].push_back( &wd );
>>>>>>> ed033aab
         } else {
            //tdata._readyQueues[winner].push_back( &wd );
            PUSH_BACK_TO_READY_QUEUE( winner, &wd );
#if 0 /* WIP */
            /* rank for accelerators in node 0 */
            std::size_t local_scores[ tdata._numLocalAccelerators ];
            std::size_t max_possible_local_score = 0;
            int local_winner = computeAffinityScore( wd, tdata._numLocalAccelerators, local_scores, max_possible_local_score );

            /* end of rank for accelerators in node 0 */

            if ( local_winner != 0 ) {
               tdata._readyQueuesLocalAccelerators[winner].push_back( &wd );
            } else {
               /* rank smp by NUMA node ? */
               /* end of rank smp by NUMA node ? */
               tdata._readyQueues[winner].push_back( &wd );
            }
#endif
         }
      }

      void CacheSchedPolicy::atSupport ( BaseThread *thread ) {
         //tryGetLocationData( thread );
#ifdef CLUSTER_DEV
         if ( _support ) {
            pickWDtoInitialize( thread );
         }
#endif
      }

      bool CacheSchedPolicy::_steal = false;
      bool CacheSchedPolicy::_noMaster = false;
#ifdef CLUSTER_DEV
      bool CacheSchedPolicy::_support = false;
#endif
      bool CacheSchedPolicy::_invalAware = false;
      bool CacheSchedPolicy::_affinityInout = false;
      bool CacheSchedPolicy::_constraints = false;
      bool CacheSchedPolicy::_immediateSuccessor = false;
<<<<<<< HEAD
      bool CacheSchedPolicy::_useQueueSets = false;
=======
>>>>>>> ed033aab

      class CacheSchedPlugin : public Plugin
      {
         public:
            CacheSchedPlugin() : Plugin( "Cache-guided scheduling Plugin",1 ) {}

            virtual void config( Config& cfg )
            {
               cfg.setOptionsSection( "Affinity module", "Data Affinity scheduling module" );
               cfg.registerConfigOption ( "affinity-steal", NEW Config::FlagOption( CacheSchedPolicy::_steal ), "Steal tasks from other threads");
               cfg.registerArgOption( "affinity-steal", "affinity-steal" );

               cfg.registerConfigOption ( "affinity-no-master", NEW Config::FlagOption( CacheSchedPolicy::_noMaster ), "Do not execute tasks on master node");
               cfg.registerArgOption( "affinity-no-master", "affinity-no-master" );

#ifdef CLUSTER_DEV
               cfg.registerConfigOption ( "affinity-support", NEW Config::FlagOption( CacheSchedPolicy::_support ), "Use worker threads to help scheduling tasks.");
               cfg.registerArgOption( "affinity-support", "affinity-support" );
#endif

               cfg.registerConfigOption ( "affinity-inval-aware", NEW Config::FlagOption( CacheSchedPolicy::_invalAware ), "Try to execute tasks avoiding invalidations.");
               cfg.registerArgOption( "affinity-inval-aware", "affinity-inval-aware" );

               cfg.registerConfigOption ( "affinity-inout", NEW Config::FlagOption( CacheSchedPolicy::_affinityInout ), "Check affinity for inout data only");
               cfg.registerArgOption( "affinity-inout", "affinity-inout" );

               cfg.registerConfigOption ( "affinity-constraints", NEW Config::FlagOption( CacheSchedPolicy::_constraints ), "Use constrained WD fetching.");
               cfg.registerArgOption( "affinity-constraints", "affinity-constraints" );

               cfg.registerConfigOption ( "affinity-use-immediate-successor", NEW Config::FlagOption( CacheSchedPolicy::_immediateSuccessor ), "Use 'getImmediateSuccessor' to prefetch WDs.");
               cfg.registerArgOption( "affinity-use-immediate-successor", "affinity-use-immediate-successor" );
<<<<<<< HEAD

               cfg.registerConfigOption ( "affinity-use-queue-sets", NEW Config::FlagOption( CacheSchedPolicy::_useQueueSets ), "Use queue sets to avoid contention.");
               cfg.registerArgOption( "affinity-use-queue-sets", "affinity-use-queue-sets" );
=======
>>>>>>> ed033aab
            }

            virtual void init() {
               sys.setDefaultSchedulePolicy(NEW CacheSchedPolicy());
            }
      };

   }
}

DECLARE_PLUGIN("sched-affinity",nanos::ext::CacheSchedPlugin);<|MERGE_RESOLUTION|>--- conflicted
+++ resolved
@@ -27,7 +27,6 @@
 #include "regioncache.hpp"
 #include "newregiondirectory.hpp"
 #include "smpdd.hpp"
-<<<<<<< HEAD
 #include "regiondict.hpp"
 
 #define PUSH_BACK_TO_READY_QUEUE( idx, wd ) \
@@ -41,8 +40,6 @@
    } while (0)
 
 #define READY_QUEUE( idx, tid ) ( (!_useQueueSets) ? tdata._readyQueues[ idx ] : tdata._readyQueueSets[ idx ][ ( tdata._popCounter[ idx ] + tid ) % tdata._thdsPerQueue[ idx ] ] )
-=======
->>>>>>> ed033aab
 
 namespace nanos {
    namespace ext {
@@ -569,11 +566,8 @@
                unsigned int       _lastNodeScheduled;
                std::vector< memory_space_id_t > *_nodeToMemSpace;
                std::vector< memory_space_id_t > *_queueToMemSpace;
-<<<<<<< HEAD
                unsigned int      *_thdsPerQueue;
                WDMap _wdMap;
-=======
->>>>>>> ed033aab
  
                TeamData ( unsigned int size ) : ScheduleTeamData(), _globalReadyQueue(), _unrankedQueue()
                {
@@ -591,7 +585,6 @@
                   }
                   std::cerr << std::endl;
                   _holdTasks = false;
-<<<<<<< HEAD
                   if ( _numQueues >= 1 ) {
                      _readyQueues = NEW WDDeque[_numQueues];
                      std::cerr << "Creating ready queues: { ";
@@ -599,10 +592,6 @@
                         std::cerr << &(_readyQueues[__i]) << " ";
                      }
                      std::cerr << "}" << std::endl;
-=======
-                  if ( _numQueues > 1 ) {
-                     _readyQueues = NEW WDDeque[_numQueues];
->>>>>>> ed033aab
                      _readyQueuesAlreadyInit = NEW WDDeque[_numQueues];
                      _bufferQueues = NEW WDDeque[_numQueues];
                      _createdData = NEW std::size_t[_numQueues];
@@ -618,7 +607,6 @@
                         (*_nodeToMemSpace)[ *it ] = node_memspace;
                         (*_queueToMemSpace)[ queue_counter ] = node_memspace;
                         queue_counter += 1;
-<<<<<<< HEAD
                      }
 
                      for ( unsigned int accel_id = 0; accel_id < _numLocalAccelerators; accel_id += 1) {
@@ -661,25 +649,6 @@
                         }
                      }
                      std::cerr << "}" << std::endl;
-=======
-                     }
-
-                     for ( unsigned int accel_id = 0; accel_id < _numLocalAccelerators; accel_id += 1) {
-                        memory_space_id_t accel_memspace = sys.getMemorySpaceIdOfAccelerator( accel_id );
-                        if ( accel_memspace != (memory_space_id_t) -1 ) {
-                           (*_queueToMemSpace)[ queue_counter ] = accel_memspace;
-                           queue_counter += 1;
-                        } else {
-                           fatal("Unable to properly initialize the scheduler.");
-                        }
-                     }
-
-                     // (*myThread->_file) << "_queueToMemSpace [ ";
-                     // for ( std::vector<memory_space_id_t>::iterator it = _queueToMemSpace->begin(); it != _queueToMemSpace->end(); it++) {
-                     //    (*myThread->_file) << *it << " ";
-                     // }
-                     // (*myThread->_file) << "]" << std::endl;
->>>>>>> ed033aab
                   }
                   _load = NEW unsigned int[_numQueues];
                   _feeding = NEW Atomic<int>[_numQueues];
@@ -697,11 +666,7 @@
 
                ~TeamData ()
                {
-<<<<<<< HEAD
                   if (_numQueues >= 1 ) {
-=======
-                  if (_numQueues > 1 ) {
->>>>>>> ed033aab
                      delete[] _readyQueues;
                      delete[] _readyQueuesAlreadyInit;
                      delete[] _bufferQueues;
@@ -1124,11 +1089,8 @@
             static bool _affinityInout;
             static bool _constraints;
             static bool _immediateSuccessor;
-<<<<<<< HEAD
             static bool _useQueueSets;
             static int _currentThd;
-=======
->>>>>>> ed033aab
             // constructor
             CacheSchedPolicy() : SchedulePolicy ( "Cache" ) {}
 
@@ -1163,19 +1125,12 @@
             virtual void queue ( BaseThread *thread, WD &wd )
             {
                //(*myThread->_file) << " queue wd " << wd.getId() << std::endl;
-<<<<<<< HEAD
-=======
-   NANOS_INSTRUMENT ( static InstrumentationDictionary *ID = sys.getInstrumentation()->getInstrumentationDictionary(); )
-   NANOS_INSTRUMENT ( static nanos_event_key_t deb = ID->getEventKey("debug"); )
-   NANOS_INSTRUMENT( sys.getInstrumentation()->raiseOpenBurstEvent( deb, (nanos_event_value_t) 2 ); )
->>>>>>> ed033aab
 #if 1
                ThreadData &data = ( ThreadData & ) *thread->getTeamData()->getScheduleData();
                data.initialize( thread );
                TeamData &tdata = (TeamData &) *thread->getTeam()->getScheduleData();
               
                if ( tdata._numQueues == 1 ) {
-<<<<<<< HEAD
                   tdata._globalReadyQueue.push_back( &wd );
                   return;
                }
@@ -1192,41 +1147,25 @@
                         break;
                      }
                   }
-=======
-                  //(*myThread->_file) << " 1 queue, goto global" << std::endl;
-                  tdata._globalReadyQueue.push_front( &wd );
-   NANOS_INSTRUMENT( sys.getInstrumentation()->raiseCloseBurstEvent( deb, 0 ); )
->>>>>>> ed033aab
                   return;
                }
 
                if ( wd.getDepth() > 1 ) {
             //message("enqueue because of depth > 1 at queue 0 (this node) " << sys.getNetwork()->getNodeNum()<< " wd os " << wd.getId());
-<<<<<<< HEAD
                   //tdata._readyQueues[0].push_back( &wd );
                   PUSH_BACK_TO_READY_QUEUE( 0, &wd );
-=======
-                  tdata._readyQueues[0].push_front( &wd );
-   NANOS_INSTRUMENT( sys.getInstrumentation()->raiseCloseBurstEvent( deb, 0 ); )
->>>>>>> ed033aab
                   return;
                }
             //message("in queue node " << sys.getNetwork()->getNodeNum()<< " wd os " << wd.getId());
                if ( wd.isTied() ) {
                   unsigned int index = wd.isTiedTo()->runningOn()->getClusterNode();
-<<<<<<< HEAD
                   //tdata._readyQueues[index].push_back ( &wd );
                   PUSH_BACK_TO_READY_QUEUE( index, &wd );
-=======
-                  tdata._readyQueues[index].push_front ( &wd );
-   NANOS_INSTRUMENT( sys.getInstrumentation()->raiseCloseBurstEvent( deb, 0 ); )
->>>>>>> ed033aab
                   return;
                }
                memory_space_id_t rootedLocation;
                bool rooted = wd._mcontrol.isRooted( rootedLocation );
 
-<<<<<<< HEAD
                std::list< memory_space_id_t > locs;
                bool lol = wd._mcontrol.isMultipleRooted( locs );
                std::cerr << "rooted=" << rooted << ", tiedToLocation=" << wd.isTiedToLocation() << ", multipleRooted=" << lol << std::endl;
@@ -1235,8 +1174,6 @@
                   unsigned int queue_idx = ( frn != 0 ? sys.getSeparateMemory( frn ).getNodeNumber() : 0 );
                   PUSH_BACK_TO_READY_QUEUE( queue_idx, &wd );
                } else
-=======
->>>>>>> ed033aab
                if ( rooted ) { //it has to be executed on a given node
                   unsigned int tied_node = rootedLocation != 0 ? sys.getSeparateMemory( wd.isTiedToLocation() ).getNodeNumber() : 0; 
                   //FIXME take into account local accelerators
@@ -1257,12 +1194,8 @@
                         //      (*myThread->_file) <<"not all data is available, pushed" << wd.getId() << std::endl;
                      }
                   } else {
-<<<<<<< HEAD
                      //tdata._readyQueues[ tied_node ].push_back( &wd );
                      PUSH_BACK_TO_READY_QUEUE( tied_node, &wd );
-=======
-                     tdata._readyQueues[ tied_node ].push_back( &wd );
->>>>>>> ed033aab
                   }
                } else {
 
@@ -1307,14 +1240,9 @@
                         //if (sys.getNetwork()->getNodeNum() == 0) { message("init: queue " << (winner) << " for wd " << wd.getId() ); }
 
                         if ( winner == 0 && tdata._numLocalAccelerators > 0 ) {
-<<<<<<< HEAD
                            if ( wd.canRunIn( getSMPDevice() ) ) {
                               //tdata._readyQueues[ winner ].push_back( &wd );
                               PUSH_BACK_TO_READY_QUEUE( winner, &wd );
-=======
-                           if ( wd.canRunIn( SMP ) ) {
-                              tdata._readyQueues[ winner ].push_back( &wd );
->>>>>>> ed033aab
                               //(*myThread->_file) << "[SC:aff] wd " << wd.getId() << " Multiple nodes, node 0 won / multiple acc, SMP winner is " << winner << std::endl;
                            } else {
                               for ( unsigned int queue_idx = tdata._numNodes; queue_idx < tdata._numQueues; queue_idx += 1) {
@@ -1327,7 +1255,6 @@
                               }
                               tdata._createdData[ winner ] += createdDataSize;
                               //(*myThread->_file) << "[SC:aff] wd " << wd.getId() << " Multiple nodes, node 0 won / multiple acc, ACC winner is " << winner << std::endl;
-<<<<<<< HEAD
                               //tdata._readyQueues[ winner ].push_back( &wd );
                               PUSH_BACK_TO_READY_QUEUE( winner, &wd );
                            }
@@ -1335,26 +1262,14 @@
                            //(*myThread->_file) << "[SC:aff] wd " << wd.getId() << " Multiple nodes, remote node won or no acc available, winner is " << winner << std::endl;
                            //tdata._readyQueues[ winner ].push_back( &wd );
                            PUSH_BACK_TO_READY_QUEUE( winner, &wd );
-=======
-                              tdata._readyQueues[ winner ].push_back( &wd );
-                           }
-                        } else {
-                           //(*myThread->_file) << "[SC:aff] wd " << wd.getId() << " Multiple nodes, remote node won or no acc available, winner is " << winner << std::endl;
-                           tdata._readyQueues[ winner ].push_back( &wd );
->>>>>>> ed033aab
                         }
                      } else {
                         //if (sys.getNetwork()->getNodeNum() == 0) { message("global queue for wd " << wd.getId() ); }
                         if ( tdata._numQueues > 1 ) {
                            //Single node with accelerators
                            //wd.canRunIn( sys.getSeparateMemory( loc ).getDevice() )
-<<<<<<< HEAD
                            if ( wd.canRunIn( getSMPDevice() ) ) {
                               (*myThread->_file) << "[SC:aff] wd " << wd.getId() << " Single node, acc avail, SMP winner global queue" << std::endl;
-=======
-                           if ( wd.canRunIn( SMP ) ) {
-                              //(*myThread->_file) << "[SC:aff] wd " << wd.getId() << " Single node, acc avail, SMP winner global queue" << std::endl;
->>>>>>> ed033aab
                               tdata._globalReadyQueue.push_back( &wd );
                            } else {
                               int winner = 0;
@@ -1366,18 +1281,11 @@
                                     winner = ( tdata._createdData[ winner ] < tdata._createdData[ queue_idx ] ) ? winner : queue_idx ;
                                  }
                               }
-<<<<<<< HEAD
                               (*myThread->_file) << "[SC:aff] wd " << wd.getId() << " Single node, acc avail, acc winner is " << winner << std::endl;
                               tdata._createdData[ winner ] += createdDataSize;
                               (*myThread->_file) << "winner is " << winner << std::endl;
                               //tdata._readyQueues[ winner ].push_back( &wd );
                               PUSH_BACK_TO_READY_QUEUE( winner, &wd );
-=======
-                              //(*myThread->_file) << "[SC:aff] wd " << wd.getId() << " Single node, acc avail, acc winner is " << winner << std::endl;
-                              tdata._createdData[ winner ] += createdDataSize;
-                              //(*myThread->_file) << "winner is " << winner << std::endl;
-                              tdata._readyQueues[ winner ].push_back( &wd );
->>>>>>> ed033aab
                            }
                         } else {
                            //Single node, no accelerators
@@ -1432,7 +1340,6 @@
 
                } //not rooted wd
 #endif
-   NANOS_INSTRUMENT( sys.getInstrumentation()->raiseCloseBurstEvent( deb, 0 ); )
             }
 
             /*!
@@ -1459,7 +1366,6 @@
 
             WD * atPrefetch ( BaseThread *thread, WD &current )
             {
-<<<<<<< HEAD
                TeamData &tdata = (TeamData &) *thread->getTeam()->getScheduleData();
                WD * found = NULL;
                if ( _immediateSuccessor ) {
@@ -1474,25 +1380,15 @@
                         //std::cerr << "wd " << found->getId() << "( " << (found->getDescription() != NULL ? found->getDescription() : "n/a") << ") is NOT a good immediate successor! "<< std::endl;
                      }
                   }
-=======
-               WD * found = NULL;
-               if ( _immediateSuccessor ) {
-                  found = current.getImmediateSuccessor(*thread);
->>>>>>> ed033aab
                   //if ( found ) {
                   //   (*myThread->_file) << " atPrefetch (getImmediateSuccessor) returns wd " << found->getId() << std::endl;
                   //}
                }
-<<<<<<< HEAD
-               return found != NULL ? found : atIdle(thread);
-=======
                return found != NULL ? found : atIdle(thread,false);
->>>>>>> ed033aab
             }
          
             WD * atBeforeExit ( BaseThread *thread, WD &current, bool schedule )
             {
-<<<<<<< HEAD
                TeamData &tdata = (TeamData &) *thread->getTeam()->getScheduleData();
                WD * found = NULL;
                tdata._wdMap.prefetch( thread, current );
@@ -1508,11 +1404,6 @@
                         //std::cerr << "wd " << found->getId() << "( " << (found->getDescription() != NULL ? found->getDescription() : "n/a") << ") is NOT a good immediate successor! "<< std::endl;
                      }
                   }
-=======
-               WD * found = NULL;
-               if ( schedule && _immediateSuccessor ) {
-                  found = current.getImmediateSuccessor(*thread);
->>>>>>> ed033aab
                   //if ( found ) {
                   //   (*myThread->_file) << " atBeforeExit (getImmediateSuccessor) returns wd " << found->getId() << std::endl;
                   //}
@@ -1693,7 +1584,6 @@
          data._helped = 0;
          data._fetch = 0;
 
-<<<<<<< HEAD
          if ( sys.getActiveMemorySpaces().size() == 1 && *(sys.getActiveMemorySpaces().begin()) != 0 ) {
             wd = tdata._wdMap.fetch( thread );
             return wd;
@@ -1703,11 +1593,6 @@
          if ( !_constraints ) {
             //if ( ( wd = tdata._readyQueues[queueId].pop_front( thread ) ) != NULL ) {
             if ( ( wd = READY_QUEUE(queueId, thread->getId() ).pop_front( thread ) ) != NULL ) {
-=======
-
-         if ( !_constraints ) {
-            if ( ( wd = tdata._readyQueues[queueId].pop_front( thread ) ) != NULL ) {
->>>>>>> ed033aab
                return wd;
             }
             if ( data._isLocalAccelerator ) { //check local node queue
@@ -1722,17 +1607,12 @@
                if ( ( wd = tdata._readyQueuesAlreadyInit[queueId].pop_front( thread ) ) != NULL ) {
                   return wd;
                }
-<<<<<<< HEAD
                if ( ( wd = READY_QUEUE(queueId, thread->getId()).popFrontWithConstraints< NoCopy > ( thread ) ) != NULL ) {
-=======
-               if ( ( wd = tdata._readyQueues[queueId].popFrontWithConstraints< NoCopy > ( thread ) ) != NULL ) {
->>>>>>> ed033aab
                   NANOS_INSTRUMENT(static nanos_event_value_t val = NOCOPY;)
                   NANOS_INSTRUMENT(sys.getInstrumentation()->raisePointEvents( 1, &key, &val );)
                   return wd;
                } 
                if ( _invalAware ) {
-<<<<<<< HEAD
                   if ( ( wd = READY_QUEUE(queueId, thread->getId()).popFrontWithConstraints< And < WouldNotTriggerInvalidation, SiCopyNoMaster > > ( thread ) ) != NULL ) {
                      NANOS_INSTRUMENT(static nanos_event_value_t val = SICOPYNOMASTER;)
                      NANOS_INSTRUMENT(sys.getInstrumentation()->raisePointEvents( 1, &key, &val );)
@@ -1746,25 +1626,11 @@
                      return wd;
                   }
                   if ( ( wd = READY_QUEUE(queueId, thread->getId()).popFrontWithConstraints< And < WouldNotTriggerInvalidation, Not< NoCopy > > > ( thread ) ) != NULL ) {
-=======
-                  if ( ( wd = tdata._readyQueues[queueId].popFrontWithConstraints< And < WouldNotTriggerInvalidation, SiCopyNoMaster > > ( thread ) ) != NULL ) {
-                     NANOS_INSTRUMENT(static nanos_event_value_t val = SICOPYNOMASTER;)
-                     NANOS_INSTRUMENT(sys.getInstrumentation()->raisePointEvents( 1, &key, &val );)
-                     return wd;
-                  }
-                  if ( ( wd = tdata._readyQueues[queueId].popFrontWithConstraints< And < WouldNotTriggerInvalidation, SiCopySiMaster > > ( thread ) ) != NULL ) {
-                     NANOS_INSTRUMENT(static nanos_event_value_t val = SICOPYSIMASTER;)
-                     NANOS_INSTRUMENT(sys.getInstrumentation()->raisePointEvents( 1, &key, &val );)
-                     return wd;
-                  }
-                  if ( ( wd = tdata._readyQueues[queueId].popFrontWithConstraints< And < WouldNotTriggerInvalidation, Not< NoCopy > > > ( thread ) ) != NULL ) {
->>>>>>> ed033aab
                      NANOS_INSTRUMENT(static nanos_event_value_t val = SICOPY;)
                      NANOS_INSTRUMENT(sys.getInstrumentation()->raisePointEvents( 1, &key, &val );)
                      std::cerr << " returning an wd w/inval check CC!" << std::endl;
                      return wd;
                   }
-<<<<<<< HEAD
                }
                if ( ( wd = READY_QUEUE(queueId, thread->getId()).popFrontWithConstraints< SiCopyNoMaster >( thread ) ) != NULL ) {
                   NANOS_INSTRUMENT(static nanos_event_value_t val = SICOPYNOMASTER;)
@@ -1772,33 +1638,16 @@
                   return wd;
                }
                if ( ( wd = READY_QUEUE(queueId, thread->getId()).popFrontWithConstraints< SiCopySiMaster >( thread ) ) != NULL ) {
-=======
-               }
-               if ( ( wd = tdata._readyQueues[queueId].popFrontWithConstraints< SiCopyNoMaster >( thread ) ) != NULL ) {
-                  NANOS_INSTRUMENT(static nanos_event_value_t val = SICOPYNOMASTER;)
-                  NANOS_INSTRUMENT(sys.getInstrumentation()->raisePointEvents( 1, &key, &val );)
-                  return wd;
-               }
-               if ( ( wd = tdata._readyQueues[queueId].popFrontWithConstraints< SiCopySiMaster >( thread ) ) != NULL ) {
->>>>>>> ed033aab
                   NANOS_INSTRUMENT(static nanos_event_value_t val = SICOPYSIMASTER;)
                   NANOS_INSTRUMENT(sys.getInstrumentation()->raisePointEvents( 1, &key, &val );)
                   return wd;
                }
-<<<<<<< HEAD
                if ( ( wd = READY_QUEUE(queueId, thread->getId()).popFrontWithConstraints< Not< NoCopy > >( thread ) ) != NULL ) {
-=======
-               if ( ( wd = tdata._readyQueues[queueId].popFrontWithConstraints< Not< NoCopy > >( thread ) ) != NULL ) {
->>>>>>> ed033aab
                   NANOS_INSTRUMENT(static nanos_event_value_t val = SICOPY;)
                   NANOS_INSTRUMENT(sys.getInstrumentation()->raisePointEvents( 1, &key, &val );)
                   return wd;
                }
-<<<<<<< HEAD
                if ( ( wd = READY_QUEUE(queueId, thread->getId()).pop_front( thread ) ) != NULL ) {
-=======
-               if ( ( wd = tdata._readyQueues[queueId].pop_front( thread ) ) != NULL ) {
->>>>>>> ed033aab
                   NANOS_INSTRUMENT(static nanos_event_value_t val = NOCONSTRAINT;)
                   NANOS_INSTRUMENT(sys.getInstrumentation()->raisePointEvents( 1, &key, &val );)
                   return wd;
@@ -1825,17 +1674,12 @@
                //   return wd;
                //}
                //wd = tdata._globalReadyQueue.popFrontWithConstraints< WouldNotRunOutOfMemory >( thread );
-<<<<<<< HEAD
             } else if ( data._isLocalAccelerator ) { // Local accelerator thread 
-=======
-            } else { // SMP Thread 
->>>>>>> ed033aab
                if ( ( wd = data._locaQueue.pop_front( thread ) ) != NULL ) {
                   NANOS_INSTRUMENT(static nanos_event_value_t val = ALREADYINIT;)
                   NANOS_INSTRUMENT(sys.getInstrumentation()->raisePointEvents( 1, &key, &val );)
                   return wd;
                } 
-<<<<<<< HEAD
                //NANOS_INSTRUMENT(val_dbg = 222; sys.getInstrumentation()->raisePointEvents( 1, &key, &val_dbg );)
                if ( ( wd = READY_QUEUE(queueId, thread->getId()).popFrontWithConstraints<NoCopy> ( thread ) ) != NULL ) {
                   NANOS_INSTRUMENT(static nanos_event_value_t val = NOCOPY;)
@@ -1850,62 +1694,11 @@
                      return wd;
                   }
                   if ( ( wd = READY_QUEUE(queueId, thread->getId()).popFrontWithConstraints< And< WouldNotTriggerInvalidation, Not< NoCopy > > >( thread ) ) != NULL ) {
-=======
-               NANOS_INSTRUMENT(val_dbg = 122; sys.getInstrumentation()->raisePointEvents( 1, &key, &val_dbg );)
-               if ( ( wd = tdata._readyQueues[queueId].popFrontWithConstraints<NoCopy> ( thread ) ) != NULL ) {
-                  NANOS_INSTRUMENT(static nanos_event_value_t val = NOCOPY;)
-                  NANOS_INSTRUMENT(sys.getInstrumentation()->raisePointEvents( 1, &key, &val );)
-                  { 
-                     WD *helpWD;
-                     if ( _invalAware ) {
-                        if ( ( helpWD = tdata._readyQueues[ 0 ].popFrontWithConstraints< And< WouldNotTriggerInvalidation, SiCopyNoMasterInit > > ( thread ) ) != NULL ) {
-                           NANOS_INSTRUMENT(static nanos_event_value_t val2 = SICOPYNOMASTERINIT_SELF;)
-                           NANOS_INSTRUMENT(sys.getInstrumentation()->raisePointEvents( 1, &key, &val2 );)
-
-                           helpWD->_mcontrol.initialize( *(thread->runningOn()) );
-                           bool result;
-                           do {
-                              result = helpWD->_mcontrol.allocateTaskMemory();
-                           } while( result == false );
-                           helpWD->init(); //WithPE( myThread->runningOn() );
-
-                           data._locaQueue.push_back( helpWD );
-                           data._helped++;
-                        }
-                     } else {
-                        NANOS_INSTRUMENT(val_dbg = 123; sys.getInstrumentation()->raisePointEvents( 1, &key, &val_dbg );)
-                        if ( ( helpWD = tdata._readyQueues[ 0 ].popFrontWithConstraints< SiCopyNoMasterInit > ( thread ) ) != NULL ) {
-                           NANOS_INSTRUMENT(static nanos_event_value_t val2 = SICOPYNOMASTERINIT_SELF;)
-                           NANOS_INSTRUMENT(sys.getInstrumentation()->raisePointEvents( 1, &key, &val2 );)
-
-                           helpWD->_mcontrol.initialize( *(thread->runningOn()) );
-                           bool result;
-                           do {
-                              result = helpWD->_mcontrol.allocateTaskMemory();
-                           } while( result == false );
-                           helpWD->init(); //WithPE( myThread->runningOn() );
-
-                           data._locaQueue.push_back( helpWD );
-                           data._helped++;
-                        }
-                     }
-                  }
-                  return wd;
-               } 
-               if ( _invalAware ) {
-                  if ( ( wd = tdata._readyQueues[queueId].popFrontWithConstraints< And< WouldNotTriggerInvalidation, SiCopyNoMaster > >( thread ) ) != NULL ) {
-                     NANOS_INSTRUMENT(static nanos_event_value_t val = SICOPYNOMASTER;)
-                     NANOS_INSTRUMENT(sys.getInstrumentation()->raisePointEvents( 1, &key, &val );)
-                     return wd;
-                  }
-                  if ( ( wd = tdata._readyQueues[queueId].popFrontWithConstraints< And< WouldNotTriggerInvalidation, Not< NoCopy > > >( thread ) ) != NULL ) {
->>>>>>> ed033aab
                      NANOS_INSTRUMENT(static nanos_event_value_t val = SICOPY;)
                      NANOS_INSTRUMENT(sys.getInstrumentation()->raisePointEvents( 1, &key, &val );)
                      //std::cerr << " returning an wd w/inval check 2!" << std::endl;
                      return wd;
                   }
-<<<<<<< HEAD
  //                    std::cerr << " SMPThread  out of inval aware fetch!" << std::endl;
                }
                // NANOS_INSTRUMENT(val_dbg = 224; sys.getInstrumentation()->raisePointEvents( 1, &key, &val_dbg );)
@@ -1916,47 +1709,26 @@
                }
               // NANOS_INSTRUMENT(val_dbg = 225; sys.getInstrumentation()->raisePointEvents( 1, &key, &val_dbg );)
                if ( ( wd = READY_QUEUE(queueId, thread->getId()).popFrontWithConstraints< Not< NoCopy > > ( thread ) ) != NULL ) {
-=======
-               }
-               NANOS_INSTRUMENT(val_dbg = 124; sys.getInstrumentation()->raisePointEvents( 1, &key, &val_dbg );)
-               if ( ( wd = tdata._readyQueues[queueId].popFrontWithConstraints<SiCopyNoMaster> ( thread ) ) != NULL ) {
-                  NANOS_INSTRUMENT(static nanos_event_value_t val = SICOPYNOMASTER;)
-                  NANOS_INSTRUMENT(sys.getInstrumentation()->raisePointEvents( 1, &key, &val );)
-                  return wd;
-               }
-               NANOS_INSTRUMENT(val_dbg = 125; sys.getInstrumentation()->raisePointEvents( 1, &key, &val_dbg );)
-               if ( ( wd = tdata._readyQueues[queueId].popFrontWithConstraints< Not< NoCopy > > ( thread ) ) != NULL ) {
->>>>>>> ed033aab
                   NANOS_INSTRUMENT(static nanos_event_value_t val = SICOPY;)
                   NANOS_INSTRUMENT(sys.getInstrumentation()->raisePointEvents( 1, &key, &val );)
                   return wd;
                }
                //if ( thread->getId() > 0 ) *thread->_file << "lol smp thread " << thread->getId() << " check queue " << queueId << " is acc? " << data._isLocalAccelerator << " acc " << data._acceleratorId << " nodeId " << data._nodeId << " elems in queue "  << tdata._readyQueues[data._nodeId].size() << std::endl;
-<<<<<<< HEAD
             //   NANOS_INSTRUMENT(val_dbg = 226; sys.getInstrumentation()->raisePointEvents( 1, &key, &val_dbg );)
                if ( ( wd = READY_QUEUE(queueId, thread->getId()).pop_front( thread ) ) != NULL ) {
-=======
-               NANOS_INSTRUMENT(val_dbg = 126; sys.getInstrumentation()->raisePointEvents( 1, &key, &val_dbg );)
-               if ( ( wd = tdata._readyQueues[queueId].pop_front( thread ) ) != NULL ) {
->>>>>>> ed033aab
                   NANOS_INSTRUMENT(static nanos_event_value_t val = NOCONSTRAINT;)
                   NANOS_INSTRUMENT(sys.getInstrumentation()->raisePointEvents( 1, &key, &val );)
                   return wd;
                }
 
                if ( data._isLocalAccelerator ) { //check local node queue
-<<<<<<< HEAD
                   //NANOS_INSTRUMENT(val_dbg = 227; sys.getInstrumentation()->raisePointEvents( 1, &key, &val_dbg );)
-=======
-                  NANOS_INSTRUMENT(val_dbg = 127; sys.getInstrumentation()->raisePointEvents( 1, &key, &val_dbg );)
->>>>>>> ed033aab
                   if ( ( wd = tdata._readyQueues[0].pop_front( thread ) ) != NULL ) {
                      NANOS_INSTRUMENT(static nanos_event_value_t val = NOCONSTRAINT;)
                      NANOS_INSTRUMENT(sys.getInstrumentation()->raisePointEvents( 1, &key, &val );)
                      return wd;
                   }
                }
-<<<<<<< HEAD
                //NANOS_INSTRUMENT(val_dbg = 228; sys.getInstrumentation()->raisePointEvents( 1, &key, &val_dbg );)
                if ( ( wd = tdata._globalReadyQueue.popFrontWithConstraints<NoCopy> ( thread ) ) != NULL ) {
                   NANOS_INSTRUMENT(static nanos_event_value_t val = NOCOPY;)
@@ -2089,14 +1861,6 @@
          } // constraints
 
 
-=======
-               NANOS_INSTRUMENT(val_dbg = 128; sys.getInstrumentation()->raisePointEvents( 1, &key, &val_dbg );)
-               wd = tdata._globalReadyQueue.pop_front ( thread );
-            }
-         } // constraints
-
-
->>>>>>> ed033aab
          if ( wd == NULL && thread->runningOn()->getClusterNode() == 0 ) {
             atSupport( thread );
          }
@@ -2122,28 +1886,17 @@
          //       }
          //    }
          // }
-<<<<<<< HEAD
          //      if ( tdata._numQueues == 1 ) {
          //         wd = tdata._globalReadyQueue.pop_front( thread );
          //         return wd;
          //      }
-=======
-               if ( tdata._numQueues == 1 ) {
-                  wd = tdata._globalReadyQueue.pop_front( thread );
-                  return wd;
-               }
->>>>>>> ed033aab
          if ( thread->getId() == 0 ) {
             while ( !tdata._unrankedQueue.empty() ) {
                tryGetLocationData( thread );
             }
          }
 
-   NANOS_INSTRUMENT ( static InstrumentationDictionary *ID = sys.getInstrumentation()->getInstrumentationDictionary(); )
-   NANOS_INSTRUMENT ( static nanos_event_key_t deb = ID->getEventKey("debug"); )
-   NANOS_INSTRUMENT( sys.getInstrumentation()->raiseOpenBurstEvent( deb, (nanos_event_value_t) 1 ); )
          wd = fetchWD( thread, current ) ;
-   NANOS_INSTRUMENT( sys.getInstrumentation()->raiseCloseBurstEvent( deb, 0 ); )
 
          if ( _steal )
          {
@@ -2185,17 +1938,10 @@
          TeamData &tdata = (TeamData &) *thread->getTeam()->getScheduleData();
          unsigned int queueId = data._isLocalAccelerator ? tdata._numNodes + data._acceleratorId : data._nodeId;
 
-<<<<<<< HEAD
          //if ( tdata._numQueues == 1 ) {
          //   wd = tdata._globalReadyQueue.pop_front( thread );
          //   return wd;
          //}
-=======
-         if ( tdata._numQueues == 1 ) {
-            wd = tdata._globalReadyQueue.pop_front( thread );
-            return wd;
-         }
->>>>>>> ed033aab
 
          if ( thread->getId() == 0 ) {
             while ( !tdata._unrankedQueue.empty() ) {
@@ -2259,14 +2005,7 @@
          } else {
          }
 #endif
-   NANOS_INSTRUMENT ( static InstrumentationDictionary *ID = sys.getInstrumentation()->getInstrumentationDictionary(); )
-   NANOS_INSTRUMENT ( static nanos_event_key_t deb = ID->getEventKey("debug"); )
-   NANOS_INSTRUMENT( sys.getInstrumentation()->raiseOpenBurstEvent( deb, (nanos_event_value_t) 1 ); )
          wd = fetchWD( thread, NULL );
-<<<<<<< HEAD
-=======
-   NANOS_INSTRUMENT( sys.getInstrumentation()->raiseCloseBurstEvent( deb, 0 ); )
->>>>>>> ed033aab
          // *thread->_file << "thread " << thread->getId() << " got wd " << wd << std::endl;
 
 
@@ -2332,11 +2071,7 @@
                   rankWD( thread, *wd );
                //} else {
                //   (*myThread->_file) << "readd a wd delayed using "<< __FUNCTION__<<std::endl;
-<<<<<<< HEAD
                //   tdata._unrankedQueue.push_back( wd );
-=======
-               //   tdata._unrankedQueue.push_front( wd );
->>>>>>> ed033aab
                //}
             }
          }
@@ -2375,11 +2110,7 @@
                         int accelerator_id = sys.getSeparateMemory( loc ).getAcceleratorNumber();
                         scores[ numNodes + accelerator_id ] += wd._mcontrol._memCacheCopies[ i ]._reg.getDataSize();
                      }
-<<<<<<< HEAD
                      if ( score_idx == 0 && !wd.canRunIn( getSMPDevice() ) ) {
-=======
-                     if ( score_idx == 0 && !wd.canRunIn( SMP ) ) {
->>>>>>> ed033aab
                         scores[ 0 ] = 0;
                      }
 
@@ -2401,11 +2132,7 @@
                               && wd.canRunIn( sys.getSeparateMemory( loc ).getDevice() ) ) {
                            int accelerator_id = sys.getSeparateMemory( loc ).getAcceleratorNumber();
                            scores[ numNodes + accelerator_id ] += wd._mcontrol._memCacheCopies[ i ]._reg.getDataSize();
-<<<<<<< HEAD
                            if ( score_idx == 0 && !wd.canRunIn( getSMPDevice() ) ) {
-=======
-                           if ( score_idx == 0 && !wd.canRunIn( SMP ) ) {
->>>>>>> ed033aab
                               scores[ 0 ] = 0;
                            }
                         }
@@ -2486,23 +2213,15 @@
 
          /* end of rank by cluster node */
 
-<<<<<<< HEAD
          // (*myThread->_file) << "Winner is " << winner << std::endl;
          // printBt(std::cerr);
-=======
-         //(*myThread->_file) << "Winner is " << winner << std::endl;
->>>>>>> ed033aab
          if ( winner != 0 ) {
 //          *thread->_file << "Ranked wd (id=" << wd.getId() << ", desc=" <<
 //             (wd.getDescription() != NULL ? wd.getDescription() : "n/a") <<
 //             ") to queue " << winner << std::endl;
 
-<<<<<<< HEAD
             //tdata._readyQueues[winner].push_back( &wd );
             PUSH_BACK_TO_READY_QUEUE( winner, &wd );
-=======
-            tdata._readyQueues[winner].push_back( &wd );
->>>>>>> ed033aab
          } else {
             //tdata._readyQueues[winner].push_back( &wd );
             PUSH_BACK_TO_READY_QUEUE( winner, &wd );
@@ -2543,10 +2262,7 @@
       bool CacheSchedPolicy::_affinityInout = false;
       bool CacheSchedPolicy::_constraints = false;
       bool CacheSchedPolicy::_immediateSuccessor = false;
-<<<<<<< HEAD
       bool CacheSchedPolicy::_useQueueSets = false;
-=======
->>>>>>> ed033aab
 
       class CacheSchedPlugin : public Plugin
       {
@@ -2578,12 +2294,9 @@
 
                cfg.registerConfigOption ( "affinity-use-immediate-successor", NEW Config::FlagOption( CacheSchedPolicy::_immediateSuccessor ), "Use 'getImmediateSuccessor' to prefetch WDs.");
                cfg.registerArgOption( "affinity-use-immediate-successor", "affinity-use-immediate-successor" );
-<<<<<<< HEAD
 
                cfg.registerConfigOption ( "affinity-use-queue-sets", NEW Config::FlagOption( CacheSchedPolicy::_useQueueSets ), "Use queue sets to avoid contention.");
                cfg.registerArgOption( "affinity-use-queue-sets", "affinity-use-queue-sets" );
-=======
->>>>>>> ed033aab
             }
 
             virtual void init() {
