/*************************************************************************************/
/*      Copyright 2015 Barcelona Supercomputing Center                               */
/*                                                                                   */
/*      This file is part of the NANOS++ library.                                    */
/*                                                                                   */
/*      NANOS++ is free software: you can redistribute it and/or modify              */
/*      it under the terms of the GNU Lesser General Public License as published by  */
/*      the Free Software Foundation, either version 3 of the License, or            */
/*      (at your option) any later version.                                          */
/*                                                                                   */
/*      NANOS++ is distributed in the hope that it will be useful,                   */
/*      but WITHOUT ANY WARRANTY; without even the implied warranty of               */
/*      MERCHANTABILITY or FITNESS FOR A PARTICULAR PURPOSE.  See the                */
/*      GNU Lesser General Public License for more details.                          */
/*                                                                                   */
/*      You should have received a copy of the GNU Lesser General Public License     */
/*      along with NANOS++.  If not, see <http://www.gnu.org/licenses/>.             */
/*************************************************************************************/

#ifndef CLUSTERPLUGIN_DECL_H
#define CLUSTERPLUGIN_DECL_H

#include "plugin.hpp"
#include "system_decl.hpp"
#include "clusternode_decl.hpp"
#include "gasnetapi_decl.hpp"

namespace nanos {
namespace ext {

class ClusterPlugin : public ArchPlugin
{
      GASNetAPI _gasnetApi;

      unsigned int _numPinnedSegments;
      void ** _pinnedSegmentAddrList;
      std::size_t * _pinnedSegmentLenList;
      unsigned int _extraPEsCount;
      std::string _conduit;
      std::size_t _nodeMem;
      bool _allocFit;
      bool _allowSharedThd;
<<<<<<< HEAD
      bool _unalignedNodeMem;
=======
>>>>>>> ed033aab
      int _gpuPresend;
      int _smpPresend;
      System::CachePolicyType _cachePolicy;
      std::vector<ext::ClusterNode *> *_nodes;
      ext::SMPProcessor *_cpu;
      ext::SMPMultiThread *_clusterThread;
      std::size_t _gasnetSegmentSize;

   public:
      ClusterPlugin();
      virtual void config( Config& cfg );
      virtual void init();

      void prepare( Config& cfg );
      void addSegments( unsigned int numSegments, void **segmentAddr, size_t *segmentSize );
      void * getSegmentAddr( unsigned int idx );
      std::size_t getSegmentLen( unsigned int idx );
      void addPinnedSegments( unsigned int numSegments, void **segmentAddr, size_t *segmentSize );
      void * getPinnedSegmentAddr( unsigned int idx ) const;
      std::size_t getPinnedSegmentLen( unsigned int idx ) const;
      std::size_t getNodeMem() const;
      int getGpuPresend() const;
      int getSmpPresend() const;
      System::CachePolicyType getCachePolicy ( void ) const;
      RemoteWorkDescriptor * getRemoteWorkDescriptor( int archId );
<<<<<<< HEAD
      bool getAllocFit() const;
      bool unalignedNodeMemory() const;
      std::size_t getGASNetSegmentSize() const;
=======
      bool getAllocFit();
>>>>>>> ed033aab


      virtual void startSupportThreads();
      virtual void startWorkerThreads( std::map<unsigned int, BaseThread *> &workers);
      virtual void finalize();

      virtual ProcessingElement * createPE( unsigned id, unsigned uid );
      virtual unsigned getNumThreads() const; 
      void addPEs( std::map<unsigned int, ProcessingElement *> &pes ) const;
<<<<<<< HEAD
      virtual void addDevices( DeviceList &devices ) const {}
=======
      void addDevices( DeviceList &devices ) const {}
>>>>>>> ed033aab
      virtual unsigned int getNumPEs() const;
      virtual unsigned int getMaxPEs() const;
      virtual unsigned int getNumWorkers() const;
      virtual unsigned int getMaxWorkers() const;
};

}
}

#endif /* CLUSTERPLUGIN_DECL_H */<|MERGE_RESOLUTION|>--- conflicted
+++ resolved
@@ -40,10 +40,7 @@
       std::size_t _nodeMem;
       bool _allocFit;
       bool _allowSharedThd;
-<<<<<<< HEAD
       bool _unalignedNodeMem;
-=======
->>>>>>> ed033aab
       int _gpuPresend;
       int _smpPresend;
       System::CachePolicyType _cachePolicy;
@@ -69,13 +66,9 @@
       int getSmpPresend() const;
       System::CachePolicyType getCachePolicy ( void ) const;
       RemoteWorkDescriptor * getRemoteWorkDescriptor( int archId );
-<<<<<<< HEAD
       bool getAllocFit() const;
       bool unalignedNodeMemory() const;
       std::size_t getGASNetSegmentSize() const;
-=======
-      bool getAllocFit();
->>>>>>> ed033aab
 
 
       virtual void startSupportThreads();
@@ -85,11 +78,7 @@
       virtual ProcessingElement * createPE( unsigned id, unsigned uid );
       virtual unsigned getNumThreads() const; 
       void addPEs( std::map<unsigned int, ProcessingElement *> &pes ) const;
-<<<<<<< HEAD
       virtual void addDevices( DeviceList &devices ) const {}
-=======
-      void addDevices( DeviceList &devices ) const {}
->>>>>>> ed033aab
       virtual unsigned int getNumPEs() const;
       virtual unsigned int getMaxPEs() const;
       virtual unsigned int getNumWorkers() const;
