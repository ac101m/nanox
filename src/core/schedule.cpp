--- conflicted
+++ resolved
@@ -302,6 +302,7 @@
       }
 
       thread->idle();
+      if ( sys.getNetwork()->getNodeNum() > 0 ) { sys.getNetwork()->poll(0); }
 
       if ( spins == 0 ) {
          NANOS_INSTRUMENT ( total_spins += init_spins; )
@@ -342,13 +343,6 @@
          }
          spins = init_spins;
       }
-<<<<<<< HEAD
-      else {
-         thread->idle();
-         if ( sys.getNetwork()->getNodeNum() > 0 ) { sys.getNetwork()->poll(0); }
-      }
-=======
->>>>>>> 288bebdb
    }
    sys.getSchedulerStats()._idleThreads--;
    current->setReady();
