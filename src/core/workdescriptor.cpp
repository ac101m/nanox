--- conflicted
+++ resolved
@@ -30,39 +30,25 @@
 
 void WorkDescriptor::init (bool isUserLevelThread, WorkDescriptor *previous)
 {
-   //ProcessingElement *pe = myThread->runningOn();
-   //ProcessingElement *pe = myThread->getThreadWD().getPe();
+   BaseThread *myThd = getMyThreadSafe();
    ProcessingElement *pe = getPe();
 
-   setPrevious( myThread->getCurrentWD() );
+   setPrevious( myThd->getCurrentWD() );
 
-   //if (pe != NULL)
-   //   setPe(pe);
-   //else pe = myThread->runningOn();
    if (pe == NULL) {
-      pe = myThread->runningOn();
-      //std::cerr << "node " << sys.getNetwork()->getNodeNum() << " wd " << this << " setting pe " << pe << std::endl;
+      pe = myThd->runningOn();
       setPe( pe );
    }
 
    //std::cerr << "thd: " << myThread->getId() << " -- Starting wd " << this << ":" << getId() << " pe: " << pe << " is ULT? " << isUserLevelThread << " previous " << previous << " current " << &myThread->getThreadWD() << std::endl;
-   
-   //if (myThread->_counter > 1)
-   //{
-   //   pe = &pe[_counter - 1];
-   //}
 
    /* Initializing instrumentation context */
    NANOS_INSTRUMENT( sys.getInstrumentation()->wdCreate( this ) );
 
    _activeDevice->lazyInit(*this,isUserLevelThread,previous);
    
-<<<<<<< HEAD
-   if ( getNumCopies() > 0 && pe->hasSeparatedMemorySpace() )
+   if ( getNumCopies() > 0 )
    {
-=======
-   if ( getNumCopies() > 0 )
->>>>>>> 112881d8
       pe->copyDataIn( *this );
    }
 
@@ -117,7 +103,7 @@
 
 void WorkDescriptor::submit( void )
 {
-   Scheduler::submit(*this);
+   Scheduler::submit( *this );
 } 
 
 void WorkDescriptor::done ()
@@ -125,24 +111,9 @@
    //ProcessingElement *pe = myThread->runningOn();
    //ProcessingElement *pe = myThread->getThreadWD().getPe();
    ProcessingElement *pe = getPe();
-      //std::cerr <<  "node " << sys.getNetwork()->getNodeNum() << " pe is " << pe << std::endl;
-
-   //if ( sys.getNetwork()->getNodeNum() > 0 )
-   //{
-   //std::cerr << "WD node: " << sys.getNetwork()->getNodeNum() << " done> ThreadWD addr is " << &myThread->getThreadWD() << std::endl;
-   //std::cerr << "WD node: " << sys.getNetwork()->getNodeNum() << " done> pe addr is " << pe << std::endl;
-   //std::cerr << "WD node: " << sys.getNetwork()->getNodeNum() << " done> this wd pe addr is " << getPe() << std::endl;
-   //}
 
    if (pe == NULL)
-      pe = myThread->runningOn();
-
-   getPrevious()->setNodeFree();
-
-   //if (myThread->_counter > 1)
-   //{
-   //   pe = &pe[_counter - 1];
-   //}
+      pe = getMyThreadSafe()->runningOn();
 
    if ( pe->hasSeparatedMemorySpace() )
    {
@@ -157,12 +128,6 @@
    //std::cerr << "wg done wd " << getId() << std::endl;
    WorkGroup::done();
 
-   //if (myThread->_counter >= 1)
-   //{
-   //   myThread->_counter++;
-   //   if (myThread->_counter == sys.getNetWork()->getNumNodes())
-   //      myThread->_counter = 1;
-   //}
 }
 
 void WorkDescriptor::prepareCopies()
