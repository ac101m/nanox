--- conflicted
+++ resolved
@@ -33,11 +33,7 @@
 #include "basethread_decl.hpp"
 #include "wddeque.hpp"
 #include "smpthread.hpp"
-<<<<<<< HEAD
-
-#include "system.hpp"
-=======
->>>>>>> ada03f4e
+#include <stdio.h>
 
 #include "system.hpp"
 
