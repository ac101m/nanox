--- conflicted
+++ resolved
@@ -61,11 +61,8 @@
          virtual WorkDescriptor & getMasterWD () const = 0;
          virtual WorkDescriptor & getWorkerWD () const = 0;
          virtual WorkDescriptor & getMultiWorkerWD () const = 0;
-<<<<<<< HEAD
-=======
          ThreadList &getThreads();
-      public:
->>>>>>> 1b30e205
+
          /*! \brief ProcessingElement constructor
           */
          ProcessingElement ( const Device *arch, const Device *subArch, unsigned int memSpaceId,
@@ -143,11 +140,8 @@
           */
          virtual BaseThread* getActiveThread();
 
-<<<<<<< HEAD
          virtual BaseThread* getSleepingThread();
-=======
          std::size_t getNumThreads() const;
->>>>>>> 1b30e205
    };
 
    typedef class ProcessingElement PE;
