--- conflicted
+++ resolved
@@ -29,12 +29,7 @@
 
 using namespace nanos;
 
-<<<<<<< HEAD
-
-void SchedulerConf::config (Config &config)
-=======
 void SchedulerConf::config (Config &cfg)
->>>>>>> f7fe22b5
 {
    cfg.setOptionsSection ( "Core [Scheduler]", "Policy independent scheduler options"  );
 
