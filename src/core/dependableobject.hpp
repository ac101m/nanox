--- conflicted
+++ resolved
@@ -1,22 +1,3 @@
-/*************************************************************************************/
-/*      Copyright 2009 Barcelona Supercomputing Center                               */
-/*                                                                                   */
-/*      This file is part of the NANOS++ library.                                    */
-/*                                                                                   */
-/*      NANOS++ is free software: you can redistribute it and/or modify              */
-/*      it under the terms of the GNU Lesser General Public License as published by  */
-/*      the Free Software Foundation, either version 3 of the License, or            */
-/*      (at your option) any later version.                                          */
-/*                                                                                   */
-/*      NANOS++ is distributed in the hope that it will be useful,                   */
-/*      but WITHOUT ANY WARRANTY; without even the implied warranty of               */
-/*      MERCHANTABILITY or FITNESS FOR A PARTICULAR PURPOSE.  See the                */
-/*      GNU Lesser General Public License for more details.                          */
-/*                                                                                   */
-/*      You should have received a copy of the GNU Lesser General Public License     */
-/*      along with NANOS++.  If not, see <http://www.gnu.org/licenses/>.             */
-/*************************************************************************************/
-
 #ifndef _NANOS_DEPENDABLE_OBJECT
 #define _NANOS_DEPENDABLE_OBJECT
 #include <stdlib.h>
@@ -25,15 +6,10 @@
 #include <vector>
 #include "atomic.hpp"
 #include "dependableobject_decl.hpp"
-<<<<<<< HEAD
-#include "regionstatus_fwd.hpp"
-#include "dataaccess.hpp"
-#include "workdescriptor_decl.hpp"
-=======
 #include "dataaccess.hpp"
 #include "basedependency_decl.hpp"
 #include "functors.hpp"
->>>>>>> 7707e933
+#include "workdescriptor_decl.hpp"
 
 using namespace nanos;
 
@@ -50,14 +26,9 @@
    _numPredecessors = depObj._numPredecessors;
    _references = depObj._references;
    _successors = depObj._successors;
-<<<<<<< HEAD
-   _writtenRegions = depObj._writtenRegions;
-=======
    _domain = depObj._domain;
    _outputObjects = depObj._outputObjects;
->>>>>>> 7707e933
    _submitted = depObj._submitted;
-   _wd = depObj._wd;
    return *this;
 }
 
@@ -88,15 +59,16 @@
 
 inline int DependableObject::increasePredecessors ( )
 {
-	  return _numPredecessors++;
+     return _numPredecessors++;
 }
 
 inline int DependableObject::decreasePredecessors ( DependableObject *predecessor )
 {
-   if ( predecessor != NULL ) getWD()->predecessorFinished( predecessor->getWD() );
+   if ( predecessor != NULL && getWD() != NULL ) {
+      getWD()->predecessorFinished( predecessor->getWD() );
+   }
    int  numPred = --_numPredecessors; 
    if ( numPred == 0 ) {
-      if ( predecessor == NULL )getWD()->initMyGraphRepListNoPred();
       dependenciesSatisfied( );
    }
    return numPred;
@@ -118,13 +90,6 @@
 }
 
 inline DependenciesDomain * DependableObject::getDependenciesDomain ( ) const
-<<<<<<< HEAD
-{
-   return _domain;
-}
-
-inline void DependableObject::setDependenciesDomain ( DependenciesDomain *dependenciesDomain )
-=======
 {
    return _domain;
 }
@@ -140,38 +105,18 @@
 }
 
 inline DependableObject::TargetVector const & DependableObject::getWrittenTargets ( )
->>>>>>> 7707e933
 {
-   _domain = dependenciesDomain;
+   return _outputObjects;
 }
 
-<<<<<<< HEAD
-inline void DependableObject::addWriteRegion ( Region const &region )
-{
-   _writtenRegions.push_back ( region );
-}
-
-inline DependableObject::RegionContainer const & DependableObject::getWrittenRegions ( ) const
-=======
 inline void DependableObject::addReadTarget ( BaseDependency const &readObj )
 {
    _readObjects.push_back( readObj.clone() );
 }
 
 inline DependableObject::TargetVector const & DependableObject::getReadTargets ( )
->>>>>>> 7707e933
 {
-   return _writtenRegions;
-}
-
-inline void DependableObject::addReadRegion ( Region const &region )
-{
-   _readRegions.push_back( region );
-}
-
-inline DependableObject::RegionContainer const & DependableObject::getReadRegions ( ) const
-{
-   return _readRegions;
+   return _readObjects;
 }
 
 inline void DependableObject::increaseReferences()
