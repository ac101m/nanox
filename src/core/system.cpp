--- conflicted
+++ resolved
@@ -20,9 +20,9 @@
    verbose0 ( "NANOS++ initalizing... end" );
 }
 
-<<<<<<< HEAD
+
 cutoff * createDummyCutoff();
-class dummy_cutoff_info;
+
 class dummy_cutoff;
 
 void System::init ()
@@ -30,7 +30,7 @@
   //setting the cutoff policy (hard-coded for now)
   cutOffPolicy = createDummyCutoff();
  }
-=======
+
 void System::loadModules ()
 {
    verbose0 ( "Loading modules" );
@@ -42,7 +42,7 @@
 
    ensure(defSGFactory,"No default system scheduling factory");
 }
->>>>>>> f071af4e
+
 
 void System::config ()
 {
@@ -134,16 +134,8 @@
 //TODO: remove?
 void System::submit ( WD &work )
 {
-<<<<<<< HEAD
-
-	 //ADDED parent setting for cilk scheduler
-	work.setParent(myThread->getCurrentWD());
-
-	Scheduler::submit(work);
-=======
    work.setParent ( myThread->getCurrentWD() );
    Scheduler::submit ( work );
->>>>>>> f071af4e
 }
 
 
