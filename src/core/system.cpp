--- conflicted
+++ resolved
@@ -380,15 +380,9 @@
                              "Add events to instrumentation event list" );
    cfg.registerArgOption( "instrument-enable", "instrument-enable" );
 
-<<<<<<< HEAD
-   cfg.registerConfigOption ( "instrument-disable", NEW Config::StringVarList ( _disableEvents ), "Remove events to instrumentation event list" );
-   cfg.registerArgOption ( "instrument-disable", "instrument-disable" );
-      
-=======
    cfg.registerConfigOption( "instrument-disable", NEW Config::StringVarList ( _disableEvents ),
                              "Remove events to instrumentation event list" );
    cfg.registerArgOption( "instrument-disable", "instrument-disable" );
->>>>>>> 4c757994
 
    cfg.registerConfigOption( "instrument-cpuid", NEW Config::FlagOption ( _enable_cpuid_event ),
                              "Add cpuid event when binding is disabled (expensive)" );
