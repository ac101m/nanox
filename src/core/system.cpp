#include "system.hpp"
<<<<<<< HEAD
#include "coresetup.hpp"
#include "smpprocessor.hpp"
#include "plugin.hpp"
=======
#include "config.hpp"
#include "schedule.hpp"
#include "smpprocessor.hpp"
>>>>>>> 9fcf67ad

using namespace nanos;

System nanos::sys;

 System::System () : numPEs(1), binding(true), profile(false), instrument(false),
                     verboseMode(false), executionMode(DEDICATED), thsPerPE(1)
{
<<<<<<< HEAD
   verbose0 ( "NANOS++ initalizing... start" );
   verbose0 ( "Preparing configuration" );
   CoreSetup::prepareConfig ( config );
   SMPProcessor::prepareConfig ( config );
   verbose0 ( "Reading Configuration" );
   config.init();
   verbose0 ( "Loading modules" );
   loadModules();
   verbose0 ( "Starting threads" );
   start();
   verbose0 ( "NANOS++ initalizing... end" );
=======
  config(); 
  init();
  start();
>>>>>>> 9fcf67ad
}

void System::loadModules ()
{
<<<<<<< HEAD
// load default schedule plugin
   verbose0("loading " << CoreSetup::getDefaultSchedule());
   if ( !PluginManager::load ( "sched-"+CoreSetup::getDefaultSchedule() ) )
      fatal0 ( "Couldn't load main scheduling policy" );

   
=======
}

void System::config ()
{
   Config config;


   config.registerArgOption(new Config::PositiveVar("nth-pes",numPEs));
   config.registerEnvOption(new Config::PositiveVar("NTH_PES",numPEs));
   config.registerArgOption(new Config::FlagOption("nth-bindig",binding));
   config.registerArgOption(new Config::FlagOption("nth-verbose",verboseMode));

   //more than 1 thread per pe
   config.registerArgOption(new Config::PositiveVar("nth-thsperpe",thsPerPE));

    //TODO: how to simplify this a bit?
   Config::MapVar<ExecutionMode>::MapList opts(2);
   opts[0] = Config::MapVar<ExecutionMode>::MapOption("dedicated",DEDICATED);
   opts[1] = Config::MapVar<ExecutionMode>::MapOption("shared",SHARED);
   config.registerArgOption(
                            new Config::MapVar<ExecutionMode>("nth-mode",executionMode,opts));

   SMPProcessor::prepareConfig(config);

   config.init();
>>>>>>> 9fcf67ad
}

SchedulingGroup * createBreadthFirstPolicy();
SchedulingGroup * createTaskStealPolicy ( int );
SchedulingGroup * createWFPolicy ( int, int, int, bool );
#define LIFO 1
#define FIFO 0

void System::start ()
{
<<<<<<< HEAD
   int numPes = CoreSetup::getNumPEs();
=======
    int numPes = getNumPEs();
>>>>>>> 9fcf67ad

   // if preload, TODO: allow dynamic PE creation

   pes.reserve ( numPes );

   //TODO: remove, initialize policy dynamically
   SchedulingGroup *sg = createBreadthFirstPolicy();

   //TODO: decide, single master, multiple master start
   PE *pe = new SMPProcessor ( 0 );
   pes.push_back ( pe );
   pe->associateThisThread ( sg );

<<<<<<< HEAD
   for ( int p = 1; p < numPes ; p++ ) {
=======
    //starting as much threads per pe as requested by the user
    for(int ths = 1; ths < getThsPerPE(); ths++) {
         pe->startWorker(sg);
     }

    for ( int p = 1; p < numPes ; p++ ) {
>>>>>>> 9fcf67ad
      // TODO: create processor type based on config
      pe = new SMPProcessor ( p );
      pes.push_back ( pe );

      //starting as much threads per pe as requested by the user
<<<<<<< HEAD

      for ( int ths = 0; ths < CoreSetup::getThsPerPE(); ths++ ) {
         pe->startWorker ( sg );
=======
      for(int ths = 0; ths < getThsPerPE(); ths++) {
         pe->startWorker(sg);
>>>>>>> 9fcf67ad
      }
   }
}

System::~System ()
{
   verbose ( "NANOS++ shutting down.... init" );

   verbose ( "Wait for main workgroup to complete" );
   myThread->getCurrentWD()->waitCompletation();

   verbose ( "Joining threads... phase 1" );
   // signal stop PEs

   for ( unsigned p = 1; p < pes.size() ; p++ ) {
      pes[p]->stopAll();
   }

   verbose ( "Joining threads... phase 2" );

   // join

   for ( unsigned p = 1; p < pes.size() ; p++ ) {
      delete pes[p];
   }

   verbose ( "NANOS++ shutting down.... end" );
}

//TODO: remove?
void System::submit ( WD &work )
{
   work.setParent ( myThread->getCurrentWD() );
   Scheduler::submit ( work );
}

//TODO: void system_description ()
// {
//  // Altix simple
//  System = new UMASystem ();
//  System.addN(128, SmpPE(1594));
//
//  // Altix complex
//  System = new NUMASystem();
//  System.add(64, Node(MultiCore(2,SmpPE(1594)),1GB) );
//
//  // Cell
//  System = new NUMASystem();
//  System.add(1,Node(MultiCore(2,SmpPE(1000)));
//  System.add(8,Node(SpuPE(),256K));
//
//  // MN Partition
//  System = new ClusterSystem();
//  System.add(10,UMASystem(2,Multicore(2,SmpPE(1000))));
//
//  // MI Partition
//  System = new ClusterSystem();
//  System.add(10,NUMASystem(1,MultiCore(2,SmpPE(2000)),16,SpuPE());
// }<|MERGE_RESOLUTION|>--- conflicted
+++ resolved
@@ -1,57 +1,39 @@
 #include "system.hpp"
-<<<<<<< HEAD
-#include "coresetup.hpp"
-#include "smpprocessor.hpp"
+#include "config.hpp"
 #include "plugin.hpp"
-=======
-#include "config.hpp"
 #include "schedule.hpp"
 #include "smpprocessor.hpp"
->>>>>>> 9fcf67ad
 
 using namespace nanos;
 
 System nanos::sys;
 
  System::System () : numPEs(1), binding(true), profile(false), instrument(false),
-                     verboseMode(false), executionMode(DEDICATED), thsPerPE(1)
+                     verboseMode(false), executionMode(DEDICATED), thsPerPE(1),
+                     defSchedule("cilk")
 {
-<<<<<<< HEAD
    verbose0 ( "NANOS++ initalizing... start" );
-   verbose0 ( "Preparing configuration" );
-   CoreSetup::prepareConfig ( config );
-   SMPProcessor::prepareConfig ( config );
-   verbose0 ( "Reading Configuration" );
-   config.init();
-   verbose0 ( "Loading modules" );
+   config();   
    loadModules();
-   verbose0 ( "Starting threads" );
    start();
    verbose0 ( "NANOS++ initalizing... end" );
-=======
-  config(); 
-  init();
-  start();
->>>>>>> 9fcf67ad
 }
 
 void System::loadModules ()
 {
-<<<<<<< HEAD
+   verbose0 ( "Loading modules" );
 // load default schedule plugin
-   verbose0("loading " << CoreSetup::getDefaultSchedule());
-   if ( !PluginManager::load ( "sched-"+CoreSetup::getDefaultSchedule() ) )
+   verbose0("loading " << getDefaultSchedule());
+   if ( !PluginManager::load ( "sched-"+getDefaultSchedule() ) )
       fatal0 ( "Couldn't load main scheduling policy" );
 
-   
-=======
 }
 
 void System::config ()
 {
    Config config;
 
-
+   verbose0 ( "Preparing configuration" );
    config.registerArgOption(new Config::PositiveVar("nth-pes",numPEs));
    config.registerEnvOption(new Config::PositiveVar("NTH_PES",numPEs));
    config.registerArgOption(new Config::FlagOption("nth-bindig",binding));
@@ -67,10 +49,12 @@
    config.registerArgOption(
                             new Config::MapVar<ExecutionMode>("nth-mode",executionMode,opts));
 
+   config.registerArgOption ( new Config::StringVar ( "nth-schedule", defSchedule ) );
+   config.registerEnvOption ( new Config::StringVar ( "NTH_SCHEDULE", defSchedule ) );
+   
    SMPProcessor::prepareConfig(config);
-
+   verbose0 ( "Reading Configuration" );
    config.init();
->>>>>>> 9fcf67ad
 }
 
 SchedulingGroup * createBreadthFirstPolicy();
@@ -81,11 +65,9 @@
 
 void System::start ()
 {
-<<<<<<< HEAD
-   int numPes = CoreSetup::getNumPEs();
-=======
+   verbose0 ( "Starting threads" );
+
     int numPes = getNumPEs();
->>>>>>> 9fcf67ad
 
    // if preload, TODO: allow dynamic PE creation
 
@@ -99,29 +81,19 @@
    pes.push_back ( pe );
    pe->associateThisThread ( sg );
 
-<<<<<<< HEAD
-   for ( int p = 1; p < numPes ; p++ ) {
-=======
     //starting as much threads per pe as requested by the user
     for(int ths = 1; ths < getThsPerPE(); ths++) {
          pe->startWorker(sg);
      }
 
     for ( int p = 1; p < numPes ; p++ ) {
->>>>>>> 9fcf67ad
       // TODO: create processor type based on config
       pe = new SMPProcessor ( p );
       pes.push_back ( pe );
 
       //starting as much threads per pe as requested by the user
-<<<<<<< HEAD
-
-      for ( int ths = 0; ths < CoreSetup::getThsPerPE(); ths++ ) {
-         pe->startWorker ( sg );
-=======
       for(int ths = 0; ths < getThsPerPE(); ths++) {
          pe->startWorker(sg);
->>>>>>> 9fcf67ad
       }
    }
 }
