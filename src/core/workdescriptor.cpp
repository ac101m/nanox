--- conflicted
+++ resolved
@@ -63,7 +63,6 @@
 {
    return canRunIn( pe.getDeviceType() );
 }
-<<<<<<< HEAD
 
 void WorkDescriptor::submit( void )
 {
@@ -76,5 +75,3 @@
    waitCompletation();
    WorkGroup::done();
 }
-=======
->>>>>>> e0d7c489
