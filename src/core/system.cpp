/*************************************************************************************/
/*      Copyright 2009 Barcelona Supercomputing Center                               */
/*                                                                                   */
/*      This file is part of the NANOS++ library.                                    */
/*                                                                                   */
/*      NANOS++ is free software: you can redistribute it and/or modify              */
/*      it under the terms of the GNU Lesser General Public License as published by  */
/*      the Free Software Foundation, either version 3 of the License, or            */
/*      (at your option) any later version.                                          */
/*                                                                                   */
/*      NANOS++ is distributed in the hope that it will be useful,                   */
/*      but WITHOUT ANY WARRANTY; without even the implied warranty of               */
/*      MERCHANTABILITY or FITNESS FOR A PARTICULAR PURPOSE.  See the                */
/*      GNU Lesser General Public License for more details.                          */
/*                                                                                   */
/*      You should have received a copy of the GNU Lesser General Public License     */
/*      along with NANOS++.  If not, see <http://www.gnu.org/licenses/>.             */
/*************************************************************************************/

#include "system.hpp"
#include "config.hpp"
#include "plugin.hpp"
#include "schedule.hpp"
#include "barrier.hpp"
#include "nanos-int.h"
#include "copydata.hpp"
#include "os.hpp"
#include "basethread.hpp"
#include "malign.hpp"
#include "processingelement.hpp"
#include "allocator.hpp"
#include "debug.hpp"
#include "dlb.hpp"
#include <assert.h>
#include <string.h>
#include <signal.h>
#include <set>
#include <climits>
#include "smpthread.hpp"
#include "regiondict.hpp"

#ifdef SPU_DEV
#include "spuprocessor.hpp"
#endif

#ifdef GPU_DEV
#include "gpuprocessor_decl.hpp"
#include "gpumemoryspace_decl.hpp"
#include "gpudd.hpp"
#endif

#ifdef CLUSTER_DEV
#include "clusternode_decl.hpp"
#include "clusterthread_decl.hpp"
#endif

#include "addressspace.hpp"

#ifdef OpenCL_DEV
#include "openclprocessor.hpp"
#endif

using namespace nanos;

System nanos::sys;

// default system values go here
System::System () :
      _atomicWDSeed( 1 ), _threadIdSeed( 0 ),
      _numPEs( INT_MAX ), _numThreads( 0 ), _maxCpus(0), _deviceStackSize( 0 ), _bindingStart (0), _bindingStride(1),  _bindThreads( true ), _profile( false ),
      _instrument( false ), _verboseMode( false ), _summary( false ), _executionMode( DEDICATED ), _initialMode( POOL ),
      _untieMaster( true ), _delayedStart( false ), _synchronizedStart( true ),
      _numSockets( 0 ), _coresPerSocket( 0 ), _numAvailSockets( 0 ), _enableDLB( false ), _throttlePolicy ( NULL ),
      _schedStats(), _schedConf(), _defSchedule( "bf" ), _defThrottlePolicy( "hysteresis" ), 
      _defBarr( "centralized" ), _defInstr ( "empty_trace" ), _defDepsManager( "plain" ), _defArch( "smp" ),
      _initializedThreads ( 0 ), _targetThreads ( 0 ), _pausedThreads( 0 ),
      _pausedThreadsCond(), _unpausedThreadsCond(),
      _usingCluster( false ), _usingNode2Node( true ), _usingPacking( true ), _conduit( "udp" ),
      _instrumentation ( NULL ), _defSchedulePolicy( NULL ), _dependenciesManager( NULL ),
      _pmInterface( NULL ), _masterGpuThd( NULL ), _separateMemorySpacesCount(1), _separateAddressSpaces(1024), _hostMemory( ext::SMP )

#ifdef GPU_DEV
      , _pinnedMemoryCUDA( NEW CUDAPinnedMemoryManager() )
#endif
#ifdef NANOS_INSTRUMENTATION_ENABLED
      , _enableEvents(), _disableEvents(), _instrumentDefault("default"), _enableCpuidEvent( false )
#endif
<<<<<<< HEAD
      , _lockPoolSize(37), _lockPool( NULL ), _mainTeam (NULL), _simulator(false), _task_max_retries(1)
=======
      , _lockPoolSize(37), _lockPool( NULL ), _mainTeam (NULL), _simulator(false), _atomicSeedMemorySpace( 1 ), _affinityFailureCount( 0 )
#ifdef CLUSTER_DEV
      , _nodes( NULL )
#endif
#ifdef GPU_DEV
      , _gpus( NULL )
#endif
#ifdef OpenCL_DEV
      , _opencls( NULL )
#endif
      , _createLocalTasks( false )
>>>>>>> 0d0cb5b8
{
   verbose0 ( "NANOS++ initializing... start" );

   // OS::init must be called here and not in System::start() as it can be too late
   // to locate the program arguments at that point
   OS::init();
   config();

   OS::getProcessAffinity( &_cpuSet );

   _maxCpus = OS::getMaxProcessors();
   int cpu_count = getCpuCount();

   std::vector<int> cpu_affinity;
   cpu_affinity.reserve( cpu_count );
   std::ostringstream oss_cpu_idx;
   oss_cpu_idx << "[";
   for ( int i=0; i<CPU_SETSIZE; i++ ) {
      if ( CPU_ISSET(i, &_cpuSet) ) {
         cpu_affinity.push_back(i);
         oss_cpu_idx << i << ", ";
      }
   }
   oss_cpu_idx << "]";
   
   verbose0("PID[" << getpid() << "]. CPU affinity " << oss_cpu_idx.str());
   
   // Ensure everything is properly configured
   if( getNumPEs() == INT_MAX && _numThreads == 0 )
      // If no parameter specified, use all available CPUs
      setNumPEs( cpu_count );
   
   if ( _numThreads == 0 )
      // No threads specified? Use as many as PEs
      _numThreads = _numPEs;
   else if ( getNumPEs() == INT_MAX ){
      // No number of PEs given? Use 1 thread per PE
      setNumPEs(  _numThreads );
   }

   // Set _bindings structure once we have the system mask and the binding info
   _bindings.reserve( cpu_count );
   for ( int i=0, collisions = 0; i < cpu_count; ) {

      // The cast over cpu_affinity is needed because std::vector::size() returns a size_t type
      int pos = (_bindingStart + _bindingStride*i + collisions) % (int)cpu_affinity.size();

      // 'pos' may be negative if either bindingStart or bindingStride were negative
      // this loop fixes that % operator is the remainder, not the modulo operation
      while ( pos < 0 ) pos+=cpu_affinity.size();

      if ( std::find( _bindings.begin(), _bindings.end(), cpu_affinity[pos] ) != _bindings.end() ) {
         collisions++;
         ensure( collisions != cpu_count, "Reached limit of collisions. We should never get here." );
         continue;
      }
      _bindings.push_back( cpu_affinity[pos] );
      i++;
   }

   CPU_ZERO( &_cpuActiveSet );

   _lockPool = NEW Lock[_lockPoolSize];

   if ( !_delayedStart ) {
      //std::cerr << "NX_ARGS is:" << (char *)(OS::getEnvironmentVariable( "NX_ARGS" ) != NULL ? OS::getEnvironmentVariable( "NX_ARGS" ) : "NO NX_ARGS: GG!") << std::endl;
      start();
   }
   verbose0 ( "NANOS++ initializing... end" );
}

struct LoadModule
{
   void operator() ( const char *module )
   {
      if ( module ) {
        verbose0( "loading " << module << " module" );
        sys.loadPlugin(module);
      }
   }
};

void System::loadModules ()
{
   verbose0 ( "Configuring module manager" );

   _pluginManager.init();

   verbose0 ( "Loading modules" );

   const OS::ModuleList & modules = OS::getRequestedModules();
   std::for_each(modules.begin(),modules.end(), LoadModule());

   // load host processor module
   if ( _hostFactory == NULL ) {
     verbose0( "loading Host support" );

     if ( !loadPlugin( "pe-"+getDefaultArch() ) )
       fatal0 ( "Couldn't load host support" );
   }
   ensure0( _hostFactory,"No default host factory" );

#ifdef GPU_DEV
   verbose0( "loading GPU support" );

   if ( !loadPlugin( "pe-gpu" ) )
      fatal0 ( "Couldn't load GPU support" );
#endif
   
#ifdef OpenCL_DEV
   verbose0( "loading OpenCL support" );
   if ( !loadPlugin( "pe-opencl" ) )
     fatal0 ( "Couldn't load OpenCL support" );
#endif

#ifdef CLUSTER_DEV
   if ( usingCluster() )
   {
      verbose0( "Loading Cluster plugin (" + getNetworkConduit() + ")" ) ;
      if ( !loadPlugin( "pe-cluster-"+getNetworkConduit() ) )
         fatal0 ( "Couldn't load Cluster support" );
   }
#endif

   // load default schedule plugin
   verbose0( "loading " << getDefaultSchedule() << " scheduling policy support" );

   if ( !loadPlugin( "sched-"+getDefaultSchedule() ) )
      fatal0 ( "Couldn't load main scheduling policy" );

   ensure0( _defSchedulePolicy,"No default system scheduling factory" );

   verbose0( "loading " << getDefaultThrottlePolicy() << " throttle policy" );

   if ( !loadPlugin( "throttle-"+getDefaultThrottlePolicy() ) )
      fatal0( "Could not load main cutoff policy" );

   ensure0( _throttlePolicy, "No default throttle policy" );

   verbose0( "loading " << getDefaultBarrier() << " barrier algorithm" );

   if ( !loadPlugin( "barrier-"+getDefaultBarrier() ) )
      fatal0( "Could not load main barrier algorithm" );

   if ( !loadPlugin( "instrumentation-"+getDefaultInstrumentation() ) )
      fatal0( "Could not load " + getDefaultInstrumentation() + " instrumentation" );

   ensure0( _defBarrFactory,"No default system barrier factory" );
   
   // load default dependencies plugin
   verbose0( "loading " << getDefaultDependenciesManager() << " dependencies manager support" );

   if ( !loadPlugin( "deps-"+getDefaultDependenciesManager() ) )
      fatal0 ( "Couldn't load main dependencies manager" );

   ensure0( _dependenciesManager,"No default dependencies manager" );

}

void System::unloadModules ()
{   
   delete _throttlePolicy;
   
   delete _defSchedulePolicy;
   
   //! \todo (#613): delete GPU plugin?
}

// Config Functor
struct ExecInit
{
   std::set<void *> _initialized;

   ExecInit() : _initialized() {}

   void operator() ( const nanos_init_desc_t & init )
   {
      if ( _initialized.find( (void *)init.func ) == _initialized.end() ) {
         init.func( init.data );
         _initialized.insert( ( void * ) init.func );
      }
   }
};

void System::config ()
{
   Config cfg;

   const OS::InitList & externalInits = OS::getInitializationFunctions();
   std::for_each(externalInits.begin(),externalInits.end(), ExecInit());
   
   if ( !_pmInterface ) {
      // bare bone run
      _pmInterface = NEW PMInterface();
   }

   //! Declare all configuration core's flags
   verbose0( "Preparing library configuration" );

   cfg.setOptionsSection( "Core", "Core options of the core of Nanos++ runtime" );

   cfg.registerConfigOption( "num_pes", NEW Config::UintVar( _numPEs ),
                             "Defines the number of processing elements" );
   cfg.registerArgOption( "num_pes", "pes" );
   cfg.registerEnvOption( "num_pes", "NX_PES" );

   cfg.registerConfigOption( "num_threads", NEW Config::PositiveVar( _numThreads ),
                             "Defines the number of threads. Note that OMP_NUM_THREADS is an alias to this." );
   cfg.registerArgOption( "num_threads", "threads" );
   cfg.registerEnvOption( "num_threads", "NX_THREADS" );
   
   cfg.registerConfigOption( "cores-per-socket", NEW Config::PositiveVar( _coresPerSocket ),
                             "Number of cores per socket." );
   cfg.registerArgOption( "cores-per-socket", "cores-per-socket" );
   
   cfg.registerConfigOption( "num-sockets", NEW Config::PositiveVar( _numSockets ),
                             "Number of sockets available." );
   cfg.registerArgOption( "num-sockets", "num-sockets" );
   
   cfg.registerConfigOption( "hwloc-topology", NEW Config::StringVar( _topologyPath ),
                             "Overrides hwloc's topology discovery and uses the one provided by an XML file." );
   cfg.registerArgOption( "hwloc-topology", "hwloc-topology" );
   cfg.registerEnvOption( "hwloc-topology", "NX_HWLOC_TOPOLOGY_PATH" );
   

   cfg.registerConfigOption( "stack-size", NEW Config::PositiveVar( _deviceStackSize ),
                             "Defines the default stack size for all devices" );
   cfg.registerArgOption( "stack-size", "stack-size" );
   cfg.registerEnvOption( "stack-size", "NX_STACK_SIZE" );

   cfg.registerConfigOption( "binding-start", NEW Config::IntegerVar ( _bindingStart ),
                             "Set initial cpu id for binding (binding required)" );
   cfg.registerArgOption( "binding-start", "binding-start" );
   cfg.registerEnvOption( "binding-start", "NX_BINDING_START" );

   cfg.registerConfigOption( "binding-stride", NEW Config::IntegerVar ( _bindingStride ),
                             "Set binding stride (binding required)" );
   cfg.registerArgOption( "binding-stride", "binding-stride" );
   cfg.registerEnvOption( "binding-stride", "NX_BINDING_STRIDE" );

   cfg.registerConfigOption( "no-binding", NEW Config::FlagOption( _bindThreads, false ),
                             "Disables thread binding" );
   cfg.registerArgOption( "no-binding", "disable-binding" );

   cfg.registerConfigOption( "verbose", NEW Config::FlagOption( _verboseMode ),
                             "Activates verbose mode" );
   cfg.registerArgOption( "verbose", "verbose" );

   cfg.registerConfigOption( "summary", NEW Config::FlagOption( _summary ),
                             "Activates summary mode" );
   cfg.registerArgOption( "summary", "summary" );

//! \bug implement execution modes (#146) */
#if 0
   cfg::MapVar<ExecutionMode> map( _executionMode );
   map.addOption( "dedicated", DEDICATED).addOption( "shared", SHARED );
   cfg.registerConfigOption ( "exec_mode", &map, "Execution mode" );
   cfg.registerArgOption ( "exec_mode", "mode" );
#endif

   registerPluginOption( "schedule", "sched", _defSchedule,
                         "Defines the scheduling policy", cfg );
   cfg.registerArgOption( "schedule", "schedule" );
   cfg.registerEnvOption( "schedule", "NX_SCHEDULE" );

   registerPluginOption( "throttle", "throttle", _defThrottlePolicy,
                         "Defines the throttle policy", cfg );
   cfg.registerArgOption( "throttle", "throttle" );
   cfg.registerEnvOption( "throttle", "NX_THROTTLE" );

   cfg.registerConfigOption( "barrier", NEW Config::StringVar ( _defBarr ),
                             "Defines barrier algorithm" );
   cfg.registerArgOption( "barrier", "barrier" );
   cfg.registerEnvOption( "barrier", "NX_BARRIER" );

   registerPluginOption( "instrumentation", "instrumentation", _defInstr,
                         "Defines instrumentation format", cfg );
   cfg.registerArgOption( "instrumentation", "instrumentation" );
   cfg.registerEnvOption( "instrumentation", "NX_INSTRUMENTATION" );

   cfg.registerConfigOption( "no-sync-start", NEW Config::FlagOption( _synchronizedStart, false),
                             "Disables synchronized start" );
   cfg.registerArgOption( "no-sync-start", "disable-synchronized-start" );

   cfg.registerConfigOption( "architecture", NEW Config::StringVar ( _defArch ),
                             "Defines the architecture to use (smp by default)" );
   cfg.registerArgOption( "architecture", "architecture" );
   cfg.registerEnvOption( "architecture", "NX_ARCHITECTURE" );

   registerPluginOption( "deps", "deps", _defDepsManager,
                         "Defines the dependencies plugin", cfg );
   cfg.registerArgOption( "deps", "deps" );
   cfg.registerEnvOption( "deps", "NX_DEPS" );
   

#ifdef NANOS_INSTRUMENTATION_ENABLED
   cfg.registerConfigOption( "instrument-default", NEW Config::StringVar ( _instrumentDefault ),
                             "Set instrumentation event list default (none, all)" );
   cfg.registerArgOption( "instrument-default", "instrument-default" );

   cfg.registerConfigOption( "instrument-enable", NEW Config::StringVarList ( _enableEvents ),
                             "Add events to instrumentation event list" );
   cfg.registerArgOption( "instrument-enable", "instrument-enable" );

   cfg.registerConfigOption( "instrument-disable", NEW Config::StringVarList ( _disableEvents ),
                             "Remove events to instrumentation event list" );
   cfg.registerArgOption( "instrument-disable", "instrument-disable" );

   cfg.registerConfigOption( "instrument-cpuid", NEW Config::FlagOption ( _enableCpuidEvent ),
                             "Add cpuid event when binding is disabled (expensive)" );
   cfg.registerArgOption( "instrument-cpuid", "instrument-cpuid" );
#endif

   cfg.registerConfigOption( "enable-dlb", NEW Config::FlagOption ( _enableDLB ),
                              "Tune Nanos Runtime to be used with Dynamic Load Balancing library)" );
   cfg.registerArgOption( "enable-dlb", "enable-dlb" );

   /* Cluster: load the cluster support */
   cfg.registerConfigOption ( "enable-cluster", NEW Config::FlagOption ( _usingCluster, true ), "Enables the usage of Nanos++ Cluster" );
   cfg.registerArgOption ( "enable-cluster", "cluster" );
   //cfg.registerEnvOption ( "enable-cluster", "NX_ENABLE_CLUSTER" );

   cfg.registerConfigOption ( "no-node2node", NEW Config::FlagOption ( _usingNode2Node, false ), "Disables the usage of Slave-to-Slave transfers" );
   cfg.registerArgOption ( "no-node2node", "disable-node2node" );
   cfg.registerConfigOption ( "no-pack", NEW Config::FlagOption ( _usingPacking, false ), "Disables the usage of packing and unpacking of strided transfers" );
   cfg.registerArgOption ( "no-pack", "disable-packed-copies" );

   /* Cluster: select wich module to load mpi or udp */
   cfg.registerConfigOption ( "conduit", NEW Config::StringVar ( _conduit ), "Selects which GasNet conduit will be used" );
   cfg.registerArgOption ( "conduit", "cluster-network" );
   cfg.registerEnvOption ( "conduit", "NX_CLUSTER_NETWORK" );

   cfg.registerConfigOption ( "device-priority", NEW Config::StringVar ( _defDeviceName ), "Defines the default device to use");
   cfg.registerArgOption ( "device-priority", "--use-device");
   cfg.registerEnvOption ( "device-priority", "NX_USE_DEVICE");
   cfg.registerConfigOption( "simulator", NEW Config::FlagOption ( _simulator ),
                             "Nanos++ will be executed by a simulator (disabled as default)" );
   cfg.registerArgOption( "simulator", "simulator" );

   cfg.registerConfigOption( "task_retries", NEW Config::PositiveVar( _task_max_retries ),
                             "Defines the number of times a restartable task can be re-executed (default: 1). ");
   cfg.registerArgOption( "task_retries", "task-retries" );
   cfg.registerEnvOption( "task_retries", "NX_TASK_RETRIES" );

   _schedConf.config( cfg );
   _pmInterface->config( cfg );

   verbose0 ( "Reading Configuration" );

   cfg.init();
}

PE * System::createPE ( std::string pe_type, int pid, int uid )
{
   //! \todo lookup table for PE factories, in the mean time assume only one factory
   return _hostFactory( pid, uid );
}

void System::start ()
{
   //! Load hwloc first, in order to make it available for modules
   if ( isHwlocAvailable() )
      loadHwloc();

   // loadNUMAInfo needs _targetThreads when hwloc is not available.
   // Note that it is not its final value!
   _targetThreads = _numThreads;
   
   // Load & check NUMA config
   loadNUMAInfo();

   // Modules can be loaded now
   loadModules();

   // Increase targetThreads, ask the architecture plugins
   for ( ArchitecturePlugins::const_iterator it = _archs.begin();
        it != _archs.end(); ++it )
   {
      _targetThreads += (*it)->getNumThreads();
   }

   // Instrumentation startup
   NANOS_INSTRUMENT ( sys.getInstrumentation()->filterEvents( _instrumentDefault, _enableEvents, _disableEvents ) );
   NANOS_INSTRUMENT ( sys.getInstrumentation()->initialize() );

   verbose0 ( "Starting runtime" );

   _pmInterface->start();

   int numPes = getNumPEs();

#ifdef CLUSTER_DEV
   if ( usingCluster() )
   {
      if ( _net.getNodeNum() == nanos::Network::MASTER_NODE_NUM )
      {
         _pes.reserve ( numPes + ( _net.getNumNodes() - 1 ) );
      }
      else
      {
         _pes.reserve ( numPes + 1 );
      }
   }
   else
   {
      _pes.reserve ( numPes );
   }
#else
   _pes.reserve ( numPes );
#endif

   PE *pe = createPE ( _defArch, getBindingId( 0 ), 0 );
   pe->setNUMANode( getNodeOfPE( pe->getId() ) );
   _pes.push_back ( pe );
   _workers.push_back( &pe->associateThisThread ( getUntieMaster() ) );
   CPU_SET( getBindingId( 0 ), &_cpuActiveSet );

   WD &mainWD = *myThread->getCurrentWD();

   mainWD._mcontrol.preInit();
   mainWD._mcontrol.initialize( *pe );
   
   if ( _pmInterface->getInternalDataSize() > 0 ) {
      char *data = NEW char[_pmInterface->getInternalDataSize()];
      _pmInterface->initInternalData( data );
      mainWD.setInternalData( data );
   }

   _pmInterface->setupWD( mainWD );

   /* Renaming currend thread as Master */
   myThread->rename("Master");

   NANOS_INSTRUMENT ( sys.getInstrumentation()->raiseOpenStateEvent (NANOS_STARTUP) );
   
   // For each plugin, notify it's the way to reserve PEs if they are required
   for ( ArchitecturePlugins::const_iterator it = _archs.begin();
        it != _archs.end(); ++it )
   {
      (*it)->createBindingList();
   }   
   // Right now, _bindings should only store SMP PEs ids

   // Create PEs
   int p;
   for ( p = 1; p < numPes ; p++ ) {
      pe = createPE ( "smp", getBindingId( p ), p );
      pe->setNUMANode( getNodeOfPE( pe->getId() ) );
      _pes.push_back ( pe );

      CPU_SET( getBindingId( p ), &_cpuActiveSet );
   }
   // Create threads
   for ( int ths = 1; ths < _numThreads; ths++ ) {
      pe = _pes[ ths % numPes ];
      _workers.push_back( &pe->startWorker() );
   }
   
   for ( ArchitecturePlugins::const_iterator it = _archs.begin();
        it != _archs.end(); ++it )
   {
      for ( unsigned archPE = 0; archPE < (*it)->getNumPEs(); ++archPE )
      {
         PE * processor = (*it)->createPE( archPE, p );
         fatal_cond0( processor == NULL, "ArchPlugin::createPE returned NULL" );
         _pes.push_back( processor );
         _workers.push_back( &processor->startWorker() );
         CPU_SET( processor->getId(), &_cpuActiveSet );
         ++p;
      }
   }

   // Set up internal data for each worker
   for ( ThreadList::const_iterator it = _workers.begin(); it != _workers.end(); it++ ) {

      WD & threadWD = (*it)->getThreadWD();
      if ( _pmInterface->getInternalDataSize() > 0 ) {
         char *data = NEW char[_pmInterface->getInternalDataSize()];
         _pmInterface->initInternalData( data );
         threadWD.setInternalData( data );
      }
      _pmInterface->setupWD( threadWD );
   }
      
//<<<<<<< HEAD

   
// jbueno    // For each plugin (NOT OCL) create PEs and workers
// jbueno    for ( ArchitecturePlugins::const_iterator it = _archs.begin();
// jbueno         it != _archs.end(); ++it )
// jbueno    {
// jbueno       for ( unsigned archPE = 0; archPE < (*it)->getNumPEs(); ++archPE )
// jbueno       {
// jbueno          PE * processor = (*it)->createPE( archPE );
// jbueno          fatal_cond0( processor == NULL, "ArchPlugin::createPE returned NULL" );
// jbueno          _pes.push_back( processor );
// jbueno          _workers.push_back( &processor->startWorker() );
// jbueno          ++p;
// jbueno       }
// jbueno    }
//=======
   
#ifdef GPU_DEV
   int gpuC;
   //for ( gpuC = 0; gpuC < ( ( usingCluster() && sys.getNetwork()->getNodeNum() == 0 && sys.getNetwork()->getNumNodes() > 1 ) ? 0 : nanos::ext::GPUConfig::getGPUCount() ); gpuC++ ) {
   for ( gpuC = 0; gpuC < nanos::ext::GPUConfig::getGPUCount() ; gpuC++ ) {
      _gpus = (_gpus == NULL) ? NEW std::vector<nanos::ext::GPUProcessor *>(nanos::ext::GPUConfig::getGPUCount(), (nanos::ext::GPUProcessor *) NULL) : _gpus; 
      memory_space_id_t id = getNewSeparateMemoryAddressSpaceId();
      SeparateMemoryAddressSpace *gpuMemory = NEW SeparateMemoryAddressSpace( id, ext::GPU, nanos::ext::GPUConfig::getAllocWide());
      gpuMemory->setNodeNumber( 0 );
      ext::GPUMemorySpace *gpuMemSpace = NEW ext::GPUMemorySpace();
      gpuMemory->setSpecificData( gpuMemSpace );
      std::cerr << "Memory space " << id << " is a gpu" << std::endl;
      _separateAddressSpaces[ id ] = gpuMemory;
      int peid = p++;
      nanos::ext::GPUProcessor *gpuPE = NEW nanos::ext::GPUProcessor( peid, gpuC, peid, id, *gpuMemSpace );
      (*_gpus)[gpuC] = gpuPE;
      _pes.push_back( gpuPE );
      BaseThread *gpuThd = &gpuPE->startWorker();
      _workers.push_back( gpuThd );
      _masterGpuThd = ( _masterGpuThd == NULL ) ? gpuThd : _masterGpuThd;
   }
#endif
   
//#ifdef OpenCL_DEV
//   unsigned openclC;
//   //for ( gpuC = 0; gpuC < ( ( usingCluster() && sys.getNetwork()->getNodeNum() == 0 && sys.getNetwork()->getNumNodes() > 1 ) ? 0 : nanos::ext::GPUConfig::getGPUCount() ); gpuC++ ) {
//   for ( openclC = 0; openclC < nanos::ext::OpenCLConfig::getOpenCLDevicesCount() ; openclC++ ) {
//      _opencls = (_opencls == NULL) ? NEW std::vector<nanos::ext::OpenCLProcessor *>(nanos::ext::OpenCLConfig::getOpenCLDevicesCount(), (nanos::ext::OpenCLProcessor *) NULL) : _opencls; 
//      memory_space_id_t id = getNewSeparateMemoryAddressSpaceId();
//      SeparateMemoryAddressSpace *oclmemory = NEW SeparateMemoryAddressSpace( id, ext::OpenCLDev, nanos::ext::OpenCLConfig::getAllocWide());
//      oclmemory->setNodeNumber( 0 );
//      //ext::OpenCLMemorySpace *oclmemspace = NEW ext::OpenCLMemorySpace();
//      //oclmemory->setSpecificData( oclmemspace );
//      _separateAddressSpaces[ id ] = oclmemory;
//      int peid = p++;
//      nanos::ext::OpenCLProcessor *openclPE = NEW nanos::ext::OpenCLProcessor( peid, openclC, peid, id, *oclmemory );
//      (*_opencls)[openclC] = openclPE;
//      _pes.push_back( openclPE );
//      BaseThread *oclThd = &openclPE->startWorker();
//      _workers.push_back( oclThd );
//      //_masterGpuThd = ( _masterGpuThd == NULL ) ? gpuThd : _masterGpuThd;
//   }
//#endif
      
#ifdef SPU_DEV
   PE *spu = NEW nanos::ext::SPUProcessor(100, (nanos::ext::SMPProcessor &) *_pes[0]);
   spu->startWorker();
#endif

<<<<<<< HEAD
#ifdef NANOS_RESILIENCY_ENABLED
   // Setup signal handlers
   myThread->setupSignalHandlers();
=======
#ifdef CLUSTER_DEV
   if ( usingCluster() && _net.getNumNodes() > 1)
   {
      PE * smpRep = createPE ( "smp", p, p );
      _pes.push_back( smpRep );
      p += 1;
      if ( _net.getNodeNum() == 0 )
      {
         unsigned int nodeC;
         _nodes = NEW std::vector<nanos::ext::ClusterNode *>(_net.getNumNodes(), (nanos::ext::ClusterNode *) NULL); 

         PE *_peArray[ _net.getNumNodes() - 1];
         for ( nodeC = 1; nodeC < _net.getNumNodes(); nodeC++ ) {
            memory_space_id_t id = getNewSeparateMemoryAddressSpaceId();
            std::cerr << "Memory space " << id << " is a cluster, nodeC = " << nodeC << " ( "<< ( uintptr_t ) _net.getSegmentAddr( nodeC ) << ", " << _net.getSegmentLen( nodeC ) <<" )" <<std::endl;
            //SeparateMemoryAddressSpace *nodeMemory = NEW SeparateMemoryAddressSpace( id, ext::Cluster, nanos::ext::ClusterInfo::getAllocWide() );
            SeparateMemoryAddressSpace *nodeMemory = NEW SeparateMemoryAddressSpace( id, ext::Cluster, true );
            nodeMemory->setSpecificData( NEW SimpleAllocator( ( uintptr_t ) _net.getSegmentAddr( nodeC ), _net.getSegmentLen( nodeC ) ) );
            nodeMemory->setNodeNumber( nodeC );
            _separateAddressSpaces[ id ] = nodeMemory;
            nanos::ext::ClusterNode *node = new nanos::ext::ClusterNode( p, nodeC, id );
            p += 1;
   CPU_SET( getBindingId( node->getId() ), &_cpuActiveSet );
            _pes.push_back( node );
            (*_nodes)[ node->getNodeNum() ] = node;

            _peArray[ nodeC - 1 ] = node;
         }
         ext::SMPMultiThread *smpRepThd = dynamic_cast<ext::SMPMultiThread *>( &smpRep->startMultiWorker( _net.getNumNodes() - 1, _peArray ) );
         for ( unsigned int thdIndex = 0; thdIndex < smpRepThd->getNumThreads(); thdIndex += 1 )
         {
            _workers.push_back( smpRepThd->getThreadVector()[ thdIndex ]  );
         }
      }
      else
      {
   CPU_SET( getBindingId( smpRep->getId() ), &_cpuActiveSet );
         ext::SMPMultiThread *smpRepThd = dynamic_cast<ext::SMPMultiThread *>( &smpRep->startMultiWorker( 0, NULL ) );
         if ( _pmInterface->getInternalDataSize() > 0 )
            smpRepThd->getThreadWD().setInternalData(NEW char[_pmInterface->getInternalDataSize()]);
         //_pmInterface->setupWD( smpRepThd->getThreadWD() );
         _workers.push_back( smpRepThd ); 
         setSlaveParentWD( &mainWD );
#ifdef GPU_DEV
         if ( nanos::ext::GPUConfig::getGPUCount() > 0 ) {
            _net.enableCheckingForDataInOtherAddressSpaces();
         }
#endif
      }
   }
>>>>>>> 0d0cb5b8
#endif

   if ( !_defDeviceName.empty() ) 
   {
       PEList::iterator it;
       for ( it = _pes.begin() ; it != _pes.end(); it++ )
       {
           pe = *it;
           if ( pe->getDeviceType()->getName() != NULL)
              if ( _defDeviceName == pe->getDeviceType()->getName()  )
                 _defDevice = pe->getDeviceType();
       }
   }

   if ( getSynchronizedStart() )
      threadReady();

   // FIXME (855): do this before thread creation, after PE creation
   completeNUMAInfo();

   switch ( getInitialMode() )
   {
      case POOL:
         verbose0("Pool model enabled (OmpSs)");
         _mainTeam = createTeam( _workers.size(), /*constraints*/ NULL, /*reuse*/ true, /*enter*/ true, /*parallel*/ false );
         break;
      case ONE_THREAD:
         verbose0("One-thread model enabled (OpenMP)");
         _mainTeam = createTeam( 1, /*constraints*/ NULL, /*reuse*/ true, /*enter*/ true, /*parallel*/ true );
         break;
      default:
         fatal("Unknown initial mode!");
         break;
   }

   if ( usingCluster() )
   {
      _net.nodeBarrier();
   }

   NANOS_INSTRUMENT ( static InstrumentationDictionary *ID = sys.getInstrumentation()->getInstrumentationDictionary(); )
   NANOS_INSTRUMENT ( static nanos_event_key_t num_threads_key = ID->getEventKey("set-num-threads"); )
   NANOS_INSTRUMENT ( nanos_event_value_t team_size =  (nanos_event_value_t) myThread->getTeam()->size(); )
   NANOS_INSTRUMENT ( sys.getInstrumentation()->raisePointEvents(1, &num_threads_key, &team_size); )
   
   // Paused threads: set the condition checker 
   _pausedThreadsCond.setConditionChecker( EqualConditionChecker<unsigned int >( &_pausedThreads.override(), _workers.size() ) );
   _unpausedThreadsCond.setConditionChecker( EqualConditionChecker<unsigned int >( &_pausedThreads.override(), 0 ) );

   // All initialization is ready, call postInit hooks
   const OS::InitList & externalInits = OS::getPostInitializationFunctions();
   std::for_each(externalInits.begin(),externalInits.end(), ExecInit());

   NANOS_INSTRUMENT ( sys.getInstrumentation()->raiseCloseStateEvent() );
   NANOS_INSTRUMENT ( sys.getInstrumentation()->raiseOpenStateEvent (NANOS_RUNNING) );

   // List unrecognised arguments
   std::string unrecog = Config::getOrphanOptions();
   if ( !unrecog.empty() )
      warning( "Unrecognised arguments: " << unrecog );
   Config::deleteOrphanOptions();
      
   // hwloc can be now unloaded
   if ( isHwlocAvailable() )
      unloadHwloc();

   if ( _summary )
      environmentSummary();
}

//extern "C" {
//extern int _nanox_main( int argc, char *argv[]);
//};
//
//int main( int argc, char *argv[] )
//{
//
//   if ( sys.getNetwork()->getNodeNum() == 0  ) 
//   {
//      _nanox_main(argc, argv);
//   }
//   else
//   {
//      Scheduler::workerLoop();
//   }
//}

System::~System ()
{
   if ( !_delayedStart ) finish();
}

int createdWds=0;
void System::finish ()
{
   //! \note Instrumentation: first removing RUNNING state from top of the state statck
   //! and then pushing SHUTDOWN state in order to instrument this latest phase
   NANOS_INSTRUMENT ( sys.getInstrumentation()->raiseCloseStateEvent() );
   NANOS_INSTRUMENT ( sys.getInstrumentation()->raiseOpenStateEvent(NANOS_SHUTDOWN) );

   verbose ( "NANOS++ statistics");
   verbose ( std::dec << (unsigned int) getCreatedTasks() << " tasks has been executed" );

   verbose ( "NANOS++ shutting down.... init" );

   if (sys.getNetwork()->getNodeNum() > 0) {
      std::cerr << " Thd wd has id " << myThread->getCurrentWD()->getId() << std::endl;
   }
   //! \note waiting for remaining tasks
   myThread->getCurrentWD()->waitCompletion( true );

   //! \note switching main work descriptor (current) to the main thread to shutdown the runtime 
   if ( _workers[0]->isSleeping() ) _workers[0]->wakeup();
   getMyThreadSafe()->getCurrentWD()->tied().tieTo(*_workers[0]);
   Scheduler::switchToThread(_workers[0]);
   
   ensure( getMyThreadSafe()->isMainThread(), "Main thread not finishing the application!");

   //! \note stopping all threads
   verbose ( "Joining threads..." );
   for ( unsigned p = 0; p < _pes.size() ; p++ ) {
      _pes[p]->stopAllThreads();
   }
   verbose ( "...thread has been joined" );

   ensure( _schedStats._readyTasks == 0, "Ready task counter has an invalid value!");

   //! \note finalizing instrumentation (if active)
   NANOS_INSTRUMENT ( sys.getInstrumentation()->raiseCloseStateEvent() );
   NANOS_INSTRUMENT ( sys.getInstrumentation()->finalize() );

   //! \note stopping and deleting the programming model interface
   _pmInterface->finish();
   delete _pmInterface;

   //! \note deleting pool of locks
   delete[] _lockPool;

   //! \note deleting main work descriptor
   delete (WorkDescriptor *) (getMyThreadSafe()->getCurrentWD());

   //! \note deleting loaded slicers
   for ( Slicers::const_iterator it = _slicers.begin(); it !=   _slicers.end(); it++ ) {
      delete (Slicer *)  it->second;
   }

   //! \note deleting loaded worksharings
   for ( WorkSharings::const_iterator it = _worksharings.begin(); it !=   _worksharings.end(); it++ ) {
      delete (WorkSharing *)  it->second;
   }
   
   //! \note  printing thread team statistics and deleting it
   ThreadTeam* team = getMyThreadSafe()->getTeam();

   if ( team->getScheduleData() != NULL ) team->getScheduleData()->printStats();

   myThread->leaveTeam();

   ensure(team->size() == 0, "Trying to finish execution, but team is still not empty");

   delete team;

   //! \note deleting processing elements (but main pe)
   for ( unsigned p = 1; p < _pes.size() ; p++ ) {
      delete _pes[p];
   }
   
   //! \note unload modules
   unloadModules();

   //! \note deleting dependency manager
   delete _dependenciesManager;

   //! \note deleting last processing element
   delete _pes[0];

   //! \note deleting allocator (if any)
   if ( allocator != NULL ) free (allocator);

   verbose ( "NANOS++ shutting down.... end" );
  // BUG    }
  // BUG    sys.getNetwork()->nodeBarrier();
  // BUG }
   //if (sys.getNetwork()->getNodeNum() == 0 && _verboseMode )
   //{
   //   unsigned int palette[8] = {0x003380, 0x0044aa, 0x0055d4, 0x0066ff, 0x2a7fff, 0x5599ff, 0x00112b, 0x002255}; 
   //   message("I have " << _graphRepLists.size() << " lists" );
   //   std::vector<std::list<GraphEntry *> > nodeLists(sys.getNetwork()->getNumNodes());
   //   std::set<GraphEntry *> nodeSet;
   //   for ( std::list< std::list<GraphEntry *> *>::iterator it = _graphRepLists.begin(); it != _graphRepLists.end(); it++ )
   //   {
   //      std::list<GraphEntry *>::iterator internalIt = (*it)->begin();
   //      while(  internalIt != (*it)->end() ) 
   //      {
   //          std::set<GraphEntry *>::iterator nodeIt = nodeSet.find( *internalIt );
   //          if ( nodeIt == nodeSet.end() )
   //          {
   //             GraphEntry &ge = *(*internalIt);
   //             nodeSet.insert( *internalIt );
   //             nodeLists[ge.getNode()].push_back( *internalIt ); 
   //         }
   //         internalIt++;
   //      }
   //   }
   //   for ( unsigned int i = 0; i < sys.getNetwork()->getNumNodes(); i++ )
   //   {
   //      fprintf(stderr, "subgraph clusternode%d { label=\"Node %d\"; style=filled; color=\"#%06x\"; ", i, i, palette[(i%8)]);
   //      for ( std::list<GraphEntry *>::iterator it = nodeLists[i].begin(); it != nodeLists[i].end(); it++ )
   //      {
   //          GraphEntry &ge = *(*it);
   //          if ( ge.isWait() )
   //             std::cerr << "Wait" << ge.getCount() << " [shape=box]; ";
   //          else
   //             fprintf(stderr, "%d; ", ge.getId());
   //             //fprintf(stderr, "%d [color=\"#%08x\",style=filled]; ", ge.getId(), palette[(ge.getNode()%8)*2]);
   //      }
   //      std::cerr << "}" << std::endl;
   //   }
   //   for ( std::list< std::list<GraphEntry *> *>::iterator it = _graphRepLists.begin(); it != _graphRepLists.end(); it++ )
   //   {
   //      std::list<GraphEntry *>::iterator internalIt = (*it)->begin();
   //      while(  internalIt != (*it)->end() ) 
   //      {
   //         GraphEntry &ge = *(*internalIt);
   //         std::cerr << ge;
   //         internalIt++;
   //         if (internalIt != (*it)->end() ) std::cerr <<" -> ";
   //      }
   //      std::cerr << ";" << std::endl;
   //   } 
   //}
   sys.getNetwork()->nodeBarrier();
   //for (unsigned int n = 0; n < sys.getNetwork()->getNumNodes(); n += 1) {
   //   if ( n == sys.getNetwork()->getNodeNum() ) {
   //      message0("Network traffic: " << sys.getNetwork()->getTotalBytes() << " bytes");
   //   }
   //   sys.getNetwork()->nodeBarrier();
   //}

#ifdef CLUSTER_DEV
   if ( _net.getNodeNum() == 0 && usingCluster() ) {
      message0("Master: Created " << createdWds << " WDs.");
      message0("Master: Failed to correctly schedule " << sys.getAffinityFailureCount() << " WDs.");
      int soft_inv = 0;
      int hard_inv = 0;
      #ifdef CLUSTER_DEV
      unsigned int max_execd_wds = 0;
      if ( _nodes ) {
         for ( unsigned int idx = 1; idx < _nodes->size(); idx += 1 ) {
            soft_inv += _separateAddressSpaces[(*_nodes)[idx]->getMemorySpaceId()]->getSoftInvalidationCount();
            hard_inv += _separateAddressSpaces[(*_nodes)[idx]->getMemorySpaceId()]->getHardInvalidationCount();
            max_execd_wds = max_execd_wds >= (*_nodes)[idx]->getExecutedWDs() ? max_execd_wds : (*_nodes)[idx]->getExecutedWDs();
            //message("Memory space " << idx <<  " has performed " << _separateAddressSpaces[idx]->getSoftInvalidationCount() << " soft invalidations." );
            //message("Memory space " << idx <<  " has performed " << _separateAddressSpaces[idx]->getHardInvalidationCount() << " hard invalidations." );
         }
      }
      message0("Cluster Soft invalidations: " << soft_inv);
      message0("Cluster Hard invalidations: " << hard_inv);
      if ( max_execd_wds > 0 ) {
         float balance = ( (float) createdWds) / ( (float)( max_execd_wds * (_separateMemorySpacesCount-1) ) );
         message0("Cluster Balance: " << balance );
      }
      #endif
#ifdef GPU_DEV
      if ( _gpus ) {
         soft_inv = 0;
         hard_inv = 0;
         for ( unsigned int idx = 1; idx < _gpus->size(); idx += 1 ) {
            soft_inv += _separateAddressSpaces[(*_gpus)[idx]->getMemorySpaceId()]->getSoftInvalidationCount();
            hard_inv += _separateAddressSpaces[(*_gpus)[idx]->getMemorySpaceId()]->getHardInvalidationCount();
            //max_execd_wds = max_execd_wds >= (*_nodes)[idx]->getExecutedWDs() ? max_execd_wds : (*_nodes)[idx]->getExecutedWDs();
            //message("Memory space " << idx <<  " has performed " << _separateAddressSpaces[idx]->getSoftInvalidationCount() << " soft invalidations." );
            //message("Memory space " << idx <<  " has performed " << _separateAddressSpaces[idx]->getHardInvalidationCount() << " hard invalidations." );
         }
      }
      message0("GPUs Soft invalidations: " << soft_inv);
      message0("GPUs Hard invalidations: " << hard_inv);
#endif
      
#ifdef OpenCL_DEV
      if ( _opencls ) {
         soft_inv = 0;
         hard_inv = 0;
         for ( unsigned int idx = 1; idx < _opencls->size(); idx += 1 ) {
            soft_inv += _separateAddressSpaces[(*_opencls)[idx]->getMemorySpaceId()]->getSoftInvalidationCount();
            hard_inv += _separateAddressSpaces[(*_opencls)[idx]->getMemorySpaceId()]->getHardInvalidationCount();
            //max_execd_wds = max_execd_wds >= (*_nodes)[idx]->getExecutedWDs() ? max_execd_wds : (*_nodes)[idx]->getExecutedWDs();
            //message("Memory space " << idx <<  " has performed " << _separateAddressSpaces[idx]->getSoftInvalidationCount() << " soft invalidations." );
            //message("Memory space " << idx <<  " has performed " << _separateAddressSpaces[idx]->getHardInvalidationCount() << " hard invalidations." );
         }
      }
      message0("OpenCLs Soft invalidations: " << soft_inv);
      message0("OpenCLs Hard invalidations: " << hard_inv);
#endif
   }
#endif

   _net.finalize();

   //! \note printing execution summary
   if ( _summary ) executionSummary();

}

/*! \brief Creates a new WD
 *
 *  This function creates a new WD, allocating memory space for device ptrs and
 *  data when necessary. 
 *
 *  \param [in,out] uwd is the related addr for WD if this parameter is null the
 *                  system will allocate space in memory for the new WD
 *  \param [in] num_devices is the number of related devices
 *  \param [in] devices is a vector of device descriptors 
 *  \param [in] data_size is the size of the related data
 *  \param [in,out] data is the related data (allocated if needed)
 *  \param [in] uwg work group to relate with
 *  \param [in] props new WD properties
 *  \param [in] num_copies is the number of copy objects of the WD
 *  \param [in] copies is vector of copy objects of the WD
 *  \param [in] num_dimensions is the number of dimension objects associated to the copies
 *  \param [in] dimensions is vector of dimension objects
 *
 *  When it does a full allocation the layout is the following:
 *  <pre>
 *  +---------------+
 *  |     WD        |
 *  +---------------+
 *  |    data       |
 *  +---------------+
 *  |  dev_ptr[0]   |
 *  +---------------+
 *  |     ....      |
 *  +---------------+
 *  |  dev_ptr[N]   |
 *  +---------------+
 *  |     DD0       |
 *  +---------------+
 *  |     ....      |
 *  +---------------+
 *  |     DDN       |
 *  +---------------+
 *  |    copy0      |
 *  +---------------+
 *  |     ....      |
 *  +---------------+
 *  |    copyM      |
 *  +---------------+
 *  |     dim0      |
 *  +---------------+
 *  |     ....      |
 *  +---------------+
 *  |     dimM      |
 *  +---------------+
 *  |   PM Data     |
 *  +---------------+
 *  </pre>
 */
void System::createWD ( WD **uwd, size_t num_devices, nanos_device_t *devices, size_t data_size, size_t data_align,
                        void **data, WD *uwg, nanos_wd_props_t *props, nanos_wd_dyn_props_t *dyn_props,
                        size_t num_copies, nanos_copy_data_t **copies, size_t num_dimensions,
                        nanos_region_dimension_internal_t **dimensions, nanos_translate_args_t translate_args,
                        const char *description, Slicer *slicer )
{
   ensure(num_devices > 0,"WorkDescriptor has no devices");

   unsigned int i;
   char *chunk = 0;

   size_t size_CopyData;
   size_t size_Data, offset_Data, size_DPtrs, offset_DPtrs, size_Copies, offset_Copies, size_Dimensions, offset_Dimensions, offset_PMD;
   size_t offset_DESC, size_DESC;
   char *desc;
   size_t total_size;

   // WD doesn't need to compute offset, it will always be the chunk allocated address
   createdWds++;

   // Computing Data info
   size_Data = (data != NULL && *data == NULL)? data_size:0;
   if ( *uwd == NULL ) offset_Data = NANOS_ALIGNED_MEMORY_OFFSET(0, sizeof(WD), data_align );
   else offset_Data = 0; // if there are no wd allocated, it will always be the chunk allocated address

   // Computing Data Device pointers and Data Devicesinfo
   size_DPtrs    = sizeof(DD *) * num_devices;
   offset_DPtrs  = NANOS_ALIGNED_MEMORY_OFFSET(offset_Data, size_Data, __alignof__( DD*) );

   // Computing Copies info
   if ( num_copies != 0 ) {
      size_CopyData = sizeof(CopyData);
      size_Copies   = size_CopyData * num_copies;
      offset_Copies = NANOS_ALIGNED_MEMORY_OFFSET(offset_DPtrs, size_DPtrs, __alignof__(nanos_copy_data_t) );
      // There must be at least 1 dimension entry
      size_Dimensions = num_dimensions * sizeof(nanos_region_dimension_internal_t);
      offset_Dimensions = NANOS_ALIGNED_MEMORY_OFFSET(offset_Copies, size_Copies, __alignof__(nanos_region_dimension_internal_t) );
   } else {
      size_Copies = 0;
      // No dimensions
      size_Dimensions = 0;
      offset_Copies = offset_Dimensions = NANOS_ALIGNED_MEMORY_OFFSET(offset_DPtrs, size_DPtrs, 1);
   }

   // Computing description char * + description
   if ( description == NULL ) {
      offset_DESC = offset_Dimensions;
      size_DESC = size_Dimensions;
   } else {
      offset_DESC = NANOS_ALIGNED_MEMORY_OFFSET(offset_Dimensions, size_Dimensions, __alignof__ (void*) );
      size_DESC = (strlen(description)+1) * sizeof(char);
   }

   // Computing Internal Data info and total size
   static size_t size_PMD   = _pmInterface->getInternalDataSize();
   if ( size_PMD != 0 ) {
      static size_t align_PMD = _pmInterface->getInternalDataAlignment();
      offset_PMD = NANOS_ALIGNED_MEMORY_OFFSET(offset_DESC, size_DESC, align_PMD);
      total_size = NANOS_ALIGNED_MEMORY_OFFSET(offset_PMD,size_PMD,1);
   } else {
      offset_PMD = 0; // needed for a gcc warning
      total_size = NANOS_ALIGNED_MEMORY_OFFSET(offset_DESC, size_DESC, 1);
   }

   chunk = NEW char[total_size];
   if ( props != NULL ) {
      if (props->clear_chunk)
          memset(chunk, 0, sizeof(char) * total_size);
   }

   // allocating WD and DATA
   if ( *uwd == NULL ) *uwd = (WD *) chunk;
   if ( data != NULL && *data == NULL ) *data = (chunk + offset_Data);

   // allocating Device Data
   DD **dev_ptrs = ( DD ** ) (chunk + offset_DPtrs);
   for ( i = 0 ; i < num_devices ; i ++ ) dev_ptrs[i] = ( DD* ) devices[i].factory( devices[i].arg );

   //std::cerr << "num_copies=" << num_copies <<" copies=" <<copies << " num_dimensions=" <<num_dimensions << " dimensions=" << dimensions<< std::endl;
   //ensure ((num_copies==0 && copies==NULL && num_dimensions==0 && dimensions==NULL) || (num_copies!=0 && copies!=NULL && num_dimensions!=0 && dimensions!=NULL ), "Number of copies and copy data conflict" );
   ensure ((num_copies==0 && copies==NULL && num_dimensions==0 /*&& dimensions==NULL*/ ) || (num_copies!=0 && copies!=NULL && num_dimensions!=0 && dimensions!=NULL ), "Number of copies and copy data conflict" );
   

   // allocating copy-ins/copy-outs
   if ( copies != NULL && *copies == NULL ) {
      *copies = ( CopyData * ) (chunk + offset_Copies);
      ::bzero(*copies, size_Copies);
      *dimensions = ( nanos_region_dimension_internal_t * ) ( chunk + offset_Dimensions );
   }

   // Copying description string
   if ( description == NULL ) desc = NULL;
   else {
      desc = (chunk + offset_DESC);
      strncpy ( desc, description, size_DESC);
//      desc[strlen(description)]='\0';
   }

   WD * wd;
   wd =  new (*uwd) WD( num_devices, dev_ptrs, data_size, data_align, data != NULL ? *data : NULL,
                        num_copies, (copies != NULL)? *copies : NULL, translate_args, desc );

   if ( slicer ) wd->setSlicer(slicer);

   // Set WD's socket
   wd->setSocket( getCurrentSocket() );
   
   // Set total size
   wd->setTotalSize(total_size );
   
   if ( getCurrentSocket() >= sys.getNumSockets() )
      throw NANOS_INVALID_PARAM;

   // All the implementations for a given task will have the same ID
   wd->setVersionGroupId( ( unsigned long ) devices );

   // initializing internal data
   if ( size_PMD > 0) {
      _pmInterface->initInternalData( chunk + offset_PMD );
      wd->setInternalData( chunk + offset_PMD );
   }

   // add to workdescriptor
   if ( uwg != NULL ) {
      WD * wg = ( WD * )uwg;
      wg->addWork( *wd );
   }

   // set properties
   if ( props != NULL ) {
      if ( props->tied ) wd->tied();
      wd->setPriority( dyn_props->priority );
      wd->setFinal ( dyn_props->flags.is_final );
      wd->setRecoverable ( dyn_props->flags.is_recover);
   }
   if ( dyn_props && dyn_props->tie_to ) wd->tieTo( *( BaseThread * )dyn_props->tie_to );
   
   /* DLB */
   // In case the master have been busy crating tasks 
   // every 10 tasks created I'll check available cpus
   if(_atomicWDSeed.value()%10==0)dlb_updateAvailableCpus();

   if (_createLocalTasks) {
      wd->tieToLocation( 0 );
   }
}

/*! \brief Duplicates the whole structure for a given WD
 *
 *  \param [out] uwd is the target addr for the new WD
 *  \param [in] wd is the former WD
 *
 *  \return void
 *
 *  \par Description:
 *
 *  This function duplicates the given WD passed as a parameter copying all the
 *  related data included in the layout (devices ptr, data and DD). First it computes
 *  the size for the layout, then it duplicates each one of the chunks (Data,
 *  Device's pointers, internal data, etc). Finally calls WorkDescriptor constructor
 *  using new and placement.
 *
 *  \sa WorkDescriptor, createWD 
 */
void System::duplicateWD ( WD **uwd, WD *wd)
{
   unsigned int i, num_Devices, num_Copies, num_Dimensions;
   DeviceData **dev_data;
   void *data = NULL;
   char *chunk = 0, *chunk_iter;

   size_t size_CopyData;
   size_t size_Data, offset_Data, size_DPtrs, offset_DPtrs, size_Copies, offset_Copies, size_Dimensions, offset_Dimensions, offset_PMD;
   size_t total_size;

   // WD doesn't need to compute offset, it will always be the chunk allocated address

   // Computing Data info
   size_Data = wd->getDataSize();
   if ( *uwd == NULL ) offset_Data = NANOS_ALIGNED_MEMORY_OFFSET(0, sizeof(WD), wd->getDataAlignment() );
   else offset_Data = 0; // if there are no wd allocated, it will always be the chunk allocated address

   // Computing Data Device pointers and Data Devicesinfo
   num_Devices = wd->getNumDevices();
   dev_data = wd->getDevices();
   size_DPtrs    = sizeof(DD *) * num_Devices;
   offset_DPtrs  = NANOS_ALIGNED_MEMORY_OFFSET(offset_Data, size_Data, __alignof__( DD*) );

   // Computing Copies info
   num_Copies = wd->getNumCopies();
   num_Dimensions = 0;
   for ( i = 0; i < num_Copies; i += 1 ) {
      num_Dimensions += wd->getCopies()[i].getNumDimensions();
   }
   if ( num_Copies != 0 ) {
      size_CopyData = sizeof(CopyData);
      size_Copies   = size_CopyData * num_Copies;
      offset_Copies = NANOS_ALIGNED_MEMORY_OFFSET(offset_DPtrs, size_DPtrs, __alignof__(nanos_copy_data_t) );
      // There must be at least 1 dimension entry
      size_Dimensions = num_Dimensions * sizeof(nanos_region_dimension_internal_t);
      offset_Dimensions = NANOS_ALIGNED_MEMORY_OFFSET(offset_Copies, size_Copies, __alignof__(nanos_region_dimension_internal_t) );
   } else {
      size_Copies = 0;
      // No dimensions
      size_Dimensions = 0;
      offset_Copies = offset_Dimensions = NANOS_ALIGNED_MEMORY_OFFSET(offset_DPtrs, size_DPtrs, 1);
   }

   // Computing Internal Data info and total size
   static size_t size_PMD   = _pmInterface->getInternalDataSize();
   if ( size_PMD != 0 ) {
      static size_t align_PMD = _pmInterface->getInternalDataAlignment();
      offset_PMD = NANOS_ALIGNED_MEMORY_OFFSET(offset_Dimensions, size_Dimensions, align_PMD);
      total_size = NANOS_ALIGNED_MEMORY_OFFSET(offset_PMD,size_PMD,1);
   } else {
      offset_PMD = 0; // needed for a gcc warning
      total_size = NANOS_ALIGNED_MEMORY_OFFSET(offset_Dimensions, size_Dimensions, 1);
   }

   chunk = NEW char[total_size];

   // allocating WD and DATA; if size_Data == 0 data keep the NULL value
   if ( *uwd == NULL ) *uwd = (WD *) chunk;
   if ( size_Data != 0 ) {
      data = chunk + offset_Data;
      memcpy ( data, wd->getData(), size_Data );
   }

   // allocating Device Data
   DD **dev_ptrs = ( DD ** ) (chunk + offset_DPtrs);
   for ( i = 0 ; i < num_Devices; i ++ ) {
      dev_ptrs[i] = dev_data[i]->clone();
   }

   // allocate copy-in/copy-outs
   CopyData *wdCopies = ( CopyData * ) (chunk + offset_Copies);
   chunk_iter = chunk + offset_Copies;
   nanos_region_dimension_internal_t *dimensions = ( nanos_region_dimension_internal_t * ) ( chunk + offset_Dimensions );
   for ( i = 0; i < num_Copies; i++ ) {
      CopyData *wdCopiesCurr = ( CopyData * ) chunk_iter;
      *wdCopiesCurr = wd->getCopies()[i];
      memcpy( dimensions, wd->getCopies()[i].getDimensions(), sizeof( nanos_region_dimension_internal_t ) * wd->getCopies()[i].getNumDimensions() );
      wdCopiesCurr->setDimensions( dimensions );
      dimensions += wd->getCopies()[i].getNumDimensions();
      chunk_iter += size_CopyData;
   }

   // creating new WD 
   //FIXME jbueno (#758) should we have to take into account dimensions?
   new (*uwd) WD( *wd, dev_ptrs, wdCopies, data );

   // Set total size
   (*uwd)->setTotalSize(total_size );
   
   // initializing internal data
   if ( size_PMD != 0) {
      _pmInterface->initInternalData( chunk + offset_PMD );
      (*uwd)->setInternalData( chunk + offset_PMD );
      memcpy ( chunk + offset_PMD, wd->getInternalData(), size_PMD );
   }
}

void System::setupWD ( WD &work, WD *parent )
{
   work.setDepth( parent->getDepth() +1 );
   
   // Inherit priority
   if ( parent != NULL ){
      // Add the specified priority to its parent's
      work.setPriority( work.getPriority() + parent->getPriority() );
   }

   /**************************************************/
   /*********** selective node executuion ************/
   /**************************************************/
   //if (sys.getNetwork()->getNodeNum() == 0) work.tieTo(*_workers[ 1 + nanos::ext::GPUConfig::getGPUCount() + ( work.getId() % ( sys.getNetwork()->getNumNodes() - 1 ) ) ]);
   /**************************************************/
   /**************************************************/

   //  ext::SMPDD * workDD = dynamic_cast<ext::SMPDD *>( &work.getActiveDevice());
   //if (sys.getNetwork()->getNodeNum() == 0)
   //         std::cerr << "wd " << work.getId() << " depth is: " << work.getDepth() << " @func: " << (void *) workDD->getWorkFct() << std::endl;
#if 0
#ifdef CLUSTER_DEV
   if (sys.getNetwork()->getNodeNum() == 0)
   {
      //std::cerr << "tie wd " << work.getId() << " to my thread" << std::endl;
      //ext::SMPDD * workDD = dynamic_cast<ext::SMPDD *>( &work.getActiveDevice());
      switch ( work.getDepth() )
      {
         //case 1:
         //   //std::cerr << "tie wd " << work.getId() << " to my thread, @func: " << (void *) workDD->getWorkFct() << std::endl;
         //   work.tieTo( *myThread );
         //   break;
         //case 1:
            //if (work.canRunIn( ext::GPU) )
            //{
            //   work.tieTo( *_masterGpuThd );
            //}
         //   break;
         default:
            break;
            std::cerr << "wd " << work.getId() << " depth is: " << work.getDepth() << " @func: " << (void *) workDD->getWorkFct() << std::endl;
      }
   }
#endif
#endif
   // Prepare private copy structures to use relative addresses
   work.prepareCopies();

   // Invoke pmInterface
   
   _pmInterface->setupWD(work);
   Scheduler::updateCreateStats(work);
}

void System::submit ( WD &work )
{
   SchedulePolicy* policy = getDefaultSchedulePolicy();
   policy->onSystemSubmit( work, SchedulePolicy::SYS_SUBMIT );

/*
   if (_net.getNodeNum() > 0 ) setupWD( work, getSlaveParentWD() );
   else setupWD( work, myThread->getCurrentWD() );
*/

   work.submit();
}

/*! \brief Submit WorkDescriptor to its parent's  dependencies domain
 */
void System::submitWithDependencies (WD& work, size_t numDataAccesses, DataAccess* dataAccesses)
{
   SchedulePolicy* policy = getDefaultSchedulePolicy();
   policy->onSystemSubmit( work, SchedulePolicy::SYS_SUBMIT_WITH_DEPENDENCIES );
/*
   setupWD( work, myThread->getCurrentWD() );
*/
   WD *current = myThread->getCurrentWD(); 
   current->submitWithDependencies( work, numDataAccesses , dataAccesses);
}

/*! \brief Wait on the current WorkDescriptor's domain for some dependenices to be satisfied
 */
void System::waitOn( size_t numDataAccesses, DataAccess* dataAccesses )
{
   WD* current = myThread->getCurrentWD();
   current->waitOn( numDataAccesses, dataAccesses );
}

void System::inlineWork ( WD &work )
{
   SchedulePolicy* policy = getDefaultSchedulePolicy();
   policy->onSystemSubmit( work, SchedulePolicy::SYS_INLINE_WORK );
   //! \todo choose actual (active) device...
   if ( Scheduler::checkBasicConstraints( work, *myThread ) ) {
      work._mcontrol.preInit();
      work._mcontrol.initialize( *( myThread->runningOn() ) );
      bool result;
      do {
         result = work._mcontrol.allocateInputMemory();
      } while( result == false );
      Scheduler::inlineWork( &work );
   }
   else fatal ("System: Trying to execute inline a task violating basic constraints");
}

void System::createWorker( unsigned p )
{
   NANOS_INSTRUMENT( sys.getInstrumentation()->incrementMaxThreads(); )
   PE *pe = createPE ( "smp", getBindingId( p ), _pes.size() );
   _pes.push_back ( pe );
   BaseThread *thread = &pe->startWorker();
   _workers.push_back( thread );
   ++_targetThreads;

   CPU_SET( getBindingId( p ), &_cpuActiveSet );

   //Set up internal data
   WD & threadWD = thread->getThreadWD();
   if ( _pmInterface->getInternalDataSize() > 0 ) {
      char *data = NEW char[_pmInterface->getInternalDataSize()];
      _pmInterface->initInternalData( data );
      threadWD.setInternalData( data );
   }
   _pmInterface->setupWD( threadWD );
}

BaseThread * System::getUnassignedWorker ( void )
{
   BaseThread *thread;

   for ( unsigned i = 0; i < _workers.size(); i++ ) {
      thread = _workers[i];
      if ( !thread->hasTeam() && !thread->isSleeping() ) {

         // skip if the thread is not in the mask
         if ( sys.getBinding() && !CPU_ISSET( thread->getCpuId(), &_cpuActiveSet) )
            continue;

         // recheck availability with exclusive access
         thread->lock();

         if ( thread->hasTeam() || thread->isSleeping()) {
            // we lost it
            thread->unlock();
            continue;
         }

         thread->reserve(); // set team flag only
         thread->unlock();

         return thread;
      }
   }

   return NULL;
}

BaseThread * System::getInactiveWorker ( void )
{
   BaseThread *thread;

   for ( unsigned i = 0; i < _workers.size(); i++ ) {
      thread = _workers[i];
      if ( !thread->hasTeam() && thread->isWaiting() ) {
         // recheck availability with exclusive access
         thread->lock();
         if ( thread->hasTeam() || !thread->isWaiting() ) {
            // we lost it
            thread->unlock();
            continue;
         }
         thread->reserve(); // set team flag only
         thread->wakeup();
         thread->unlock();

         return thread;
      }
   }
   return NULL;
}

BaseThread * System::getAssignedWorker ( ThreadTeam *team )
{
   BaseThread *thread;

   ThreadList::reverse_iterator rit;
   for ( rit = _workers.rbegin(); rit != _workers.rend(); ++rit ) {
      thread = *rit;
      thread->lock();
      //! \note Checking thread availabitity.
      if ( (thread->getTeam() == team) && !thread->isSleeping() && !thread->isTeamCreator() ) {
         //! \note return this thread LOCKED!!!
         return thread;
      }
      thread->unlock();
   }

   //! \note If no thread has found, return NULL.
   return NULL;
}

BaseThread * System::getWorker ( unsigned int n )
{
   if ( n < _workers.size() ) return _workers[n];
   else return NULL;
}

void System::acquireWorker ( ThreadTeam * team, BaseThread * thread, bool enter, bool star, bool creator )
{
   int thId = team->addThread( thread, star, creator );
   TeamData *data = NEW TeamData();
   if ( creator ) data->setCreator( true );

   data->setStar(star);

   SchedulePolicy &sched = team->getSchedulePolicy();
   ScheduleThreadData *sthdata = 0;
   if ( sched.getThreadDataSize() > 0 )
      sthdata = sched.createThreadData();

   data->setId(thId);
   data->setTeam(team);
   data->setScheduleData(sthdata);
   if ( creator )
      data->setParentTeamData(thread->getTeamData());

   if ( enter ) thread->enterTeam( data );
   else thread->setNextTeamData( data );

   debug( "added thread " << thread << " with id " << toString<int>(thId) << " to " << team );
}

void System::releaseWorker ( BaseThread * thread )
{
   ensure( myThread == thread, "Calling release worker from other thread context" );

   //! \todo Destroy if too many?
   debug("Releasing thread " << thread << " from team " << thread->getTeam() );

   thread->lock();
   thread->sleep();
   thread->unlock();

}

int System::getNumWorkers( DeviceData *arch )
{
   int n = 0;

   for ( ThreadList::iterator it = _workers.begin(); it != _workers.end(); it++ ) {
      if ( arch->isCompatible( *(( *it )->runningOn()->getDeviceType()) ) ) n++;
   }
   return n;
}

ThreadTeam * System::createTeam ( unsigned nthreads, void *constraints, bool reuse, bool enter, bool parallel )
{
   //! \note Getting default scheduler
   SchedulePolicy *sched = sys.getDefaultSchedulePolicy();

   //! \note Getting scheduler team data (if any)
   ScheduleTeamData *std = ( sched->getTeamDataSize() > 0 )? sched->createTeamData() : NULL;

   //! \note create team object
   ThreadTeam * team = NEW ThreadTeam( nthreads, *sched, std, *_defBarrFactory(), *(_pmInterface->getThreadTeamData()),
                                       reuse? myThread->getTeam() : NULL );

   debug( "Creating team " << team << " of " << nthreads << " threads" );

   team->setFinalSize(nthreads);

   //! \note Reusing current thread
   if ( reuse ) {
      acquireWorker( team, myThread, /* enter */ enter, /* staring */ true, /* creator */ true );
      nthreads--;
   }

   //! \note Getting rest of the members 
   while ( nthreads > 0 ) {

      BaseThread *thread = getUnassignedWorker();

      //! \note if loop cannot find more workers, create them
      if ( !thread ) {
         createWorker( _pes.size() );
         _numPEs++;
         _numThreads++;
         continue;
      }

      acquireWorker( team, thread, /*enter*/ enter, /* staring */ parallel, /* creator */ false );

      nthreads--;
   }

   team->init();

   return team;

}

void System::endTeam ( ThreadTeam *team )
{
   debug("Destroying thread team " << team << " with size " << team->size() );

   dlb_returnCpusIfNeeded();
   while ( team->size ( ) > 0 ) {
      // FIXME: Is it really necessary?
      memoryFence();
   }
   
   fatal_cond( team->size() > 0, "Trying to end a team with running threads");
   
   delete team;
}

void System::updateActiveWorkers ( int nthreads )
{
   NANOS_INSTRUMENT ( static InstrumentationDictionary *ID = sys.getInstrumentation()->getInstrumentationDictionary(); )
   NANOS_INSTRUMENT ( static nanos_event_key_t num_threads_key = ID->getEventKey("set-num-threads"); )
   NANOS_INSTRUMENT ( nanos_event_value_t num_threads_val = (nanos_event_value_t) nthreads; )
   NANOS_INSTRUMENT ( sys.getInstrumentation()->raisePointEvents(1, &num_threads_key, &num_threads_val); )

   BaseThread *thread;
   //! \bug Team variable must be received as a function parameter
   ThreadTeam *team = myThread->getTeam();

   int num_threads = nthreads - team->getFinalSize();

   while ( !(team->isStable()) ) memoryFence();

   if ( num_threads < 0 ) team->setStable(false);

   team->setFinalSize(nthreads);

   //! \bug We need to consider not only numThreads < nthreads but num_threads < availables?
   while (  _numThreads < nthreads ) {
      createWorker( _pes.size() );
      _numThreads++;
      _numPEs++;
   }

   //! \note If requested threads are more than current increase number of threads
   while ( num_threads > 0 ) {
      thread = getUnassignedWorker();
      if (!thread) thread = getInactiveWorker();
      if (thread) {
         acquireWorker( team, thread, /* enterOthers */ true, /* starringOthers */ false, /* creator */ false );
         num_threads--;
      }
   }

   //! \note If requested threads are less than current decrease number of threads
   while ( num_threads < 0 ) {
      thread = getAssignedWorker( team );
      if ( thread ) {
         thread->sleep();
         thread->unlock();
         num_threads++;
      }
   }


}

// Not thread-safe
inline void System::applyCpuMask()
{
   NANOS_INSTRUMENT ( static InstrumentationDictionary *ID = sys.getInstrumentation()->getInstrumentationDictionary(); )
   NANOS_INSTRUMENT ( static nanos_event_key_t num_threads_key = ID->getEventKey("set-num-threads"); )
   NANOS_INSTRUMENT ( nanos_event_value_t num_threads_val = (nanos_event_value_t ) CPU_COUNT(&_cpuActiveSet) )
   NANOS_INSTRUMENT ( sys.getInstrumentation()->raisePointEvents(1, &num_threads_key, &num_threads_val); )

   BaseThread *thread;
   ThreadTeam *team = myThread->getTeam();
   unsigned int _activePEs = 0;

   for ( unsigned pe_id = 0; pe_id < _pes.size() || _activePEs < (size_t)CPU_COUNT(&_cpuActiveSet); pe_id++ ) {

      // Create PE & Worker if it does not exist
      if ( pe_id == _pes.size() ) {
         createWorker( pe_id );
         _numThreads++;
         _numPEs++;
      }

      int pe_binding = getBindingId( pe_id );
      if ( CPU_ISSET( pe_binding, &_cpuActiveSet) ) {
         _activePEs++;
         // This PE should be running
         while ( (thread = _pes[pe_id]->getUnassignedThread()) != NULL ) {
            acquireWorker( team, thread, /* enterOthers */ true, /* starringOthers */ false, /* creator */ false );
            team->increaseFinalSize();
         }
      } else {
         // This PE should not
         while ( (thread = _pes[pe_id]->getActiveThread()) != NULL ) {
            thread->lock();
            thread->sleep();
            thread->unlock();
            team->decreaseFinalSize();
         }
      }
   }
}

void System::getCpuMask ( cpu_set_t *mask ) const
{
   memcpy( mask, &_cpuActiveSet, sizeof(cpu_set_t) );
}

void System::setCpuMask ( const cpu_set_t *mask )
{
   memcpy( &_cpuActiveSet, mask, sizeof(cpu_set_t) );
   sys.processCpuMask();
}

void System::addCpuMask ( const cpu_set_t *mask )
{
   CPU_OR( &_cpuActiveSet, &_cpuActiveSet, mask );
   sys.processCpuMask();
}

inline void System::processCpuMask( void )
{

   // if _bindThreads is enabled, update _bindings adding new elements of _cpuActiveSet
   if ( sys.getBinding() ) {
      std::ostringstream oss_cpu_idx;
      oss_cpu_idx << "[";
      for ( int cpu=0; cpu<CPU_SETSIZE; cpu++) {
         if ( cpu > _maxCpus-1 && !_simulator ) {
            CPU_CLR( cpu, &_cpuActiveSet);
            debug("Trying to use more cpus than available is not allowed (do you forget --simulator option?)");
            continue;
         }
         if ( CPU_ISSET( cpu, &_cpuActiveSet ) ) {

            if ( std::find( _bindings.begin(), _bindings.end(), cpu ) == _bindings.end() ) {
               _bindings.push_back( cpu );
            }

            oss_cpu_idx << cpu << ", ";
         }
      }
      oss_cpu_idx << "]";
      verbose0( "PID[" << getpid() << "]. CPU affinity " << oss_cpu_idx.str() );
      if ( _pmInterface->isMalleable() ) {
         sys.applyCpuMask();
      }
   }
   else {
      verbose0( "PID[" << getpid() << "]. Changing number of threads: " << (int) myThread->getTeam()->getFinalSize() << " to " << (int) CPU_COUNT( &_cpuActiveSet ) );
      if ( _pmInterface->isMalleable() ) {
         sys.updateActiveWorkers( CPU_COUNT( &_cpuActiveSet ) );
      }
   }
}

void System::waitUntilThreadsPaused ()
{
   // Wait until all threads are paused
   _pausedThreadsCond.wait();
}

void System::waitUntilThreadsUnpaused ()
{
   // Wait until all threads are paused
   _unpausedThreadsCond.wait();
}

unsigned System::reservePE ( bool reserveNode, unsigned node, bool & reserved )
{
   // For each available PE
   for ( Bindings::reverse_iterator it = _bindings.rbegin(); it != _bindings.rend(); ++it )
   {
      unsigned pe = *it;
      unsigned currentNode = getNodeOfPE( pe );
      
      // If this PE is in the requested node or we don't need to reserve in
      // a certain node
      if ( currentNode == node || !reserveNode )
      {
         // Ensure there is at least one PE for smp
         if ( _bindings.size() == 1 )
         {
            reserved = false;
            warning( "Cannot reserve PE " << pe << ", there is just one PE left. It will be shared." );
         }
         else
         {
            // Take this pe out of the available bindings list.
            _bindings.erase( --( it.base() ) );
            reserved = true;
         }
         return pe;
      }
   }
   // If we reach this point, there are no PEs available for that node.
   verbose( "reservePE failed for node " << node );
   fatal( "There are no available PEs for the requested node" );
}

void * System::getHwlocTopology ()
{
   return _hwlocTopology;
}

void System::admitCurrentThread ( void )
{
   int pe_id = _pes.size();

   //! \note Create a new PE and configure it
   PE *pe = createPE ( "smp", getBindingId( pe_id ), pe_id );
   pe->setNUMANode( getNodeOfPE( pe->getId() ) );
   _pes.push_back ( pe );

   //! \note Create a new Thread object and associate it to the current thread
   BaseThread *thread = &pe->associateThisThread ( /* untie */ true ) ;
   _workers.push_back( thread );

   //! \note Update current cpu active set mask
   CPU_SET( getBindingId( pe_id ), &_cpuActiveSet );

   //! \note Getting Programming Model interface data
   WD &mainWD = *myThread->getCurrentWD();
   if ( _pmInterface->getInternalDataSize() > 0 ) {
      char *data = NEW char[_pmInterface->getInternalDataSize()];
      _pmInterface->initInternalData( data );
      mainWD.setInternalData( data );
   }

   //! \note Include thread into main thread
   acquireWorker( _mainTeam, thread, /* enter */ true, /* starring */ false, /* creator */ false );
}

void System::expelCurrentThread ( void )
{
   int pe_id =  myThread->runningOn()->getUId();
   _pes.erase( _pes.begin() + pe_id );
   _workers.erase ( _workers.begin() + myThread->getId() );
}

void System::environmentSummary( void )
{
   /* Get Specific Mask String (depending on _bindThreads) */
   cpu_set_t *cpu_set = _bindThreads ? &_cpuActiveSet : &_cpuSet;
   std::ostringstream mask;
   mask << "[ ";
   for ( int i=0; i<CPU_SETSIZE; i++ ) {
      if ( CPU_ISSET(i, cpu_set) )
         mask << i << ", ";
   }
   mask << "]";

   /* Get Prog. Model string */
   std::string prog_model;
   switch ( getInitialMode() )
   {
      case POOL:
         prog_model = "OmpSs";
         break;
      case ONE_THREAD:
         prog_model = "OpenMP";
         break;
      default:
         prog_model = "Unknown";
         break;
   }

   message0( "========== Nanos++ Initial Environment Summary ==========" );
   message0( "=== PID:            " << getpid() );
   message0( "=== Num. threads:   " << _numThreads );
   message0( "=== Active CPUs:    " << mask.str() );
   message0( "=== Binding:        " << std::boolalpha << _bindThreads );
   message0( "=== Prog. Model:    " << prog_model );

   for ( ArchitecturePlugins::const_iterator it = _archs.begin();
        it != _archs.end(); ++it ) {

      // Temporarily hide SMP plugin because it has empty information
      if ( strcmp( (*it)->getName(), "SMP PE Plugin" ) == 0 )
         continue;

      message0( "=== Plugin:         " << (*it)->getName() );
      message0( "===  | Threads:     " << (*it)->getNumThreads() );
   }

   message0( "=========================================================" );

   // Get start time
   _summaryStartTime = time(NULL);
}

void System::executionSummary( void )
{
   time_t seconds = time(NULL) -_summaryStartTime;
   message0( "============ Nanos++ Final Execution Summary ============" );
   message0( "=== Application ended in " << seconds << " seconds" );
   message0( "=== " << getCreatedTasks() << " tasks have been executed" );
   message0( "=========================================================" );
}

//If someone needs argc and argv, it may be possible, but then a fortran 
//main should be done too
void System::ompss_nanox_main(){
    #ifdef MPI_DEV
    //This function will already do exit(0) after the slave finishes (when we are on slave)
    nanos::ext::MPIProcessor::mpiOffloadSlaveMain();
<<<<<<< HEAD
    #endif

#ifdef NANOS_RESILIENCY_ENABLED
    getMyThreadSafe()->setupSignalHandlers();
#endif
=======
    #else
      #ifdef CLUSTER_DEV
      nanos::ext::ClusterNode::clusterWorker();
      #endif
    #endif
}

void System::registerNodeOwnedMemory(unsigned int node, void *addr, std::size_t len) {
   memory_space_id_t loc = 0;
   for ( std::vector<SeparateMemoryAddressSpace *>::iterator it = _separateAddressSpaces.begin(); it != _separateAddressSpaces.end(); it++ ) {
      if ( *it != NULL ) {
         if ((*it)->getNodeNumber() == node) {
            CopyData cd;
            nanos_region_dimension_internal_t dim;
            dim.lower_bound = 0;
            dim.size = len;
            dim.accessed_length = len;
            cd.setBaseAddress( addr );
            cd.setDimensions( &dim );
            cd.setNumDimensions( 1 );
            global_reg_t reg;
            getHostMemory().getRegionId( cd, reg );
            reg.setOwnedMemory(loc);
           //not really needed.., *it->registerOwnedMemory( reg );
         }
      }
      loc++;
   }
}

void System::stickToProducer(void *addr, std::size_t len) {
   if ( _net.getNodeNum() == Network::MASTER_NODE_NUM ) {
      CopyData cd;
      nanos_region_dimension_internal_t dim;
      dim.lower_bound = 0;
      dim.size = len;
      dim.accessed_length = len;
      cd.setBaseAddress( addr );
      cd.setDimensions( &dim );
      cd.setNumDimensions( 1 );
      global_reg_t reg;
      getHostMemory().getRegionId( cd, reg );
      reg.key->setKeepAtOrigin( true );
   }
}

void System::setCreateLocalTasks( bool value ) {
   _createLocalTasks = value;
>>>>>>> 0d0cb5b8
}<|MERGE_RESOLUTION|>--- conflicted
+++ resolved
@@ -85,10 +85,7 @@
 #ifdef NANOS_INSTRUMENTATION_ENABLED
       , _enableEvents(), _disableEvents(), _instrumentDefault("default"), _enableCpuidEvent( false )
 #endif
-<<<<<<< HEAD
-      , _lockPoolSize(37), _lockPool( NULL ), _mainTeam (NULL), _simulator(false), _task_max_retries(1)
-=======
-      , _lockPoolSize(37), _lockPool( NULL ), _mainTeam (NULL), _simulator(false), _atomicSeedMemorySpace( 1 ), _affinityFailureCount( 0 )
+      , _lockPoolSize(37), _lockPool( NULL ), _mainTeam (NULL), _simulator(false),  _task_max_retries(1), _atomicSeedMemorySpace( 1 ), _affinityFailureCount( 0 )
 #ifdef CLUSTER_DEV
       , _nodes( NULL )
 #endif
@@ -99,7 +96,6 @@
       , _opencls( NULL )
 #endif
       , _createLocalTasks( false )
->>>>>>> 0d0cb5b8
 {
    verbose0 ( "NANOS++ initializing... start" );
 
@@ -650,11 +646,6 @@
    spu->startWorker();
 #endif
 
-<<<<<<< HEAD
-#ifdef NANOS_RESILIENCY_ENABLED
-   // Setup signal handlers
-   myThread->setupSignalHandlers();
-=======
 #ifdef CLUSTER_DEV
    if ( usingCluster() && _net.getNumNodes() > 1)
    {
@@ -705,7 +696,6 @@
 #endif
       }
    }
->>>>>>> 0d0cb5b8
 #endif
 
    if ( !_defDeviceName.empty() ) 
@@ -719,6 +709,11 @@
                  _defDevice = pe->getDeviceType();
        }
    }
+   
+#ifdef NANOS_RESILIENCY_ENABLED
+   // Setup signal handlers
+   myThread->setupSignalHandlers();
+#endif
 
    if ( getSynchronizedStart() )
       threadReady();
@@ -1934,18 +1929,15 @@
     #ifdef MPI_DEV
     //This function will already do exit(0) after the slave finishes (when we are on slave)
     nanos::ext::MPIProcessor::mpiOffloadSlaveMain();
-<<<<<<< HEAD
-    #endif
-
-#ifdef NANOS_RESILIENCY_ENABLED
-    getMyThreadSafe()->setupSignalHandlers();
-#endif
-=======
     #else
       #ifdef CLUSTER_DEV
       nanos::ext::ClusterNode::clusterWorker();
       #endif
     #endif
+    
+#ifdef NANOS_RESILIENCY_ENABLED
+    getMyThreadSafe()->setupSignalHandlers();
+#endif
 }
 
 void System::registerNodeOwnedMemory(unsigned int node, void *addr, std::size_t len) {
@@ -1989,5 +1981,4 @@
 
 void System::setCreateLocalTasks( bool value ) {
    _createLocalTasks = value;
->>>>>>> 0d0cb5b8
 }