/*************************************************************************************/
/*      Copyright 2009 Barcelona Supercomputing Center                               */
/*                                                                                   */
/*      This file is part of the NANOS++ library.                                    */
/*                                                                                   */
/*      NANOS++ is free software: you can redistribute it and/or modify              */
/*      it under the terms of the GNU Lesser General Public License as published by  */
/*      the Free Software Foundation, either version 3 of the License, or            */
/*      (at your option) any later version.                                          */
/*                                                                                   */
/*      NANOS++ is distributed in the hope that it will be useful,                   */
/*      but WITHOUT ANY WARRANTY; without even the implied warranty of               */
/*      MERCHANTABILITY or FITNESS FOR A PARTICULAR PURPOSE.  See the                */
/*      GNU Lesser General Public License for more details.                          */
/*                                                                                   */
/*      You should have received a copy of the GNU Lesser General Public License     */
/*      along with NANOS++.  If not, see <http://www.gnu.org/licenses/>.             */
/*************************************************************************************/

#ifndef _NANOS_WORK_DESCRIPTOR_H
#define _NANOS_WORK_DESCRIPTOR_H

#include <stdlib.h>
#include <utility>
#include <vector>
#include <climits>
#include "workdescriptor_decl.hpp"
#include "dependableobjectwd.hpp"
#include "copydata.hpp"
#include "synchronizedcondition_decl.hpp"
#include "atomic.hpp"
#include "lazy.hpp"
#include "instrumentationcontext.hpp"
#include "schedule.hpp"
#include "dependenciesdomain.hpp"
#include "allocator_decl.hpp"
#include "system.hpp"
#include "slicer_decl.hpp"

using namespace nanos;

inline WorkDescriptor::WorkDescriptor ( int ndevices, DeviceData **devs, size_t data_size, size_t data_align, void *wdata,
                                 size_t numCopies, CopyData *copies, nanos_translate_args_t translate_args, char *description )
<<<<<<< HEAD
                               : WorkGroup(), _data_size ( data_size ), _data_align( data_align ), _data ( wdata ), _totalSize(0),
                                 _wdData ( NULL ), _flags(), _tie ( false ), _tiedTo ( NULL ),
                                 _state( INIT ), _syncCond( NULL ),  _parent ( NULL ), _myQueue ( NULL ), _depth ( 0 ),
                                 _numDevices ( ndevices ), _devices ( devs ), _activeDeviceIdx( ndevices == 1 ? 0 : ndevices ),
                                 _numCopies( numCopies ), _copies( copies ), _paramsSize( 0 ),
                                 _versionGroupId( 0 ), _executionTime( 0.0 ), _estimatedExecTime( 0.0 ),
                                 _doSubmit(), _doWait(), _depsDomain( sys.getDependenciesManager()->createDependenciesDomain() ), 
                                 _submitted( false ), _implicit(false), _translateArgs( translate_args ),
                                 _notifyCopy( NULL ), _notifyThread( NULL ),
                                 _priority( 0 ), _commutativeOwnerMap(NULL), _commutativeOwners(NULL), _wakeUpQueue( UINT_MAX ),
                                 _copiesNotInChunk(false), _description(description), _instrumentationContextData(),
                                 _mcontrol( *this )
                                 { 
                                    _flags.is_final = 0;
                                    if ( copies != NULL ) {
                                       for ( unsigned int i = 0; i < numCopies; i += 1 ) {
                                          copies[i].setHostBaseAddress( 0 );
                                       }
                                    }
}
=======
                               : _id( sys.getWorkDescriptorId() ), _components( 0 ), 
                                 _componentsSyncCond( EqualConditionChecker<int>( &_components.override(), 0 ) ), _parent(NULL), _forcedParent(NULL),
                                 _data_size ( data_size ), _data_align( data_align ),  _data ( wdata ), _totalSize(0),
                                 _wdData ( NULL ), _flags(), _tiedTo ( NULL ),
                                 _state( INIT ), _syncCond( NULL ),  _myQueue ( NULL ), _depth ( 0 ),
                                 _numDevices ( ndevices ), _devices ( devs ), _activeDeviceIdx( ndevices == 1 ? 0 : ndevices ),
                                 _numCopies( numCopies ), _copies( copies ), _paramsSize( 0 ),
                                 _versionGroupId( 0 ), _executionTime( 0.0 ), _estimatedExecTime( 0.0 ),
                                 _doSubmit(NULL), _doWait(), _depsDomain( sys.getDependenciesManager()->createDependenciesDomain() ), 
                                 _directory(NULL), _translateArgs( translate_args ),
                                 _priority( 0 ), _commutativeOwnerMap(NULL), _commutativeOwners(NULL), _wakeUpQueue( UINT_MAX ),
                                 _copiesNotInChunk(false), _description(description), _instrumentationContextData(), _slicer(NULL)
                                 {
                                    _flags.is_final = 0;
                                    _flags.is_submitted = false;
                                 }
>>>>>>> 487930f4

inline WorkDescriptor::WorkDescriptor ( DeviceData *device, size_t data_size, size_t data_align, void *wdata,
                                 size_t numCopies, CopyData *copies, nanos_translate_args_t translate_args, char *description )
                               : _id( sys.getWorkDescriptorId() ), _components( 0 ), 
                                 _componentsSyncCond( EqualConditionChecker<int>( &_components.override(), 0 ) ), _parent(NULL), _forcedParent(NULL),
                                 _data_size ( data_size ), _data_align ( data_align ), _data ( wdata ), _totalSize(0),
                                 _wdData ( NULL ), _flags(), _tiedTo ( NULL ),
                                 _state( INIT ), _syncCond( NULL ), _myQueue ( NULL ), _depth ( 0 ),
                                 _numDevices ( 1 ), _devices ( NULL ), _activeDeviceIdx( 0 ),
                                 _numCopies( numCopies ), _copies( copies ), _paramsSize( 0 ),
                                 _versionGroupId( 0 ), _executionTime( 0.0 ), _estimatedExecTime( 0.0 ), 
                                 _doSubmit(NULL), _doWait(), _depsDomain( sys.getDependenciesManager()->createDependenciesDomain() ),
<<<<<<< HEAD
                                 _submitted( false ), _implicit(false), _translateArgs( translate_args ),
                                 _notifyCopy( NULL ), _notifyThread( NULL ),
                                 _priority( 0 ), _commutativeOwnerMap(NULL), _commutativeOwners(NULL),
                                 _wakeUpQueue( UINT_MAX ), _copiesNotInChunk(false), _description(description), _instrumentationContextData(),
                                 _mcontrol( *this )
=======
                                 _directory(NULL), _translateArgs( translate_args ),
                                 _priority( 0 ),  _commutativeOwnerMap(NULL), _commutativeOwners(NULL),
                                 _wakeUpQueue( UINT_MAX ), _copiesNotInChunk(false), _description(description), _instrumentationContextData(), _slicer(NULL)
>>>>>>> 487930f4
                                 {
                                    _devices = new DeviceData*[1];
                                    _devices[0] = device;
                                    _flags.is_final = 0;
<<<<<<< HEAD
                                    if ( copies != NULL ) {
                                       for ( unsigned int i = 0; i < numCopies; i += 1 ) {
                                          copies[i].setHostBaseAddress( 0 );
                                       }
                                    }
}
=======
                                    _flags.is_submitted = false;
                                 }
>>>>>>> 487930f4

inline WorkDescriptor::WorkDescriptor ( const WorkDescriptor &wd, DeviceData **devs, CopyData * copies, void *data, char *description )
                               : _id( sys.getWorkDescriptorId() ), _components( 0 ), 
                                 _componentsSyncCond( EqualConditionChecker<int>(&_components.override(), 0 ) ), _parent(NULL), _forcedParent(wd._forcedParent),
                                 _data_size( wd._data_size ), _data_align( wd._data_align ), _data ( data ), _totalSize(0),
                                 _wdData ( NULL ), _flags(), _tiedTo ( wd._tiedTo ),
                                 _state ( INIT ), _syncCond( NULL ), _myQueue ( NULL ), _depth ( wd._depth ),
                                 _numDevices ( wd._numDevices ), _devices ( devs ), _activeDeviceIdx( wd._numDevices == 1 ? 0 : wd._numDevices ),
                                 _numCopies( wd._numCopies ), _copies( wd._numCopies == 0 ? NULL : copies ), _paramsSize( wd._paramsSize ),
                                 _versionGroupId( wd._versionGroupId ), _executionTime( wd._executionTime ),
                                 _estimatedExecTime( wd._estimatedExecTime ), _doSubmit(NULL), _doWait(),
                                 _depsDomain( sys.getDependenciesManager()->createDependenciesDomain() ),
<<<<<<< HEAD
                                 _submitted( false ), _implicit( wd._implicit ), _translateArgs( wd._translateArgs ),
                                 _notifyCopy( NULL ), _notifyThread( NULL ),
                                 _priority( wd._priority ), _commutativeOwnerMap(NULL), _commutativeOwners(NULL), _wakeUpQueue( wd._wakeUpQueue ), 
                                 _copiesNotInChunk( wd._copiesNotInChunk), _description(description), _instrumentationContextData(),
                                 _mcontrol( *this )
=======
                                 _directory(NULL), _translateArgs( wd._translateArgs ),
                                 _priority( wd._priority ), _commutativeOwnerMap(NULL), _commutativeOwners(NULL),
                                 _wakeUpQueue( wd._wakeUpQueue ),
                                 _copiesNotInChunk( wd._copiesNotInChunk), _description(description), _instrumentationContextData(), _slicer(wd._slicer)
>>>>>>> 487930f4
                                 {
                                    if ( wd._parent != NULL ) wd._parent->addWork(*this);
                                    _flags.is_final = false;
                                    _flags.is_ready = false;
                                    _flags.to_tie = wd._flags.to_tie;
                                    _flags.is_submitted = false;
                                    _flags.is_implicit = wd._flags.is_implicit;
                                 }

/* DeviceData inlined functions */
inline const Device * DeviceData::getDevice () const { return _architecture; }

inline bool DeviceData::isCompatible ( const Device &arch ) { return _architecture == &arch; }

/* WorkDescriptor inlined functions */
inline bool WorkDescriptor::started ( void ) const { return (( _state != INIT ) && (_state != START)); }
inline bool WorkDescriptor::initialized ( void ) const { return ( _state != INIT ) ; }

inline size_t WorkDescriptor::getDataSize () const { return _data_size; }

inline size_t WorkDescriptor::getDataAlignment () const { return _data_align; }

inline void WorkDescriptor::setTotalSize ( size_t size ) { _totalSize = size; }

inline WorkDescriptor * WorkDescriptor::getParent() { return _parent!=NULL?_parent:_forcedParent ; }
inline void WorkDescriptor::forceParent ( WorkDescriptor * p ) { _forcedParent = p; }

inline WDPool * WorkDescriptor::getMyQueue() { return _myQueue; }
inline void WorkDescriptor::setMyQueue ( WDPool * myQ ) { _myQueue = myQ; }

inline bool WorkDescriptor::isEnqueued() { return ( _myQueue != NULL ); }

inline WorkDescriptor & WorkDescriptor::tied () { _flags.to_tie = true; return *this; }

inline WorkDescriptor & WorkDescriptor::tieTo ( BaseThread &pe ) { _tiedTo = &pe; _flags.to_tie=false; return *this; }

inline bool WorkDescriptor::isTied() const { return _tiedTo != NULL; }

inline BaseThread* WorkDescriptor::isTiedTo() const { return _tiedTo; }

inline bool WorkDescriptor::shouldBeTied() const { return _flags.to_tie; }

inline void WorkDescriptor::untie() { _tiedTo = NULL; _flags.to_tie = false; }

inline void WorkDescriptor::setData ( void *wdata ) { _data = wdata; }

inline void * WorkDescriptor::getData () const { return _data; }

inline bool WorkDescriptor::isIdle () const { return _state == WorkDescriptor::IDLE; }
inline void WorkDescriptor::setIdle () { _state = WorkDescriptor::IDLE; }

inline bool WorkDescriptor::isReady () const { return _flags.is_ready; }

inline void WorkDescriptor::setBlocked () {
   NANOS_INSTRUMENT ( static InstrumentationDictionary *ID = sys.getInstrumentation()->getInstrumentationDictionary(); )
   NANOS_INSTRUMENT ( static nanos_event_key_t Keys  = ID->getEventKey("wd-blocked"); )
   NANOS_INSTRUMENT ( if ( _flags.is_ready ) { )
   NANOS_INSTRUMENT ( nanos_event_value_t Values = (nanos_event_value_t) this; )
   NANOS_INSTRUMENT ( sys.getInstrumentation()->raisePointEvents(1, &Keys, &Values); )
   NANOS_INSTRUMENT ( } )
   _flags.is_ready = false;
}

inline void WorkDescriptor::setReady ()
{
   NANOS_INSTRUMENT ( static InstrumentationDictionary *ID = sys.getInstrumentation()->getInstrumentationDictionary(); )
   NANOS_INSTRUMENT ( static nanos_event_key_t Keys  = ID->getEventKey("wd-ready"); )
   NANOS_INSTRUMENT ( if ( !_flags.is_ready ) { )
   NANOS_INSTRUMENT ( nanos_event_value_t Values = (nanos_event_value_t) this; )
   NANOS_INSTRUMENT ( sys.getInstrumentation()->raisePointEvents(1, &Keys, &Values); )
   NANOS_INSTRUMENT ( } )
   _flags.is_ready = true;
}

inline bool WorkDescriptor::isFinal () const { return _flags.is_final; }

inline void WorkDescriptor::setFinal ( bool value ) { _flags.is_final = value; }

inline GenericSyncCond * WorkDescriptor::getSyncCond() { return _syncCond; }

inline void WorkDescriptor::setSyncCond( GenericSyncCond * syncCond ) { _syncCond = syncCond; }

inline void WorkDescriptor::setDepth ( int l ) { _depth = l; }

inline unsigned WorkDescriptor::getDepth() const { return _depth; }

inline DeviceData & WorkDescriptor::getActiveDevice () const { return *_devices[_activeDeviceIdx]; }

inline bool WorkDescriptor::hasActiveDevice() const { return _activeDeviceIdx != _numDevices; }

inline void WorkDescriptor::setActiveDeviceIdx( unsigned char idx ) { _activeDeviceIdx = idx; }

inline unsigned char WorkDescriptor::getActiveDeviceIdx() const { return _activeDeviceIdx; }

inline void WorkDescriptor::setInternalData ( void *data, bool ownedByWD ) { 
    union { void* p; intptr_t i; } u = { data };
    // Set the own status
    u.i |= int( ownedByWD );

    _wdData = u.p;
}

inline void * WorkDescriptor::getInternalData () const { 
    union { void* p; intptr_t i; } u = { _wdData };

    // Clear the own status if set
    u.i &= ((~(intptr_t)0) << 1);

    return u.p;
}

inline void WorkDescriptor::setTranslateArgs( nanos_translate_args_t translateArgs ) { _translateArgs = translateArgs; }

inline nanos_translate_args_t WorkDescriptor::getTranslateArgs() { return _translateArgs; }
inline int WorkDescriptor::getSocket() const
{
   return _socket;
}

inline void WorkDescriptor::setSocket( int socket )
{
   _socket = socket;
}

inline unsigned int WorkDescriptor::getWakeUpQueue() const
{
   return _wakeUpQueue;
}

inline void WorkDescriptor::setWakeUpQueue( unsigned int queue )
{
   _wakeUpQueue = queue;
}

inline unsigned int WorkDescriptor::getNumDevices ( void ) const { return _numDevices; }

inline DeviceData ** WorkDescriptor::getDevices ( void ) const { return _devices; }

inline void WorkDescriptor::clear () { /*_parent = NULL;*/ }

inline size_t WorkDescriptor::getNumCopies() const { return _numCopies; }

inline CopyData * WorkDescriptor::getCopies() const { return _copies; }

inline size_t WorkDescriptor::getParamsSize() const { return _paramsSize; }

inline unsigned long WorkDescriptor::getVersionGroupId( void ) { return _versionGroupId; }

inline void WorkDescriptor::setVersionGroupId( unsigned long id ) { _versionGroupId = id; }

inline double WorkDescriptor::getExecutionTime() const { return _executionTime; }

inline double WorkDescriptor::getEstimatedExecutionTime() const { return _estimatedExecTime; }

inline void WorkDescriptor::setEstimatedExecutionTime( double time ) { _estimatedExecTime = time; }

inline DOSubmit * WorkDescriptor::getDOSubmit() { return _doSubmit; }

inline void WorkDescriptor::submitWithDependencies( WorkDescriptor &wd, size_t numDeps, DataAccess* deps )
{
   wd._doSubmit = NEW DOSubmit();
   wd._doSubmit->setWD(&wd);

   // Defining call back (cb)
   SchedulePolicySuccessorFunctor cb( *sys.getDefaultSchedulePolicy() );
   
   initCommutativeAccesses( wd, numDeps, deps );
   
   _depsDomain->submitDependableObject( *(wd._doSubmit), numDeps, deps, &cb );
}

inline void WorkDescriptor::waitOn( size_t numDeps, DataAccess* deps )
{
   _doWait->setWD(this);
   _depsDomain->submitDependableObject( *_doWait, numDeps, deps );
}

class DOIsSchedulable : public DependableObjectPredicate
{
   BaseThread &    _thread;

   public:
      DOIsSchedulable(BaseThread &thread) : DependableObjectPredicate(),_thread(thread) { }
      ~DOIsSchedulable() {}

      bool operator() ( DependableObject &obj )
      {       
         WD *wd = (WD *)obj.getRelatedObject();
         // FIXME: The started condition here ensures that doWait objects are not released as
         // they do not work properly if there is no dependenceSatisfied called before
         return (wd != NULL) && Scheduler::checkBasicConstraints(*wd,_thread) && !wd->started() ;
      }
};

inline WorkDescriptor * WorkDescriptor::getImmediateSuccessor ( BaseThread &thread )
{
   if ( _doSubmit == NULL ) return NULL;
   else {
        DOIsSchedulable predicate(thread);
        DependableObject * found = _doSubmit->releaseImmediateSuccessor(predicate);
        if ( found ) {
           WD *successor = (WD *) found->getRelatedObject();
           successor->predecessorFinished( this );
           return successor;
        } else {
           return NULL;
        }
   }
}

inline void WorkDescriptor::workFinished(WorkDescriptor &wd)
{
   if ( wd._doSubmit != NULL ){
      wd._doSubmit->finished();
      delete wd._doSubmit;
      wd._doSubmit = NULL;
   }
}

inline DependenciesDomain & WorkDescriptor::getDependenciesDomain()
{
   return *_depsDomain;
}

inline InstrumentationContextData * WorkDescriptor::getInstrumentationContextData( void ) { return &_instrumentationContextData; }

<<<<<<< HEAD
inline void WorkDescriptor::waitCompletion( bool avoidFlush )
{
   this->WorkGroup::waitCompletion();
   sys.getHostMemory().synchronize( !avoidFlush, *this );
=======
inline Directory* WorkDescriptor::getDirectory(bool create)
{
   if ( _directory == NULL && create == false ) return NULL;
   if ( _directory == NULL ) _directory = NEW Directory();

   _directory->setParent( (getParent() != NULL) ? getParent()->getDirectory(false) : NULL );
   return _directory;
>>>>>>> 487930f4
}

inline bool WorkDescriptor::isSubmitted() const { return _flags.is_submitted; }
inline void WorkDescriptor::submitted()  { _flags.is_submitted = true; }

inline bool WorkDescriptor::isConfigured ( void ) const { return _flags.is_configured; }
inline void WorkDescriptor::setConfigured ( bool value ) { _flags.is_configured = value; }

inline void WorkDescriptor::setPriority( WorkDescriptor::PriorityType priority )
{
   _priority = priority;
   if ( _myQueue ) myThread->getTeam()->getSchedulePolicy().reorderWD( myThread, this );
}
inline WorkDescriptor::PriorityType WorkDescriptor::getPriority() const { return _priority; }

inline void WorkDescriptor::releaseCommutativeAccesses()
{
   if ( _commutativeOwners == NULL ) return;
   const size_t n = _commutativeOwners->size();
   for ( size_t i = 0; i < n; i++ )
      *(*_commutativeOwners)[i] = NULL;
} 

inline void WorkDescriptor::setImplicit( bool b )
{
   //! Set implicit flag to parameter value
   _flags.is_implicit = b;

   //! Unset parent to free current Work Descriptor from hierarchy
   if ( _parent != NULL ) {
      _parent->exitWork(*this);
      _parent = NULL;
   }
}

inline bool WorkDescriptor::isImplicit( void ) { return _flags.is_implicit; } 

inline char * WorkDescriptor::getDescription ( void ) const  { return _description; }

inline void WorkDescriptor::addWork ( WorkDescriptor &work )
{
   _components++;
   work.addToGroup( *this );
}

inline void WorkDescriptor::addToGroup ( WorkDescriptor &parent )
{
   if ( _parent == NULL ) _parent = &parent;
   else fatal("WorkDescriptor: Trying to add a second parent");
}

inline Slicer * WorkDescriptor::getSlicer ( void ) const
{
   return _slicer;
}

inline void WorkDescriptor::setSlicer ( Slicer *slicer )
{
    _slicer = slicer;
}

inline void WorkDescriptor::submit ( bool force_queue )
{
   if ( _slicer ) _slicer->submit(*this);
   else Scheduler::submit(*this, force_queue );
}

inline bool WorkDescriptor::dequeue ( WorkDescriptor **slice )
{
   if ( _slicer ) return _slicer->dequeue( this, slice );
   else {
      *slice = this;
      return true;
   }
}

inline void WorkDescriptor::convertToRegularWD()
{
   _slicer = NULL;
}

#endif
<|MERGE_RESOLUTION|>--- conflicted
+++ resolved
@@ -41,107 +41,72 @@
 
 inline WorkDescriptor::WorkDescriptor ( int ndevices, DeviceData **devs, size_t data_size, size_t data_align, void *wdata,
                                  size_t numCopies, CopyData *copies, nanos_translate_args_t translate_args, char *description )
-<<<<<<< HEAD
-                               : WorkGroup(), _data_size ( data_size ), _data_align( data_align ), _data ( wdata ), _totalSize(0),
-                                 _wdData ( NULL ), _flags(), _tie ( false ), _tiedTo ( NULL ),
-                                 _state( INIT ), _syncCond( NULL ),  _parent ( NULL ), _myQueue ( NULL ), _depth ( 0 ),
+                               : _id( sys.getWorkDescriptorId() ), _components( 0 ), 
+                                 _componentsSyncCond( EqualConditionChecker<int>( &_components.override(), 0 ) ), _parent(NULL), _forcedParent(NULL),
+                                 _data_size ( data_size ), _data_align( data_align ),  _data ( wdata ), _totalSize(0),
+                                 _wdData ( NULL ), _flags(), _tiedTo ( NULL ), _tiedToLocation( (memory_space_id_t) -1 ),
+                                 _state( INIT ), _syncCond( NULL ),  _myQueue ( NULL ), _depth ( 0 ),
                                  _numDevices ( ndevices ), _devices ( devs ), _activeDeviceIdx( ndevices == 1 ? 0 : ndevices ),
                                  _numCopies( numCopies ), _copies( copies ), _paramsSize( 0 ),
                                  _versionGroupId( 0 ), _executionTime( 0.0 ), _estimatedExecTime( 0.0 ),
-                                 _doSubmit(), _doWait(), _depsDomain( sys.getDependenciesManager()->createDependenciesDomain() ), 
-                                 _submitted( false ), _implicit(false), _translateArgs( translate_args ),
-                                 _notifyCopy( NULL ), _notifyThread( NULL ),
+                                 _doSubmit(NULL), _doWait(), _depsDomain( sys.getDependenciesManager()->createDependenciesDomain() ), 
+                                 _translateArgs( translate_args ),
                                  _priority( 0 ), _commutativeOwnerMap(NULL), _commutativeOwners(NULL), _wakeUpQueue( UINT_MAX ),
-                                 _copiesNotInChunk(false), _description(description), _instrumentationContextData(),
-                                 _mcontrol( *this )
-                                 { 
+                                 _copiesNotInChunk(false), _description(description), _instrumentationContextData(), _slicer(NULL),
+                                 _notifyCopy( NULL ), _notifyThread( NULL ), _remoteAddr( NULL ), _mcontrol( *this )
+                                 {
                                     _flags.is_final = 0;
+                                    _flags.is_submitted = false;
                                     if ( copies != NULL ) {
                                        for ( unsigned int i = 0; i < numCopies; i += 1 ) {
                                           copies[i].setHostBaseAddress( 0 );
                                        }
                                     }
-}
-=======
-                               : _id( sys.getWorkDescriptorId() ), _components( 0 ), 
-                                 _componentsSyncCond( EqualConditionChecker<int>( &_components.override(), 0 ) ), _parent(NULL), _forcedParent(NULL),
-                                 _data_size ( data_size ), _data_align( data_align ),  _data ( wdata ), _totalSize(0),
-                                 _wdData ( NULL ), _flags(), _tiedTo ( NULL ),
-                                 _state( INIT ), _syncCond( NULL ),  _myQueue ( NULL ), _depth ( 0 ),
-                                 _numDevices ( ndevices ), _devices ( devs ), _activeDeviceIdx( ndevices == 1 ? 0 : ndevices ),
-                                 _numCopies( numCopies ), _copies( copies ), _paramsSize( 0 ),
-                                 _versionGroupId( 0 ), _executionTime( 0.0 ), _estimatedExecTime( 0.0 ),
-                                 _doSubmit(NULL), _doWait(), _depsDomain( sys.getDependenciesManager()->createDependenciesDomain() ), 
-                                 _directory(NULL), _translateArgs( translate_args ),
-                                 _priority( 0 ), _commutativeOwnerMap(NULL), _commutativeOwners(NULL), _wakeUpQueue( UINT_MAX ),
-                                 _copiesNotInChunk(false), _description(description), _instrumentationContextData(), _slicer(NULL)
-                                 {
-                                    _flags.is_final = 0;
-                                    _flags.is_submitted = false;
                                  }
->>>>>>> 487930f4
 
 inline WorkDescriptor::WorkDescriptor ( DeviceData *device, size_t data_size, size_t data_align, void *wdata,
                                  size_t numCopies, CopyData *copies, nanos_translate_args_t translate_args, char *description )
                                : _id( sys.getWorkDescriptorId() ), _components( 0 ), 
                                  _componentsSyncCond( EqualConditionChecker<int>( &_components.override(), 0 ) ), _parent(NULL), _forcedParent(NULL),
                                  _data_size ( data_size ), _data_align ( data_align ), _data ( wdata ), _totalSize(0),
-                                 _wdData ( NULL ), _flags(), _tiedTo ( NULL ),
+                                 _wdData ( NULL ), _flags(), _tiedTo ( NULL ), _tiedToLocation( (memory_space_id_t) -1 ),
                                  _state( INIT ), _syncCond( NULL ), _myQueue ( NULL ), _depth ( 0 ),
                                  _numDevices ( 1 ), _devices ( NULL ), _activeDeviceIdx( 0 ),
                                  _numCopies( numCopies ), _copies( copies ), _paramsSize( 0 ),
                                  _versionGroupId( 0 ), _executionTime( 0.0 ), _estimatedExecTime( 0.0 ), 
                                  _doSubmit(NULL), _doWait(), _depsDomain( sys.getDependenciesManager()->createDependenciesDomain() ),
-<<<<<<< HEAD
-                                 _submitted( false ), _implicit(false), _translateArgs( translate_args ),
-                                 _notifyCopy( NULL ), _notifyThread( NULL ),
-                                 _priority( 0 ), _commutativeOwnerMap(NULL), _commutativeOwners(NULL),
-                                 _wakeUpQueue( UINT_MAX ), _copiesNotInChunk(false), _description(description), _instrumentationContextData(),
-                                 _mcontrol( *this )
-=======
-                                 _directory(NULL), _translateArgs( translate_args ),
+                                 _translateArgs( translate_args ),
                                  _priority( 0 ),  _commutativeOwnerMap(NULL), _commutativeOwners(NULL),
-                                 _wakeUpQueue( UINT_MAX ), _copiesNotInChunk(false), _description(description), _instrumentationContextData(), _slicer(NULL)
->>>>>>> 487930f4
+                                 _wakeUpQueue( UINT_MAX ), _copiesNotInChunk(false), _description(description), _instrumentationContextData(), _slicer(NULL),
+                                 _notifyCopy( NULL ), _notifyThread( NULL ), _remoteAddr( NULL ), _mcontrol( *this )
                                  {
-                                    _devices = new DeviceData*[1];
-                                    _devices[0] = device;
+                                     _devices = new DeviceData*[1];
+                                     _devices[0] = device;
                                     _flags.is_final = 0;
-<<<<<<< HEAD
+                                    _flags.is_submitted = false;
                                     if ( copies != NULL ) {
                                        for ( unsigned int i = 0; i < numCopies; i += 1 ) {
                                           copies[i].setHostBaseAddress( 0 );
                                        }
                                     }
-}
-=======
-                                    _flags.is_submitted = false;
                                  }
->>>>>>> 487930f4
 
 inline WorkDescriptor::WorkDescriptor ( const WorkDescriptor &wd, DeviceData **devs, CopyData * copies, void *data, char *description )
                                : _id( sys.getWorkDescriptorId() ), _components( 0 ), 
                                  _componentsSyncCond( EqualConditionChecker<int>(&_components.override(), 0 ) ), _parent(NULL), _forcedParent(wd._forcedParent),
                                  _data_size( wd._data_size ), _data_align( wd._data_align ), _data ( data ), _totalSize(0),
-                                 _wdData ( NULL ), _flags(), _tiedTo ( wd._tiedTo ),
+                                 _wdData ( NULL ), _flags(), _tiedTo ( wd._tiedTo ), _tiedToLocation( wd._tiedToLocation ),
                                  _state ( INIT ), _syncCond( NULL ), _myQueue ( NULL ), _depth ( wd._depth ),
                                  _numDevices ( wd._numDevices ), _devices ( devs ), _activeDeviceIdx( wd._numDevices == 1 ? 0 : wd._numDevices ),
                                  _numCopies( wd._numCopies ), _copies( wd._numCopies == 0 ? NULL : copies ), _paramsSize( wd._paramsSize ),
                                  _versionGroupId( wd._versionGroupId ), _executionTime( wd._executionTime ),
                                  _estimatedExecTime( wd._estimatedExecTime ), _doSubmit(NULL), _doWait(),
                                  _depsDomain( sys.getDependenciesManager()->createDependenciesDomain() ),
-<<<<<<< HEAD
-                                 _submitted( false ), _implicit( wd._implicit ), _translateArgs( wd._translateArgs ),
-                                 _notifyCopy( NULL ), _notifyThread( NULL ),
-                                 _priority( wd._priority ), _commutativeOwnerMap(NULL), _commutativeOwners(NULL), _wakeUpQueue( wd._wakeUpQueue ), 
-                                 _copiesNotInChunk( wd._copiesNotInChunk), _description(description), _instrumentationContextData(),
-                                 _mcontrol( *this )
-=======
-                                 _directory(NULL), _translateArgs( wd._translateArgs ),
+                                 _translateArgs( wd._translateArgs ),
                                  _priority( wd._priority ), _commutativeOwnerMap(NULL), _commutativeOwners(NULL),
                                  _wakeUpQueue( wd._wakeUpQueue ),
-                                 _copiesNotInChunk( wd._copiesNotInChunk), _description(description), _instrumentationContextData(), _slicer(wd._slicer)
->>>>>>> 487930f4
+                                 _copiesNotInChunk( wd._copiesNotInChunk), _description(description), _instrumentationContextData(), _slicer(wd._slicer),
+                                 _notifyCopy( NULL ), _notifyThread( NULL ), _remoteAddr( NULL ), _mcontrol( *this )
                                  {
                                     if ( wd._parent != NULL ) wd._parent->addWork(*this);
                                     _flags.is_final = false;
@@ -149,6 +114,8 @@
                                     _flags.to_tie = wd._flags.to_tie;
                                     _flags.is_submitted = false;
                                     _flags.is_implicit = wd._flags.is_implicit;
+
+                                    _mcontrol.preInit();
                                  }
 
 /* DeviceData inlined functions */
@@ -178,13 +145,21 @@
 
 inline WorkDescriptor & WorkDescriptor::tieTo ( BaseThread &pe ) { _tiedTo = &pe; _flags.to_tie=false; return *this; }
 
+inline WorkDescriptor & WorkDescriptor::tieToLocation ( memory_space_id_t loc ) { _tiedToLocation = loc; _flags.to_tie=false; return *this; }
+
 inline bool WorkDescriptor::isTied() const { return _tiedTo != NULL; }
 
+inline bool WorkDescriptor::isTiedLocation() const { return _tiedToLocation != ( (memory_space_id_t) -1); }
+
 inline BaseThread* WorkDescriptor::isTiedTo() const { return _tiedTo; }
 
+inline memory_space_id_t WorkDescriptor::isTiedToLocation() const { return _tiedToLocation; }
+
 inline bool WorkDescriptor::shouldBeTied() const { return _flags.to_tie; }
 
 inline void WorkDescriptor::untie() { _tiedTo = NULL; _flags.to_tie = false; }
+
+inline void WorkDescriptor::untieLocation() { _tiedToLocation = ( (memory_space_id_t) -1 ); _flags.to_tie = false; }
 
 inline void WorkDescriptor::setData ( void *wdata ) { _data = wdata; }
 
@@ -255,7 +230,9 @@
 
 inline void WorkDescriptor::setTranslateArgs( nanos_translate_args_t translateArgs ) { _translateArgs = translateArgs; }
 
-inline nanos_translate_args_t WorkDescriptor::getTranslateArgs() { return _translateArgs; }
+inline nanos_translate_args_t WorkDescriptor::getTranslateArgs() const { return _translateArgs; }
+
+//inline nanos_translate_args_t WorkDescriptor::getTranslateArgs() { return _translateArgs; }
 inline int WorkDescriptor::getSocket() const
 {
    return _socket;
@@ -366,23 +343,8 @@
    return *_depsDomain;
 }
 
+
 inline InstrumentationContextData * WorkDescriptor::getInstrumentationContextData( void ) { return &_instrumentationContextData; }
-
-<<<<<<< HEAD
-inline void WorkDescriptor::waitCompletion( bool avoidFlush )
-{
-   this->WorkGroup::waitCompletion();
-   sys.getHostMemory().synchronize( !avoidFlush, *this );
-=======
-inline Directory* WorkDescriptor::getDirectory(bool create)
-{
-   if ( _directory == NULL && create == false ) return NULL;
-   if ( _directory == NULL ) _directory = NEW Directory();
-
-   _directory->setParent( (getParent() != NULL) ? getParent()->getDirectory(false) : NULL );
-   return _directory;
->>>>>>> 487930f4
-}
 
 inline bool WorkDescriptor::isSubmitted() const { return _flags.is_submitted; }
 inline void WorkDescriptor::submitted()  { _flags.is_submitted = true; }
@@ -443,12 +405,6 @@
     _slicer = slicer;
 }
 
-inline void WorkDescriptor::submit ( bool force_queue )
-{
-   if ( _slicer ) _slicer->submit(*this);
-   else Scheduler::submit(*this, force_queue );
-}
-
 inline bool WorkDescriptor::dequeue ( WorkDescriptor **slice )
 {
    if ( _slicer ) return _slicer->dequeue( this, slice );
@@ -463,4 +419,16 @@
    _slicer = NULL;
 }
 
+inline void WorkDescriptor::setId( unsigned int id ) {
+   _id = id;
+}
+
+inline void WorkDescriptor::setRemoteAddr( void *addr ) {
+   _remoteAddr = addr;
+}
+
+inline void *WorkDescriptor::getRemoteAddr() const {
+   return _remoteAddr;
+}
+
 #endif
