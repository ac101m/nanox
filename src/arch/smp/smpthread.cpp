/*************************************************************************************/
/*      Copyright 2009 Barcelona Supercomputing Center                               */
/*                                                                                   */
/*      This file is part of the NANOS++ library.                                    */
/*                                                                                   */
/*      NANOS++ is free software: you can redistribute it and/or modify              */
/*      it under the terms of the GNU Lesser General Public License as published by  */
/*      the Free Software Foundation, either version 3 of the License, or            */
/*      (at your option) any later version.                                          */
/*                                                                                   */
/*      NANOS++ is distributed in the hope that it will be useful,                   */
/*      but WITHOUT ANY WARRANTY; without even the implied warranty of               */
/*      MERCHANTABILITY or FITNESS FOR A PARTICULAR PURPOSE.  See the                */
/*      GNU Lesser General Public License for more details.                          */
/*                                                                                   */
/*      You should have received a copy of the GNU Lesser General Public License     */
/*      along with NANOS++.  If not, see <http://www.gnu.org/licenses/>.             */
/*************************************************************************************/

#include "os.hpp"
#include "smpprocessor.hpp"
#include "schedule.hpp"
#include "debug.hpp"
#include "system.hpp"
#include <iostream>
#include <sched.h>
#include <unistd.h>
#include "smp_ult.hpp"
#include "instrumentation.hpp"
#include "dlb.hpp"


using namespace nanos;
using namespace nanos::ext;

pthread_mutex_t SMPThread::_mutexWait = PTHREAD_MUTEX_INITIALIZER;

void * smp_bootthread ( void *arg )
{
   SMPThread *self = static_cast<SMPThread *>( arg );

   self->run();

   NANOS_INSTRUMENT ( static InstrumentationDictionary *ID = sys.getInstrumentation()->getInstrumentationDictionary(); )
   NANOS_INSTRUMENT ( static nanos_event_key_t cpuid_key = ID->getEventKey("cpuid"); )
   NANOS_INSTRUMENT ( nanos_event_value_t cpuid_value =  (nanos_event_value_t) 0; )
   NANOS_INSTRUMENT ( sys.getInstrumentation()->raisePointEvents(1, &cpuid_key, &cpuid_value); )


   self->BaseThread::finish();
   pthread_exit ( 0 );

   // We should never get here!
   return NULL;
}

// TODO: detect at configure
#ifndef PTHREAD_STACK_MIN
#define PTHREAD_STACK_MIN 16384
#endif

void SMPThread::start ()
{
   pthread_attr_t attr;
   pthread_attr_init(&attr);

   // user-defined stack size
   if ( _stackSize > 0 ) {
     if ( _stackSize < PTHREAD_STACK_MIN ) {
       warning("specified thread stack too small, adjusting it to minimum size");
       _stackSize = PTHREAD_STACK_MIN;
     }

     if (pthread_attr_setstacksize( &attr, _stackSize ) )
       warning("couldn't set pthread stack size stack");
   }

   if ( pthread_create( &_pth, &attr, smp_bootthread, this ) )
      fatal( "couldn't create thread" );

   if ( pthread_cond_init( &_condWait, NULL ) < 0 )
      fatal( "couldn't create pthread condition wait" );
}

void SMPThread::finish ()
{
   if ( pthread_cond_destroy( &_condWait ) < 0 )
      fatal( "couldn't destroy pthread condition wait" );
}

void SMPThread::runDependent ()
{
   WD &work = getThreadWD();
   setCurrentWD( work );

   SMPDD &dd = ( SMPDD & ) work.activateDevice( SMP );

   dd.getWorkFct()( work.getData() );
}

void SMPThread::join ()
{
   if ( pthread_join( _pth, NULL ) ) fatal("Thread cannot be joined");
   joined(); 
}

void SMPThread::bind( void )
{
   int cpu_id = getCpuId();

   cpu_set_t cpu_set;
   CPU_ZERO( &cpu_set );
   CPU_SET( cpu_id, &cpu_set );
   verbose( " Binding thread " << getId() << " to cpu " << cpu_id );
   OS::bindThread( &cpu_set );

   NANOS_INSTRUMENT ( static InstrumentationDictionary *ID = sys.getInstrumentation()->getInstrumentationDictionary(); )
   NANOS_INSTRUMENT ( static nanos_event_key_t cpuid_key = ID->getEventKey("cpuid"); )
   NANOS_INSTRUMENT ( nanos_event_value_t cpuid_value =  (nanos_event_value_t) getCpuId() + 1; )
   NANOS_INSTRUMENT ( sys.getInstrumentation()->raisePointEvents(1, &cpuid_key, &cpuid_value); )
}

void SMPThread::yield()
{
   if (sched_yield() != 0)
      warning("sched_yield call returned an error");
}

void SMPThread::wait()
{
   NANOS_INSTRUMENT ( static InstrumentationDictionary *ID = sys.getInstrumentation()->getInstrumentationDictionary(); )
   NANOS_INSTRUMENT ( static nanos_event_key_t cpuid_key = ID->getEventKey("cpuid"); )
   NANOS_INSTRUMENT ( nanos_event_value_t cpuid_value = (nanos_event_value_t) 0; )
   NANOS_INSTRUMENT ( sys.getInstrumentation()->raisePointEvents(1, &cpuid_key, &cpuid_value); )

   lock();
   pthread_mutex_lock( &_mutexWait );

   ThreadTeam *team = getTeam();

   if ( hasNextWD() ) {
      WD *next = getNextWD();
      next->untie();
      team->getSchedulePolicy().queue( this, *next );
   }
   fatal_cond( hasNextWD(), "Can't sleep a thread with more than 1 WD in its local queue" );

   if ( team != NULL ) leaveTeam();

   if ( isSleeping() ) {
      BaseThread::wait();

<<<<<<< HEAD
      if ( team != NULL ) {
         team->removeThread( getTeamId() );
         leaveTeam();
      }
      
      NANOS_INSTRUMENT( InstrumentState inst(NANOS_STOPPED) );
      pthread_cond_wait( &_condWait, &_mutexWait );
      
=======
      unlock();
      pthread_cond_wait( &_condWait, &_mutexWait );

      //! \note Then we call base thread wakeup, which just mark thread as active
      lock();
      BaseThread::resume();
      BaseThread::wakeup();
      unlock();
   } else {
      unlock();
>>>>>>> f23603cf
   }

   NANOS_INSTRUMENT( InstrumentState inst(NANOS_WAKINGUP) );

   pthread_mutex_unlock( &_mutexWait );

   dlb_checkCpuAvailability();

   if ( isTaggedToSleep() ) wait();

   else{
      NANOS_INSTRUMENT ( if ( sys.getBinding() ) { cpuid_value = (nanos_event_value_t) getCpuId() + 1; } )
      NANOS_INSTRUMENT ( if ( !sys.getBinding() && sys.isCpuidEventEnabled() ) { cpuid_value = (nanos_event_value_t) sched_getcpu() + 1; } )
      NANOS_INSTRUMENT ( sys.getInstrumentation()->raisePointEvents(1, &cpuid_key, &cpuid_value); )
   }
}

void SMPThread::wakeup()
{
   //! \note This function has to be in free race condition environment or externally
   // protected, when called, with the thread common lock: lock() & unlock() functions.

   //! \note If thread is not marked as waiting, just ignore wakeup
   if ( !isSleeping() || !isWaiting() ) return;

   pthread_mutex_lock( &_mutexWait );
   pthread_cond_signal( &_condWait );
   pthread_mutex_unlock( &_mutexWait );
}

// This is executed in between switching stacks
void SMPThread::switchHelperDependent ( WD *oldWD, WD *newWD, void *oldState  )
{
   SMPDD & dd = ( SMPDD & )oldWD->getActiveDevice();
   dd.setState( (intptr_t *) oldState );
}

bool SMPThread::inlineWorkDependent ( WD &wd )
{
   // Now the WD will be inminently run
   wd.start(WD::IsNotAUserLevelThread);

   SMPDD &dd = ( SMPDD & )wd.getActiveDevice();

   NANOS_INSTRUMENT ( static nanos_event_key_t key = sys.getInstrumentation()->getInstrumentationDictionary()->getEventKey("user-code") );
   NANOS_INSTRUMENT ( nanos_event_value_t val = wd.getId() );
   NANOS_INSTRUMENT ( sys.getInstrumentation()->raiseOpenStateAndBurst ( NANOS_RUNNING, key, val ) );
   ( dd.getWorkFct() )( wd.getData() );
   NANOS_INSTRUMENT ( sys.getInstrumentation()->raiseCloseStateAndBurst ( key, val ) );
   return true;
}

void SMPThread::switchTo ( WD *wd, SchedulerHelper *helper )
{
   // wd MUST have an active SMP Device when it gets here
   ensure( wd->hasActiveDevice(),"WD has no active SMP device" );
   SMPDD &dd = ( SMPDD & )wd->getActiveDevice();
   ensure( dd.hasStack(), "DD has no stack for ULT");

   ::switchStacks(
       ( void * ) getCurrentWD(),
       ( void * ) wd,
       ( void * ) dd.getState(),
       ( void * ) helper );
}

void SMPThread::exitTo ( WD *wd, SchedulerHelper *helper)
{
   // wd MUST have an active SMP Device when it gets here
   ensure( wd->hasActiveDevice(),"WD has no active SMP device" );
   SMPDD &dd = ( SMPDD & )wd->getActiveDevice();
   ensure( dd.hasStack(), "DD has no stack for ULT");

   //TODO: optimize... we don't really need to save a context in this case
   ::switchStacks(
      ( void * ) getCurrentWD(),
      ( void * ) wd,
      ( void * ) dd.getState(),
      ( void * ) helper );
}
<|MERGE_RESOLUTION|>--- conflicted
+++ resolved
@@ -150,16 +150,8 @@
    if ( isSleeping() ) {
       BaseThread::wait();
 
-<<<<<<< HEAD
-      if ( team != NULL ) {
-         team->removeThread( getTeamId() );
-         leaveTeam();
-      }
-      
       NANOS_INSTRUMENT( InstrumentState inst(NANOS_STOPPED) );
-      pthread_cond_wait( &_condWait, &_mutexWait );
-      
-=======
+     
       unlock();
       pthread_cond_wait( &_condWait, &_mutexWait );
 
@@ -170,7 +162,6 @@
       unlock();
    } else {
       unlock();
->>>>>>> f23603cf
    }
 
    NANOS_INSTRUMENT( InstrumentState inst(NANOS_WAKINGUP) );
@@ -179,7 +170,7 @@
 
    dlb_checkCpuAvailability();
 
-   if ( isTaggedToSleep() ) wait();
+   if ( isSleeping() ) wait();
 
    else{
       NANOS_INSTRUMENT ( if ( sys.getBinding() ) { cpuid_value = (nanos_event_value_t) getCpuId() + 1; } )
