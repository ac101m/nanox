--- conflicted
+++ resolved
@@ -36,10 +36,7 @@
    , _inputDataReady( false )
    , _outputDataReady( false )
    , _memoryAllocated( false )
-<<<<<<< HEAD
    , _invalidating( false )
-=======
->>>>>>> ed033aab
    , _mainWd( false )
    , _wd( wd )
    , _pe( NULL )
@@ -108,10 +105,6 @@
          if ( _VERBOSE_CACHE ) { *(myThread->_file) << "WD " << _wd.getId() << " " <<(_wd.getDescription()!=NULL ? _wd.getDescription() : "n/a") << " copy "<< index <<" got location info from predecessor, reg [ "<< (void*)_memCacheCopies[ index ]._reg.key << ","<< _memCacheCopies[ index ]._reg.id << " ] got version " << _memCacheCopies[ index ].getVersion()<< " "; }
          _memCacheCopies[ index ]._locationDataReady = true;
       } else {
-<<<<<<< HEAD
-=======
-         if ( _VERBOSE_CACHE ) { *(myThread->_file) << "WD " << _wd.getId() << " " <<(_wd.getDescription()!=NULL ? _wd.getDescription() : "n/a") << " copy "<< index <<" got requesting location info to global directory for region [ "<< (void*)_memCacheCopies[ index ]._reg.key << ","<<  _memCacheCopies[ index ]._reg.id << " ] "; }
->>>>>>> ed033aab
          _memCacheCopies[ index ].getVersionInfo();
          if ( _VERBOSE_CACHE ) { *(myThread->_file) << "WD " << _wd.getId() << " " <<(_wd.getDescription()!=NULL ? _wd.getDescription() : "n/a") << " copy "<< index <<" got requesting location info to global directory for region [ "<< (void*)_memCacheCopies[ index ]._reg.key << ","<<  _memCacheCopies[ index ]._reg.id << " ] "; }
       }
@@ -364,7 +357,6 @@
       addr = ((uint64_t) _wd.getCopies()[ index ].getBaseAddress());
    } else {
       addr = sys.getSeparateMemory( _pe->getMemorySpaceId() ).getDeviceAddress( _memCacheCopies[ index ]._reg, (uint64_t) _wd.getCopies()[ index ].getBaseAddress(), _memCacheCopies[ index ]._chunk );
-<<<<<<< HEAD
       //std::cerr << "getDevAddr: HostBaseAddr: " << (void*) _wd.getCopies()[ index ].getHostBaseAddress() << " BaseAddr: " << (void*)_wd.getCopies()[ index ].getBaseAddress() << std::endl;
       //std::cerr << "getDevAddr: chunk->getAddress(): " << (void*) _memCacheCopies[ index ]._chunk->getAddress() <<
       //   " - " << (void *) (_memCacheCopies[ index ]._chunk->getAddress() +  _memCacheCopies[ index ]._chunk->getSize()) <<
@@ -372,9 +364,6 @@
       //   " chunk->getHostAddress(): " << (void*)_memCacheCopies[ index ]._chunk->getHostAddress() <<
       //   " baseAddress " << (void *) _wd.getCopies()[ index ].getBaseAddress() <<
       //   " offset from _chunk->getHostAddr() - baseAddr: " << ( _memCacheCopies[ index ]._chunk->getHostAddress() - (uint64_t)_wd.getCopies()[ index ].getBaseAddress()) << std::endl;
-=======
-      //std::cerr << "Hola: HostBaseAddr: " << (void*) _wd.getCopies()[ index ].getHostBaseAddress() << " BaseAddr: " << (void*)_wd.getCopies()[ index ].getBaseAddress() << std::endl;
->>>>>>> ed033aab
       //if ( _wd.getCopies()[ index ].isRemoteHost() || _wd.getCopies()[ index ].getHostBaseAddress() == 0 ) {
       //   std::cerr << "Hola" << std::endl;
       //   addr = sys.getSeparateMemory( _pe->getMemorySpaceId() ).getDeviceAddress( _memCacheCopies[ index ]._reg, (uint64_t) _wd.getCopies()[ index ].getBaseAddress(), _memCacheCopies[ index ]._chunk );
@@ -479,7 +468,6 @@
 bool MemController::isRooted( memory_space_id_t &loc ) const {
    bool result = false;
    memory_space_id_t refLoc = (memory_space_id_t) -1;
-<<<<<<< HEAD
    for ( unsigned int index = 0; index < _wd.getNumCopies(); index++ ) {
       memory_space_id_t thisLoc;
       if ( _memCacheCopies[ index ].isRooted( thisLoc ) ) {
@@ -506,22 +494,6 @@
       }
    }
    return count > 1;
-=======
-   for ( unsigned int index = 0; index < _wd.getNumCopies(); index++ ) {
-      memory_space_id_t thisLoc;
-      if ( _memCacheCopies[ index ].isRooted( thisLoc ) ) {
-         thisLoc = thisLoc == 0 ? 0 : ( sys.getSeparateMemory( thisLoc ).getNodeNumber() != 0 ? thisLoc : 0 );
-         if ( refLoc == (memory_space_id_t) -1 ) {
-            refLoc = thisLoc;
-            result = true;
-         } else {
-            result = (refLoc == thisLoc);
-         }
-      }
-   }
-   if ( result ) loc = refLoc;
-   return result;
->>>>>>> ed033aab
 }
 
 void MemController::setMainWD() {
@@ -545,11 +517,7 @@
          _memCacheCopies[ index ].setChildrenProducedVersion( newVersion );
          if ( _pe->getMemorySpaceId() != 0 /* HOST_MEMSPACE_ID */) {
             //*myThread->_file <<__func__<< " setRegionVersion ( " << newVersion << " ) for WD " << _wd.getId() << " : " << _wd.getDescription() << " and index " << index <<std::endl;
-<<<<<<< HEAD
             sys.getSeparateMemory( _pe->getMemorySpaceId() ).setRegionVersion( _memCacheCopies[ index ]._reg, _memCacheCopies[ index ]._chunk, newVersion, _wd, index );
-=======
-            sys.getSeparateMemory( _pe->getMemorySpaceId() ).setRegionVersion( _memCacheCopies[ index ]._reg, newVersion, _wd, index );
->>>>>>> ed033aab
          }
       } else if ( _wd.getCopies()[index].isInput() ) {
          _memCacheCopies[ index ].setChildrenProducedVersion( _memCacheCopies[ index ].getVersion() );
