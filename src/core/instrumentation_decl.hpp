/*************************************************************************************/
/*      Copyright 2015 Barcelona Supercomputing Center                               */
/*                                                                                   */
/*      This file is part of the NANOS++ library.                                    */
/*                                                                                   */
/*      NANOS++ is free software: you can redistribute it and/or modify              */
/*      it under the terms of the GNU Lesser General Public License as published by  */
/*      the Free Software Foundation, either version 3 of the License, or            */
/*      (at your option) any later version.                                          */
/*                                                                                   */
/*      NANOS++ is distributed in the hope that it will be useful,                   */
/*      but WITHOUT ANY WARRANTY; without even the implied warranty of               */
/*      MERCHANTABILITY or FITNESS FOR A PARTICULAR PURPOSE.  See the                */
/*      GNU Lesser General Public License for more details.                          */
/*                                                                                   */
/*      You should have received a copy of the GNU Lesser General Public License     */
/*      along with NANOS++.  If not, see <http://www.gnu.org/licenses/>.             */
/*************************************************************************************/

//! \file instrumentation_decl.hpp
//! \brief Instrumentation main classes declaration.
//
//! \defgroup core_instrumentation Instrumentation module
//! \ingroup core

/*!\page    core_instrumentation
 * \ingroup core_instrumentation
 *
 * \section introduction Introduction
 *
 * The main goal of instrumentation is to get some information about the program execution. In other words, we want to know "What happens in this WorkDescriptor? running on this Thread". There are the three main components involved in the instrumentation process: What (we also call it Event), WorkDescriptor and Thread.
 *
 * - Events are something that happens at a given time or at a given interval of time.
 * - WorkDescriptors are the runtime basic unit of work. They offer a context to execute a piece of code.
 * - Threads are logical (or virtual) processors that execute WorkDescriptors.
 *
 * Instrumentation defines an interface which allow to know specific details about the execution of any program using Nanos++ Runtime Library. In order to do that we have defined several concepts which represents different activities happening during the execution. Nanos++ defines four different type of events
 *
 * - Burst: a burst is defined by a time interval. During this interval something is happening (e.g. executing a runtime service).
 * - State: a state is also defined by an interval of time and defines which is the execution status in a specific time stamp. It can be considered as a specific case of burst object but with a predetermined behaviour. All state's changes are push and pop operation. So when we are changing state we are whether pushing a new state in the state stack or returning to the previous state (the one previous current state). Usually a state defines the nature of the code we are executing. We can be executing a synchronization operation (SYNCH), or waiting for more job to execute (IDLE), or useful code for the user (RUNNING), etc
 * - Point: a point event is defined by a timestamp. This entity represents a punctual event during the execution.
 * - Point-to-point: a point-to-point event is defined for two punctual events. One is called the origin and the other one destination. With these kind of events we can represent communication (send/receive procedures), or work spawning (producer/consumer schemes), etc
 *
 * Instrumentation is also driven through Key/Value pairs in which the item Key identifies the semantic of the associated Value (e.g., WorkDescriptor ID as a Key and a numerical identifier as the associated Value). Keys and Values can be registered in a global dictionary (InstrumentationDictionary) which can be used as a repository.
 *
 * In order to create and raise events from user's code see \ref capi_instrument
 *
 * \section implementation Implementation
 *
 * Instrumentation mechanism implementation is divided in several classes:
 *
 * - Instrumentation class is a singleton object which can be accessed through the - also singleton - System object (sys).
 * - InstrumentationDictionary class which is part of the Instrumentation class.
 * - InstrumentationContext class, each WorkDescriptor? object has an associated InstrumentationContext object.
 * - Instrumentation modules, help programmers in the duty of open/close events.
 *
 * In this section we will describe the instrumentation mechanism by describing the implementation of each one of these classes.
 *
 * \subsection instrumentation Instrumentation class
 * \copydoc nanos::Instrumentation
 *
 * \subsection instrumentation_context InstrumentationContext class
 * \copydoc nanos::InstrumentationContext
 *
 * \subsection instrumentation_dictionary InstrumentationDictionary class
 * \copydoc nanos::InstrumentationDictionary
 *
 * \subsection instrumentation_modules InstrumentationModules classes
 *
 * Instrumentation modules help programmers in the instrumentation process by doing automatically some of the duties that users need to follow for correct instrumentation. So far its main utility is to take care about multiple exits in a given piece of code. As a module is a C++ object, we can use the constructor to open an instrumentation burst leaving the responsibility of closing it to the corresponding destructor.
 *
 * Creating a new InstrumentState object will produce the opening of a State event (the value is specified in the object constructor). Once the object goes out of the scope where is declared the destructor will close it (if programmer has not closed it before). As most of instrumentation phases affect a whole function the programmer has just to create an object of a Instrumentation module at the beginning of the function.
 *
 * - \copydoc nanos::InstrumentStateAndBurst
 * - \copydoc nanos::InstrumentState
 * - \copydoc nanos::InstrumentBurst
 *
 * \subsection examples Instrumentation examples
 *
 * In this section we will explain how different parts of the runtime have been instrumented. As one of the design principles was to encapsulate the code and to avoid that performance runtime version has any impact by the instrumentation code (or at least keep the impact as low as possible), the runtime offers a macro which allow to remove the code when it is not needed. The NANOS_INSTRUMENT(code) macro:
 * 
 * \code
 * #ifdef NANOS_INSTRUMENTATION_ENABLED
 *    #define NANOS_INSTRUMENT(f) f;
 * #else
 *    #define NANOS_INSTRUMENT(f) ;
 * #endif
 * \endcode
 *
 * All instrumentation calls have to be protected using this macro.
 * 
 * \subsubsection example1 Example 1: Memory allocation
 * 
 * Some runtime chunks of code are bounded by instrumentation events in order to measure the duration of this piece of code. An example is a cache allocation. This function is bounded by a state event and a burst event. State event will change the current thread's state to CACHE and the Burst event will keep information of the memory allocation size for the specific call. Here is the example:
 * 
 * \code
 * void * allocate( size_t size )
 * {
 *       void *result;
 *       NANOS_INSTRUMENT(nanos_event_key_t k);
 *       NANOS_INSTRUMENT(k = Instrumentor->getInstrumentorDictionary()->getEventKey("cache-malloc"));
 *       NANOS_INSTRUMENT(Instrumentor()->raiseOpenStateAndBurst(CACHE, k, (nanos_event_value_t) size));
 *       result = _T::allocate(size);
 *       NANOS_INSTRUMENT(Instrumentor()->raiseCloseStateAndBurst(k,0));
 *       return result;
 * }
 * \endcode
 *
 * \subsubsection example2 Example 2: WorkDescriptor?'s context switch
 * 
 * WorkDescriptor?'s context switch uses two instrumentation services wdLeaveCPU() and wdEnterCPU(). The wdLeaveCPU() is called from the leaving task context execution and wdEnterCPU() is called once we are executing the new task.
 * 
 * \code
 *    .
 *    .
 *    .
 *    NANOS_INSTRUMENT( sys.getInstrumentor()->wdLeaveCPU(oldWD) );
 *    myThread->switchHelperDependent(oldWD, newWD, arg);
 * 
 *    myThread->setCurrentWD( *newWD );
 *    NANOS_INSTRUMENT( sys.getInstrumentor()->wdEnterCPU(newWD) );
 *    .
 *    .
 *    .
 * \endcode
 *
 * \subsubsection example3 Example 3: Instrumenting the API
 * 
 * API functions have – generally – a common behaviour. They open a Burst event with a pair <key,value>. The key is the internal code “api” and the value is an specific identifier of the function we are instrumenting on. API functions also open a State event with a value according with the function duty. Both events will be closed once the function execution finishes. Here it is an example using nanos_yield() implementation:
 * 
 * \code
 * nanos_err_t nanos_yield ( void )
 * {
 *    NANOS_INSTRUMENT( InstrumentStateAndBurst inst("api","yield",SCHEDULING) );
 *    try {
 *       Scheduler::yield();
 *    } catch ( ... ) {
 *       return NANOS_UNKNOWN_ERR;
 *    }
 *    return NANOS_OK;
 * }
 * \endcode
 *
 * Yield function will wrap its execution between <”api”,“yield”> Burst and SCHEDULING State events. Although the function can have other exit points (apart from the return) InstrumentStateAndBurst destructor will throw closing events automatically.
 * 
 * \subsubsection example4 Example 4: Instrumenting Runtime Internal Functions
 * 
 * Different Nanos++ functions have different instrumentation approaches. In this sections we have chosen a scheduling related function: Scheduler::waitOnCondition(). Due space limitations we have abridged the code focusing our interest in the instrumentation parts.
 * 
 * \code
 * void Scheduler::waitOnCondition (GenericSyncCond *condition)
 * {
 *    NANOS_INSTRUMENT( InstrumentState inst(SYNCHRONIZATION) );
 * 
 *    const int nspins = sys.getSchedulerConf().getNumSpins();
 *    int spins = nspins;
 * 
 *    WD * current = myThread->getCurrentWD();
 * 
 *    while ( !condition->check() ) {
 *       BaseThread *thread = getMyThreadSafe();
 *       spins--;
 *       if ( spins == 0 ) {
 *          condition->lock();
 *          if ( !( condition->check() ) ) {
 *             condition->addWaiter( current );
 * 
 *             NANOS_INSTRUMENT( InstrumentState inst1(SCHEDULING) );
 *             WD *next = _schedulePolicy.atBlock( thread, current );
 *             NANOS_INSTRUMENT( inst1.close() );
 * 
 *             if ( next ) {
 *                NANOS_INSTRUMENT( InstrumentState inst2(RUNTIME) );
 *                switchTo ( next );
 *             }
 *             else {
 *                condition->unlock();
 *                NANOS_INSTRUMENT( InstrumentState inst3(YIELD) );
 *                thread->yield();
 *             }
 *          } else {
 *             condition->unlock();
 *          }
 *          spins = nspins;
 *       }
 *    }
 * }
 * \endcode
 *
 * In this function the instrumentation changes the thread state in several parts of the code. First, all the function code is surrounded by a SYNCHRONIZATION state (inst). A Opening state event is raised at the very beginning of the function and the corresponding close event will be thrown once the execution flow gets out from the function scope. During the function execution the thread state may change to SCHEDULING when calling _schedulePolicy.atBlock(), RUNTIME when we are context switching WorkDescriptors? and YIELD when we are forcing a thread yield. In this case the SCHEDULING state change is the only one we have to force to close before getting out from its scope. Note, that if an C++ exception is raised by any of the lower layers the states that are open at point will close automatically. So, the use of the Instrumentation modules improves the general exception safety of the code.
 * 
 */

#ifdef NANOS_INSTRUMENTATION_ENABLED
#define NANOS_INSTRUMENT(f) f;
#else
#define NANOS_INSTRUMENT(f)
#endif

#ifndef __NANOS_INSTRUMENTOR_DECL_H
#define __NANOS_INSTRUMENTOR_DECL_H
#include <list>
#include <utility>
#include <string>
#include "compatibility.hpp"
#include "debug.hpp"
#include "nanos-int.h"
#include "atomic_decl.hpp"
#include "instrumentationcontext_fwd.hpp"
#include "workdescriptor_fwd.hpp"
#include "allocator_decl.hpp"
#include "basethread_fwd.hpp"


#define NANOX_INSTRUMENTATION_PARTNER_MYSELF 0xFFFFFFFF

namespace nanos {
   // This is an ordered list. The idea is to emit all events below or equal the event category
   // predetermined.
   typedef enum { EVENT_ENABLED = 0, EVENT_NONE, EVENT_USER, EVENT_DEVELOPER,
                  EVENT_DEFAULT, EVENT_ADVANCED, EVENT_ALL, EVENT_DISABLED } nanos_event_level_t;

//   extern __thread BaseThread *myThread;
#ifdef NANOS_INSTRUMENTATION_ENABLED
   class InstrumentationValueDescriptor
   {
      private:
         nanos_event_value_t  _id;          /**< InstrumentationValueDescriptor id */
         std::string          _description; /**< InstrumenotrValueDescriptor description */
      private:
         /*! \brief InstrumentationValueDescriptor default constructor (private)
          */
         InstrumentationValueDescriptor ();
         /*! \brief InstrumentationValueDescriptor copy constructor (private)
          */
         InstrumentationValueDescriptor ( InstrumentationValueDescriptor &ivd );
         /*! \brief InstrumentationValueDescriptor copy assignment operator (private)
          */
         InstrumentationValueDescriptor& operator= ( InstrumentationValueDescriptor &ivd );
      public:
         /*! \brief InstrumentationValueDescriptor constructor
          */
         InstrumentationValueDescriptor ( nanos_event_value_t id, const std::string &description ) : _id( id ), _description ( description ) {}

         /*! \brief InstrumentationValueDescriptor constructor
          */
         InstrumentationValueDescriptor ( nanos_event_value_t id, const char *description ) : _id( id ), _description ( description ) {}

         /*! \brief InstrumentationValueDescriptor destructor
          */
         ~InstrumentationValueDescriptor() {}

         /*! \brief Gets value descriptor id
          */
         nanos_event_value_t getId ( void );

         /*! \brief Gets value descriptor textual description
          */
         const std::string getDescription ( void ) const;

   };

   class InstrumentationKeyDescriptor
   {
      public:
         typedef TR1::unordered_map<std::string, InstrumentationValueDescriptor*> ValueMap;
         typedef ValueMap::iterator ValueMapIterator;
         typedef ValueMap::const_iterator ConstValueMapIterator;
      private:
         nanos_event_key_t    _id;          /**< InstrumentationKeyDescriptor id */
         nanos_event_level_t  _level;       /**< Event level of verbosity */
         bool                 _stacked;     /**< Is the event stacked */
         std::string          _description; /**< InstrumenotrKeyDescriptor description */
         Atomic<unsigned int> _totalValues; /**< Total number of values */
         Lock                 _lock;        /**< _valueMap exclusive lock */
         ValueMap             _valueMap;    /**< Registered Value elements */
      private:
         /*! \brief InstrumentationKeyDescriptor default constructor (private)
          */
         InstrumentationKeyDescriptor ();
         /*! \brief InstrumentationKeyDescriptor copy constructor (private)
          */
         InstrumentationKeyDescriptor ( InstrumentationKeyDescriptor &ikd );
         /*! \brief InstrumentationKeyDescriptor copy assignment operator (private)
          */
         InstrumentationKeyDescriptor& operator= ( InstrumentationKeyDescriptor &ikd );
      public:
         /*! \brief InstrumentationKeyDescriptor constructor
          */
         InstrumentationKeyDescriptor ( nanos_event_key_t id, const std::string &description, nanos_event_level_t level, bool stacked ) : _id( id ), _level(level),_stacked(stacked), _description ( description ),
                                     _totalValues(1), _lock(), _valueMap() {}

         /*! \brief InstrumentationKeyDescriptor constructor
          */
         InstrumentationKeyDescriptor ( nanos_event_key_t id, const char *description, nanos_event_level_t level, bool stacked ) : _id( id ), _level(level), _stacked(stacked),  _description ( description ),
                                     _totalValues(1), _lock(), _valueMap() {}

         /*! \brief InstrumentationKeyDescriptor destructor
          */
         ~InstrumentationKeyDescriptor() {}

         /*! \brief Gets key descriptor id
          */
         nanos_event_key_t getId ( void ) const;

         /*! \brief Set the event level
          */
         void setLevel ( nanos_event_level_t value );

         /*! \brief Normalize level
          */
         void normalizeLevel ( nanos_event_level_t value );

         /*! \brief return if the event is stacked
          */
         bool isStacked ( void );

         /*! \brief Gets key descriptor textual description
          */
         const std::string getDescription ( void ) const;

         /*! \brief Inserts (or gets) a value into (from) valueMap
          */
         nanos_event_value_t registerValue ( const std::string &value, const std::string &description="", bool abort_when_registered=true );

         /*! \brief Inserts (or gets) a value into (from) valueMap
          */
         nanos_event_value_t registerValue ( const char *value, const char *description="", bool abort_when_registered=true );

         /*! \brief Inserts a value into valueMap (the value is given by user)
          */
         void registerValue ( const std::string &value, nanos_event_value_t val,
                              const std::string &description="", bool abort_when_registered=true );

         /*! \brief Inserts a value into valueMap (the value is given by user)
          */
         void registerValue ( const char *value, nanos_event_value_t val,
                              const char *description="", bool abort_when_registered=true );
         /*! \brief Gets a value into (from) valueMap
          */
         nanos_event_value_t getValue ( const std::string &value );

         /*! \brief Gets a value into (from) valueMap
          */
         nanos_event_value_t getValue ( const char *value );

         /*! \brief Returns starting point of valueMap ( iteration purposes )
          */
         ConstValueMapIterator beginValueMap ( void );

         /*! \brief Returns ending point of valueMap ( iteration purposes )
          */
         ConstValueMapIterator endValueMap ( void );

         /*! \brief Returns a Value description for a given value
          */
         const std::string getValueDescription ( nanos_event_value_t val );

         /*! \brief Returns the number of registered values
          */
         size_t getSize( void ) const;
   };

/*!\class InstrumentationDictionary
 * \brief InstrumentationDictionary is event's dictionary.
 * \description It allows to register and recover keys and pairs of <key,value> objects given them an internal code which can be used as identifier. The dictionary also allow to associate a description to each key and <key,value> objects.
 *
 */ 
   class InstrumentationDictionary {
      public:
         typedef TR1::unordered_map<std::string, InstrumentationKeyDescriptor*> KeyMap;
         typedef KeyMap::iterator KeyMapIterator;
         typedef KeyMap::const_iterator ConstKeyMapIterator;
      private:
         Atomic<unsigned int> _totalKeys; /**< Total number of keys */
         Lock                 _lock;      /**< Is the _keyMap exclusive lock */
         KeyMap               _keyMap;    /**< Registered Key elements */
         nanos_event_level_t  _level;     //!< Default verbosity level

         /*! \brief InstrumentationDictionary copy constructor (private)
          */
         InstrumentationDictionary ( InstrumentationDictionary &id );
         /*! \brief InstrumentationDictionary copy assignment operator (private)
          */
         InstrumentationDictionary& operator= ( InstrumentationDictionary &id );
      public:
         /*! \brief InstrumentationDictionary default constructor
          */
         InstrumentationDictionary () : _totalKeys(1), _lock(), _keyMap(), _level(EVENT_DEFAULT)
         {
            /* ******************************************** */
            /* Instrumentation events: In order initialization */
            /* ******************************************** */

            /* 01 */ registerEventKey("api","Nanos Runtime API", true, EVENT_DEVELOPER, true );
            registerEventValue("api","find_slicer","nanos_find_slicer()");
            registerEventValue("api","wg_wait_completion","nanos_wg_wait_completion()");
            registerEventValue("api","*_create_sync_cond","nanos_create_xxx_cond()");
            registerEventValue("api","sync_cond_wait","nanos_sync_cond_wait()");
            registerEventValue("api","sync_cond_signal","nanos_sync_cond_signal()");
            registerEventValue("api","destroy_sync_cond","nanos_destroy_sync_cond()");
            registerEventValue("api","wait_on","nanos_wait_on()");
            registerEventValue("api","init_lock","nanos_init_lock()");
            registerEventValue("api","set_lock","nanos_set_lock()");
            registerEventValue("api","unset_lock","nanos_unset_lock()");
            registerEventValue("api","try_lock","nanos_try_lock()");
            registerEventValue("api","destroy_lock","nanos_destroy_lock()");
            registerEventValue("api","single_guard","nanos_single_guard()");
            registerEventValue("api","team_barrier","nanos_team_barrier()");
            registerEventValue("api","current_wd", "nanos_current_wd()");
            registerEventValue("api","get_wd_id","nanos_get_wd_id()");
            registerEventValue("api","*_create_wd","nanos_create_xxx_wd()");
            registerEventValue("api","submit","nanos_submit()");
            registerEventValue("api","create_wd_and_run","nanos_create_wd_and_run()");
            registerEventValue("api","set_internal_wd_data","nanos_set_internal_wd_data()");
            registerEventValue("api","get_internal_wd_data","nanos_get_internal_wd_data()");
            registerEventValue("api","yield","nanos_yield()");
            registerEventValue("api","create_team","nanos_create_team()");
            registerEventValue("api","enter_team","nanos_enter_team()");
            registerEventValue("api","leave_team","nanos_leave_team()");
            registerEventValue("api","end_team","nanos_end_team()");
            registerEventValue("api","get_addr","nanos_get_addr()");
            registerEventValue("api","copy_value","nanos_copy_value()");
            registerEventValue("api","omp_barrier","nanos_omp_barrier()");
            registerEventValue("api","get_starring_threads","nanos_get_implicit_threads()");
            registerEventValue("api","get_supporting_threads","nanos_get_nonimplicit_threads()");
            registerEventValue("api","omp_find_worksharing","nanos_omp_find_worksharing()");
            registerEventValue("api","omp_get_schedule","nanos_omp_get_schedule()");
            registerEventValue("api","malloc","nanos_malloc()");
            registerEventValue("api","free","nanos_free()");
            registerEventValue("api","get_num_ready_tasks","nanos_get_num_ready_tasks()");
            registerEventValue("api","get_num_total_tasks","nanos_get_num_total_tasks()");
            registerEventValue("api","get_num_nonready_tasks","nanos_get_num_nonready_tasks()");
            registerEventValue("api","get_num_blocked_tasks","nanos_get_num_blocked_tasks()");
            registerEventValue("api","get_num_running_tasks","nanos_get_num_running_tasks()");
            registerEventValue("api","dependence_pendant_writes","nanos_dependence_pendant_writes()");
            registerEventValue("api","in_final","nanos_in_final()");
            registerEventValue("api","set_final","nanos_set_final()");
            registerEventValue("api","dependence_release_all","nanos_dependence_release_all()");
            registerEventValue("api","set_translate_function","nanos_set_translate_function()");
            registerEventValue("api","memalign","nanos_memalign()");
            registerEventValue("api","cmalloc","nanos_cmalloc()");
            registerEventValue("api","stick_to_producer","nanos_stick_to_producer()");
            registerEventValue("api","task_reduction_register","nanos_task_reduction_register()");
            registerEventValue("api","task_reduction_get_thread_storage","nanos_task_reduction_get_thread_storage()");

            /* 02 */ registerEventKey("wd-id","Work Descriptor id:", true, EVENT_DEVELOPER, true);

            /* 03 */ registerEventKey("cache-copy-in","Transfer data into device cache", true, EVENT_DISABLED );
            /* 04 */ registerEventKey("cache-copy-out","Transfer data to main memory", true, EVENT_DISABLED );
            /* 05 */ registerEventKey("cache-local-copy","Local copy in device memory", true, EVENT_DISABLED );
            /* 06 */ registerEventKey("cache-malloc","Memory allocation in device cache", true, EVENT_DISABLED );
            /* 07 */ registerEventKey("cache-free","Memory free in device cache", true, EVENT_DISABLED );
            /* 08 */ registerEventKey("cache-hit","Hit in the cache", true, EVENT_DISABLED );

            /* 09 */ registerEventKey("copy-in","Copying WD inputs", true, EVENT_DISABLED );
            /* 10 */ registerEventKey("copy-out","Copying WD outputs", true, EVENT_DISABLED );

            /* 11 */ registerEventKey("user-funct-name","User Function Name", true, EVENT_USER, true);

            /* 12 */ registerEventKey("user-code","User Code (wd)", true, EVENT_DISABLED );

            /* 13 */ registerEventKey("create-wd-id","Create WD Id:", true, EVENT_ADVANCED ); // TODO: consider to disable
            /* 14 */ registerEventKey("create-wd-ptr","Create WD pointer:", true, EVENT_DEVELOPER );
            /* 15 */ registerEventKey("wd-num-deps","Create WD num. deps.", true, EVENT_ADVANCED );
            /* 16 */ registerEventKey("wd-deps-ptr","Create WD dependence pointer", true, EVENT_ADVANCED );

            /* 17 */ registerEventKey("lock-addr","Lock address", true, EVENT_DEVELOPER );

            /* 18 */ registerEventKey("num-spins","Number of Spins", true, EVENT_DEVELOPER );
            /* 19 */ registerEventKey("num-yields","Number of Yields", true, EVENT_DEVELOPER );
            /* 20 */ registerEventKey("time-yields","Time on Yield (in nsecs)", true, EVENT_DEVELOPER );

            /* 21 */ registerEventKey("user-funct-location","User Function Location", true, EVENT_USER, true);

            /* 22 */ registerEventKey("num-ready","Number of ready tasks in the queues", true, EVENT_USER );
            /* 23 */ registerEventKey("graph-size","Number tasks in the graph", true, EVENT_USER );

            /* 24 */ registerEventKey("loop-lower","Loop lower bound", true, EVENT_DEVELOPER );
            /* 25 */ registerEventKey("loop-upper","Loop upper", true, EVENT_DEVELOPER );
            /* 26 */ registerEventKey("loop-step","Loop step", true, EVENT_DEVELOPER );

            /* 27 */ registerEventKey("in-cuda-runtime","Inside CUDA runtime", true, EVENT_DEVELOPER );
            registerEventValue("in-cuda-runtime", "NANOS_GPU_CUDA_MALLOC_EVENT", "cudaMalloc()" );                                     /* 1 */
            registerEventValue("in-cuda-runtime", "NANOS_GPU_CUDA_FREE_EVENT", "cudaFree()" );                                         /* 2 */
            registerEventValue("in-cuda-runtime", "NANOS_GPU_CUDA_MALLOC_HOST_EVENT", "cudaMallocHost()" );                            /* 3 */
            registerEventValue("in-cuda-runtime", "NANOS_GPU_CUDA_FREE_HOST_EVENT", "cudaFreeHost()" );                                /* 4 */
            registerEventValue("in-cuda-runtime", "NANOS_GPU_CUDA_MEMCOPY_EVENT", "cudaMemcpyDeviceToDevice()" );                      /* 5 */
            registerEventValue("in-cuda-runtime", "NANOS_GPU_CUDA_MEMCOPY_TO_HOST_EVENT", "cudaMemcpyDeviceToHost()" );                /* 6 */
            registerEventValue("in-cuda-runtime", "NANOS_GPU_CUDA_MEMCOPY_TO_DEVICE_EVENT", "cudaMemcpyHostToDevice()" );              /* 7 */
            registerEventValue("in-cuda-runtime", "NANOS_GPU_CUDA_MEMCOPY_ASYNC_EVENT", "cudaMemcpyPeerAsync()" );                     /* 8 */
            registerEventValue("in-cuda-runtime", "NANOS_GPU_CUDA_MEMCOPY_ASYNC_TO_HOST_EVENT", "cudaMemcpyAsyncDeviceToHost()" );     /* 9 */
            registerEventValue("in-cuda-runtime", "NANOS_GPU_CUDA_MEMCOPY_ASYNC_TO_DEVICE_EVENT", "cudaMemcpyAsyncHostToDevice()" );   /* 10 */
            registerEventValue("in-cuda-runtime", "NANOS_GPU_CUDA_INPUT_STREAM_SYNC_EVENT", "cudaInputStreamSynchronize()" );          /* 11 */
            registerEventValue("in-cuda-runtime", "NANOS_GPU_CUDA_OUTPUT_STREAM_SYNC_EVENT", "cudaOutputStreamSynchronize()" );        /* 12 */
            registerEventValue("in-cuda-runtime", "NANOS_GPU_CUDA_KERNEL_STREAM_SYNC_EVENT", "cudaKernelStreamSynchronize()" );        /* 13 */
            registerEventValue("in-cuda-runtime", "NANOS_GPU_CUDA_DEVICE_SYNC_EVENT", "cudaDeviceSynchronize()" );                     /* 14 */
            registerEventValue("in-cuda-runtime", "NANOS_GPU_CUDA_SET_DEVICE_EVENT", "cudaSetDevice()" );                              /* 15 */
            registerEventValue("in-cuda-runtime", "NANOS_GPU_CUDA_GET_DEVICE_PROPS_EVENT", "cudaGetDeviceProperties()" );              /* 16 */
            registerEventValue("in-cuda-runtime", "NANOS_GPU_CUDA_SET_DEVICE_FLAGS_EVENT", "cudaSetDeviceFlags()" );                   /* 17 */
            registerEventValue("in-cuda-runtime", "NANOS_GPU_CUDA_GET_LAST_ERROR_EVENT", "cudaGetLastError()" );                       /* 18 */
            registerEventValue("in-cuda-runtime", "NANOS_GPU_CUDA_GENERIC_EVENT", "CUDA generic event" );                              /* 19 */
            registerEventValue("in-cuda-runtime", "NANOS_GPU_MEMCOPY_EVENT", "memcpy()" );                                             /* 20 */
            registerEventValue("in-cuda-runtime", "NANOS_GPU_CUDA_EVENT_CREATE_EVENT", "cudaEventCreate()" );                          /* 21 */
            registerEventValue("in-cuda-runtime", "NANOS_GPU_CUDA_EVENT_DESTROY_EVENT", "cudaEventDestroy()" );                        /* 22 */
            registerEventValue("in-cuda-runtime", "NANOS_GPU_CUDA_EVENT_RECORD_EVENT", "cudaEventRecord()" );                          /* 23 */
            registerEventValue("in-cuda-runtime", "NANOS_GPU_CUDA_EVENT_QUERY_EVENT", "cudaEventQuery()" );                            /* 24 */
            registerEventValue("in-cuda-runtime", "NANOS_GPU_CUDA_EVENT_SYNC_EVENT", "cudaEventSynchronize()" );                       /* 25 */
            registerEventValue("in-cuda-runtime", "NANOS_GPU_CUDA_KERNEL_LAUNCH_EVENT", "Launching CUDA kernel(s) in task" );          /* 26 */
            registerEventValue("in-cuda-runtime", "NANOS_GPU_CUDA_STREAM_CREATE_EVENT", "cudaStreamCreate()" );                        /* 27 */
            registerEventValue("in-cuda-runtime", "NANOS_GPU_CUDA_STREAM_DESTROY_EVENT", "cudaStreamDestroy" );                        /* 28 */
            registerEventValue("in-cuda-runtime", "NANOS_GPU_CUDA_GET_PCI_BUS_EVENT", "cudaDeviceGetPCIBusId()" );                     /* 29 */


            /* 28 */ registerEventKey("xfer-size","Transfer size", true, EVENT_DEVELOPER );

            /* 29 */ registerEventKey("cache-wait","Cache waiting for something", true, EVENT_DISABLED );
            registerEventValue("cache-wait","registerCacheAccess() L.94","registerCacheAccess() waiting for data allocation (not registered in directory)");
            registerEventValue("cache-wait","registerCacheAccess() L.112","registerCacheAccess() waiting for data invalidation in another cache (new entry)");
            registerEventValue("cache-wait","registerCacheAccess() L.122","registerCacheAccess() waiting for data to have no owner");
            registerEventValue("cache-wait","registerCacheAccess() L.141","registerCacheAccess() waiting for data allocation (registered in directory)");
            registerEventValue("cache-wait","registerCacheAccess() L.163","registerCacheAccess() waiting for data invalidation (size has changed)");
            registerEventValue("cache-wait","registerCacheAccess() L.185","registerCacheAccess() waiting for data invalidation in another cache (size has changed)");
            registerEventValue("cache-wait","registerCacheAccess() L.221","registerCacheAccess() waiting for data to be copied back (size has changed)");
            registerEventValue("cache-wait","registerCacheAccess() L.239","registerCacheAccess() waiting for data invalidation in another cache (old version)");
            registerEventValue("cache-wait","registerCacheAccess() L.260","registerCacheAccess() invalidating another cache");
            registerEventValue("cache-wait","registerCacheAccess() L.292","registerCacheAccess() waiting for resize");
            registerEventValue("cache-wait","registerCacheAccess() L.300","registerCacheAccess() waiting for flush");
            registerEventValue("cache-wait","freeSpaceToFit()","freeSpaceToFit()");
            registerEventValue("cache-wait","waitInput()","waitInput()");

            /* 30 */ registerEventKey("chunk-size","Chunk size", true, EVENT_DEVELOPER );

            /* 31 */ registerEventKey("num-blocks","Number of blocking operations", true, EVENT_DEVELOPER );
            /* 32 */ registerEventKey("time-blocks","Time on block (in nsecs)", true, EVENT_DEVELOPER );

            /* 33 */ registerEventKey("num-scheds","Number of scheduler operations", true, EVENT_DEVELOPER );
            /* 34 */ registerEventKey("time-scheds","Time on scheduler operations (in nsecs)", true, EVENT_DEVELOPER );

            /* 35 */ registerEventKey("sched-versioning","Versioning scheduler decisions", true, EVENT_ADVANCED );
            registerEventValue("sched-versioning", "NANOS_SCHED_VER_SETDEVICE_CANRUN", "Set WD device + thread can run" );
            registerEventValue("sched-versioning", "NANOS_SCHED_VER_SETDEVICE_CANNOTRUN", "Set WD device + thread cannot run" );
            registerEventValue("sched-versioning", "NANOS_SCHED_VER_SELECTWD_FIRSTCANRUN", "Select WD first record + thread can run" );
            registerEventValue("sched-versioning", "NANOS_SCHED_VER_SELECTWD_FIRSTCANNOTRUN", "Select WD first record + thread cannot run" );
            registerEventValue("sched-versioning", "NANOS_SCHED_VER_SELECTWD_BELOWMINRECCANRUN", "Select WD not enough records + thread can run" );
            registerEventValue("sched-versioning", "NANOS_SCHED_VER_SELECTWD_UNDEFINED", "Select WD undefined" );
            registerEventValue("sched-versioning", "NANOS_SCHED_VER_SELECTWD_GETFIRST", "Select WD get first queue task" );
            registerEventValue("sched-versioning", "NANOS_SCHED_VER_ATIDLE_GETFIRST", "At idle get first queue task" );
            registerEventValue("sched-versioning", "NANOS_SCHED_VER_ATIDLE_NOFIRST", "At idle no first queue task found" );
            registerEventValue("sched-versioning", "NANOS_SCHED_VER_ATPREFETCH_GETFIRST", "At prefetch get first queue task" );
            registerEventValue("sched-versioning", "NANOS_SCHED_VER_ATPREFETCH_GETIMMSUCC", "At prefetch get immediate successor" );
            registerEventValue("sched-versioning", "NANOS_SCHED_VER_ATPREFETCH_NOFIRST", "At prefetch no first queue task found" );
            registerEventValue("sched-versioning", "NANOS_SCHED_VER_ATBEFEX_GETFIRST", "At before exit get first queue task" );
            registerEventValue("sched-versioning", "NANOS_SCHED_VER_ATBEFEX_NOFIRST", "At before exit no first queue task found" );
            registerEventValue("sched-versioning", "NANOS_SCHED_VER_SETEARLIESTEW_FOUND", "Set earliest execution worker found" );
            registerEventValue("sched-versioning", "NANOS_SCHED_VER_SETEARLIESTEW_NOTFOUND", "Set earliest execution worker not found" );
            registerEventValue("sched-versioning", "NANOS_SCHED_VER_FINDEARLIESTEW_BETTERTIME", "Found earliest execution worker timing reason" );
            registerEventValue("sched-versioning", "NANOS_SCHED_VER_FINDEARLIESTEW_IDLEWORKER", "Found earliest execution worker idle reason" );

            /* 36 */ registerEventKey("dependence","Dependence analysis", true, EVENT_DEVELOPER ); /* System have found a new dependence */
            /* 37 */ registerEventKey("dep-direction", "Dependence direction", true, EVENT_DEVELOPER );

            /* 38 */ registerEventKey("wd-priority","Priority of a work descriptor", true, EVENT_DEVELOPER );

            /* 39 */ registerEventKey("in-opencl-runtime","Inside OpenCL runtime", true, EVENT_DEVELOPER );
            registerEventValue("in-opencl-runtime", "NANOS_OPENCL_ALLOC_EVENT", "clCreateBuffer()" );                                     /* 1 */
            registerEventValue("in-opencl-runtime", "NANOS_OPENCL_FREE_EVENT", "clReleaseMemObject()" );                                         /* 2 */
            registerEventValue("in-opencl-runtime", "NANOS_OPENCL_GET_DEV_INFO_EVENT", "clGetDeviceInfo()" );                            /* 3 */
            registerEventValue("in-opencl-runtime", "NANOS_OPENCL_CREATE_CONTEXT_EVENT", "clCreateContext()" );                                /* 4 */
            registerEventValue("in-opencl-runtime", "NANOS_OPENCL_MEMWRITE_SYNC_EVENT", "clEnqueueWriteBuffer(blocking=true)" );                      /* 5 */
            registerEventValue("in-opencl-runtime", "NANOS_OPENCL_MEMREAD_SYNC_EVENT", "clEnqueueReadBuffer(blocking=true)" );                /* 6 */
            registerEventValue("in-opencl-runtime", "NANOS_OPENCL_CREATE_COMMAND_QUEUE_EVENT", "clCreateCommandQueue()" );                /* 7 */
            registerEventValue("in-opencl-runtime", "NANOS_OPENCL_GET_PROGRAM_EVENT", "Compile, build and clCreateKernel() nanox routine" );                /* 8 */
            registerEventValue("in-opencl-runtime", "NANOS_OPENCL_COPY_BUFFER_EVENT", "clEnqueueCopyBuffer() Device to device transfer" );                /* 9 */
            registerEventValue("in-opencl-runtime", "NANOS_OPENCL_CREATE_SUBBUFFER_EVENT", "clCreateSubBuffer(blocking=true)" );                /* 10 */
            registerEventValue("in-opencl-runtime", "NANOS_OPENCL_MAP_BUFFER_SYNC_EVENT", "clEnqueueMapBuffer(blocking=true)" );                /* 11 */
            registerEventValue("in-opencl-runtime", "NANOS_OPENCL_UNMAP_BUFFER_SYNC_EVENT", "clEnqueueUnmapMemObject(blocking=true)" );                /* 12 */
            registerEventValue("in-opencl-runtime", "NANOS_OPENCL_GENERIC_EVENT", "OpenCL generic event" );                              /* 13 */

            /* 40 */ registerEventKey("taskwait", "Call to the taskwait nanos runtime function", true, EVENT_USER );
            /* 41 */ registerEventKey("set-num-threads","Number of Threads", true, EVENT_USER );
            /* 42 */ registerEventKey("cpuid","Thread cpuid", true, EVENT_USER );

            /* 43 */ registerEventKey("dep-address", "Dependence address", true, EVENT_DEVELOPER );
            /* 44 */ registerEventKey("copy-data-in","WD id that is copying data in", true, EVENT_DEVELOPER );
            /* 45 */ registerEventKey("cache-copy-data-in","WD id that is copying data in", true, EVENT_DEVELOPER );
            /* 46 */ registerEventKey("cache-copy-data-out","WD id that is copying data in", true, EVENT_DEVELOPER );
            /* 47 */ registerEventKey("sched-affinity-constraint","Constraint used by affinity scheduler", true, EVENT_DEVELOPER );

            /* 48*/ registerEventKey("in-mpi-runtime","Inside MPI runtime", true, EVENT_DEVELOPER );
            registerEventValue("in-mpi-runtime", "NANOS_MPI_ALLOC_EVENT", "malloc()" );                                     /* 1 */
            registerEventValue("in-mpi-runtime", "NANOS_MPI_FREE_EVENT", "free()" );                                         /* 2 */
            registerEventValue("in-mpi-runtime", "NANOS_MPI_DEEP_BOOSTER_ALLOC_EVENT", "deep_booster_alloc(...)" );                            /* 3 */
            registerEventValue("in-mpi-runtime", "NANOS_MPI_COPYIN_SYNC_EVENT", "MPI Copy data to remote node" );                                /* 4 */
            registerEventValue("in-mpi-runtime", "NANOS_MPI_COPYOUT_SYNC_EVENT", "MPI copy data from remote node" );                      /* 5 */
            registerEventValue("in-mpi-runtime", "NANOS_MPI_COPYDEV2DEV_SYNC_EVENT", "MPI copy data between two nodes" );                      /* 6 */
            registerEventValue("in-mpi-runtime", "NANOS_MPI_DEEP_BOOSTER_FREE_EVENT", "deep_booster_free(...)" );                      /* 7 */
            registerEventValue("in-mpi-runtime", "NANOS_MPI_INIT_EVENT", "nanos_mpi_init()" );                      /* 8 */
            registerEventValue("in-mpi-runtime", "NANOS_MPI_FINALIZE_EVENT", "nanos_mpi_finalize()" );                      /* 9 */
            registerEventValue("in-mpi-runtime", "NANOS_MPI_SEND_EVENT", "nanos mpi_send()" );                      /* 10 */
            registerEventValue("in-mpi-runtime", "NANOS_MPI_RECV_EVENT", "nanos mpi_recv()" );                      /* 11 */
            registerEventValue("in-mpi-runtime", "NANOS_MPI_SSEND_EVENT", "nanos mpi_ssend()" );                      /* 12 */
            registerEventValue("in-mpi-runtime", "NANOS_MPI_COPYLOCAL_SYNC_EVENT", "MPI Copy local inside node" );                      /* 13 */
            registerEventValue("in-mpi-runtime", "NANOS_MPI_REALLOC_EVENT", "MPI Realloc data inside node" );                      /* 14 */
            registerEventValue("in-mpi-runtime", "NANOS_MPI_WAIT_FOR_COPIES_EVENT", "MPI remote node task waiting for copyIns before starting" );   /* 15 */
            registerEventValue("in-mpi-runtime", "NANOS_MPI_RNODE_COPYIN_EVENT", "MPI remote node cache doing copy in" );  /* 16 */
            registerEventValue("in-mpi-runtime", "NANOS_MPI_RNODE_COPYOUT_EVENT", "MPI remote node cache doing copy out" );            /* 17 */
            registerEventValue("in-mpi-runtime", "NANOS_MPI_RNODE_DEV2DEV_IN_EVENT", "MPI remote node cache doing device to device copy in" );   /* 18 */
            registerEventValue("in-mpi-runtime", "NANOS_MPI_RNODE_DEV2DEV_OUT_EVENT", "MPI remote node cache doing device to device copy outg" );  /* 19 */
            registerEventValue("in-mpi-runtime", "NANOS_MPI_RNODE_ALLOC_EVENT", "MPI remote node cache doing allocation" );   /* 20 */
            registerEventValue("in-mpi-runtime", "NANOS_MPI_RNODE_REALLOC_EVENT", "MPI remote node cache doing reallocation" );  /* 21 */
            registerEventValue("in-mpi-runtime", "NANOS_MPI_RNODE_FREE_EVENT", "MPI remote node cache doing free of previous allocated chunk" ); /* 22 */
            registerEventValue("in-mpi-runtime", "NANOS_MPI_RNODE_COPYLOCAL_EVENT", "MPI remote node cache doing copy local" );  /* 23 */
            registerEventValue("in-mpi-runtime", "NANOS_MPI_IRECV_EVENT", "Async recv" ); /* 24 */
            registerEventValue("in-mpi-runtime", "NANOS_MPI_ISEND_EVENT", "Async send" );  /* 25 */
            registerEventValue("in-mpi-runtime", "NANOS_MPI_GENERIC_EVENT", "MPI generic event" );                /* 26 */

            /* 49 */ registerEventKey("wd-ready", "Work descriptor becomes ready", false, EVENT_ADVANCED );
            /* 50 */ registerEventKey("wd-blocked", "Work descriptor becomes blocked", false, EVENT_ADVANCED );
            /* 51 */ registerEventKey("parallel-outline-fct", "Parallel Outline Function", false, EVENT_ADVANCED );

            /* 52 */ registerEventKey("async-thread","Asynchronous thread state events", true, EVENT_DEVELOPER );
            registerEventValue("async-thread", "ASYNC_THREAD_INLINE_WORK_DEP_EVENT", "inlineWorkDependent()" );  /* 1 */
            registerEventValue("async-thread", "ASYNC_THREAD_PRE_RUN_EVENT", "WD pre-run" );                     /* 2 */
            registerEventValue("async-thread", "ASYNC_THREAD_RUN_EVENT", "Running WD" );                         /* 3 */
            registerEventValue("async-thread", "ASYNC_THREAD_POST_RUN_EVENT", "WD post-run" );                   /* 4 */
            registerEventValue("async-thread", "ASYNC_THREAD_SCHEDULE_EVENT", "Scheduling tasks" );              /* 5 */
            //registerEventValue("async-thread", "ASYNC_THREAD_WAIT_INPUTS_EVENT", "Waiting for inputs" );         /* 5 */
            registerEventValue("async-thread", "ASYNC_THREAD_CHECK_WD_INPUTS_EVENT", "Checking for inputs" );    /* 6 */
            registerEventValue("async-thread", "ASYNC_THREAD_CHECK_WD_OUTPUTS_EVENT", "Checking for outputs" );  /* 7 */
            registerEventValue("async-thread", "ASYNC_THREAD_CP_DATA_IN_EVENT", "Copy data in" );                /* 8 */
            registerEventValue("async-thread", "ASYNC_THREAD_CP_DATA_OUT_EVENT", "Copy data out" );              /* 9 */
            registerEventValue("async-thread", "ASYNC_THREAD_CHECK_EVTS_EVENT", "Check events" );                /* 10 */
            registerEventValue("async-thread", "ASYNC_THREAD_PROCESS_EVT_EVENT", "Processing finished event" );  /* 11 */
            registerEventValue("async-thread", "ASYNC_THREAD_SYNCHRONIZE_EVENT", "Synchronize copy" );           /* 12 */

            /* 53 */ registerEventKey("copy-in-gpu", "Asynchronous memory copy from host to device", true, EVENT_DISABLED );
            /* 54 */ registerEventKey("copy-out-gpu", "Asynchronous memory copy from device to host", true, EVENT_DISABLED );
            /* 55 */ registerEventKey("gpu-wd-id","GPU Work Descriptor id:", true, EVENT_DEVELOPER, true );

            /* 56 */ registerEventKey("wd-criticality","Work descriptor criticality", true,  EVENT_DEVELOPER );
            /* 57 */ registerEventKey("blev-overheads", "Total overheads of botlev scheduler", true, EVENT_DEVELOPER );
            /* 58 */ registerEventKey("blev-overheads-breakdown", "Overheads of botlev scheduler broken down", true,  EVENT_DEVELOPER );
            /* 59 */ registerEventKey("critical-wd-id", "A critical work descriptor is submitted", true, EVENT_DEVELOPER );

            /* 60 */ registerEventKey("copy-dir-devices", "Asynchronous memory copy between host and devices", true , EVENT_DEVELOPER );
            registerEventValue("copy-dir-devices", "NANOS_DEVS_CPDIR_H2D_GPU_EVENT", "Host to GPU device transfer (CUDA)" );                     /* 1 */
            registerEventValue("copy-dir-devices", "NANOS_DEVS_CPDIR_D2H_GPU_EVENT", "GPU device to host transfer (CUDA)" );                     /* 2 */
            /* 61 */ registerEventKey("concurrent-tasks", "Number of concurrent tasks in the ready queue", false, EVENT_DEVELOPER );
            /* 62 */ registerEventKey("network-transfer", "Network transfer to node ", false, EVENT_DEVELOPER);
            /* 63 */ registerEventKey("team-ptr", "Team info", false, EVENT_DEVELOPER);

            /* 64 */ registerEventKey("thread-numa-node","Thread NUMA node", true, EVENT_ADVANCED);
            /* 65 */ registerEventKey("wd-numa-node","WD NUMA node", true, EVENT_ADVANCED);

            /* 66 */ registerEventKey("steal","Stolen WD", true, EVENT_DEVELOPER );

            /* 67 */ registerEventKey("in-xdma", "Inside xdma FPGA DMA library", true, EVENT_ADVANCED);
            registerEventValue("in-xdma", "NANOS_FPGA_OPEN_EVENT", "xdma open()");                       /* 1 */
            registerEventValue("in-xdma", "NANOS_FPGA_CLOSE_EVENT", "xdma close");                     /* 2 */
            registerEventValue("in-xdma", "NANOS_FPGA_REQ_CHANNEL_EVENT", "xdma open channel");          /* 3 */
            registerEventValue("in-xdma", "NANOS_FPGA_REL_CHANNEL_EVENT", "xdma close channel");          /* 4 */
            registerEventValue("in-xdma", "NANOS_FPGA_SUBMIT_IN_DMA_EVENT", "xdma submit in");      /* 5 */
            registerEventValue("in-xdma", "NANOS_FPGA_SUBMIT_OUT_DMA_EVENT", "xdma submit out");    /* 5 */
            registerEventValue("in-xdma", "NANOS_FPGA_WAIT_INPUT_DMA_EVENT", "xdma wait in");                /* 6 */
            registerEventValue("in-xdma", "NANOS_FPGA_WAIT_OUTPUT_DMA_EVENT", "xdma wait out");                /* 7 */
            /* 68 */ registerEventKey("accelerator#", "Accelerator on which task is being executed", EVENT_ADVANCED);

<<<<<<< HEAD
            /* 69 */ registerEventKey("network-transfer", "Network transfer to node ", false);
            /* 70 */ registerEventKey("cache-evict", "Cache eviction", false);
            /* 71 */ registerEventKey("copy-data-alloc","WD id that is copying data in");
=======

            /* 69 */ registerEventKey("reduction", "Reduction support", true, EVENT_DEVELOPER);
		    registerEventValue("reduction", "RED_REQUEST_NEW_STORAGE", "Allocating private storage" ); /* 1 */
		    registerEventValue("reduction", "RED_COMMIT_ALL", "Reducing private storages" );           /* 2 */
>>>>>>> ac108342

            /* ** */ registerEventKey("debug","Debug Key", true, EVENT_ADVANCED ); /* Keep this key as the last one */
         }

         /*! \brief InstrumentationDictionary destructor
          */
         ~InstrumentationDictionary() {}

         /*! \brief Normalize levels
          */
         void normalizeLevels ( void );

         /*! \brief Inserts (or gets) a key into (from) the keyMap
          */
         nanos_event_key_t registerEventKey ( const std::string &key, const std::string &description="", bool abort_when_registered=true, nanos_event_level_t level=EVENT_ENABLED, bool stacked=false );

         /*! \brief Inserts (or gets) a key into (from) the keyMap
          */
         nanos_event_key_t registerEventKey ( const char *key, const char *description="", bool abort_when_registered=true, nanos_event_level_t level=EVENT_ENABLED, bool stacked=false );

         /*! \brief Gets a key into (from) the keyMap
          */
         nanos_event_key_t getEventKey ( const std::string &key );

         /*! \brief Gets a key into (from) the keyMap
          */
         nanos_event_key_t getEventKey ( const char *key );

         /*! \brief Inserts (or gets) a value into (from) the valueMap (which belongs to 'key' parameter )
          */
         nanos_event_value_t registerEventValue ( const std::string &key, const std::string &value,
                                                  const std::string &description="", bool abort_when_registered=true );

         /*! \brief Inserts (or gets) a value into (from) the valueMap (which belongs to 'key' parameter )
          */
         nanos_event_value_t registerEventValue ( const char *key, const char *value, const char *description="", bool abort_when_registered=true );

         /*! \brief Inserts a value into the valueMap, which belongs to 'key' parameter (value is given by user)
          */
         void registerEventValue ( const std::string &key, const std::string &value,
                                   nanos_event_value_t val,
                                   const std::string &description="", bool abort_when_registered=true );

         /*! \brief Inserts a value into the valueMap, which belongs to 'key' parameter (value is given by user)
          */
         void registerEventValue ( const char *key, const char *value, nanos_event_value_t val,
                                   const char *description="", bool abort_when_registered=true );

         /*! \brief Enable/disable all events in dictionary
          */
         void setDefaultLevel ( nanos_event_level_t level );

         void printEventVerbosity ( void );

         /*! \brief Enable/disable all events prefixed with prefix
          */
         void switchEventPrefix ( const char *prefix, nanos_event_level_t level );

         /*! \brief Gets a value into (from) the valueMap (which belongs to 'key' parameter )
          */
         nanos_event_value_t getEventValue ( const std::string &key, const std::string &value );

         /*! \brief Gets a value into (from) the valueMap (which belongs to 'key' parameter )
          */
         nanos_event_value_t getEventValue ( const char *key, const char *value );

         /*! \brief Returns starting point of keyMap ( iteration purposes )
          */
         ConstKeyMapIterator beginKeyMap ( void );

         /*! \brief Returns ending point of keyMap ( iteration purposes )
          */
         ConstKeyMapIterator endKeyMap ( void );

         /*! \brief Returns a Key description for a given key
          */
         const std::string getKeyDescription ( nanos_event_key_t key );

         /*! \brief Returns a Value description for a given key and a value
          */
         const std::string getValueDescription ( nanos_event_key_t key, nanos_event_value_t val );

   };
#endif

//! \class Instrumentation
//! \brief Instrumentation main class is the core of the insrumentation behaviour.
/*! \description This class implements several methods: methods to create events, methods to raise event, WorkDescriptor context swhitch methods. Instrumentation plugins will be derived classes of this class. These plugins must implement (at least) a subset of these methods will determine their specific behaviour. This is called the instrumentation plugin interface:
 *
 * \subsubsection instrumentation_api Instrumentation API
 *
 *  - initialize(): this method is executed at runtime startup and can be used to create buffers, auxiliary structures, initialize values (e.g. time stamp), etc.
 *  - finalize(): this method is executed at runtime shutdown and can be used to dump remaining data into a file or standard output, post-process trace information, delete buffers and auxiliary structures, etc.
 *  - addEventList(): this method is executed each time the runtime raises an event. It receives a list of events (EventList) and the specific instrumentation class has to deal with each event in this list in order to generate (or not) a valid output.
 *  - disable(): this method disables instrumentation until enable method is call again. Disable method will inform plugin to stop instrumenting but runtime's core will continue generating events, so it is suposed that the plugin will ignore or keep them to stay in a consistent state.
 *  - enable(): this method enables again the instrumentation, previously disabled by disable method.
 *  - threadStart(): this method is executed each time a new thread starts.
 *  - threadFinish(): this method is executed each time a new thread finishes.
 *  - addResumeTask(): this method is executed each time a task is resumed in the current thread
 *  - addSuspendTask(): this method is executed each time a task is suspended in the current thread
 *  - incrementMaxThreads() this method is executed each time we increase the number of threads
 *
 *  The Instrumentation object implementation is based in the concept of plugins which allow that several implementations based on its interface can be used without having to modify the runtime library. As we can see in the class diagram we have a generic class which defines all the instrumentation interface and several specific classes which defines the specific output format. But specific Instrumentation programmers can also overload other base methods in order to get an specific behavior when the plugin is invoked. Derived classes have to define (at least) the previously mentioned virtual methods:
 *
 *  \code
 *  void initialize( void );
 *  void finalize( void );
 *  void addEventList(  unsigned int count, Event *events );
 *  void enable( void );
 *  void disable ( void );
 *  void threadStart ( BaseThread &thread ) = 0;
 *  void threadFinish ( BaseThread &thread ) = 0;
 *  void addResumeTask( WorkDescriptor &w ) = 0 ;
 *  void addSuspendTask( WorkDescriptor &w, bool last = false ) = 0 ;
 *  void incrementMaxThreads( void ) {}
 *  \endcode
 *
 *  Instrumentation also specify as virtual functions some generic services which can be used at runtime code. These services are grouped in:
 *
 *  - Create event's services: these services are focused in create specific event objects. Usually they are not called by external agents but they are used by raise event's services (explained below).
 *  - Raise event's services: these services are focused in effectively producing an event (or list of events) which will be visible by the user. Usually these functions will call one or several create event's service(s) and finally produce an effective output by calling plugin's addEventList() service.
 *  - Context switch's services: they are used to backup/restore the instrumentation information history for the current WorkDescriptor? (see InstrumentationContext class).
 *
 *  Finally, Instrumentation class also offers two more services to enable/disable state instrumentation. Once the user calls disableStateInstrumentation() the runtime will not produce more state events until the user enable it by calling enableStateInstrumentation(). Although no state events will be produced during this interval of time Instrumentation class will keep all potential state changes by creating a special event object: the substate event.
 *
*/
   class Instrumentation
   {
      public:
         class Event {
            private:
               nanos_event_type_t          _type;         /**< Event type */
               nanos_event_key_t           _key;          /**< Event key */
               nanos_event_value_t         _value;        /**< Event value */
               nanos_event_domain_t        _ptpDomain;    /**< A specific domain in which ptpId is unique */
               nanos_event_id_t            _ptpId;        /**< PtP event id */
               unsigned int                _partner;      /**< PtP communication partner (destination or origin), only applies to Cluster (is always 0 in smp) */


            public:
               /*! \brief Event default constructor
                *
                *  \see State Burst Point PtP
                */
               Event () : _type((nanos_event_type_t) 0), _key(0), _value(0),
                          _ptpDomain((nanos_event_domain_t) 0), _ptpId(0), _partner( NANOX_INSTRUMENTATION_PARTNER_MYSELF ) {}
               /*! \brief Event constructor
                *
                *  Generic constructor used by all other specific constructors
                *
                *  \see State Burst Point PtP
                */
               Event ( nanos_event_type_t type, nanos_event_key_t key, nanos_event_value_t value,
                       nanos_event_domain_t ptp_domain, nanos_event_id_t ptp_id, unsigned int partner = NANOX_INSTRUMENTATION_PARTNER_MYSELF ) :
                     _type (type), _key(key), _value (value),
                     _ptpDomain (ptp_domain), _ptpId (ptp_id), _partner(partner)
               { }

               /*! \brief Event copy constructor
                */
               Event ( const Event & evt )
               {
                  _type = evt._type;
                  _key = evt._key;
                  _value = evt._value;
                  _ptpDomain = evt._ptpDomain;
                  _ptpId     = evt._ptpId;
                  _partner   = evt._partner;

               }

               /*! \brief Event copy assignment operator
                */
               void operator= ( const Event & evt )
               {
                  // self-assignment: ok
                  if ( this == &evt ) return;

                  _type = evt._type;
                  _key = evt._key;
                  _value = evt._value;
                  _ptpDomain = evt._ptpDomain;
                  _ptpId     = evt._ptpId;
                  _partner   = evt._partner;

               }

               /*! \brief Event destructor
                */
               ~Event() {}

               /*! \brief Get event type
                */
               nanos_event_type_t getType () const;

               /*! \brief Get event state
                */
               nanos_event_state_value_t getState ();

               /*! \brief Get key
                */
               nanos_event_key_t getKey () const;

               /*! \brief Get value
                */
               nanos_event_value_t getValue () const;

               /*! \brief Get specific domain ( useful in PtP events)
                *  \see getId
                */
               unsigned int getDomain ( void ) const;

               /*! \brief Get event id (unique in a specific domain, useful in PtP events)
                *  \see getDomain
                */
               long long getId( void ) const;

               /*! \brief Get event partner (destination or origin of a PtP event, only applies to Cluster, returns 0 on SMP)
                *  \see getDomain
                */
               unsigned int getPartner( void ) const;

               /*! \brief Change event type to the complementary value (i.e. if type is BURST_START it changes to BURST_END)
                */
               void reverseType ( );
         };
         class State : public Event {
            private:
              /*! \brief State event default constructor (private)
               */
               State();
              /*! \brief State event copy constructor (private)
               */
               State( State &s);
              /*! \brief State event copy constructor (private)
               */
               State& operator= ( State &s);
            public:
              /*! \brief State event constructor
               */
              State ( nanos_event_type_t type = NANOS_STATE_START, nanos_event_state_value_t state = NANOS_ERROR )
                    : Event (type, 0, (nanos_event_value_t) state, (nanos_event_domain_t) 0, (nanos_event_id_t) 0 ) { }
              friend class Instrumentation;
         };
         class Burst : public Event {
             private:
               /*! \brief Burst event default constructor (private)
                */
               Burst();
               /*! \brief Burst event copy constructor (private)
                */
               Burst( Burst &b);
               /*! \brief Burst event copy constructor (private)
                */
               Burst& operator= ( Burst &b);
             public:
               /*! \brief Burst event constructor
                */
               Burst ( bool start, nanos_event_key_t key, nanos_event_value_t value )
                     : Event ( start? NANOS_BURST_START: NANOS_BURST_END, key, value, (nanos_event_domain_t) 0, (nanos_event_id_t) 0 ) { }
         };
         class Point : public Event {
             private:
               /*! \brief Point event default constructor (private)
                */
               Point();
               /*! \brief Point event copy constructor (private)
                */
               Point( Point &p );
               /*! \brief Point event copy assignment operator (private)
                */
               Point& operator= ( Point &p );
             public:
               /*! \brief Point event constructor
                */
               Point ( nanos_event_key_t key, nanos_event_value_t value )
                     : Event ( NANOS_POINT, key, value, (nanos_event_domain_t) 0, (nanos_event_id_t) 0 ) { }
         };
         class PtP : public Event {
            private:
               /*! \brief PtP event default constructor (private)
                */
               PtP();
               /*! \brief PtP event copy constructor (private)
                */
               PtP( PtP &ptp);
               /*! \brief PtP event copy assignment operator (private)
                */
               PtP& operator= ( PtP &ptp);
            public:
               /*! \brief PtP event constructor
                */
               PtP ( bool start, nanos_event_domain_t domain, nanos_event_id_t id, nanos_event_key_t key,  nanos_event_value_t value, unsigned int partner = NANOX_INSTRUMENTATION_PARTNER_MYSELF );
               friend class Instrumentation;
         };
#ifndef NANOS_INSTRUMENTATION_ENABLED
      public:
         Instrumentation () {}
         ~Instrumentation () {}
#else
      protected: /* They can be accessed by plugins (derived classes ) */
         InstrumentationDictionary      _instrumentationDictionary; /**< Instrumentation Dictionary (allow to register keys and values) */
         InstrumentationContext        &_instrumentationContext; /**< Instrumentation Context */
         bool                           _emitStateEvents;
         bool                           _emitPtPEvents;
         bool                           _emitInternalEvents;
      private:
         /*! \brief Instrumentation default constructor (private)
          */
         Instrumentation();
         /*! \brief Instrumentation copy constructor (private)
          */
         Instrumentation( Instrumentation &i);
         /*! \brief Instrumentation copy assignment operator (private)
          */
         Instrumentation& operator= ( Instrumentation &i);
      public:
         /*! \brief Instrumentation constructor
          */
         Instrumentation( InstrumentationContext &ic ) : _instrumentationDictionary(), _instrumentationContext(ic), _emitStateEvents(true), _emitPtPEvents(true), _emitInternalEvents(false) {}

         /*! \brief Instrumentation destructor
          */
         virtual ~Instrumentation() {}

         /*! \brief Gets InstrumentationDictionary
          *
          */
         InstrumentationDictionary * getInstrumentationDictionary ( void );

         bool isStateEnabled() const;
         bool isPtPEnabled() const;
         bool isInternalsEnabled() const;
         /*! \brief Enable/disable events
          */
         void filterEvents(std::string event_default, std::list<std::string> &enable_events, std::list<std::string> &disable_events );

         // low-level instrumentation interface (pure virtual functions)

         /*! \brief Pure virtual functions executed at the beginning of instrumentation phase
          *
          *  Each of (specific) instrumentation modules have to implement this function in order
          *  to be consistent with the instrumentation model
          */
         virtual void initialize( void ) = 0;

         /*! \brief Pure virtual functions executed at the end of instrumentation phase
          *
          *  Each of (specific) instrumentation modules have to implement this function in order
          *  to be consistent with the instrumentation model
          */
         virtual void finalize( void ) = 0;

         /*! \brief Pure virtual functions executed to enable again instrumentation
          *
          *  Each of (specific) instrumentation modules have to implement this function in order
          *  to be consistent with the instrumentation model
          */
         virtual void enable( void ) = 0;
         /*! \brief Pure virtual functions executed to disable instrumentation
          *
          *  Each of (specific) instrumentation modules have to implement this function in order
          *  to be consistent with the instrumentation model
          */
         virtual void disable( void ) = 0;

         /*! \brief Pure virtual function executed on each thread initialization
          *
          */
         virtual void threadStart( BaseThread &thread ) = 0;

         /*! \brief Pure virtual function executed on each thread finalization
          *
          */
         virtual void threadFinish ( BaseThread &thread ) = 0;

         virtual void addResumeTask( WorkDescriptor &w ) = 0 ;

         virtual void addSuspendTask( WorkDescriptor &w, bool last = false ) = 0 ;

         virtual void incrementMaxThreads( void ) {}

         /*! \brief Pure virtual functions executed each time runtime wants to add an event
          *
          *  Each of (specific) instrumentation modules have to implement this function in order
          *  to be consistent with the instrumentation model. This function includes several
          *  events in a row to facilitate implementation in which several events occurs at
          *  the same time (i.e. same timestamp).
          *
          *  \param[in] count is the number of events
          *  \param[in] events is a vector of 'count' events
          */
         virtual void addEventList ( unsigned int count, Event *events ) = 0;

         // CORE: high-level instrumentation interface (virtual functions)

         /*! \brief Used when creating a work descriptor (initializes instrumentation context associated to a WD)
          */
         virtual void wdCreate( WorkDescriptor* newWD );

         /*! \brief Flush the deferred events (if any) of the given work descriptor
          *
          *  \param[in] wd, this work descriptor's deferred events will be flushed
          */
         virtual void flushDeferredEvents ( WorkDescriptor* wd );

         /*! \brief Used in work descriptor context switch (oldWD has finished completely its execution
          *
          *  \param[in] oldWD, is the work descriptor which leaves the cpu
          *  \param[in] newWD, is the work descriptor which enters the cpu
          */
         virtual void wdSwitch( WorkDescriptor* oldWD, WorkDescriptor* newWD, bool last = false );

         /*! \brief Used by higher levels to create a BURST_START event
          *
          *  \param[in,out] e is an event reference, preallocated by the caller
          *  \param[in] key is the key in the related  pair <key,value>
          *  \param[in] value is the value in related pair <key,value>
          */
         void  createBurstEvent ( Event *e, nanos_event_key_t key, nanos_event_value_t value, InstrumentationContextData *icd = NULL );

         /*! \brief Used by higher levels to create a BURST_END event
          *
          *  \param[in,out] e is an event reference, preallocated by the caller
          *  \param[in] key is the key in the related  pair <key,value>
          *  \param[in] value is the value in related pair <key,value>
          */
         void closeBurstEvent ( Event *e, nanos_event_key_t key, nanos_event_value_t value, InstrumentationContextData *icd = NULL );

         /*! \brief Used by higher levels to create a STATE event
          *
          *  \param[in,out] e is an event reference, preallocated by the caller
          *  \param[in] state is the state value for the event
          */
         void createStateEvent ( Event *e, nanos_event_state_value_t state, InstrumentationContextData *icd = NULL );

         /*! \brief Used by higher levels to create a STATE event (value will be previous state in instrumentation context info)
          *
          *  \param[in,out] e is an event reference, preallocated by the caller
          */
         void returnPreviousStateEvent ( Event *e, InstrumentationContextData *icd = NULL );

         /*! \brief Used by higher levels to create a POINT (punctual) event
          *
          *  The created event will contain a vector of nkvs pairs <key,value> that are build from
          *  separated vectors of keys and values respectively (received as a parameters).
          *
          *  \param[in,out] e is an event reference, preallocated by the caller
          *  \param[in] nkvs is the number of pairs <key,value> related with the new event
          *  \param[in] key is a vector of nkvs keys
          *  \param[in] value is a vector of nkvs  values
          */
         void createPointEvent ( Event *e, nanos_event_key_t key, nanos_event_value_t value );

         /*! \brief Used by higher levels to create a PTP_START event
          *
          *  The created event will contain a vector of nkvs pairs <key,value> that are build from
          *  separated vectors of keys and values respectively (received as a parameters).
          *
          *  \param[in,out] e is an event reference, preallocated by the caller
          *  \param[in] domain specifies a specific domain in which id is a unique value
          *  \param[in] id is a unique id in a given domain context
          *  \param[in] nkvs is the number of pairs <key,value> related with the new event
          *  \param[in] key is a vector of nkvs keys
          *  \param[in] value is a vector of nkvs  values
          *  \param[in] partner is the origin node of the event
          */
         void createPtPStart ( Event *e, nanos_event_domain_t domain, nanos_event_id_t id,
                               nanos_event_key_t keys, nanos_event_value_t values, unsigned int partner = NANOX_INSTRUMENTATION_PARTNER_MYSELF );

         /*! \brief Used by higher levels to create a PTP_END event
          *
          *  The created event will contain a vector of nkvs pairs <key,value> that are build from
          *  separated vectors of keys and values respectively (received as a parameters).
          *
          *  \param[in,out] e is an event reference, preallocated by the caller
          *  \param[in] domain specifies a specific domain in which id is a unique value
          *  \param[in] id is a unique id in a given domain context
          *  \param[in] nkvs is the number of pairs <key,value> related with the new event
          *  \param[in] key is a vector of nkvs keys
          *  \param[in] value is a vector of nkvs  values
          *  \param[in] partner is the destination node of the event
          */
         void createPtPEnd ( Event *e, nanos_event_domain_t domain, nanos_event_id_t id,
                             nanos_event_key_t keys, nanos_event_value_t values, unsigned int partner = NANOX_INSTRUMENTATION_PARTNER_MYSELF );

         /*! \brief Used by higher levels to create a deferred POINT event into a given WorkDescriptor (wd)
          */
         void createDeferredPointEvent ( WorkDescriptor &wd, unsigned int nkvs, nanos_event_key_t *keys,
                                         nanos_event_value_t *values );

         /*! \brief Used by higher levels to create a deferred PTP_START event into a given WorkDescriptor (wd)
          */
         void createDeferredPtPStart ( WorkDescriptor &wd, nanos_event_domain_t domain, nanos_event_id_t id,
                                       nanos_event_key_t key, nanos_event_value_t value, unsigned int partner = NANOX_INSTRUMENTATION_PARTNER_MYSELF );

         /*! \brief Used by higher levels to create a deferred PTP_END event into a given WorkDescriptor (wd)
          */
         void createDeferredPtPEnd ( WorkDescriptor &wd, nanos_event_domain_t domain, nanos_event_id_t id,
                                     nanos_event_key_t key, nanos_event_value_t value, unsigned int partner = NANOX_INSTRUMENTATION_PARTNER_MYSELF );

         void raisePointEvents ( unsigned int nkvs, nanos_event_key_t *key, nanos_event_value_t *val );

         void raiseOpenStateEvent ( nanos_event_state_value_t state );
         void raiseCloseStateEvent ( void );

         void raiseOpenBurstEvent ( nanos_event_key_t key, nanos_event_value_t val );
         void raiseCloseBurstEvent ( nanos_event_key_t key, nanos_event_value_t value );

         void raiseOpenPtPEvent ( nanos_event_domain_t domain, nanos_event_id_t id, nanos_event_key_t key, nanos_event_value_t val, unsigned int partner = NANOX_INSTRUMENTATION_PARTNER_MYSELF );
         void raiseClosePtPEvent ( nanos_event_domain_t domain, nanos_event_id_t id, nanos_event_key_t key, nanos_event_value_t val, unsigned int partner = NANOX_INSTRUMENTATION_PARTNER_MYSELF );

         void raiseOpenStateAndBurst ( nanos_event_state_value_t state, nanos_event_key_t key, nanos_event_value_t val );
         void raiseCloseStateAndBurst ( nanos_event_key_t key, nanos_event_value_t value );
#endif
   };
}
#endif<|MERGE_RESOLUTION|>--- conflicted
+++ resolved
@@ -666,16 +666,12 @@
             registerEventValue("in-xdma", "NANOS_FPGA_WAIT_OUTPUT_DMA_EVENT", "xdma wait out");                /* 7 */
             /* 68 */ registerEventKey("accelerator#", "Accelerator on which task is being executed", EVENT_ADVANCED);
 
-<<<<<<< HEAD
-            /* 69 */ registerEventKey("network-transfer", "Network transfer to node ", false);
-            /* 70 */ registerEventKey("cache-evict", "Cache eviction", false);
-            /* 71 */ registerEventKey("copy-data-alloc","WD id that is copying data in");
-=======
-
             /* 69 */ registerEventKey("reduction", "Reduction support", true, EVENT_DEVELOPER);
-		    registerEventValue("reduction", "RED_REQUEST_NEW_STORAGE", "Allocating private storage" ); /* 1 */
-		    registerEventValue("reduction", "RED_COMMIT_ALL", "Reducing private storages" );           /* 2 */
->>>>>>> ac108342
+            registerEventValue("reduction", "RED_REQUEST_NEW_STORAGE", "Allocating private storage" ); /* 1 */
+            registerEventValue("reduction", "RED_COMMIT_ALL", "Reducing private storages" );           /* 2 */
+            /* 70 */ registerEventKey("network-transfer", "Network transfer to node ", false, EVENT_ADVANCED);
+            /* 71 */ registerEventKey("cache-evict", "Cache eviction", false, EVENT_ADVANCED);
+            /* 72 */ registerEventKey("copy-data-alloc","Cache allocation", false, EVENT_ADVANCED);
 
             /* ** */ registerEventKey("debug","Debug Key", true, EVENT_ADVANCED ); /* Keep this key as the last one */
          }
