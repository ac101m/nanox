--- conflicted
+++ resolved
@@ -92,7 +92,12 @@
 
          nanos_sharing_t getSharing() const;
 
-<<<<<<< HEAD
+         std::size_t getNumDimensions() const;
+         nanos_region_dimension_internal_t const *getDimensions() const;
+         void setDimensions(nanos_region_dimension_internal_t const *);
+         
+         uint64_t getAddress() const ;
+
          /*! \brief  returns the CopyData's CopyDescriptor
           */
          CopyDescriptor getCopyDescriptor() const;
@@ -100,13 +105,6 @@
          /*! \brief sets the CopyData's CopyDescriptor as cpDesc
           */
          void setCopyDescriptor( CopyDescriptor cpDesc );
-=======
-         std::size_t getNumDimensions() const;
-         nanos_region_dimension_internal_t const *getDimensions() const;
-         void setDimensions(nanos_region_dimension_internal_t const *);
-         
-         uint64_t getAddress() const ;
->>>>>>> bcf5dc23
    };
 }
 
