--- conflicted
+++ resolved
@@ -1056,11 +1056,8 @@
    this->_copyInStrided1D( reg, devAddr, hostAddr, len, numChunks, ld, ops, (CompleteOpFunctor *) NULL, wd, fake );
 }
 
-<<<<<<< HEAD
-void RegionCache::_copyDevToDev( global_reg_t const &reg, memory_space_id_t copyFrom, uint64_t devAddr, uint64_t hostAddr, std::size_t len, DeviceOps *ops, CompleteOpFunctor *f, WD const &wd, bool fake ) {
-=======
-bool RegionCache::_copyDevToDev( memory_space_id_t copyFrom, uint64_t devAddr, uint64_t hostAddr, std::size_t len, DeviceOps *ops, CompleteOpFunctor *f, WD const &wd, bool fake ) {
->>>>>>> 717f75e0
+bool RegionCache::_copyDevToDev( global_reg_t const &reg, memory_space_id_t copyFrom, uint64_t devAddr, uint64_t hostAddr, std::size_t len, DeviceOps *ops, CompleteOpFunctor *f, WD const &wd, bool fake ) {
+   bool result = true;
    ensure( f == NULL, " Error, functor received is not null.");
    //AllocatedChunk *origChunk = sys.getCaches()[ copyFrom ]->getAddress( hostAddr, len );
    AllocatedChunk *origChunk = sys.getSeparateMemory( copyFrom ).getCache().getAddress( hostAddr, len );
@@ -1071,20 +1068,15 @@
    if ( VERBOSE_DEV_OPS ) {
       std::cerr << "[" << myThread->getId() << "] _device._copyDevToDev( copyFrom=" << copyFrom << ", copyTo=" << _memorySpaceId <<", hostAddr="<< (void*)hostAddr <<", devAddr="<< (void*)devAddr <<", origDevAddr="<< (void*)origDevAddr <<", len, _pe, sys.getSeparateMemory( copyFrom="<< copyFrom<<" ), ops, wd="<< wd.getId() << ", f="<< f <<" );" <<std::endl;
    }
-<<<<<<< HEAD
-   if (!fake) _device._copyDevToDev( devAddr, origDevAddr, len, sys.getSeparateMemory( _memorySpaceId ), sys.getSeparateMemory( copyFrom ), ops, fsource, wd, (void *) reg.key->getKeyBaseAddress(), reg.id );
+   if (!fake) {
+      result = _device._copyDevToDev( devAddr, origDevAddr, len, sys.getSeparateMemory( _memorySpaceId ), sys.getSeparateMemory( copyFrom ), ops, fsource, wd, (void *) reg.key->getKeyBaseAddress(), reg.id );
+   }
    //NANOS_INSTRUMENT( inst.close(); );
-}
-
-void RegionCache::_copyDevToDevStrided1D( global_reg_t const &reg, memory_space_id_t copyFrom, uint64_t devAddr, uint64_t hostAddr, std::size_t len, std::size_t numChunks, std::size_t ld, DeviceOps *ops, CompleteOpFunctor *f, WD const &wd, bool fake ) {
-=======
-   if (fake) return true;
-   else return _device._copyDevToDev( devAddr, origDevAddr, len, sys.getSeparateMemory( _memorySpaceId ), sys.getSeparateMemory( copyFrom ), ops, fsource, wd );
-   //NANOS_INSTRUMENT( inst.close(); );
-}
-
-bool RegionCache::_copyDevToDevStrided1D( memory_space_id_t copyFrom, uint64_t devAddr, uint64_t hostAddr, std::size_t len, std::size_t numChunks, std::size_t ld, DeviceOps *ops, CompleteOpFunctor *f, WD const &wd, bool fake ) {
->>>>>>> 717f75e0
+   return result;
+}
+
+bool RegionCache::_copyDevToDevStrided1D( global_reg_t const &reg, memory_space_id_t copyFrom, uint64_t devAddr, uint64_t hostAddr, std::size_t len, std::size_t numChunks, std::size_t ld, DeviceOps *ops, CompleteOpFunctor *f, WD const &wd, bool fake ) {
+   bool result = true;
    //AllocatedChunk *origChunk = sys.getCaches()[ copyFrom ]->getAddress( hostAddr, len );
    AllocatedChunk *origChunk = sys.getSeparateMemory( copyFrom ).getCache().getAddress( hostAddr, len );
    uint64_t origDevAddr = origChunk->getAddress() + ( hostAddr - origChunk->getHostAddress() );
@@ -1095,50 +1087,32 @@
       std::cerr << "[" << myThread->getId() << "] _device._copyDevToDevStrided1D( copyFrom=" << copyFrom << ", copyTo=" << _memorySpaceId <<", hostAddr="<< (void*)hostAddr <<", devAddr="<< (void*)devAddr <<", origDevAddr="<< (void*)origDevAddr <<", len, _pe, sys.getCaches()[ copyFrom="<< copyFrom<<" ]->_pe, ops, wd="<< wd.getId() <<", f="<< f <<" );"<<std::endl;
    }
    //NANOS_INSTRUMENT( InstrumentState inst(NANOS_CC_COPY_DEV_TO_DEV); );
-<<<<<<< HEAD
-   if (!fake) _device._copyDevToDevStrided1D( devAddr, origDevAddr, len, numChunks, ld, sys.getSeparateMemory( _memorySpaceId ), sys.getSeparateMemory( copyFrom ), ops, fsource, wd, (void *) reg.key->getKeyBaseAddress(), reg.id );
-=======
-   if (fake) return true;
-   else return _device._copyDevToDevStrided1D( devAddr, origDevAddr, len, numChunks, ld, sys.getSeparateMemory( _memorySpaceId ), sys.getSeparateMemory( copyFrom ), ops, fsource, wd );
->>>>>>> 717f75e0
+   if (!fake) {
+      result = _device._copyDevToDevStrided1D( devAddr, origDevAddr, len, numChunks, ld, sys.getSeparateMemory( _memorySpaceId ), sys.getSeparateMemory( copyFrom ), ops, fsource, wd, (void *) reg.key->getKeyBaseAddress(), reg.id );
+   }
    //NANOS_INSTRUMENT( inst.close(); );
+   return result;
 }
 
 void RegionCache::CopyIn::doNoStrided( global_reg_t const &reg, int dataLocation, uint64_t devAddr, uint64_t hostAddr, std::size_t size, DeviceOps *ops, CompleteOpFunctor *f, WD const &wd, bool fake ) {
    if  ( dataLocation == 0 ) {
       getParent()._copyIn( reg, devAddr, hostAddr, size, ops, f, wd, fake );
-   //} else if ( getParent().canCopyFrom( *sys.getCaches()[ dataLocation ] ) ) { 
-<<<<<<< HEAD
-   } else if ( sys.canCopy( dataLocation, getParent().getMemorySpaceId() ) ) { 
-      getParent()._copyDevToDev( reg, dataLocation, devAddr, hostAddr, size, ops, f, wd, fake );
-   } else {
-      getParent()._syncAndCopyIn( reg, dataLocation, devAddr, hostAddr, size, ops, f, wd, fake );
-=======
    } else {
       //If copydev2dev unsucesfull (not supported/implemented), do a copy through host
-      if (!getParent()._copyDevToDev( dataLocation, devAddr, hostAddr, size, ops, f, wd, fake )) {
-         getParent()._syncAndCopyIn( dataLocation, devAddr, hostAddr, size, ops, f, wd, fake );
-      }
->>>>>>> 717f75e0
+      if (!getParent()._copyDevToDev( reg, dataLocation, devAddr, hostAddr, size, ops, f, wd, fake )) {
+         getParent()._syncAndCopyIn( reg, dataLocation, devAddr, hostAddr, size, ops, f, wd, fake );
+      }
    }
 }
 
 void RegionCache::CopyIn::doStrided( global_reg_t const &reg, int dataLocation, uint64_t devAddr, uint64_t hostAddr, std::size_t size, std::size_t count, std::size_t ld, DeviceOps *ops, CompleteOpFunctor *f, WD const &wd, bool fake ) {
    if  ( dataLocation == 0 ) {
       getParent()._copyInStrided1D( reg, devAddr, hostAddr, size, count, ld, ops, f, wd, fake );
-   //} else if ( getParent().canCopyFrom( *sys.getCaches()[ dataLocation ] ) ) { 
-<<<<<<< HEAD
-   } else if ( sys.canCopy( dataLocation, getParent().getMemorySpaceId() ) ) { 
-      getParent()._copyDevToDevStrided1D( reg, dataLocation, devAddr, hostAddr, size, count, ld, ops, f, wd, fake );
-   } else {
-      getParent()._syncAndCopyInStrided1D( reg, dataLocation, devAddr, hostAddr, size, count, ld, ops, f, wd, fake );
-=======
    } else {
        //If copydev2dev unsucesfull (not supported/implemented), do a copy through host
-      if ( !getParent()._copyDevToDevStrided1D( dataLocation, devAddr, hostAddr, size, count, ld, ops, f, wd, fake ) ) {       
-         getParent()._syncAndCopyInStrided1D( dataLocation, devAddr, hostAddr, size, count, ld, ops, f, wd, fake );
-      }
->>>>>>> 717f75e0
+      if ( !getParent()._copyDevToDevStrided1D( reg, dataLocation, devAddr, hostAddr, size, count, ld, ops, f, wd, fake ) ) {       
+         getParent()._syncAndCopyInStrided1D( reg, dataLocation, devAddr, hostAddr, size, count, ld, ops, f, wd, fake );
+      }
    }
 }
 
