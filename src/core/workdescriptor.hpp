--- conflicted
+++ resolved
@@ -35,26 +35,29 @@
 #include "schedule.hpp"
 #include "dependenciesdomain.hpp"
 #include "allocator_decl.hpp"
-<<<<<<< HEAD
 //#include "newdirectory_decl.hpp"
-#include "regiondirectory_decl.hpp"
-=======
 #include "system.hpp"
->>>>>>> 7707e933
 
 using namespace nanos;
 
 inline WorkDescriptor::WorkDescriptor ( int ndevices, DeviceData **devs, size_t data_size, size_t data_align, void *wdata,
                                  size_t numCopies, CopyData *copies, nanos_translate_args_t translate_args, char *description )
-                               : WorkGroup(), _data_size ( data_size ), _data_align( data_align ),  _data ( wdata ),
+                               : WorkGroup(), _data_size ( data_size ), _data_align( data_align ), _data ( wdata ),
                                  _wdData ( NULL ), _tie ( false ), _tiedTo ( NULL ),
                                  _state( INIT ), _syncCond( NULL ),  _parent ( NULL ), _myQueue ( NULL ), _depth ( 0 ),
                                  _numDevices ( ndevices ), _devices ( devs ), _activeDeviceIdx( ndevices == 1 ? 0 : ndevices ),
                                  _numCopies( numCopies ), _copies( copies ), _paramsSize( 0 ),
                                  _versionGroupId( 0 ), _executionTime( 0.0 ), _estimatedExecTime( 0.0 ),
                                  _doSubmit(), _doWait(), _depsDomain( sys.getDependenciesManager()->createDependenciesDomain() ), 
-                                 _directory(), _instrumentationContextData(), _submitted( false ), _translateArgs( translate_args ),
-                                 _priority( 0 ), _wakeUpQueue( UINT_MAX ), _implicit(false), _copiesNotInChunk(false), _description(description) { }
+                                 _instrumentationContextData(), _submitted( false ), _translateArgs( translate_args ),
+                                 _notifyCopy( NULL ), _notifyThread( NULL ),
+                                 _priority( 0 ), _mcontrol( *this ), _wakeUpQueue( UINT_MAX ), _implicit(false), _copiesNotInChunk(false), _description(description) { 
+   if ( copies != NULL ) {
+      for ( unsigned int i = 0; i < numCopies; i += 1 ) {
+         copies[i].setHostBaseAddress( 0 );
+      }
+   }
+}
 
 inline WorkDescriptor::WorkDescriptor ( DeviceData *device, size_t data_size, size_t data_align, void *wdata,
                                  size_t numCopies, CopyData *copies, nanos_translate_args_t translate_args, char *description )
@@ -65,8 +68,15 @@
                                  _numCopies( numCopies ), _copies( copies ), _paramsSize( 0 ),
                                  _versionGroupId( 0 ), _executionTime( 0.0 ), _estimatedExecTime( 0.0 ), 
                                  _doSubmit(), _doWait(), _depsDomain( sys.getDependenciesManager()->createDependenciesDomain() ),
-                                 _directory(), _instrumentationContextData(), _submitted( false ), _translateArgs( translate_args ),
-                                 _priority( 0 ), _wakeUpQueue( UINT_MAX ), _implicit(false), _copiesNotInChunk(false), _description(description) { }
+                                 _instrumentationContextData(), _submitted( false ), _translateArgs( translate_args ),
+                                 _notifyCopy( NULL ), _notifyThread( NULL ),
+                                 _priority( 0 ), _mcontrol( *this ), _wakeUpQueue( UINT_MAX ), _implicit(false), _copiesNotInChunk(false), _description(description) {
+   if ( copies != NULL ) {
+      for ( unsigned int i = 0; i < numCopies; i += 1 ) {
+         copies[i].setHostBaseAddress( 0 );
+      }
+   }
+}
 
 inline WorkDescriptor::WorkDescriptor ( const WorkDescriptor &wd, DeviceData **devs, CopyData * copies, void *data, char *description )
                                : WorkGroup( wd ), _data_size( wd._data_size ), _data_align( wd._data_align ), _data ( data ),
@@ -77,8 +87,9 @@
                                  _versionGroupId( wd._versionGroupId ), _executionTime( wd._executionTime ),
                                  _estimatedExecTime( wd._estimatedExecTime ), _doSubmit(), _doWait(),
                                  _depsDomain( sys.getDependenciesManager()->createDependenciesDomain() ),
-                                 _directory(), _instrumentationContextData(), _submitted( false ), _translateArgs( wd._translateArgs ),
-                                 _priority( wd._priority ), _wakeUpQueue( wd._wakeUpQueue ), _implicit( wd._implicit ), 
+                                 _instrumentationContextData(), _submitted( false ), _translateArgs( wd._translateArgs ),
+                                 _notifyCopy( NULL ), _notifyThread( NULL ),
+                                 _priority( wd._priority ), _mcontrol( *this ), _wakeUpQueue( wd._wakeUpQueue ), _implicit( wd._implicit ), 
                                  _copiesNotInChunk( wd._copiesNotInChunk), _description(description) { }
 
 /* DeviceData inlined functions */
@@ -150,9 +161,7 @@
 
 inline void WorkDescriptor::setTranslateArgs( nanos_translate_args_t translateArgs ) { _translateArgs = translateArgs; }
 
-<<<<<<< HEAD
 inline nanos_translate_args_t WorkDescriptor::getTranslateArgs() { return _translateArgs; }
-=======
 inline int WorkDescriptor::getSocket() const
 {
    return _socket;
@@ -172,7 +181,6 @@
 {
    _wakeUpQueue = queue;
 }
->>>>>>> 7707e933
 
 inline unsigned int WorkDescriptor::getNumDevices ( void ) { return _numDevices; }
 
@@ -200,23 +208,6 @@
 
 inline TR1::shared_ptr<DOSubmit> & WorkDescriptor::getDOSubmit() { return _doSubmit; }
 
-<<<<<<< HEAD
-inline void WorkDescriptor::submitWithDependencies( WorkDescriptor &wd, size_t numDataAccesses, DataAccess const *dataAccesses )
-{
-   wd._doSubmit.reset( NEW DOSubmit() );
-   wd._doSubmit->setWD(&wd);
-//<<<<<<< HEAD
-   //NANOS_INSTRUMENT( InstrumentState inst2(NANOS_POST_OUTLINE_WORK5) );
-   _depsDomain->submitDependableObject( *(wd._doSubmit), numDataAccesses, dataAccesses );
-   //NANOS_INSTRUMENT( inst2.close() );
-//=======
-//   SchedulePolicySuccessorFunctor cb( *sys.getDefaultSchedulePolicy() );
-//   _depsDomain->submitDependableObject( *(wd._doSubmit), numDeps, deps, &cb );
-//>>>>>>> cluster
-}
-
-inline void WorkDescriptor::waitOn( size_t numDataAccesses, DataAccess const *dataAccesses )
-=======
 inline void WorkDescriptor::submitWithDependencies( WorkDescriptor &wd, size_t numDeps, DataAccess* deps )
 {
    wd._doSubmit.reset( NEW DOSubmit() );
@@ -229,10 +220,9 @@
 }
 
 inline void WorkDescriptor::waitOn( size_t numDeps, DataAccess* deps )
->>>>>>> 7707e933
 {
    _doWait->setWD(this);
-   _depsDomain->submitDependableObject( *_doWait, numDataAccesses, dataAccesses );
+   _depsDomain->submitDependableObject( *_doWait, numDeps, deps );
 }
 
 class DOIsSchedulable : public DependableObjectPredicate
@@ -261,11 +251,11 @@
         if ( found ) {
            WD *successor = (WD *) found->getRelatedObject();
            successor->predecessorFinished( this );
-            if (!sys.usingNewCache() ) {
-   successor->getNewDirectory()->setParent( ( successor->getParent() != NULL ) ? successor->getParent()->getNewDirectory() : NULL );   
+            //if (!sys.usingNewCache() ) {
+   //successor->getNewDirectory()->setParent( ( successor->getParent() != NULL ) ? successor->getParent()->getNewDirectory() : NULL );   
    //successor->_ccontrol.preInit();
-   successor->_mcontrol.preInit();
-           }
+   //successor->_mcontrol.preInit();
+           //}
            return successor;
         } else {
            return NULL;
@@ -273,77 +263,39 @@
    }
 }
 
-//inline void WorkDescriptor::workFinished(WorkDescriptor &wd)
-//{
-//   if ( _newDirectory == NULL ) initNewDirectory();
-//   _newDirectory->mergeOutput( *(wd.getNewDirectory()) );
-//   if ( wd._doSubmit != NULL )
-//      wd._doSubmit->finished();
-//   //if (sys.getNetwork()->getNodeNum()==0){ message("a child, " << wd.getId() << " has finished, im " << getId() ); }
-//}
-
 inline DependenciesDomain & WorkDescriptor::getDependenciesDomain()
 {
    return *_depsDomain;
 }
 
-
 inline InstrumentationContextData * WorkDescriptor::getInstrumentationContextData( void ) { return &_instrumentationContextData; }
 
 inline void WorkDescriptor::waitCompletion( bool avoidFlush )
 {
    this->WorkGroup::waitCompletion();
-   //if (sys.getNetwork()->getNodeNum()==0){ message("WorkDescriptor::waitCompletion, " << getId() ); }
-   //if ( _directory.isInitialized() && !avoidFlush )
-   //   _directory->synchronizeHost();
-   if ( !sys.usingNewCache() ) {
-    getNewDirectory()->consolidate( !avoidFlush );
-   } else {
+   //if ( !sys.usingNewCache() ) {
+   // getNewDirectory()->consolidate( !avoidFlush );
+   //} else {
     //sys.getMasterRegionDirectory().synchronize( !avoidFlush );
     sys.getHostMemory().synchronize( !avoidFlush );
-   }
-}
-
-<<<<<<< HEAD
-inline void WorkDescriptor::waitCompletionAndSignalers( bool avoidFlush )
-{
-   this->WorkGroup::waitCompletionAndSignalers();
-   //getNewDirectory()->consolidate();
-   //if (sys.getNetwork()->getNodeNum()==0){ message("WorkDescriptor::waitCompletionAndSignalers, " << getId() ); }
-   //if ( _directory.isInitialized() && !avoidFlush )
-   //   _directory->synchronizeHost();
-}
-
-//inline Directory* WorkDescriptor::getDirectory(bool create)
+   //}
+}
+
+//inline NewDirectory* WorkDescriptor::getNewDirectory() const
 //{
-//   if ( !_directory.isInitialized() && create == false ) {
-//      return NULL;
-//   }
-//   _directory->setParent( (getParent() != NULL) ? getParent()->getDirectory(false) : NULL );
-//   return &(*_directory);
+//   return _newDirectory;
 //}
-inline NewDirectory* WorkDescriptor::getNewDirectory() const
-=======
-inline Directory* WorkDescriptor::getDirectory(bool create)
->>>>>>> 7707e933
-{
-   return _newDirectory;
-}
-inline void WorkDescriptor::initNewDirectory()
-{
-   _newDirectory = NEW NewDirectory() ;
-}
+//inline void WorkDescriptor::initNewDirectory()
+//{
+//   _newDirectory = NEW NewDirectory() ;
+//}
 
 inline bool WorkDescriptor::isSubmitted() const { return _submitted; }
 inline void WorkDescriptor::submitted()  { _submitted = true; }
 
-<<<<<<< HEAD
-//inline bool WorkDescriptor::canBeBlocked() { PE *pe = myThread->runningOn(); return pe->dataCanBlockUs( *this ); /*return false; */ }
-=======
 inline bool WorkDescriptor::isConfigured ( void ) const { return _configured; }
 inline void WorkDescriptor::setConfigured ( bool value ) { _configured = value; }
 
->>>>>>> 7707e933
 inline void WorkDescriptor::setPriority( unsigned int priority ) { _priority = priority; }
 inline unsigned int WorkDescriptor::getPriority() const { return _priority; }
 
