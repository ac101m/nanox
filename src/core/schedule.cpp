--- conflicted
+++ resolved
@@ -781,13 +781,9 @@
    // and we don't violate rules about tied WD
    if ( oldwd->isTiedTo() != NULL && (wd->isTiedTo() == NULL)) wd->tieTo(*oldwd->isTiedTo());
 
-<<<<<<< HEAD
-   NANOS_INSTRUMENT( sys.getInstrumentation()->wdSwitch(oldwd, NULL, false) );
-=======
    /* Instrumenting context switch: wd enters cpu (last = n/a) */
    NANOS_INSTRUMENT( sys.getInstrumentation()->wdSwitch( oldwd, NULL, false) );
 
->>>>>>> 15bb2342
    thread->setCurrentWD( *wd );
    NANOS_INSTRUMENT( sys.getInstrumentation()->wdSwitch(NULL, wd, false) );
 
@@ -815,16 +811,16 @@
    debug( "exiting task(inlined) " << wd << ":" << wd->getId() <<
           " to " << oldwd << ":" << oldwd->getId() );
 
-<<<<<<< HEAD
-   thread->setCurrentWD( *oldwd );
-   /* Instrumenting context switch: wd leaves cpu and will not come back (last = true) and oldwd enters */
-   NANOS_INSTRUMENT( sys.getInstrumentation()->wdSwitch(NULL, oldwd, false) );
-=======
+//<<<<<<< HEAD
+//   thread->setCurrentWD( *oldwd );
+//   /* Instrumenting context switch: wd leaves cpu and will not come back (last = true) and oldwd enters */
+//   NANOS_INSTRUMENT( sys.getInstrumentation()->wdSwitch(NULL, oldwd, false) );
+//=======
    /* Instrumenting context switch: wd leaves cpu and will not come back (last = true) and oldwd enters */
    NANOS_INSTRUMENT( sys.getInstrumentation()->wdSwitch(NULL, wd, true) );
    thread->setCurrentWD( *oldwd );
    NANOS_INSTRUMENT( sys.getInstrumentation()->wdSwitch(oldwd, NULL, false) );
->>>>>>> 15bb2342
+//>>>>>>> gpu
 
    // While we tie the inlined tasks this is not needed
    // as we will always return to the current thread
