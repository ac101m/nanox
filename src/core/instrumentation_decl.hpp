/*************************************************************************************/
/*      Copyright 2009 Barcelona Supercomputing Center                               */
/*                                                                                   */
/*      This file is part of the NANOS++ library.                                    */
/*                                                                                   */
/*      NANOS++ is free software: you can redistribute it and/or modify              */
/*      it under the terms of the GNU Lesser General Public License as published by  */
/*      the Free Software Foundation, either version 3 of the License, or            */
/*      (at your option) any later version.                                          */
/*                                                                                   */
/*      NANOS++ is distributed in the hope that it will be useful,                   */
/*      but WITHOUT ANY WARRANTY; without even the implied warranty of               */
/*      MERCHANTABILITY or FITNESS FOR A PARTICULAR PURPOSE.  See the                */
/*      GNU Lesser General Public License for more details.                          */
/*                                                                                   */
/*      You should have received a copy of the GNU Lesser General Public License     */
/*      along with NANOS++.  If not, see <http://www.gnu.org/licenses/>.             */
/*************************************************************************************/
#ifdef NANOS_INSTRUMENTATION_ENABLED
#define NANOS_INSTRUMENT(f) f;
#else
#define NANOS_INSTRUMENT(f)
#endif

#ifndef __NANOS_INSTRUMENTOR_DECL_H
#define __NANOS_INSTRUMENTOR_DECL_H
#include <list>
#include <utility>
#include <string>
#include "compatibility.hpp"
#include "debug.hpp"
#include "nanos-int.h"
#include "atomic_decl.hpp"
#include "instrumentationcontext_fwd.hpp"
#include "workdescriptor_fwd.hpp"
#include "allocator_decl.hpp"
#include "basethread_decl.hpp"

#define NANOX_INSTRUMENTATION_PARTNER_MYSELF 0xFFFFFFFF

namespace nanos {

#ifdef NANOS_INSTRUMENTATION_ENABLED
   class InstrumentationValueDescriptor
   {
      private:
         nanos_event_value_t  _id;          /**< InstrumentationValueDescriptor id */
         std::string          _description; /**< InstrumenotrValueDescriptor description */
      private:
         /*! \brief InstrumentationValueDescriptor default constructor (private)
          */
         InstrumentationValueDescriptor ();
         /*! \brief InstrumentationValueDescriptor copy constructor (private)
          */
         InstrumentationValueDescriptor ( InstrumentationValueDescriptor &ivd );
         /*! \brief InstrumentationValueDescriptor copy assignment operator (private)
          */
         InstrumentationValueDescriptor& operator= ( InstrumentationValueDescriptor &ivd );
      public:
         /*! \brief InstrumentationValueDescriptor constructor
          */
         InstrumentationValueDescriptor ( nanos_event_value_t id, const std::string &description ) : _id( id ), _description ( description ) {}

         /*! \brief InstrumentationValueDescriptor constructor
          */
         InstrumentationValueDescriptor ( nanos_event_value_t id, const char *description ) : _id( id ), _description ( description ) {}

         /*! \brief InstrumentationValueDescriptor destructor
          */
         ~InstrumentationValueDescriptor() {}

         /*! \brief Gets value descriptor id
          */
         nanos_event_value_t getId ( void );

         /*! \brief Gets value descriptor textual description
          */
         const std::string getDescription ( void );

   };

   class InstrumentationKeyDescriptor
   {
      public:
         typedef TR1::unordered_map<std::string, InstrumentationValueDescriptor*> ValueMap;
         typedef ValueMap::iterator ValueMapIterator;
         typedef ValueMap::const_iterator ConstValueMapIterator;
      private:
         nanos_event_key_t    _id;          /**< InstrumentationKeyDescriptor id */
         bool                 _enabled;     /**< Is the event enabled */
         bool                 _stacked;     /**< Is the event enabled */
         std::string          _description; /**< InstrumenotrKeyDescriptor description */
         Atomic<unsigned int> _totalValues; /**< Total number of values */
         Lock                 _lock;        /**< _valueMap exclusive lock */
         ValueMap             _valueMap;    /**< Registered Value elements */
      private:
         /*! \brief InstrumentationKeyDescriptor default constructor (private)
          */
         InstrumentationKeyDescriptor ();
         /*! \brief InstrumentationKeyDescriptor copy constructor (private)
          */
         InstrumentationKeyDescriptor ( InstrumentationKeyDescriptor &ikd );
         /*! \brief InstrumentationKeyDescriptor copy assignment operator (private)
          */
         InstrumentationKeyDescriptor& operator= ( InstrumentationKeyDescriptor &ikd );
      public:
         /*! \brief InstrumentationKeyDescriptor constructor
          */
         InstrumentationKeyDescriptor ( nanos_event_key_t id, const std::string &description, bool enabled, bool stacked ) : _id( id ), _enabled(enabled),_stacked(stacked), _description ( description ),
                                     _totalValues(1), _lock(), _valueMap() {}

         /*! \brief InstrumentationKeyDescriptor constructor
          */
         InstrumentationKeyDescriptor ( nanos_event_key_t id, const char *description, bool enabled, bool stacked ) : _id( id ), _enabled(enabled), _stacked(stacked),  _description ( description ),
                                     _totalValues(1), _lock(), _valueMap() {}

         /*! \brief InstrumentationKeyDescriptor destructor
          */
         ~InstrumentationKeyDescriptor() {}

         /*! \brief Gets key descriptor id
          */
         nanos_event_key_t getId ( void );

         /*! \brief return if the event is enabled
          */
         bool isEnabled ( void );

         /*! \brief Set if the event is enabled (or not)
          */
         void setEnabled ( bool value );

         /*! \brief return if the event is stacked
          */
         bool isStacked ( void );

         /*! \brief Gets key descriptor textual description
          */
         const std::string getDescription ( void );

         /*! \brief Inserts (or gets) a value into (from) valueMap
          */
         nanos_event_value_t registerValue ( const std::string &value, const std::string &description="", bool abort_when_registered=true );

         /*! \brief Inserts (or gets) a value into (from) valueMap
          */
         nanos_event_value_t registerValue ( const char *value, const char *description="", bool abort_when_registered=true );

         /*! \brief Inserts a value into valueMap (the value is given by user)
          */
         void registerValue ( const std::string &value, nanos_event_value_t val,
                              const std::string &description="", bool abort_when_registered=true );

         /*! \brief Inserts a value into valueMap (the value is given by user)
          */
         void registerValue ( const char *value, nanos_event_value_t val,
                              const char *description="", bool abort_when_registered=true );
         /*! \brief Gets a value into (from) valueMap
          */
         nanos_event_value_t getValue ( const std::string &value );

         /*! \brief Gets a value into (from) valueMap
          */
         nanos_event_value_t getValue ( const char *value );

         /*! \brief Returns starting point of valueMap ( iteration purposes )
          */
         ConstValueMapIterator beginValueMap ( void );

         /*! \brief Returns ending point of valueMap ( iteration purposes )
          */
         ConstValueMapIterator endValueMap ( void );

         /*! \brief Returns a Value description for a given value
          */
         const std::string getValueDescription ( nanos_event_value_t val );

         /*! \brief Returns the number of registered values
          */
         size_t getSize( void ) const;
   };

   class InstrumentationDictionary {
      public:
         typedef TR1::unordered_map<std::string, InstrumentationKeyDescriptor*> KeyMap;
         typedef KeyMap::iterator KeyMapIterator;
         typedef KeyMap::const_iterator ConstKeyMapIterator;
      private:
         Atomic<unsigned int> _totalKeys; /**< Total number of keys */
         Lock                 _lock;      /**< Is the _keyMap exclusive lock */
         KeyMap               _keyMap;    /**< Registered Key elements */

         /*! \brief InstrumentationDictionary copy constructor (private)
          */
         InstrumentationDictionary ( InstrumentationDictionary &id );
         /*! \brief InstrumentationDictionary copy assignment operator (private)
          */
         InstrumentationDictionary& operator= ( InstrumentationDictionary &id );
      public:
         /*! \brief InstrumentationDictionary default constructor
          */
         InstrumentationDictionary () : _totalKeys(1), _lock(), _keyMap()
         {
            /* ******************************************** */
            /* Instrumentation events: In order initialization */
            /* ******************************************** */

            /* 01 */ registerEventKey("api","Nanos Runtime API", true, true, true );
            registerEventValue("api","find_slicer","nanos_find_slicer()");
            registerEventValue("api","wg_wait_completion","nanos_wg_wait_completion()");
            registerEventValue("api","*_create_sync_cond","nanos_create_xxx_cond()");
            registerEventValue("api","sync_cond_wait","nanos_sync_cond_wait()");
            registerEventValue("api","sync_cond_signal","nanos_sync_cond_signal()");
            registerEventValue("api","destroy_sync_cond","nanos_destroy_sync_cond()");
            registerEventValue("api","wait_on","nanos_wait_on()");
            registerEventValue("api","init_lock","nanos_init_lock()");
            registerEventValue("api","set_lock","nanos_set_lock()");
            registerEventValue("api","unset_lock","nanos_unset_lock()");
            registerEventValue("api","try_lock","nanos_try_lock()");
            registerEventValue("api","destroy_lock","nanos_destroy_lock()");
            registerEventValue("api","single_guard","nanos_single_guard()");
            registerEventValue("api","team_barrier","nanos_team_barrier()");
            registerEventValue("api","current_wd", "nanos_current_wd()");
            registerEventValue("api","get_wd_id","nanos_get_wd_id()");
            registerEventValue("api","*_create_wd","nanos_create_xxx_wd()");
            registerEventValue("api","submit","nanos_submit()");
            registerEventValue("api","create_wd_and_run","nanos_create_wd_and_run()");
            registerEventValue("api","set_internal_wd_data","nanos_set_internal_wd_data()");
            registerEventValue("api","get_internal_wd_data","nanos_get_internal_wd_data()");
            registerEventValue("api","yield","nanos_yield()");
            registerEventValue("api","create_team","nanos_create_team()");
            registerEventValue("api","enter_team","nanos_enter_team()");
            registerEventValue("api","leave_team","nanos_leave_team()");
            registerEventValue("api","end_team","nanos_end_team()");
            registerEventValue("api","get_num_runnin_tasks","nanos_get_num_runnin_tasks()");
            registerEventValue("api","get_addr","nanos_get_addr()");
            registerEventValue("api","copy_value","nanos_copy_value()");
            registerEventValue("api","omp_barrier","nanos_omp_barrier()");
            registerEventValue("api","get_starring_threads","nanos_get_implicit_threads()");
            registerEventValue("api","get_supporting_threads","nanos_get_nonimplicit_threads()");
            registerEventValue("api","omp_find_worksharing","nanos_omp_find_worksharing()");
            registerEventValue("api","omp_get_schedule","nanos_omp_get_schedule()");
            registerEventValue("api","malloc","nanos_malloc()");
            registerEventValue("api","free","nanos_free()");
            registerEventValue("api","get_num_ready_tasks","nanos_get_num_ready_tasks()");
            registerEventValue("api","get_num_total_tasks","nanos_get_num_total_tasks()");
            registerEventValue("api","get_num_nonready_tasks","nanos_get_num_nonready_tasks()");
            registerEventValue("api","get_num_blocked_tasks","nanos_get_num_blocked_tasks()");
            registerEventValue("api","get_num_running_tasks","nanos_get_num_running_tasks()");

            /* 02 */ registerEventKey("wd-id","Work Descriptor id:", true, true, true);

            /* 03 */ registerEventKey("cache-copy-in","Transfer data into device cache", true);
            /* 04 */ registerEventKey("cache-copy-out","Transfer data to main memory", true);
            /* 05 */ registerEventKey("cache-local-copy","Local copy in device memory", true);
            /* 06 */ registerEventKey("cache-malloc","Memory allocation in device cache", true);
            /* 07 */ registerEventKey("cache-free","Memory free in device cache", true);
            /* 08 */ registerEventKey("cache-hit","Hit in the cache", true);

            /* 09 */ registerEventKey("copy-in","Copying WD inputs", true);
            /* 10 */ registerEventKey("copy-out","Copying WD outputs", true);

            /* 11 */ registerEventKey("user-funct-name","User Function Name", true);

            /* 12 */ registerEventKey("user-code","User Code (wd)", true);

            /* 13 */ registerEventKey("create-wd-id","Create WD Id:", true);
            /* 14 */ registerEventKey("create-wd-ptr","Create WD pointer:", true);
            /* 15 */ registerEventKey("wd-num-deps","Create WD num. deps.", true);
            /* 16 */ registerEventKey("wd-deps-ptr","Create WD dependence pointer", true);

            /* 17 */ registerEventKey("lock-addr","Lock address", true);

            /* 18 */ registerEventKey("num-spins","Number of Spins", true);
            /* 19 */ registerEventKey("num-yields","Number of Yields", true);
            /* 20 */ registerEventKey("time-yields","Time on Yield (in nsecs)", true);

            /* 21 */ registerEventKey("user-funct-location","User Function Location", true);

            /* 22 */ registerEventKey("num-ready","Number of ready tasks in the queues", true);
            /* 23 */ registerEventKey("graph-size","Number tasks in the graph", true);

            /* 24 */ registerEventKey("loop-lower","Loop lower bound", true);
            /* 25 */ registerEventKey("loop-upper","Loop upper", true);
            /* 26 */ registerEventKey("loop-step","Loop step", true);

            /* 27 */ registerEventKey("in-cuda-runtime","Inside CUDA runtime", true);
            registerEventValue("in-cuda-runtime", "NANOS_GPU_CUDA_MALLOC_EVENT", "cudaMalloc()" );                                     /* 1 */
            registerEventValue("in-cuda-runtime", "NANOS_GPU_CUDA_FREE_EVENT", "cudaFree()" );                                         /* 2 */
            registerEventValue("in-cuda-runtime", "NANOS_GPU_CUDA_MALLOC_HOST_EVENT", "cudaMallocHost()" );                            /* 3 */
            registerEventValue("in-cuda-runtime", "NANOS_GPU_CUDA_FREE_HOST_EVENT", "cudaFreeHost()" );                                /* 4 */
            registerEventValue("in-cuda-runtime", "NANOS_GPU_CUDA_MEMCOPY_EVENT", "cudaMemcpyDeviceToDevice()" );                      /* 5 */
            registerEventValue("in-cuda-runtime", "NANOS_GPU_CUDA_MEMCOPY_TO_HOST_EVENT", "cudaMemcpyDeviceToHost()" );                /* 6 */
            registerEventValue("in-cuda-runtime", "NANOS_GPU_CUDA_MEMCOPY_TO_DEVICE_EVENT", "cudaMemcpyHostToDevice()" );              /* 7 */
            registerEventValue("in-cuda-runtime", "NANOS_GPU_CUDA_MEMCOPY_ASYNC_EVENT", "cudaMemcpyPeerAsync()" );                     /* 8 */
            registerEventValue("in-cuda-runtime", "NANOS_GPU_CUDA_MEMCOPY_ASYNC_TO_HOST_EVENT", "cudaMemcpyAsyncDeviceToHost()" );     /* 9 */
            registerEventValue("in-cuda-runtime", "NANOS_GPU_CUDA_MEMCOPY_ASYNC_TO_DEVICE_EVENT", "cudaMemcpyAsyncHostToDevice()" );   /* 10 */
            registerEventValue("in-cuda-runtime", "NANOS_GPU_CUDA_INPUT_STREAM_SYNC_EVENT", "cudaInputStreamSynchronize()" );          /* 11 */
            registerEventValue("in-cuda-runtime", "NANOS_GPU_CUDA_OUTPUT_STREAM_SYNC_EVENT", "cudaOutputStreamSynchronize()" );        /* 12 */
            registerEventValue("in-cuda-runtime", "NANOS_GPU_CUDA_KERNEL_STREAM_SYNC_EVENT", "cudaKernelStreamSynchronize()" );        /* 13 */
            registerEventValue("in-cuda-runtime", "NANOS_GPU_CUDA_DEVICE_SYNC_EVENT", "cudaDeviceSynchronize()" );                     /* 14 */
            registerEventValue("in-cuda-runtime", "NANOS_GPU_CUDA_SET_DEVICE_EVENT", "cudaSetDevice()" );                              /* 15 */
            registerEventValue("in-cuda-runtime", "NANOS_GPU_CUDA_GET_DEVICE_PROPS_EVENT", "cudaGetDeviceProperties()" );              /* 16 */
            registerEventValue("in-cuda-runtime", "NANOS_GPU_CUDA_SET_DEVICE_FLAGS_EVENT", "cudaSetDeviceFlags()" );                   /* 17 */
            registerEventValue("in-cuda-runtime", "NANOS_GPU_CUDA_GET_LAST_ERROR_EVENT", "cudaGetLastError()" );                       /* 18 */
            registerEventValue("in-cuda-runtime", "NANOS_GPU_CUDA_GENERIC_EVENT", "CUDA generic event" );                              /* 19 */
            registerEventValue("in-cuda-runtime", "NANOS_GPU_MEMCOPY_EVENT", "memcpy()" );                                             /* 20 */
            /* 28 */ registerEventKey("xfer-size","Transfer size", true);

            /* 29 */ registerEventKey("cache-wait","Cache waiting for something", true);
            registerEventValue("cache-wait","registerCacheAccess() L.94","registerCacheAccess() waiting for data allocation (not registered in directory)");
            registerEventValue("cache-wait","registerCacheAccess() L.112","registerCacheAccess() waiting for data invalidation in another cache (new entry)");
            registerEventValue("cache-wait","registerCacheAccess() L.122","registerCacheAccess() waiting for data to have no owner");
            registerEventValue("cache-wait","registerCacheAccess() L.141","registerCacheAccess() waiting for data allocation (registered in directory)");
            registerEventValue("cache-wait","registerCacheAccess() L.163","registerCacheAccess() waiting for data invalidation (size has changed)");
            registerEventValue("cache-wait","registerCacheAccess() L.185","registerCacheAccess() waiting for data invalidation in another cache (size has changed)");
            registerEventValue("cache-wait","registerCacheAccess() L.221","registerCacheAccess() waiting for data to be copied back (size has changed)");
            registerEventValue("cache-wait","registerCacheAccess() L.239","registerCacheAccess() waiting for data invalidation in another cache (old version)");
            registerEventValue("cache-wait","registerCacheAccess() L.260","registerCacheAccess() invalidating another cache");
            registerEventValue("cache-wait","registerCacheAccess() L.292","registerCacheAccess() waiting for resize");
            registerEventValue("cache-wait","registerCacheAccess() L.300","registerCacheAccess() waiting for flush");
            registerEventValue("cache-wait","freeSpaceToFit()","freeSpaceToFit()");
            registerEventValue("cache-wait","waitInput()","waitInput()");

            /* 30 */ registerEventKey("chunk-size","Chunk size", true);

            /* 31 */ registerEventKey("num-sleeps","Number of Sleep operations", true);
            /* 32 */ registerEventKey("time-sleeps","Time on Sleep (in nsecs)", true);

            /* 33 */ registerEventKey("num-scheds","Number of scheduler operations", true);
            /* 34 */ registerEventKey("time-scheds","Time on scheduler operations (in nsecs)", true);

            /* 35 */ registerEventKey("sched-versioning","Versioning scheduler decisions", true);
            registerEventValue("sched-versioning", "NANOS_SCHED_VER_SETDEVICE_CANRUN", "Set WD device + thread can run" );
            registerEventValue("sched-versioning", "NANOS_SCHED_VER_SETDEVICE_CANNOTRUN", "Set WD device + thread cannot run" );
            registerEventValue("sched-versioning", "NANOS_SCHED_VER_SELECTWD_FIRSTCANRUN", "Select WD first record + thread can run" );
            registerEventValue("sched-versioning", "NANOS_SCHED_VER_SELECTWD_FIRSTCANNOTRUN", "Select WD first record + thread cannot run" );
            registerEventValue("sched-versioning", "NANOS_SCHED_VER_SELECTWD_BELOWMINRECCANRUN", "Select WD not enough records + thread can run" );
            registerEventValue("sched-versioning", "NANOS_SCHED_VER_SELECTWD_UNDEFINED", "Select WD undefined" );
            registerEventValue("sched-versioning", "NANOS_SCHED_VER_SELECTWD_GETFIRST", "Select WD get first queue task" );
            registerEventValue("sched-versioning", "NANOS_SCHED_VER_ATIDLE_GETFIRST", "At idle get first queue task" );
            registerEventValue("sched-versioning", "NANOS_SCHED_VER_ATIDLE_NOFIRST", "At idle no first queue task found" );
            registerEventValue("sched-versioning", "NANOS_SCHED_VER_ATPREFETCH_GETFIRST", "At prefetch get first queue task" );
            registerEventValue("sched-versioning", "NANOS_SCHED_VER_ATPREFETCH_GETIMMSUCC", "At prefetch get immediate successor" );
            registerEventValue("sched-versioning", "NANOS_SCHED_VER_ATPREFETCH_NOFIRST", "At prefetch no first queue task found" );
            registerEventValue("sched-versioning", "NANOS_SCHED_VER_ATBEFEX_GETFIRST", "At before exit get first queue task" );
            registerEventValue("sched-versioning", "NANOS_SCHED_VER_ATBEFEX_NOFIRST", "At before exit no first queue task found" );
            registerEventValue("sched-versioning", "NANOS_SCHED_VER_SETEARLIESTEW_FOUND", "Set earliest execution worker found" );
            registerEventValue("sched-versioning", "NANOS_SCHED_VER_SETEARLIESTEW_NOTFOUND", "Set earliest execution worker not found" );
            registerEventValue("sched-versioning", "NANOS_SCHED_VER_FINDEARLIESTEW_BETTERTIME", "Found earliest execution worker timing reason" );
            registerEventValue("sched-versioning", "NANOS_SCHED_VER_FINDEARLIESTEW_IDLEWORKER", "Found earliest execution worker idle reason" );

            /* 36 */ registerEventKey("dependence","Dependence analysis", true); /* System have found a new dependence */
            /* 37 */ registerEventKey("dep-direction", "Dependence direction", true);

            /* 38 */ registerEventKey("wd-priority","Priority of a work descriptor");
                     
            /* 39 */ registerEventKey("in-opencl-runtime","Inside OpenCL runtime", true);
            registerEventValue("in-opencl-runtime", "NANOS_OPENCL_ALLOC_EVENT", "clCreateBuffer()" );                                     /* 1 */
            registerEventValue("in-opencl-runtime", "NANOS_OPENCL_FREE_EVENT", "clReleaseMemObject()" );                                         /* 2 */
            registerEventValue("in-opencl-runtime", "NANOS_OPENCL_GET_DEV_INFO_EVENT", "clGetDeviceInfo()" );                            /* 3 */
            registerEventValue("in-opencl-runtime", "NANOS_OPENCL_CREATE_CONTEXT_EVENT", "clCreateContext()" );                                /* 4 */
            registerEventValue("in-opencl-runtime", "NANOS_OPENCL_MEMWRITE_SYNC_EVENT", "clEnqueueWriteBuffer(blocking=true)" );                      /* 5 */
            registerEventValue("in-opencl-runtime", "NANOS_OPENCL_MEMREAD_SYNC_EVENT", "clEnqueueReadBuffer(blocking=true)" );                /* 6 */
            registerEventValue("in-opencl-runtime", "NANOS_OPENCL_CREATE_COMMAND_QUEUE_EVENT", "clCreateCommandQueue()" );                /* 7 */
            registerEventValue("in-opencl-runtime", "NANOS_OPENCL_GET_PROGRAM_EVENT", "Compile, build and clCreateKernel() nanox routine" );                /* 8 */
            registerEventValue("in-opencl-runtime", "NANOS_OPENCL_GENERIC_EVENT", "OpenCL generic event" );                              /* 9 */

<<<<<<< HEAD
            // FIXME (#702): These two values will be removed once Extrae provide a separate function to specify name and location due right
            // now we need to use two consecutive values (original values are 11 and 21).
            /* 37 */ registerEventKey("user-funct-name-2","User Function Name", true); // FIXME: temporary value
            /* 38 */ registerEventKey("user-funct-location-2","User Function Location", true); // FIXME: temporary value
            
            /* 39 */ registerEventKey("wd-priority","Priority of a work descriptor");
            /* 40 */ registerEventKey("set-num-threads","Change Number of Threads");
            /* 41 */ registerEventKey("cpuid","Thread cpuid");
=======
>>>>>>> 44f89047

            /* ** */ registerEventKey("debug","Debug Key", true); /* Keep this key as the last one */
         }

         /*! \brief InstrumentationDictionary destructor
          */
         ~InstrumentationDictionary() {}

         /*! \brief Inserts (or gets) a key into (from) the keyMap
          */
         nanos_event_key_t registerEventKey ( const std::string &key, const std::string &description="", bool abort_when_registered=true, bool enabled=true, bool stacked=false );

         /*! \brief Inserts (or gets) a key into (from) the keyMap
          */
         nanos_event_key_t registerEventKey ( const char *key, const char *description="", bool abort_when_registered=true, bool enabled=true, bool stacked=false );

         /*! \brief Gets a key into (from) the keyMap
          */
         nanos_event_key_t getEventKey ( const std::string &key );

         /*! \brief Gets a key into (from) the keyMap
          */
         nanos_event_key_t getEventKey ( const char *key );

         /*! \brief Inserts (or gets) a value into (from) the valueMap (which belongs to 'key' parameter )
          */
         nanos_event_value_t registerEventValue ( const std::string &key, const std::string &value,
                                                  const std::string &description="", bool abort_when_registered=true );

         /*! \brief Inserts (or gets) a value into (from) the valueMap (which belongs to 'key' parameter )
          */
         nanos_event_value_t registerEventValue ( const char *key, const char *value, const char *description="", bool abort_when_registered=true );

         /*! \brief Inserts a value into the valueMap, which belongs to 'key' parameter (value is given by user)
          */
         void registerEventValue ( const std::string &key, const std::string &value,
                                   nanos_event_value_t val,
                                   const std::string &description="", bool abort_when_registered=true );

         /*! \brief Inserts a value into the valueMap, which belongs to 'key' parameter (value is given by user)
          */
         void registerEventValue ( const char *key, const char *value, nanos_event_value_t val,
                                   const char *description="", bool abort_when_registered=true );

         /*! \brief Enable/disable all events in dictionary
          */
         void switchAllEvents ( bool on_off );

         /*! \brief Enable/disable all events prefixed with prefix
          */
         void switchEventPrefix ( const char *prefix, bool on_off );

         /*! \brief Gets a value into (from) the valueMap (which belongs to 'key' parameter )
          */
         nanos_event_value_t getEventValue ( const std::string &key, const std::string &value );

         /*! \brief Gets a value into (from) the valueMap (which belongs to 'key' parameter )
          */
         nanos_event_value_t getEventValue ( const char *key, const char *value );

         /*! \brief Returns starting point of keyMap ( iteration purposes )
          */
         ConstKeyMapIterator beginKeyMap ( void );

         /*! \brief Returns ending point of keyMap ( iteration purposes )
          */
         ConstKeyMapIterator endKeyMap ( void );

         /*! \brief Returns a Key description for a given key
          */
         const std::string getKeyDescription ( nanos_event_key_t key );

         /*! \brief Returns a Value description for a given key and a value
          */
         const std::string getValueDescription ( nanos_event_key_t key, nanos_event_value_t val );

   };
#endif

   class Instrumentation
   {
      public:
         class Event {
            private:
               nanos_event_type_t          _type;         /**< Event type */
               nanos_event_key_t           _key;          /**< Event key */
               nanos_event_value_t         _value;        /**< Event value */
               nanos_event_domain_t        _ptpDomain;    /**< A specific domain in which ptpId is unique */
               nanos_event_id_t            _ptpId;        /**< PtP event id */
               unsigned int                _partner;      /**< PtP communication partner (destination or origin), only applies to Cluster (is always 0 in smp) */


            public:
               /*! \brief Event default constructor
                *
                *  \see State Burst Point PtP
                */
               Event () : _type((nanos_event_type_t) 0), _key(0), _value(0),
                          _ptpDomain((nanos_event_domain_t) 0), _ptpId(0), _partner( NANOX_INSTRUMENTATION_PARTNER_MYSELF ) {}
               /*! \brief Event constructor
                *
                *  Generic constructor used by all other specific constructors
                *
                *  \see State Burst Point PtP
                */
               Event ( nanos_event_type_t type, nanos_event_key_t key, nanos_event_value_t value,
                       nanos_event_domain_t ptp_domain, nanos_event_id_t ptp_id, unsigned int partner = NANOX_INSTRUMENTATION_PARTNER_MYSELF ) :
                     _type (type), _key(key), _value (value),
                     _ptpDomain (ptp_domain), _ptpId (ptp_id), _partner(partner)
               { }

               /*! \brief Event copy constructor
                */
               Event ( const Event & evt )
               {
                  _type = evt._type;
                  _key = evt._key;
                  _value = evt._value;
                  _ptpDomain = evt._ptpDomain;
                  _ptpId     = evt._ptpId;
                  _partner   = evt._partner;

               }

               /*! \brief Event copy assignment operator
                */
               void operator= ( const Event & evt )
               {
                  // self-assignment: ok
                  if ( this == &evt ) return;

                  _type = evt._type;
                  _key = evt._key;
                  _value = evt._value;
                  _ptpDomain = evt._ptpDomain;
                  _ptpId     = evt._ptpId;
                  _partner   = evt._partner;

               }

               /*! \brief Event destructor
                */
               ~Event() {}

               /*! \brief Get event type
                */
               nanos_event_type_t getType () const;

               /*! \brief Get event state
                */
               nanos_event_state_value_t getState ();

               /*! \brief Get key
                */
               nanos_event_key_t getKey () const;

               /*! \brief Get value
                */
               nanos_event_value_t getValue () const;

               /*! \brief Get specific domain ( useful in PtP events)
                *  \see getId
                */
               unsigned int getDomain ( void ) const;

               /*! \brief Get event id (unique in a specific domain, useful in PtP events)
                *  \see getDomain
                */
               long long getId( void ) const;

               /*! \brief Get event partner (destination or origin of a PtP event, only applies to Cluster, returns 0 on SMP)
                *  \see getDomain
                */
               unsigned int getPartner( void ) const;

               /*! \brief Change event type to the complementary value (i.e. if type is BURST_START it changes to BURST_END)
                */
               void reverseType ( );
         };
         class State : public Event {
            private:
              /*! \brief State event default constructor (private)
               */
               State();
              /*! \brief State event copy constructor (private)
               */
               State( State &s);
              /*! \brief State event copy constructor (private)
               */
               State& operator= ( State &s);
            public:
              /*! \brief State event constructor
               */
              State ( nanos_event_type_t type = NANOS_STATE_START, nanos_event_state_value_t state = NANOS_ERROR )
                    : Event (type, 0, (nanos_event_value_t) state, (nanos_event_domain_t) 0, (nanos_event_id_t) 0 ) { }
              friend class Instrumentation;
         };
         class Burst : public Event {
             private:
               /*! \brief Burst event default constructor (private)
                */
               Burst();
               /*! \brief Burst event copy constructor (private)
                */
               Burst( Burst &b);
               /*! \brief Burst event copy constructor (private)
                */
               Burst& operator= ( Burst &b);
             public:
               /*! \brief Burst event constructor
                */
               Burst ( bool start, nanos_event_key_t key, nanos_event_value_t value )
                     : Event ( start? NANOS_BURST_START: NANOS_BURST_END, key, value, (nanos_event_domain_t) 0, (nanos_event_id_t) 0 ) { }
         };
         class Point : public Event {
             private:
               /*! \brief Point event default constructor (private)
                */
               Point();
               /*! \brief Point event copy constructor (private)
                */
               Point( Point &p );
               /*! \brief Point event copy assignment operator (private)
                */
               Point& operator= ( Point &p );
             public:
               /*! \brief Point event constructor
                */
               Point ( nanos_event_key_t key, nanos_event_value_t value )
                     : Event ( NANOS_POINT, key, value, (nanos_event_domain_t) 0, (nanos_event_id_t) 0 ) { }
         };
         class PtP : public Event {
            private:
               /*! \brief PtP event default constructor (private)
                */
               PtP();
               /*! \brief PtP event copy constructor (private)
                */
               PtP( PtP &ptp);
               /*! \brief PtP event copy assignment operator (private)
                */
               PtP& operator= ( PtP &ptp);
            public:
               /*! \brief PtP event constructor
                */
               PtP ( bool start, nanos_event_domain_t domain, nanos_event_id_t id, nanos_event_key_t key,  nanos_event_value_t value, unsigned int partner = NANOX_INSTRUMENTATION_PARTNER_MYSELF )
                   : Event ( start ? NANOS_PTP_START : NANOS_PTP_END , key, value, domain, id, partner ) { }
               friend class Instrumentation;
         };
#ifndef NANOS_INSTRUMENTATION_ENABLED
      public:
         Instrumentation () {}
         ~Instrumentation () {}
#else
      protected: /* They can be accessed by plugins (derived classes ) */
         InstrumentationDictionary      _instrumentationDictionary; /**< Instrumentation Dictionary (allow to register keys and values) */
         InstrumentationContext        &_instrumentationContext; /**< Instrumentation Context */
         bool                           _emitStateEvents;
         bool                           _emitPtPEvents;
      private:
         /*! \brief Instrumentation default constructor (private)
          */
         Instrumentation();
         /*! \brief Instrumentation copy constructor (private)
          */
         Instrumentation( Instrumentation &i);
         /*! \brief Instrumentation copy assignment operator (private)
          */
         Instrumentation& operator= ( Instrumentation &i);
      public:
         /*! \brief Instrumentation constructor
          */
         Instrumentation( InstrumentationContext &ic ) : _instrumentationDictionary(), _instrumentationContext(ic), _emitStateEvents(true), _emitPtPEvents(true) {}

         /*! \brief Instrumentation destructor
          */
         virtual ~Instrumentation() {}

         /*! \brief Gets InstrumentationDictionary
          *
          */
         InstrumentationDictionary * getInstrumentationDictionary ( void );

         /*! \brief Enable/disable events
          */
         void filterEvents(std::string event_default, std::list<std::string> &enable_events, std::list<std::string> &disable_events );

         // low-level instrumentation interface (pure virtual functions)

         /*! \brief Pure virtual functions executed at the beginning of instrumentation phase
          *
          *  Each of (specific) instrumentation modules have to implement this function in order
          *  to be consistent with the instrumentation model
          */
         virtual void initialize( void ) = 0;

         /*! \brief Pure virtual functions executed at the end of instrumentation phase
          *
          *  Each of (specific) instrumentation modules have to implement this function in order
          *  to be consistent with the instrumentation model
          */
         virtual void finalize( void ) = 0;

         /*! \brief Pure virtual functions executed to enable again instrumentation
          *
          *  Each of (specific) instrumentation modules have to implement this function in order
          *  to be consistent with the instrumentation model
          */
         virtual void enable( void ) = 0;
         /*! \brief Pure virtual functions executed to disable instrumentation
          *
          *  Each of (specific) instrumentation modules have to implement this function in order
          *  to be consistent with the instrumentation model
          */
         virtual void disable( void ) = 0;

         /*! \brief Pure virtual function executed on each thread initialization
          *
          */
         virtual void threadStart( BaseThread &thread ) = 0;

         /*! \brief Pure virtual function executed on each thread finalization
          *
          */
         virtual void threadFinish ( BaseThread &thread ) = 0;

         virtual void addResumeTask( WorkDescriptor &w ) = 0 ;

         virtual void addSuspendTask( WorkDescriptor &w, bool last = false ) = 0 ;

         /*! \brief Pure virtual functions executed each time runtime wants to add an event
          *
          *  Each of (specific) instrumentation modules have to implement this function in order
          *  to be consistent with the instrumentation model. This function includes several
          *  events in a row to facilitate implementation in which several events occurs at
          *  the same time (i.e. same timestamp).
          *
          *  \param[in] count is the number of events
          *  \param[in] events is a vector of 'count' events
          */
         virtual void addEventList ( unsigned int count, Event *events ) = 0;

         // CORE: high-level instrumentation interface (virtual functions)

         /*! \brief Used when creating a work descriptor (initializes instrumentation context associated to a WD)
          */
         virtual void wdCreate( WorkDescriptor* newWD );

         /*! \brief Used in work descriptor context switch (oldWD has finished completely its execution
          *
          *  \param[in] oldWD, is the work descriptor which leaves the cpu
          *  \param[in] newWD, is the work descriptor which enters the cpu
          */
         virtual void wdSwitch( WorkDescriptor* oldWD, WorkDescriptor* newWD, bool last = false );

         /*! \brief Used by higher levels to create a BURST_START event
          *
          *  \param[in,out] e is an event reference, preallocated by the caller
          *  \param[in] key is the key in the related  pair <key,value>
          *  \param[in] value is the value in related pair <key,value>
          */
         void  createBurstEvent ( Event *e, nanos_event_key_t key, nanos_event_value_t value, InstrumentationContextData *icd = NULL );

         /*! \brief Used by higher levels to create a BURST_END event
          *
          *  \param[in,out] e is an event reference, preallocated by the caller
          *  \param[in] key is the key in the related  pair <key,value>
          *  \param[in] value is the value in related pair <key,value>
          */
         void closeBurstEvent ( Event *e, nanos_event_key_t key, InstrumentationContextData *icd = NULL );

         /*! \brief Used by higher levels to create a STATE event
          *
          *  \param[in,out] e is an event reference, preallocated by the caller
          *  \param[in] state is the state value for the event
          */
         void createStateEvent ( Event *e, nanos_event_state_value_t state, InstrumentationContextData *icd = NULL );

         /*! \brief Used by higher levels to create a STATE event (value will be previous state in instrumentation context info)
          *
          *  \param[in,out] e is an event reference, preallocated by the caller
          */
         void returnPreviousStateEvent ( Event *e, InstrumentationContextData *icd = NULL );

         /*! \brief Used by higher levels to create a POINT (punctual) event
          *
          *  The created event will contain a vector of nkvs pairs <key,value> that are build from
          *  separated vectors of keys and values respectively (received as a parameters).
          *
          *  \param[in,out] e is an event reference, preallocated by the caller
          *  \param[in] nkvs is the number of pairs <key,value> related with the new event
          *  \param[in] key is a vector of nkvs keys
          *  \param[in] value is a vector of nkvs  values
          */
         void createPointEvent ( Event *e, nanos_event_key_t key, nanos_event_value_t value );

         /*! \brief Used by higher levels to create a PTP_START event
          *
          *  The created event will contain a vector of nkvs pairs <key,value> that are build from
          *  separated vectors of keys and values respectively (received as a parameters).
          *
          *  \param[in,out] e is an event reference, preallocated by the caller
          *  \param[in] domain specifies a specific domain in which id is a unique value
          *  \param[in] id is a unique id in a given domain context
          *  \param[in] nkvs is the number of pairs <key,value> related with the new event
          *  \param[in] key is a vector of nkvs keys
          *  \param[in] value is a vector of nkvs  values
          *  \param[in] partner is the origin node of the event
          */
         void createPtPStart ( Event *e, nanos_event_domain_t domain, nanos_event_id_t id,
                               nanos_event_key_t keys, nanos_event_value_t values, unsigned int partner = NANOX_INSTRUMENTATION_PARTNER_MYSELF );

         /*! \brief Used by higher levels to create a PTP_END event
          *
          *  The created event will contain a vector of nkvs pairs <key,value> that are build from
          *  separated vectors of keys and values respectively (received as a parameters).
          *
          *  \param[in,out] e is an event reference, preallocated by the caller
          *  \param[in] domain specifies a specific domain in which id is a unique value
          *  \param[in] id is a unique id in a given domain context
          *  \param[in] nkvs is the number of pairs <key,value> related with the new event
          *  \param[in] key is a vector of nkvs keys
          *  \param[in] value is a vector of nkvs  values
          *  \param[in] partner is the destination node of the event
          */
         void createPtPEnd ( Event *e, nanos_event_domain_t domain, nanos_event_id_t id,
                             nanos_event_key_t keys, nanos_event_value_t values, unsigned int partner = NANOX_INSTRUMENTATION_PARTNER_MYSELF );

         /*! \brief Used by higher levels to create a deferred POINT event into a given WorkDescriptor (wd)
          */
         void createDeferredPointEvent ( WorkDescriptor &wd, unsigned int nkvs, nanos_event_key_t *keys,
                                         nanos_event_value_t *values );

         /*! \brief Used by higher levels to create a deferred PTP_START event into a given WorkDescriptor (wd)
          */
         void createDeferredPtPStart ( WorkDescriptor &wd, nanos_event_domain_t domain, nanos_event_id_t id,
                                       nanos_event_key_t key, nanos_event_value_t value, unsigned int partner = NANOX_INSTRUMENTATION_PARTNER_MYSELF );

         /*! \brief Used by higher levels to create a deferred PTP_END event into a given WorkDescriptor (wd)
          */
         void createDeferredPtPEnd ( WorkDescriptor &wd, nanos_event_domain_t domain, nanos_event_id_t id,
                                     nanos_event_key_t key, nanos_event_value_t value, unsigned int partner = NANOX_INSTRUMENTATION_PARTNER_MYSELF );

         void raisePointEvents ( unsigned int nkvs, nanos_event_key_t *key, nanos_event_value_t *val );

         void raiseOpenStateEvent ( nanos_event_state_value_t state );
         void raiseCloseStateEvent ( void );

         void raiseOpenBurstEvent ( nanos_event_key_t key, nanos_event_value_t val );
         void raiseCloseBurstEvent ( nanos_event_key_t key );

         void raiseOpenPtPEvent ( nanos_event_domain_t domain, nanos_event_id_t id, nanos_event_key_t key, nanos_event_value_t val, unsigned int partner = NANOX_INSTRUMENTATION_PARTNER_MYSELF );
         void raiseClosePtPEvent ( nanos_event_domain_t domain, nanos_event_id_t id, nanos_event_key_t key, nanos_event_value_t val, unsigned int partner = NANOX_INSTRUMENTATION_PARTNER_MYSELF );

         void raiseOpenStateAndBurst ( nanos_event_state_value_t state, nanos_event_key_t key, nanos_event_value_t val );
         void raiseCloseStateAndBurst ( nanos_event_key_t key );
#endif
   };
}
#endif<|MERGE_RESOLUTION|>--- conflicted
+++ resolved
@@ -366,17 +366,8 @@
             registerEventValue("in-opencl-runtime", "NANOS_OPENCL_GET_PROGRAM_EVENT", "Compile, build and clCreateKernel() nanox routine" );                /* 8 */
             registerEventValue("in-opencl-runtime", "NANOS_OPENCL_GENERIC_EVENT", "OpenCL generic event" );                              /* 9 */
 
-<<<<<<< HEAD
-            // FIXME (#702): These two values will be removed once Extrae provide a separate function to specify name and location due right
-            // now we need to use two consecutive values (original values are 11 and 21).
-            /* 37 */ registerEventKey("user-funct-name-2","User Function Name", true); // FIXME: temporary value
-            /* 38 */ registerEventKey("user-funct-location-2","User Function Location", true); // FIXME: temporary value
-            
-            /* 39 */ registerEventKey("wd-priority","Priority of a work descriptor");
             /* 40 */ registerEventKey("set-num-threads","Change Number of Threads");
             /* 41 */ registerEventKey("cpuid","Thread cpuid");
-=======
->>>>>>> 44f89047
 
             /* ** */ registerEventKey("debug","Debug Key", true); /* Keep this key as the last one */
          }
