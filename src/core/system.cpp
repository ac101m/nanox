/*************************************************************************************/
/*      Copyright 2009 Barcelona Supercomputing Center                               */
/*                                                                                   */
/*      This file is part of the NANOS++ library.                                    */
/*                                                                                   */
/*      NANOS++ is free software: you can redistribute it and/or modify              */
/*      it under the terms of the GNU Lesser General Public License as published by  */
/*      the Free Software Foundation, either version 3 of the License, or            */
/*      (at your option) any later version.                                          */
/*                                                                                   */
/*      NANOS++ is distributed in the hope that it will be useful,                   */
/*      but WITHOUT ANY WARRANTY; without even the implied warranty of               */
/*      MERCHANTABILITY or FITNESS FOR A PARTICULAR PURPOSE.  See the                */
/*      GNU Lesser General Public License for more details.                          */
/*                                                                                   */
/*      You should have received a copy of the GNU Lesser General Public License     */
/*      along with NANOS++.  If not, see <http://www.gnu.org/licenses/>.             */
/*************************************************************************************/

#include "system.hpp"
#include "config.hpp"
#include "plugin.hpp"
#include "schedule.hpp"
#include "barrier.hpp"
#include "nanos-int.h"
#include "copydata.hpp"
#include "os.hpp"
#include "basethread.hpp"
#include "malign.hpp"
#include "processingelement.hpp"
#include "allocator.hpp"
#include "debug.hpp"
#include <string.h>
#include <set>

#ifdef SPU_DEV
#include "spuprocessor.hpp"
#endif

#ifdef GPU_DEV
#include "gpuprocessor_decl.hpp"
#endif

#ifdef OpenCL_DEV
#include "openclprocessor.hpp"
#endif

using namespace nanos;

System nanos::sys;

// default system values go here
System::System () :
      _atomicWDSeed( 1 ), _threadIdSeed( 0 ),
      _numPEs( INT_MAX ), _numThreads( 0 ), _deviceStackSize( 0 ), _bindingStart (0), _bindingStride(1),  _bindThreads( true ), _profile( false ),
      _instrument( false ), _verboseMode( false ), _executionMode( DEDICATED ), _initialMode( POOL ),
      _untieMaster( true ), _delayedStart( false ), _useYield( true ), _synchronizedStart( true ),
<<<<<<< HEAD
      _numSockets( 0 ), _coresPerSocket( 0 ), _throttlePolicy ( NULL ),
      _schedStats(), _schedConf(), _defSchedule( "default" ), _defThrottlePolicy( "hysteresis" ), 
=======
      _numSockets( 0 ), _coresPerSocket( 0 ), _cpu_count( 0 ), _throttlePolicy ( NULL ),
      _schedStats(), _schedConf(), _defSchedule( "bf" ), _defThrottlePolicy( "hysteresis" ), 
>>>>>>> ed25cbbd
      _defBarr( "centralized" ), _defInstr ( "empty_trace" ), _defDepsManager( "plain" ), _defArch( "smp" ),
      _initializedThreads ( 0 ), _targetThreads ( 0 ), _pausedThreads( 0 ),
      _pausedThreadsCond(), _unpausedThreadsCond(),
      _instrumentation ( NULL ), _defSchedulePolicy( NULL ), _dependenciesManager( NULL ),
      _pmInterface( NULL ), _useCaches( true ), _cachePolicy( System::DEFAULT ), _cacheMap()

#ifdef GPU_DEV
      , _pinnedMemoryCUDA( new CUDAPinnedMemoryManager() )
#endif
      , _enableEvents(), _disableEvents(), _instrumentDefault("default")
{
   verbose0 ( "NANOS++ initializing... start" );

   int nanox_pid = getpid();

   if (sched_getaffinity( nanox_pid, sizeof( cpu_set_t ), &_cpu_set ) != 0)
	warning(" sched_getaffinity has FAILED!!!");

   std::ostringstream oss_cpu_idx;
   oss_cpu_idx << "[";
   for ( int i=0; i<CPU_SETSIZE; i++ ) {
      if ( CPU_ISSET(i, &_cpu_set) ) {
         _cpu_mask.insert( i );
         _pe_map.push_back( i );
         oss_cpu_idx << i << ", ";
      }
   }
   oss_cpu_idx << "]";
   
   // OS::init must be called here and not in System::start() as it can be too late
   // to locate the program arguments at that point
   OS::init();
   config();
   verbose0("PID[" << nanox_pid << "]. CPU affinity " << oss_cpu_idx.str());
   
   // Ensure everything is properly configured
   if( getNumPEs() == INT_MAX && _numThreads == 0 )
      // If no parameter specified, use all available CPUs
      setNumPEs( _cpu_mask.size() );
   
   if ( _numThreads == 0 )
      // No threads specified? Use as many as PEs
      _numThreads = _numPEs;
   else if ( getNumPEs() == INT_MAX ){
      // No number of PEs given? Use 1 thread per PE
      setNumPEs(  _numThreads );
   }

   if ( !_delayedStart ) {
      start();
   }
   verbose0 ( "NANOS++ initializing... end" );
}

struct LoadModule
{
   void operator() ( const char *module )
   {
      if ( module ) {
        verbose0( "loading " << module << " module" );
        sys.loadPlugin(module);
      }
   }
};

void System::loadModules ()
{
   verbose0 ( "Configuring module manager" );

   _pluginManager.init();

   verbose0 ( "Loading modules" );

   const OS::ModuleList & modules = OS::getRequestedModules();
   std::for_each(modules.begin(),modules.end(), LoadModule());

   // load host processor module
   if ( _hostFactory == NULL ) {
     verbose0( "loading Host support" );

     if ( !loadPlugin( "pe-"+getDefaultArch() ) )
       fatal0 ( "Couldn't load host support" );
   }
   ensure( _hostFactory,"No default host factory" );

#ifdef GPU_DEV
   verbose0( "loading GPU support" );

   if ( !loadPlugin( "pe-gpu" ) )
      fatal0 ( "Couldn't load GPU support" );
#endif
   
#ifdef OpenCL_DEV
   verbose0( "loading OpenCL support" );

   if ( !loadPlugin( "pe-opencl" ) )
     fatal0 ( "Couldn't load OpenCL support" );
#endif
   
   // load default schedule plugin
   verbose0( "loading " << getDefaultSchedule() << " scheduling policy support" );

   if ( !loadPlugin( "sched-"+getDefaultSchedule() ) )
      fatal0 ( "Couldn't load main scheduling policy" );

   ensure( _defSchedulePolicy,"No default system scheduling factory" );

   verbose0( "loading " << getDefaultThrottlePolicy() << " throttle policy" );

   if ( !loadPlugin( "throttle-"+getDefaultThrottlePolicy() ) )
      fatal0( "Could not load main cutoff policy" );

   ensure( _throttlePolicy, "No default throttle policy" );

   verbose0( "loading " << getDefaultBarrier() << " barrier algorithm" );

   if ( !loadPlugin( "barrier-"+getDefaultBarrier() ) )
      fatal0( "Could not load main barrier algorithm" );

   if ( !loadPlugin( "instrumentation-"+getDefaultInstrumentation() ) )
      fatal0( "Could not load " + getDefaultInstrumentation() + " instrumentation" );

   ensure( _defBarrFactory,"No default system barrier factory" );
   
   // load default dependencies plugin
   verbose0( "loading " << getDefaultDependenciesManager() << " dependencies manager support" );

   if ( !loadPlugin( "deps-"+getDefaultDependenciesManager() ) )
      fatal0 ( "Couldn't load main dependencies manager" );

   ensure( _dependenciesManager,"No default dependencies manager" );

}

void System::unloadModules ()
{   
   delete _throttlePolicy;
   
   delete _defSchedulePolicy;
   
   // TODO (#613): delete GPU plugin?
}

// Config Functor
struct ExecInit
{
   std::set<void *> _initialized;

   ExecInit() : _initialized() {}

   void operator() ( const nanos_init_desc_t & init )
   {
      if ( _initialized.find( (void *)init.func ) == _initialized.end() ) {
         init.func( init.data );
         _initialized.insert( ( void * ) init.func );
      }
   }
};

void System::config ()
{
   Config cfg;

   const OS::InitList & externalInits = OS::getInitializationFunctions();
   std::for_each(externalInits.begin(),externalInits.end(), ExecInit());
   
   if ( !_pmInterface ) {
      // bare bone run
      _pmInterface = NEW PMInterface();
   }

   verbose0 ( "Preparing library configuration" );

   cfg.setOptionsSection ( "Core", "Core options of the core of Nanos++ runtime" );

   cfg.registerConfigOption ( "num_pes", NEW Config::UintVar( _numPEs ), "Defines the number of processing elements" );
   cfg.registerArgOption ( "num_pes", "pes" );
   cfg.registerEnvOption ( "num_pes", "NX_PES" );

   cfg.registerConfigOption ( "num_threads", NEW Config::PositiveVar( _numThreads ), "Defines the number of threads. Note that OMP_NUM_THREADS is an alias to this." );
   cfg.registerArgOption ( "num_threads", "threads" );
   cfg.registerEnvOption ( "num_threads", "NX_THREADS" );
   
   cfg.registerConfigOption( "cores-per-socket", NEW Config::PositiveVar( _coresPerSocket ), "Number of cores per socket." );
   cfg.registerArgOption( "cores-per-socket", "cores-per-socket" );
   
   cfg.registerConfigOption( "num-sockets", NEW Config::PositiveVar( _numSockets ), "Number of sockets available." );
   cfg.registerArgOption( "num-sockets", "num-sockets" );
   
   cfg.registerConfigOption ( "hwloc-topology", NEW Config::StringVar( _topologyPath ), "Overrides hwloc's topology discovery and uses the one provided by an XML file." );
   cfg.registerArgOption ( "hwloc-topology", "hwloc-topology" );
   cfg.registerEnvOption ( "hwloc-topology", "NX_HWLOC_TOPOLOGY_PATH" );
   

   cfg.registerConfigOption ( "stack-size", NEW Config::PositiveVar( _deviceStackSize ), "Defines the default stack size for all devices" );
   cfg.registerArgOption ( "stack-size", "stack-size" );
   cfg.registerEnvOption ( "stack-size", "NX_STACK_SIZE" );

   cfg.registerConfigOption ( "binding-start", NEW Config::PositiveVar ( _bindingStart ), "Set initial cpu id for binding (binding requiered)" );
   cfg.registerArgOption ( "binding-start", "binding-start" );
   cfg.registerEnvOption ( "binding-start", "NX_BINDING_START" );

   cfg.registerConfigOption ( "binding-stride", NEW Config::PositiveVar ( _bindingStride ), "Set binding stride (binding requiered)" );
   cfg.registerArgOption ( "binding-stride", "binding-stride" );
   cfg.registerEnvOption ( "binding-stride", "NX_BINDING_STRIDE" );

   cfg.registerConfigOption ( "no-binding", NEW Config::FlagOption( _bindThreads, false ), "Disables thread binding" );
   cfg.registerArgOption ( "no-binding", "disable-binding" );

   cfg.registerConfigOption( "no-yield", NEW Config::FlagOption( _useYield, false ), "Do not yield on idle and condition waits" );
   cfg.registerArgOption ( "no-yield", "disable-yield" );

   cfg.registerConfigOption ( "verbose", NEW Config::FlagOption( _verboseMode ), "Activates verbose mode" );
   cfg.registerArgOption ( "verbose", "verbose" );

   /*! \bug implement execution modes (#146) */
#if 0
   cfg::MapVar<ExecutionMode> map( _executionMode );
   map.addOption( "dedicated", DEDICATED).addOption( "shared", SHARED );
   cfg.registerConfigOption ( "exec_mode", &map, "Execution mode" );
   cfg.registerArgOption ( "exec_mode", "mode" );
#endif

   registerPluginOption( "schedule", "sched", _defSchedule, "Defines the scheduling policy", cfg );
   cfg.registerArgOption ( "schedule", "schedule" );
   cfg.registerEnvOption ( "schedule", "NX_SCHEDULE" );

   registerPluginOption( "throttle", "throttle", _defThrottlePolicy, "Defines the throttle policy", cfg );
   cfg.registerArgOption ( "throttle", "throttle" );
   cfg.registerEnvOption ( "throttle", "NX_THROTTLE" );

   cfg.registerConfigOption ( "barrier", NEW Config::StringVar ( _defBarr ), "Defines barrier algorithm" );
   cfg.registerArgOption ( "barrier", "barrier" );
   cfg.registerEnvOption ( "barrier", "NX_BARRIER" );

   registerPluginOption( "instrumentation", "instrumentation", _defInstr, "Defines instrumentation format", cfg );
   cfg.registerArgOption ( "instrumentation", "instrumentation" );
   cfg.registerEnvOption ( "instrumentation", "NX_INSTRUMENTATION" );

   cfg.registerConfigOption ( "no-sync-start", NEW Config::FlagOption( _synchronizedStart, false), "Disables synchronized start" );
   cfg.registerArgOption ( "no-sync-start", "disable-synchronized-start" );

   cfg.registerConfigOption ( "architecture", NEW Config::StringVar ( _defArch ), "Defines the architecture to use (smp by default)" );
   cfg.registerArgOption ( "architecture", "architecture" );
   cfg.registerEnvOption ( "architecture", "NX_ARCHITECTURE" );

   cfg.registerConfigOption ( "no-caches", NEW Config::FlagOption( _useCaches, false ), "Disables the use of caches" );
   cfg.registerArgOption ( "no-caches", "disable-caches" );

   CachePolicyConfig *cachePolicyCfg = NEW CachePolicyConfig ( _cachePolicy );
   cachePolicyCfg->addOption("wt", System::WRITE_THROUGH );
   cachePolicyCfg->addOption("wb", System::WRITE_BACK );
   cachePolicyCfg->addOption( "nocache", System::NONE );

   cfg.registerConfigOption ( "cache-policy", cachePolicyCfg, "Defines the general cache policy to use: write-through / write-back. Can be overwritten for specific architectures" );
   cfg.registerArgOption ( "cache-policy", "cache-policy" );
   cfg.registerEnvOption ( "cache-policy", "NX_CACHE_POLICY" );
   
   registerPluginOption( "deps", "deps", _defDepsManager, "Defines the dependencies plugin", cfg );
   cfg.registerArgOption ( "deps", "deps" );
   cfg.registerEnvOption ( "deps", "NX_DEPS" );
   

   cfg.registerConfigOption ( "instrument-default", NEW Config::StringVar ( _instrumentDefault ), "Set instrumentation event list default (none, all)" );
   cfg.registerArgOption ( "instrument-default", "instrument-default" );

   cfg.registerConfigOption ( "instrument-enable", NEW Config::StringVarList ( _enableEvents ), "Add events to instrumentation event list" );
   cfg.registerArgOption ( "instrument-enable", "instrument-enable" );

   cfg.registerConfigOption ( "instrument-disable", NEW Config::StringVarList ( _disableEvents ), "Remove events to instrumentation event list" );
   cfg.registerArgOption ( "instrument-disable", "instrument-disable" );

   _schedConf.config( cfg );
   _pmInterface->config( cfg );

   verbose0 ( "Reading Configuration" );
   cfg.init();
}

PE * System::createPE ( std::string pe_type, int pid )
{
   // TODO: lookup table for PE factories
   // in the mean time assume only one factory

   return _hostFactory( pid );
}

void System::start ()
{
   if ( !_useCaches ) _cachePolicy = System::NONE;
   
   // Load hwloc now, in order to make it available for modules
   if ( isHwlocAvailable() )
      loadHwloc();

   loadModules();

   _targetThreads = _numThreads;
   // Do the same for the architecture plugins
   for ( ArchitecturePlugins::const_iterator it = _archs.begin();
        it != _archs.end(); ++it )
   {
      _targetThreads += (*it)->getNumThreads();
   }
   
   // Instrumentation startup
   NANOS_INSTRUMENT ( sys.getInstrumentation()->filterEvents( _instrumentDefault, _enableEvents, _disableEvents ) );
   NANOS_INSTRUMENT ( sys.getInstrumentation()->initialize() );

   verbose0 ( "Starting runtime" );

   _pmInterface->start();

   int numPes = getNumPEs();

   _pes.reserve ( numPes );

   PE *pe = createPE ( _defArch, getBindingId( 0 ) );
   pe->setNUMANode( getNodeOfPE( pe->getId() ) );
   _pes.push_back ( pe );
   _workers.push_back( &pe->associateThisThread ( getUntieMaster() ) );

   WD &mainWD = *myThread->getCurrentWD();
   (void) mainWD.getDirectory(true);
   
   if ( _pmInterface->getInternalDataSize() > 0 ) {
      char *data = NEW char[_pmInterface->getInternalDataSize()];
      _pmInterface->initInternalData( data );
      mainWD.setInternalData( data );
   }

   _pmInterface->setupWD( mainWD );

   /* Renaming currend thread as Master */
   myThread->rename("Master");

   NANOS_INSTRUMENT ( sys.getInstrumentation()->raiseOpenStateEvent (NANOS_STARTUP) );
   
   // Load & check NUMA config
   loadNUMAInfo();

   // start of new PE/Worker creation
   // How many available physical PEs
   unsigned physPes = getCpuCount();

   
   _bindings.reserve( physPes );
   // Construct the list of PEs
   for ( unsigned cpu_id = 0; cpu_id < physPes; ++cpu_id )
   {
      _bindings.push_back( getBindingId( cpu_id ) );
   }
   
   // For each plugin, notify it's the way to reserve PEs if they are required
   for ( ArchitecturePlugins::const_iterator it = _archs.begin();
        it != _archs.end(); ++it )
   {
      (*it)->createBindingList();
   }   
   // Right now, _bindings should only store SMP PEs ids
  
   // Create PEs
   int p;
   for ( p = 1; p < numPes ; p++ ) {
      pe = createPE ( "smp", _bindings[ p % _bindings.size() ]  );
      pe->setNUMANode( getNodeOfPE( pe->getId() ) );
      _pes.push_back ( pe );
   }
   
   // Create threads
   for ( int ths = 1; ths < _numThreads; ths++ ) {
      pe = _pes[ ths % numPes ];
      _workers.push_back( &pe->startWorker() );
   }
   
   // For each plugin create PEs and workers
   for ( ArchitecturePlugins::const_iterator it = _archs.begin();
        it != _archs.end(); ++it )
   {
      for ( unsigned archPE = 0; archPE < (*it)->getNumPEs(); ++archPE )
      {
         PE * processor = (*it)->createPE( archPE );
         fatal_cond0( processor == NULL, "ArchPlugin::createPE returned NULL" );
         _pes.push_back( processor );
         _workers.push_back( &processor->startWorker() );
         ++p;
      }
   }
      
#ifdef SPU_DEV
   PE *spu = NEW nanos::ext::SPUProcessor(100, (nanos::ext::SMPProcessor &) *_pes[0]);
   spu->startWorker();
#endif

   /* Master thread is ready and waiting for the rest of the gang */
   if ( getSynchronizedStart() )
     threadReady();

   switch ( getInitialMode() )
   {
      case POOL:
         verbose0("Pool model enabled (OmpSs)");
         createTeam( _workers.size() );
         break;
      case ONE_THREAD:
         verbose0("One-thread model enabled (OpenMP)");
         createTeam(1);
         break;
      default:
         fatal("Unknown initial mode!");
         break;
   }

   NANOS_INSTRUMENT ( static InstrumentationDictionary *ID = sys.getInstrumentation()->getInstrumentationDictionary(); )
   NANOS_INSTRUMENT ( static nanos_event_key_t num_threads_key = ID->getEventKey("set-num-threads"); )
   NANOS_INSTRUMENT ( nanos_event_value_t team_size =  (nanos_event_value_t) myThread->getTeam()->size(); )
   NANOS_INSTRUMENT ( sys.getInstrumentation()->raisePointEvents(1, &num_threads_key, &team_size); )
   
   // Paused threads: set the condition checker 
   _pausedThreadsCond.setConditionChecker( EqualConditionChecker<unsigned int >( &_pausedThreads.override(), _workers.size() ) );
   _unpausedThreadsCond.setConditionChecker( EqualConditionChecker<unsigned int >( &_pausedThreads.override(), 0 ) );

   // All initialization is ready, call postInit hooks
   const OS::InitList & externalInits = OS::getPostInitializationFunctions();
   std::for_each(externalInits.begin(),externalInits.end(), ExecInit());

   NANOS_INSTRUMENT ( sys.getInstrumentation()->raiseCloseStateEvent() );
   NANOS_INSTRUMENT ( sys.getInstrumentation()->raiseOpenStateEvent (NANOS_RUNNING) );
   
   // List unrecognised arguments
   std::string unrecog = Config::getOrphanOptions();
   if ( !unrecog.empty() )
      warning( "Unrecognised arguments: " << unrecog );
      
   // hwloc can be now unloaded
   if ( isHwlocAvailable() )
      unloadHwloc();
}

System::~System ()
{
   if ( !_delayedStart ) finish();
}

void System::finish ()
{
   /* Instrumentation: First removing RUNNING state from top of the state statck */
   NANOS_INSTRUMENT ( sys.getInstrumentation()->raiseCloseStateEvent() );
   NANOS_INSTRUMENT ( sys.getInstrumentation()->raiseOpenStateEvent(NANOS_SHUTDOWN) );

   verbose ( "NANOS++ shutting down.... init" );
   verbose ( "Wait for main workgroup to complete" );
   myThread->getCurrentWD()->waitCompletion( true );

   // we need to switch to the main thread here to finish
   // the execution correctly
   getMyThreadSafe()->getCurrentWD()->tied().tieTo(*_workers[0]);
   Scheduler::switchToThread(_workers[0]);
   
   ensure(getMyThreadSafe()->getId() == 0, "Main thread not finishing the application!");

   verbose ( "Joining threads... phase 1" );
   // signal stop PEs

   for ( unsigned p = 1; p < _pes.size() ; p++ ) {
      _pes[p]->stopAll();
   }

   verbose ( "Joining threads... phase 2" );

   // shutdown instrumentation
   NANOS_INSTRUMENT ( sys.getInstrumentation()->raiseCloseStateEvent() );
   NANOS_INSTRUMENT ( sys.getInstrumentation()->finalize() );

   ensure( _schedStats._readyTasks == 0, "Ready task counter has an invalid value!");

   _pmInterface->finish();
   delete _pmInterface;

   /* System mem free */

   /* deleting master WD */
   if ( getMyThreadSafe()->getCurrentWD()->getInternalData() )
      delete[] (char *) getMyThreadSafe()->getCurrentWD()->getInternalData();
   /* delete all of it */
   getMyThreadSafe()->getCurrentWD()->~WorkDescriptor();
   delete (char *) getMyThreadSafe()->getCurrentWD();

   for ( Slicers::const_iterator it = _slicers.begin(); it !=   _slicers.end(); it++ ) {
      delete (Slicer *)  it->second;
   }

   for ( WorkSharings::const_iterator it = _worksharings.begin(); it !=   _worksharings.end(); it++ ) {
      delete (WorkSharing *)  it->second;
   }
   
   /* deleting thread team */
   ThreadTeam* team = getMyThreadSafe()->getTeam();

   if ( team->getScheduleData() != NULL ) team->getScheduleData()->printStats();

   /* For every thread in the team */
   while ( team->size() > 0 ) {
      BaseThread* pThread = team->popThread();
      pThread->leaveTeam();
   }
   delete team;

   // join
   for ( unsigned p = 1; p < _pes.size() ; p++ ) {
      delete _pes[p];
   }
   
   /* unload modules */
   unloadModules();

   if ( allocator != NULL ) free (allocator);

   verbose ( "NANOS++ shutting down.... end" );
}

/*! \brief Creates a new WD
 *
 *  This function creates a new WD, allocating memory space for device ptrs and
 *  data when necessary. 
 *
 *  \param [in,out] uwd is the related addr for WD if this parameter is null the
 *                  system will allocate space in memory for the new WD
 *  \param [in] num_devices is the number of related devices
 *  \param [in] devices is a vector of device descriptors 
 *  \param [in] data_size is the size of the related data
 *  \param [in,out] data is the related data (allocated if needed)
 *  \param [in] uwg work group to relate with
 *  \param [in] props new WD properties
 *  \param [in] num_copies is the number of copy objects of the WD
 *  \param [in] copies is vector of copy objects of the WD
 *  \param [in] num_dimensions is the number of dimension objects associated to the copies
 *  \param [in] dimensions is vector of dimension objects
 *
 *  When it does a full allocation the layout is the following:
 *
 *  +---------------+
 *  |     WD        |
 *  +---------------+
 *  |    data       |
 *  +---------------+
 *  |  dev_ptr[0]   |
 *  +---------------+
 *  |     ....      |
 *  +---------------+
 *  |  dev_ptr[N]   |
 *  +---------------+
 *  |     DD0       |
 *  +---------------+
 *  |     ....      |
 *  +---------------+
 *  |     DDN       |
 *  +---------------+
 *  |    copy0      |
 *  +---------------+
 *  |     ....      |
 *  +---------------+
 *  |    copyM      |
 *  +---------------+
 *  |     dim0      |
 *  +---------------+
 *  |     ....      |
 *  +---------------+
 *  |     dimM      |
 *  +---------------+
 *  |   PM Data     |
 *  +---------------+
 *
 */
void System::createWD ( WD **uwd, size_t num_devices, nanos_device_t *devices, size_t data_size, size_t data_align,
                        void **data, WG *uwg, nanos_wd_props_t *props, nanos_wd_dyn_props_t *dyn_props,
                        size_t num_copies, nanos_copy_data_t **copies, size_t num_dimensions,
                        nanos_region_dimension_internal_t **dimensions, nanos_translate_args_t translate_args,
                        const char *description )
{
   ensure(num_devices > 0,"WorkDescriptor has no devices");

   unsigned int i;
   char *chunk = 0;

   size_t size_CopyData;
   size_t size_Data, offset_Data, size_DPtrs, offset_DPtrs, size_Copies, offset_Copies, size_Dimensions, offset_Dimensions, offset_PMD;
   size_t offset_DESC, size_DESC;
   char *desc;
   size_t total_size;

   // WD doesn't need to compute offset, it will always be the chunk allocated address

   // Computing Data info
   size_Data = (data != NULL && *data == NULL)? data_size:0;
   if ( *uwd == NULL ) offset_Data = NANOS_ALIGNED_MEMORY_OFFSET(0, sizeof(WD), data_align );
   else offset_Data = 0; // if there are no wd allocated, it will always be the chunk allocated address

   // Computing Data Device pointers and Data Devicesinfo
   size_DPtrs    = sizeof(DD *) * num_devices;
   offset_DPtrs  = NANOS_ALIGNED_MEMORY_OFFSET(offset_Data, size_Data, __alignof__( DD*) );

   // Computing Copies info
   if ( num_copies != 0 ) {
      size_CopyData = sizeof(CopyData);
      size_Copies   = size_CopyData * num_copies;
      offset_Copies = NANOS_ALIGNED_MEMORY_OFFSET(offset_DPtrs, size_DPtrs, __alignof__(nanos_copy_data_t) );
      // There must be at least 1 dimension entry
      size_Dimensions = num_dimensions * sizeof(nanos_region_dimension_internal_t);
      offset_Dimensions = NANOS_ALIGNED_MEMORY_OFFSET(offset_Copies, size_Copies, __alignof__(nanos_region_dimension_internal_t) );
   } else {
      size_Copies = 0;
      // No dimensions
      size_Dimensions = 0;
      offset_Copies = offset_Dimensions = NANOS_ALIGNED_MEMORY_OFFSET(offset_DPtrs, size_DPtrs, 1);
   }

   // Computing description char * + description
   if ( description == NULL ) {
      offset_DESC = offset_Dimensions;
      size_DESC = size_Dimensions;
   } else {
      offset_DESC = NANOS_ALIGNED_MEMORY_OFFSET(offset_Dimensions, size_Dimensions, __alignof__ (void*) );
      size_DESC = (strlen(description)+1) * sizeof(char);
   }

   // Computing Internal Data info and total size
   static size_t size_PMD   = _pmInterface->getInternalDataSize();
   if ( size_PMD != 0 ) {
      static size_t align_PMD = _pmInterface->getInternalDataAlignment();
      offset_PMD = NANOS_ALIGNED_MEMORY_OFFSET(offset_DESC, size_DESC, align_PMD);
      total_size = NANOS_ALIGNED_MEMORY_OFFSET(offset_PMD,size_PMD,1);
   } else {
      offset_PMD = 0; // needed for a gcc warning
      total_size = NANOS_ALIGNED_MEMORY_OFFSET(offset_DESC, size_DESC, 1);
   }

   chunk = NEW char[total_size];
   if (props->clear_chunk)
       memset(chunk, 0, sizeof(char) * total_size);

   // allocating WD and DATA
   if ( *uwd == NULL ) *uwd = (WD *) chunk;
   if ( data != NULL && *data == NULL ) *data = (chunk + offset_Data);

   // allocating Device Data
   DD **dev_ptrs = ( DD ** ) (chunk + offset_DPtrs);
   for ( i = 0 ; i < num_devices ; i ++ ) dev_ptrs[i] = ( DD* ) devices[i].factory( devices[i].arg );

   ensure ((num_copies==0 && copies==NULL && num_dimensions==0 && dimensions==NULL) || (num_copies!=0 && copies!=NULL && num_dimensions!=0 && dimensions!=NULL ), "Number of copies and copy data conflict" );
   

   // allocating copy-ins/copy-outs
   if ( copies != NULL && *copies == NULL ) {
      *copies = ( CopyData * ) (chunk + offset_Copies);
      *dimensions = ( nanos_region_dimension_internal_t * ) ( chunk + offset_Dimensions );
   }

   // Copying description string
   if ( description == NULL ) desc = NULL;
   else {
      desc = (chunk + offset_DESC);
      strncpy ( desc, description, strlen(description));
   }

   WD * wd =  new (*uwd) WD( num_devices, dev_ptrs, data_size, data_align, data != NULL ? *data : NULL,
                             num_copies, (copies != NULL)? *copies : NULL, translate_args, desc );
   // Set WD's socket
   wd->setSocket( getCurrentSocket() );
   
   if ( getCurrentSocket() >= sys.getNumSockets() )
      throw NANOS_INVALID_PARAM;

   // All the implementations for a given task will have the same ID
   wd->setVersionGroupId( ( unsigned long ) devices );

   // initializing internal data
   if ( size_PMD > 0) {
      _pmInterface->initInternalData( chunk + offset_PMD );
      wd->setInternalData( chunk + offset_PMD );
   }

   // add to workgroup
   if ( uwg != NULL ) {
      WG * wg = ( WG * )uwg;
      wg->addWork( *wd );
   }

   // set properties
   if ( props != NULL ) {
      if ( props->tied ) wd->tied();
      unsigned priority = dyn_props->priority;
      wd->setPriority( priority );
   }
   if ( dyn_props && dyn_props->tie_to ) wd->tieTo( *( BaseThread * )dyn_props->tie_to );
}

/*! \brief Creates a new Sliced WD
 *
 *  \param [in,out] uwd is the related addr for WD if this parameter is null the
 *                  system will allocate space in memory for the new WD
 *  \param [in] num_devices is the number of related devices
 *  \param [in] devices is a vector of device descriptors 
 *  \param [in] outline_data_size is the size of the related data
 *  \param [in,out] outline_data is the related data (allocated if needed)
 *  \param [in] uwg work group to relate with
 *  \param [in] slicer is the related slicer which contains all the methods to manage this WD
 *  \param [in,out] data used as the slicer data (allocated if needed)
 *  \param [in] props new WD properties
 *
 *  \return void
 *
 *  \par Description:
 * 
 *  This function creates a new Sliced WD, allocating memory space for device ptrs and
 *  data when necessary. Also allocates Slicer Data object which is related with the WD.
 *
 *  When it does a full allocation the layout is the following:
 *  <pre>
 *  +---------------+
 *  |   slicedWD    |
 *  +---------------+
 *  |    data       |
 *  +---------------+
 *  |  dev_ptr[0]   |
 *  +---------------+
 *  |     ....      |
 *  +---------------+
 *  |  dev_ptr[N]   |
 *  +---------------+
 *  |     DD0       |
 *  +---------------+
 *  |     ....      |
 *  +---------------+
 *  |     DDN       |
 *  +---------------+
 *  |    copy0      |
 *  +---------------+
 *  |     ....      |
 *  +---------------+
 *  |    copyM      |
 *  +---------------+
 *  |     dim0      |
 *  +---------------+
 *  |     ....      |
 *  +---------------+
 *  |     dimM      |
 *  +---------------+
 *  |   PM Data     |
 *  +---------------+
 *  </pre>
 *
 * \sa createWD, duplicateWD, duplicateSlicedWD
 */
void System::createSlicedWD ( WD **uwd, size_t num_devices, nanos_device_t *devices, size_t outline_data_size,
                        int outline_data_align, void **outline_data, WG *uwg, Slicer *slicer, nanos_wd_props_t *props,
                        nanos_wd_dyn_props_t *dyn_props, size_t num_copies, nanos_copy_data_t **copies, size_t num_dimensions,
                        nanos_region_dimension_internal_t **dimensions, const char *description )
{
   ensure(num_devices > 0,"WorkDescriptor has no devices");

   unsigned int i;
   char *chunk = 0;

   size_t size_CopyData;
   size_t size_Data, offset_Data, size_DPtrs, offset_DPtrs;
   size_t size_Copies, offset_Copies, size_Dimensions, offset_Dimensions, offset_PMD;
   size_t offset_DESC, size_DESC;
   char *desc;
   size_t total_size;

   // WD doesn't need to compute offset, it will always be the chunk allocated address

   // Computing Data info
   size_Data = (outline_data != NULL && *outline_data == NULL)? outline_data_size:0;
   if ( *uwd == NULL ) offset_Data = NANOS_ALIGNED_MEMORY_OFFSET(0, sizeof(SlicedWD), outline_data_align );
   else offset_Data = 0; // if there are no wd allocated, it will always be the chunk allocated address

   // Computing Data Device pointers and Data Devicesinfo
   size_DPtrs    = sizeof(DD *) * num_devices;
   offset_DPtrs  = NANOS_ALIGNED_MEMORY_OFFSET(offset_Data, size_Data, __alignof__( DD*) );

   // Computing Copies info
   if ( num_copies != 0 ) {
      size_CopyData = sizeof(CopyData);
      size_Copies   = size_CopyData * num_copies;
      offset_Copies = NANOS_ALIGNED_MEMORY_OFFSET(offset_DPtrs, size_DPtrs, __alignof__(nanos_copy_data_t) );
      // There must be at least 1 dimension entry
      size_Dimensions = num_dimensions * sizeof(nanos_region_dimension_internal_t);
      offset_Dimensions = NANOS_ALIGNED_MEMORY_OFFSET(offset_Copies, size_Copies, __alignof__(nanos_region_dimension_internal_t) );
   } else {
      size_Copies = 0;
      // No dimensions
      size_Dimensions = 0;
      offset_Copies = offset_Dimensions = NANOS_ALIGNED_MEMORY_OFFSET(offset_DPtrs, size_DPtrs, 1);
   }

   // Computing description char * + description
   if ( description == NULL ) {
      offset_DESC = offset_Dimensions;
      size_DESC = size_Dimensions;
   } else {
      offset_DESC = NANOS_ALIGNED_MEMORY_OFFSET(offset_Dimensions, size_Dimensions, __alignof__ (void*) );
      size_DESC = (strlen(description)+1) * sizeof(char);
   }

   // Computing Internal Data info and total size
   static size_t size_PMD   = _pmInterface->getInternalDataSize();
   if ( size_PMD != 0 ) {
      static size_t align_PMD = _pmInterface->getInternalDataAlignment();
      offset_PMD = NANOS_ALIGNED_MEMORY_OFFSET(offset_DESC, size_DESC, align_PMD);
   } else {
      offset_PMD = NANOS_ALIGNED_MEMORY_OFFSET(offset_DESC, size_DESC, 1);
   }

   total_size = NANOS_ALIGNED_MEMORY_OFFSET(offset_PMD, size_PMD, 1);

   chunk = NEW char[total_size];

   // allocating WD and DATA
   if ( *uwd == NULL ) *uwd = (SlicedWD *) chunk;
   if ( outline_data != NULL && *outline_data == NULL ) *outline_data = (chunk + offset_Data);

   // allocating and initializing Device Data pointers
   DD **dev_ptrs = ( DD ** ) (chunk + offset_DPtrs);
   for ( i = 0 ; i < num_devices ; i ++ ) dev_ptrs[i] = ( DD* ) devices[i].factory( devices[i].arg );

   ensure ((num_copies==0 && copies==NULL && num_dimensions==0 && dimensions==NULL) || (num_copies!=0 && copies!=NULL && num_dimensions!=0 && dimensions!=NULL ), "Number of copies and copy data conflict" );

   // allocating copy-ins/copy-outs
   if ( copies != NULL && *copies == NULL ) {
      *copies = ( CopyData * ) (chunk + offset_Copies);
      *dimensions = ( nanos_region_dimension_internal_t * ) ( chunk + offset_Dimensions );
   }

   // Copying description string
   if ( description == NULL ) desc = NULL;
   else desc = (chunk + offset_DESC);

   SlicedWD * wd =  new (*uwd) SlicedWD( *slicer, num_devices, dev_ptrs, outline_data_size, outline_data_align,
                                         outline_data != NULL ? *outline_data : NULL, num_copies, (copies == NULL) ? NULL : *copies, desc );
   // Set WD's socket
   wd->setSocket(  getCurrentSocket() );
   
   if ( getCurrentSocket() >= sys.getNumSockets() )
      throw NANOS_INVALID_PARAM;

   // initializing internal data
   if ( size_PMD > 0) {
      _pmInterface->initInternalData( chunk + offset_PMD );
      wd->setInternalData( chunk + offset_PMD );
   }

   // add to workgroup
   if ( uwg != NULL ) {
      WG * wg = ( WG * )uwg;
      wg->addWork( *wd );
   }

   // set properties
   if ( props != NULL ) {
      if ( props->tied ) wd->tied();
      wd->setPriority( dyn_props->priority );
   }
   if ( dyn_props && dyn_props->tie_to ) wd->tieTo( *( BaseThread * )dyn_props->tie_to );
}

/*! \brief Duplicates the whole structure for a given WD
 *
 *  \param [out] uwd is the target addr for the new WD
 *  \param [in] wd is the former WD
 *
 *  \return void
 *
 *  \par Description:
 *
 *  This function duplicates the given WD passed as a parameter copying all the
 *  related data included in the layout (devices ptr, data and DD). First it computes
 *  the size for the layout, then it duplicates each one of the chunks (Data,
 *  Device's pointers, internal data, etc). Finally calls WorkDescriptor constructor
 *  using new and placement.
 *
 *  \sa WorkDescriptor, createWD, createSlicedWD, duplicateSlicedWD
 */
void System::duplicateWD ( WD **uwd, WD *wd)
{
   unsigned int i, num_Devices, num_Copies, num_Dimensions;
   DeviceData **dev_data;
   void *data = NULL;
   char *chunk = 0, *chunk_iter;

   size_t size_CopyData;
   size_t size_Data, offset_Data, size_DPtrs, offset_DPtrs, size_Copies, offset_Copies, size_Dimensions, offset_Dimensions, offset_PMD;
   size_t total_size;

   // WD doesn't need to compute offset, it will always be the chunk allocated address

   // Computing Data info
   size_Data = wd->getDataSize();
   if ( *uwd == NULL ) offset_Data = NANOS_ALIGNED_MEMORY_OFFSET(0, sizeof(WD), wd->getDataAlignment() );
   else offset_Data = 0; // if there are no wd allocated, it will always be the chunk allocated address

   // Computing Data Device pointers and Data Devicesinfo
   num_Devices = wd->getNumDevices();
   dev_data = wd->getDevices();
   size_DPtrs    = sizeof(DD *) * num_Devices;
   offset_DPtrs  = NANOS_ALIGNED_MEMORY_OFFSET(offset_Data, size_Data, __alignof__( DD*) );

   // Computing Copies info
   num_Copies = wd->getNumCopies();
   num_Dimensions = 0;
   for ( i = 0; i < num_Copies; i += 1 ) {
      num_Dimensions += wd->getCopies()[i].getNumDimensions();
   }
   if ( num_Copies != 0 ) {
      size_CopyData = sizeof(CopyData);
      size_Copies   = size_CopyData * num_Copies;
      offset_Copies = NANOS_ALIGNED_MEMORY_OFFSET(offset_DPtrs, size_DPtrs, __alignof__(nanos_copy_data_t) );
      // There must be at least 1 dimension entry
      size_Dimensions = num_Dimensions * sizeof(nanos_region_dimension_internal_t);
      offset_Dimensions = NANOS_ALIGNED_MEMORY_OFFSET(offset_Copies, size_Copies, __alignof__(nanos_region_dimension_internal_t) );
   } else {
      size_Copies = 0;
      // No dimensions
      size_Dimensions = 0;
      offset_Copies = offset_Dimensions = NANOS_ALIGNED_MEMORY_OFFSET(offset_DPtrs, size_DPtrs, 1);
   }

   // Computing Internal Data info and total size
   static size_t size_PMD   = _pmInterface->getInternalDataSize();
   if ( size_PMD != 0 ) {
      static size_t align_PMD = _pmInterface->getInternalDataAlignment();
      offset_PMD = NANOS_ALIGNED_MEMORY_OFFSET(offset_Dimensions, size_Dimensions, align_PMD);
      total_size = NANOS_ALIGNED_MEMORY_OFFSET(offset_PMD,size_PMD,1);
   } else {
      offset_PMD = 0; // needed for a gcc warning
      total_size = NANOS_ALIGNED_MEMORY_OFFSET(offset_Dimensions, size_Dimensions, 1);
   }

   chunk = NEW char[total_size];

   // allocating WD and DATA; if size_Data == 0 data keep the NULL value
   if ( *uwd == NULL ) *uwd = (WD *) chunk;
   if ( size_Data != 0 ) {
      data = chunk + offset_Data;
      memcpy ( data, wd->getData(), size_Data );
   }

   // allocating Device Data
   DD **dev_ptrs = ( DD ** ) (chunk + offset_DPtrs);
   for ( i = 0 ; i < num_Devices; i ++ ) {
      dev_ptrs[i] = dev_data[i]->clone();
   }

   // allocate copy-in/copy-outs
   CopyData *wdCopies = ( CopyData * ) (chunk + offset_Copies);
   chunk_iter = chunk + offset_Copies;
   nanos_region_dimension_internal_t *dimensions = ( nanos_region_dimension_internal_t * ) ( chunk + offset_Dimensions );
   for ( i = 0; i < num_Copies; i++ ) {
      CopyData *wdCopiesCurr = ( CopyData * ) chunk_iter;
      *wdCopiesCurr = wd->getCopies()[i];
      memcpy( dimensions, wd->getCopies()[i].getDimensions(), sizeof( nanos_region_dimension_internal_t ) * wd->getCopies()[i].getNumDimensions() );
      wdCopiesCurr->setDimensions( dimensions );
      dimensions += wd->getCopies()[i].getNumDimensions();
      chunk_iter += size_CopyData;
   }

   // creating new WD 
   //FIXME jbueno (#758) should we have to take into account dimensions?
   new (*uwd) WD( *wd, dev_ptrs, wdCopies, data );

   // initializing internal data
   if ( size_PMD != 0) {
      _pmInterface->initInternalData( chunk + offset_PMD );
      (*uwd)->setInternalData( chunk + offset_PMD );
      memcpy ( chunk + offset_PMD, wd->getInternalData(), size_PMD );
   }
}

/*! \brief Duplicates a given SlicedWD
 *
 *  This function duplicates the given as a parameter WD copying all the
 *  related data (devices ptr, data and DD)
 *
 *  \param [out] uwd is the target addr for the new WD
 *  \param [in] wd is the former WD
 */
void System::duplicateSlicedWD ( SlicedWD **uwd, SlicedWD *wd)
{
   unsigned int i, num_Devices, num_Copies;
   DeviceData **dev_data;
   void *data = NULL;
   char *chunk = 0, *chunk_iter;

   size_t size_CopyData;
   size_t size_Data, offset_Data, size_DPtrs, offset_DPtrs;
   size_t size_Copies, offset_Copies, size_PMD, offset_PMD;
   size_t total_size;

   // WD doesn't need to compute offset, it will always be the chunk allocated address

   // Computing Data info
   size_Data = wd->getDataSize();
   if ( *uwd == NULL ) offset_Data = NANOS_ALIGNED_MEMORY_OFFSET(0, sizeof(SlicedWD), wd->getDataAlignment() );
   else offset_Data = 0; // if there are no wd allocated, it will always be the chunk allocated address

   // Computing Data Device pointers and Data Devicesinfo
   num_Devices = wd->getNumDevices();
   dev_data = wd->getDevices();
   size_DPtrs    = sizeof(DD *) * num_Devices;
   offset_DPtrs  = NANOS_ALIGNED_MEMORY_OFFSET(offset_Data, size_Data, __alignof__( DD*) );

   // Computing Copies info
   num_Copies = wd->getNumCopies();
   if ( num_Copies != 0 ) {
      size_CopyData = sizeof(CopyData);
      size_Copies   = size_CopyData * num_Copies;
      offset_Copies = NANOS_ALIGNED_MEMORY_OFFSET(offset_DPtrs, size_DPtrs, __alignof__(nanos_copy_data_t) );
   } else {
      size_Copies = 0;
      offset_Copies = NANOS_ALIGNED_MEMORY_OFFSET(offset_DPtrs, size_DPtrs, 1);
   }

   // Computing Internal Data info and total size
   size_PMD   = _pmInterface->getInternalDataSize();
   if ( size_PMD != 0 ) {
      offset_PMD = NANOS_ALIGNED_MEMORY_OFFSET(offset_Copies, size_Copies, _pmInterface->getInternalDataAlignment());
   } else {
      offset_PMD = NANOS_ALIGNED_MEMORY_OFFSET(offset_Copies, size_Copies, 1);
   }

   total_size = NANOS_ALIGNED_MEMORY_OFFSET(offset_PMD, size_PMD, 1);

   chunk = NEW char[total_size];

   // allocating WD and DATA
   if ( *uwd == NULL ) *uwd = (SlicedWD *) chunk;
   if ( size_Data != 0 ) {
      data = chunk + offset_Data;
      memcpy ( data, wd->getData(), size_Data );
   }

   // allocating Device Data
   DD **dev_ptrs = ( DD ** ) (chunk + offset_DPtrs);
   for ( i = 0 ; i < num_Devices; i ++ ) {
      dev_ptrs[i] = dev_data[i]->clone();
   }

   // allocate copy-in/copy-outs
   CopyData *wdCopies = ( CopyData * ) (chunk + offset_Copies);
   chunk_iter = (chunk + offset_Copies);
   for ( i = 0; i < num_Copies; i++ ) {
      CopyData *wdCopiesCurr = ( CopyData * ) chunk_iter;
      *wdCopiesCurr = wd->getCopies()[i];
      chunk_iter += size_CopyData;
   }

   // creating new SlicedWD 
   new (*uwd) SlicedWD( *(wd->getSlicer()), *((WD *)wd), dev_ptrs, wdCopies, data );

   // initializing internal data
   if ( size_PMD != 0) {
      _pmInterface->initInternalData( chunk + offset_PMD );
      (*uwd)->setInternalData( chunk + offset_PMD );
      memcpy ( chunk + offset_PMD, wd->getInternalData(), size_PMD );
   }
}

void System::setupWD ( WD &work, WD *parent )
{
   work.setParent ( parent );
   work.setDepth( parent->getDepth() +1 );
   
   // Inherit priority
   if ( parent != NULL ){
      unsigned priority = work.getPriority();
      // Add the specified priority to its parent's
      priority += parent->getPriority();
      work.setPriority( priority );
   }

   // Prepare private copy structures to use relative addresses
   work.prepareCopies();

   // Invoke pmInterface
   _pmInterface->setupWD(work);
   Scheduler::updateCreateStats(work);
}

void System::submit ( WD &work )
{
   SchedulePolicy* policy = getDefaultSchedulePolicy();
   policy->onSystemSubmit( work, SchedulePolicy::SYS_SUBMIT );
   work.submit();
}

/*! \brief Submit WorkDescriptor to its parent's  dependencies domain
 */
void System::submitWithDependencies (WD& work, size_t numDataAccesses, DataAccess* dataAccesses)
{
   SchedulePolicy* policy = getDefaultSchedulePolicy();
   policy->onSystemSubmit( work, SchedulePolicy::SYS_SUBMIT_WITH_DEPENDENCIES );
   WD *current = myThread->getCurrentWD(); 
   current->submitWithDependencies( work, numDataAccesses , dataAccesses);
}

/*! \brief Wait on the current WorkDescriptor's domain for some dependenices to be satisfied
 */
void System::waitOn( size_t numDataAccesses, DataAccess* dataAccesses )
{
   WD* current = myThread->getCurrentWD();
   current->waitOn( numDataAccesses, dataAccesses );
}


void System::inlineWork ( WD &work )
{
   SchedulePolicy* policy = getDefaultSchedulePolicy();
   policy->onSystemSubmit( work, SchedulePolicy::SYS_INLINE_WORK );
   // TODO: choose actual (active) device...
   if ( Scheduler::checkBasicConstraints( work, *myThread ) ) {
      Scheduler::inlineWork( &work );
   } else {
      Scheduler::submitAndWait( work );
   }
}

void System::createWorker( unsigned p )
{
   PE *pe = createPE ( "smp", getBindingId( p ) );
   _pes.push_back ( pe );
   _workers.push_back( &pe->startWorker() );
   ++_targetThreads;
}

BaseThread * System:: getUnassignedWorker ( void )
{
   BaseThread *thread;

   for ( unsigned i = 0; i < _workers.size(); i++ ) {
      thread = _workers[i];
      if ( !thread->hasTeam() || !thread->isEligible() ) {
         // recheck availability with exclusive access
         thread->lock();

         if ( thread->hasTeam() && thread->isEligible() ) {
            // we lost it
            thread->unlock();
            continue;
         }

         thread->reserve(); // set team flag only

         thread->unlock();

         return thread;
      }
   }

   return NULL;
}

BaseThread * System:: getAssignedWorker ( void )
{
   BaseThread *thread;

   ThreadList::reverse_iterator rit;
   for ( rit = _workers.rbegin(); rit != _workers.rend(); ++rit ) {
      thread = *rit;
      if ( thread->hasTeam() && thread->isEligible() ) {

         // recheck availability with exclusive access
         thread->lock();

         if ( !thread->hasTeam() || !thread->isEligible() ) {
            // we lost it
            thread->unlock();
            continue;
         }

         thread->unlock();

         return thread;
      }
   }

   return NULL;
}

BaseThread * System::getWorker ( unsigned int n )
{
   if ( n < _workers.size() ) return _workers[n];
   else return NULL;
}

void System::acquireWorker ( ThreadTeam * team, BaseThread * thread, bool enter, bool star, bool creator )
{
   int thId = team->addThread( thread, star, creator );
   TeamData *data = NEW TeamData();

   data->setStar(star);

   SchedulePolicy &sched = team->getSchedulePolicy();
   ScheduleThreadData *sthdata = 0;
   if ( sched.getThreadDataSize() > 0 )
      sthdata = sched.createThreadData();

   data->setId(thId);
   data->setTeam(team);
   data->setScheduleData(sthdata);
   if ( creator )
      data->setParentTeamData(thread->getTeamData());

   if ( enter ) thread->enterTeam( data );
   else thread->setNextTeamData( data );

   thread->reserve(); // set team flag only
   thread->wakeup();  // set sleep flag only

   debug( "added thread " << thread << " with id " << toString<int>(thId) << " to " << team );
}

void System::releaseWorker ( BaseThread * thread )
{
   ThreadTeam *team = thread->getTeam();
   unsigned thread_id = thread->getTeamId();

   //TODO: destroy if too many?
   debug("Releasing thread " << thread << " from team " << team );

   thread->leaveTeam();   
   team->removeThread(thread_id);
}

int System::getNumWorkers( DeviceData *arch )
{
   int n = 0;

   for ( ThreadList::iterator it = _workers.begin(); it != _workers.end(); it++ ) {
      if ( arch->isCompatible( ( *it )->runningOn()->getDeviceType() ) ) n++;
   }
   return n;
}

ThreadTeam * System::createTeam ( unsigned nthreads, void *constraints, bool reuseCurrent,
                                  bool enterCurrent, bool enterOthers, bool starringCurrent, bool starringOthers )
{
   if ( nthreads == 0 ) {
      nthreads = getNumThreads();
   }
   
   SchedulePolicy *sched = 0;
   if ( !sched ) sched = sys.getDefaultSchedulePolicy();

   ScheduleTeamData *stdata = 0;
   if ( sched->getTeamDataSize() > 0 )
      stdata = sched->createTeamData();

   // create team
   ThreadTeam * team = NEW ThreadTeam( nthreads, *sched, stdata, *_defBarrFactory(), *(_pmInterface->getThreadTeamData()),
                                       reuseCurrent ? myThread->getTeam() : NULL );

   debug( "Creating team " << team << " of " << nthreads << " threads" );

   // find threads
   if ( reuseCurrent ) {
      acquireWorker( team, myThread, enterCurrent, starringCurrent, /* creator */ true );
      nthreads--;
   }

   while ( nthreads > 0 ) {
      BaseThread *thread = getUnassignedWorker();

      if ( !thread ) {
         createWorker( _pes.size() );
         _numPEs++;
         _numThreads++;
         continue;
      }

      acquireWorker( team, thread, enterOthers, starringOthers, /* creator */ false );
      nthreads--;
   }

   team->init();

   return team;
}

void System::endTeam ( ThreadTeam *team )
{
   debug("Destroying thread team " << team << " with size " << team->size() );

   while ( team->size ( ) > 0 ) {}
   
   fatal_cond( team->size() > 0, "Trying to end a team with running threads");
   
   delete team;
}

void System::updateActiveWorkers ( int nthreads )
{
   NANOS_INSTRUMENT ( static InstrumentationDictionary *ID = sys.getInstrumentation()->getInstrumentationDictionary(); )
   NANOS_INSTRUMENT ( static nanos_event_key_t num_threads_key = ID->getEventKey("set-num-threads"); )
   NANOS_INSTRUMENT ( sys.getInstrumentation()->raisePointEvents(1, &num_threads_key, (nanos_event_value_t *) &nthreads); )

   BaseThread *thread;
   ThreadTeam *team = myThread->getTeam();

   /* Increase _numThreads */
   while ( nthreads - _numThreads > 0 ) {

      thread = getUnassignedWorker();
      if ( !thread ) {
         createWorker( _pes.size() );
         _numPEs++;
         continue;
      }

      thread->lock();
      acquireWorker( team, thread, /* enterOthers */ true, /* starringOthers */ false, /* creator */ false );
      thread->signal();
      thread->unlock();
      _numThreads++;
   }

   /* Decrease _numThreads */
   while ( nthreads - _numThreads < 0 ) {
      //for ( unsigned th_id = nthreads; nthreads < _numThreads; th_id++ ) {
      //fatal_cond( th_id >= _workers.size(), "Going through all threads and there are still threads to remove" );
      thread = getAssignedWorker();
      thread->sleep();
      _numThreads--;
   }
}

// Not thread-safe
void System::applyCpuMask()
{
   NANOS_INSTRUMENT ( static InstrumentationDictionary *ID = sys.getInstrumentation()->getInstrumentationDictionary(); )
   NANOS_INSTRUMENT ( static nanos_event_key_t num_threads_key = ID->getEventKey("set-num-threads"); )
   NANOS_INSTRUMENT ( nanos_event_value_t num_threads_val = (nanos_event_value_t ) _cpu_mask.size(); )
   NANOS_INSTRUMENT ( sys.getInstrumentation()->raisePointEvents(1, &num_threads_key, &num_threads_val); )

   BaseThread *thread;
   ThreadTeam *team = myThread->getTeam();

   for ( unsigned pe_id = 0; pe_id < _pes.size() || _numPEs < _cpu_mask.size(); pe_id++ ) {

      // Create PE & Worker if it does not exist
      if ( pe_id == _pes.size() ) {

         // Iterate through _cpu_mask to find the first element not in _pe_map
         for ( std::set<int>::iterator it = _cpu_mask.begin(); it != _cpu_mask.end(); ++it ) {
            if ( std::find( _pe_map.begin(), _pe_map.end(), *it ) == _pe_map.end() ) {
               _pe_map.push_back( *it );
               break;
            }
         }
         createWorker( pe_id );
      }

      bool pe_dirty = false;
      int pe_binding = _pe_map[pe_id];
      if ( _cpu_mask.find( pe_binding ) != _cpu_mask.end() ) {

         // This PE should be running
         while ( (thread = _pes[pe_id]->getFirstStoppedThread()) != NULL ) {
            thread->lock();
            acquireWorker( team, thread, /* enterOthers */ true, /* starringOthers */ false, /* creator */ false );
            thread->signal();
            thread->unlock();
            _numThreads++;
            pe_dirty = true;
         }
         if ( pe_dirty ) _numPEs++;

      } else {

         // This PE should not
         while ( (thread = _pes[pe_id]->getFirstRunningThread()) != NULL ) {
            thread->sleep();
            _numThreads--;
            pe_dirty = true;
         }
         if ( pe_dirty ) _numPEs--;
      }
   }
   ensure( _numPEs == _cpu_mask.size(), "applyCpuMask fatal error" );
}

void System::getCpuMask ( cpu_set_t *mask ) const
{
   memcpy( mask, &_cpu_set, sizeof(cpu_set_t) );
}

void System::setCpuMask ( cpu_set_t *mask )
{
   memcpy( &_cpu_set, mask, sizeof(cpu_set_t) );
   _cpu_mask.clear();

   std::ostringstream oss_cpu_idx;
   oss_cpu_idx << "[";
   for ( int i=0; i<CPU_SETSIZE; i++ ) {
      if ( CPU_ISSET(i, &_cpu_set) ) {
         _cpu_mask.insert( i );
         oss_cpu_idx << i << ", ";
      }
   }
   oss_cpu_idx << "]";

   if ( sys.getBinding() ) {
      verbose0( "PID[" << getpid() << "]. CPU affinity " << oss_cpu_idx.str() );
      sys.applyCpuMask();
   } else {
      verbose0( "PID[" << getpid() << "]. Num threads: " << _cpu_mask.size() );
      sys.updateActiveWorkers( _cpu_mask.size() );
   }
}

void System::addCpuMask ( cpu_set_t *mask )
{
   CPU_OR( &_cpu_set, &_cpu_set, mask );

   std::ostringstream oss_cpu_idx;
   oss_cpu_idx << "[";
   for ( int i=0; i<CPU_SETSIZE; i++) {
      if ( CPU_ISSET(i, &_cpu_set) ) {
         _cpu_mask.insert( i );
         oss_cpu_idx << i << ", ";
      }
   }
   oss_cpu_idx << "]";

   if ( sys.getBinding() ) {
      verbose0( "PID[" << getpid() << "]. CPU affinity " << oss_cpu_idx.str() );
      sys.applyCpuMask();
   } else {
      verbose0( "PID[" << getpid() << "]. Num threads: " << _cpu_mask.size() );
      sys.updateActiveWorkers( _cpu_mask.size() );
   }
}

int System::getMaskMaxSize() const
{
   // Union of sets _cpu_mask and _pe_map
   std::set<int> union_set = _cpu_mask;
   union_set.insert( _pe_map.begin(), _pe_map.end() );
   return union_set.size();
}

void System::waitUntilThreadsPaused ()
{
   // Wait until all threads are paused
   _pausedThreadsCond.wait();
}

void System::waitUntilThreadsUnpaused ()
{
   // Wait until all threads are paused
   _unpausedThreadsCond.wait();
}

unsigned System::reservePE ( unsigned node )
{
   // For each available PE
   for ( Bindings::reverse_iterator it = _bindings.rbegin(); it != _bindings.rend(); ++it )
   {
      unsigned pe = *it;
      unsigned currentNode = getNodeOfPE( pe );
      
      // If this PE is in the requested node
      if ( currentNode == node )
      {
         // Take this pe out of the available bindings list.
         _bindings.erase( --( it.base() ) );
         return pe;
      }
   }
   // If we reach this point, there are no PEs available for that node.
   verbose( "reservePE failed for node " << node );
   fatal( "There are no available PEs for the requested node" );
}

void * System::getHwlocTopology ()
{
   return _hwlocTopology;
}<|MERGE_RESOLUTION|>--- conflicted
+++ resolved
@@ -55,13 +55,8 @@
       _numPEs( INT_MAX ), _numThreads( 0 ), _deviceStackSize( 0 ), _bindingStart (0), _bindingStride(1),  _bindThreads( true ), _profile( false ),
       _instrument( false ), _verboseMode( false ), _executionMode( DEDICATED ), _initialMode( POOL ),
       _untieMaster( true ), _delayedStart( false ), _useYield( true ), _synchronizedStart( true ),
-<<<<<<< HEAD
       _numSockets( 0 ), _coresPerSocket( 0 ), _throttlePolicy ( NULL ),
-      _schedStats(), _schedConf(), _defSchedule( "default" ), _defThrottlePolicy( "hysteresis" ), 
-=======
-      _numSockets( 0 ), _coresPerSocket( 0 ), _cpu_count( 0 ), _throttlePolicy ( NULL ),
       _schedStats(), _schedConf(), _defSchedule( "bf" ), _defThrottlePolicy( "hysteresis" ), 
->>>>>>> ed25cbbd
       _defBarr( "centralized" ), _defInstr ( "empty_trace" ), _defDepsManager( "plain" ), _defArch( "smp" ),
       _initializedThreads ( 0 ), _targetThreads ( 0 ), _pausedThreads( 0 ),
       _pausedThreadsCond(), _unpausedThreadsCond(),
