/*************************************************************************************/
/*      Copyright 2009 Barcelona Supercomputing Center                               */
/*                                                                                   */
/*      This file is part of the NANOS++ library.                                    */
/*                                                                                   */
/*      NANOS++ is free software: you can redistribute it and/or modify              */
/*      it under the terms of the GNU Lesser General Public License as published by  */
/*      the Free Software Foundation, either version 3 of the License, or            */
/*      (at your option) any later version.                                          */
/*                                                                                   */
/*      NANOS++ is distributed in the hope that it will be useful,                   */
/*      but WITHOUT ANY WARRANTY; without even the implied warranty of               */
/*      MERCHANTABILITY or FITNESS FOR A PARTICULAR PURPOSE.  See the                */
/*      GNU Lesser General Public License for more details.                          */
/*                                                                                   */
/*      You should have received a copy of the GNU Lesser General Public License     */
/*      along with NANOS++.  If not, see <http://www.gnu.org/licenses/>.             */
/*************************************************************************************/

#ifndef _NANOS_DEPENDABLE_OBJECT
#define _NANOS_DEPENDABLE_OBJECT
#include <stdlib.h>
#include <list>
#include <set>
#include <vector>
#include "atomic.hpp"
#include "dependableobject_decl.hpp"
<<<<<<< HEAD
#include "regionstatus_fwd.hpp"
#include "dataaccess.hpp"
#include "workdescriptor_decl.hpp"
=======
#include "dataaccess.hpp"
#include "basedependency_decl.hpp"
#include "functors.hpp"
>>>>>>> bcf5dc23

using namespace nanos;

inline DependableObject::~DependableObject ( )
{
   std::for_each(_outputObjects.begin(),_outputObjects.end(),deleter<BaseDependency>);
   std::for_each(_readObjects.begin(),_readObjects.end(),deleter<BaseDependency>);
}

inline const DependableObject & DependableObject::operator= ( const DependableObject &depObj )
{
   if ( this == &depObj ) return *this; 
   _id = depObj._id;
   _numPredecessors = depObj._numPredecessors;
   _references = depObj._references;
   _successors = depObj._successors;
<<<<<<< HEAD
   _writtenRegions = depObj._writtenRegions;
=======
   _domain = depObj._domain;
   _outputObjects = depObj._outputObjects;
>>>>>>> bcf5dc23
   _submitted = depObj._submitted;
   _wd = depObj._wd;
   return *this;
}

inline bool DependableObject::waits ( )
{
   return false;
}

inline unsigned long DependableObject::getDescription ( )
{
   return 0;
}

inline void * DependableObject::getRelatedObject ( )
{
   return NULL;
}

inline void DependableObject::setId ( unsigned int id )
{
   _id = id;
}

inline unsigned int DependableObject::getId ()
{
   return _id;
}

inline int DependableObject::increasePredecessors ( )
{
	  return _numPredecessors++;
}

inline int DependableObject::decreasePredecessors ( DependableObject *predecessor )
{
   if ( predecessor != NULL ) getWD()->predecessorFinished( predecessor->getWD() );
   int  numPred = --_numPredecessors; 
   if ( numPred == 0 ) {
      if ( predecessor == NULL )getWD()->initMyGraphRepListNoPred();
      dependenciesSatisfied( );
   }
   return numPred;
}

inline int DependableObject::numPredecessors () const
{
   return _numPredecessors.value();
}

inline DependableObject::DependableObjectVector & DependableObject::getSuccessors ( )
{
   return _successors;
}

inline bool DependableObject::addSuccessor ( DependableObject &depObj )
{
   return _successors.insert ( &depObj ).second;
}

inline DependenciesDomain * DependableObject::getDependenciesDomain ( ) const
<<<<<<< HEAD
{
   return _domain;
}

inline void DependableObject::setDependenciesDomain ( DependenciesDomain *dependenciesDomain )
=======
{
   return _domain;
}

inline void DependableObject::setDependenciesDomain ( DependenciesDomain *dependenciesDomain )
{
   _domain = dependenciesDomain;
}

inline void DependableObject::addWriteTarget ( BaseDependency const &outObj )
{
   _outputObjects.push_back ( outObj.clone() );
}

inline DependableObject::TargetVector const & DependableObject::getWrittenTargets ( )
>>>>>>> bcf5dc23
{
   _domain = dependenciesDomain;
}

<<<<<<< HEAD
inline void DependableObject::addWriteRegion ( Region const &region )
{
   _writtenRegions.push_back ( region );
}

inline DependableObject::RegionContainer const & DependableObject::getWrittenRegions ( ) const
=======
inline void DependableObject::addReadTarget ( BaseDependency const &readObj )
{
   _readObjects.push_back( readObj.clone() );
}

inline DependableObject::TargetVector const & DependableObject::getReadTargets ( )
>>>>>>> bcf5dc23
{
   return _writtenRegions;
}

inline void DependableObject::addReadRegion ( Region const &region )
{
   _readRegions.push_back( region );
}

inline DependableObject::RegionContainer const & DependableObject::getReadRegions ( ) const
{
   return _readRegions;
}

inline void DependableObject::increaseReferences()
{
   _references++;
}

inline void DependableObject::resetReferences()
{
   _references = 1;
}


inline bool DependableObject::isSubmitted()
{
   return _submitted;
}

inline void DependableObject::submitted()
{
   _submitted = true;
   memoryFence();
}

inline Lock& DependableObject::getLock()
{
   return _objectLock;
}

inline void DependableObject::setWD( WorkDescriptor *wd )
{
   _wd = wd;
}

inline WorkDescriptor * DependableObject::getWD( void )
{
   return _wd;
}

#endif<|MERGE_RESOLUTION|>--- conflicted
+++ resolved
@@ -25,15 +25,10 @@
 #include <vector>
 #include "atomic.hpp"
 #include "dependableobject_decl.hpp"
-<<<<<<< HEAD
-#include "regionstatus_fwd.hpp"
-#include "dataaccess.hpp"
-#include "workdescriptor_decl.hpp"
-=======
 #include "dataaccess.hpp"
 #include "basedependency_decl.hpp"
 #include "functors.hpp"
->>>>>>> bcf5dc23
+#include "workdescriptor_decl.hpp"
 
 using namespace nanos;
 
@@ -50,12 +45,8 @@
    _numPredecessors = depObj._numPredecessors;
    _references = depObj._references;
    _successors = depObj._successors;
-<<<<<<< HEAD
-   _writtenRegions = depObj._writtenRegions;
-=======
    _domain = depObj._domain;
    _outputObjects = depObj._outputObjects;
->>>>>>> bcf5dc23
    _submitted = depObj._submitted;
    _wd = depObj._wd;
    return *this;
@@ -88,15 +79,16 @@
 
 inline int DependableObject::increasePredecessors ( )
 {
-	  return _numPredecessors++;
+     return _numPredecessors++;
 }
 
 inline int DependableObject::decreasePredecessors ( DependableObject *predecessor )
 {
-   if ( predecessor != NULL ) getWD()->predecessorFinished( predecessor->getWD() );
+   if ( predecessor != NULL && getWD() != NULL ) {
+      getWD()->predecessorFinished( predecessor->getWD() );
+   }
    int  numPred = --_numPredecessors; 
    if ( numPred == 0 ) {
-      if ( predecessor == NULL )getWD()->initMyGraphRepListNoPred();
       dependenciesSatisfied( );
    }
    return numPred;
@@ -118,13 +110,6 @@
 }
 
 inline DependenciesDomain * DependableObject::getDependenciesDomain ( ) const
-<<<<<<< HEAD
-{
-   return _domain;
-}
-
-inline void DependableObject::setDependenciesDomain ( DependenciesDomain *dependenciesDomain )
-=======
 {
    return _domain;
 }
@@ -140,38 +125,18 @@
 }
 
 inline DependableObject::TargetVector const & DependableObject::getWrittenTargets ( )
->>>>>>> bcf5dc23
 {
-   _domain = dependenciesDomain;
+   return _outputObjects;
 }
 
-<<<<<<< HEAD
-inline void DependableObject::addWriteRegion ( Region const &region )
-{
-   _writtenRegions.push_back ( region );
-}
-
-inline DependableObject::RegionContainer const & DependableObject::getWrittenRegions ( ) const
-=======
 inline void DependableObject::addReadTarget ( BaseDependency const &readObj )
 {
    _readObjects.push_back( readObj.clone() );
 }
 
 inline DependableObject::TargetVector const & DependableObject::getReadTargets ( )
->>>>>>> bcf5dc23
 {
-   return _writtenRegions;
-}
-
-inline void DependableObject::addReadRegion ( Region const &region )
-{
-   _readRegions.push_back( region );
-}
-
-inline DependableObject::RegionContainer const & DependableObject::getReadRegions ( ) const
-{
-   return _readRegions;
+   return _readObjects;
 }
 
 inline void DependableObject::increaseReferences()
