--- conflicted
+++ resolved
@@ -673,20 +673,12 @@
          
             WD * atBeforeExit ( BaseThread *thread, WD &current, bool schedule )
             {
-<<<<<<< HEAD
 //               return NULL;
                WD * found = current.getImmediateSuccessor(*thread);
                if ( found ) {
                   found->_mcontrol.preInit();
                }
                return found;
-=======
-               if ( schedule ) {
-                  return current.getImmediateSuccessor(*thread);
-               } else {
-                  return NULL;
-               }
->>>>>>> 35eb3cd9
             }
 
             WD *fetchWD ( BaseThread *thread, WD *current );  
