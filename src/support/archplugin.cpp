/*************************************************************************************/
/*      Copyright 2015 Barcelona Supercomputing Center                               */
/*                                                                                   */
/*      This file is part of the NANOS++ library.                                    */
/*                                                                                   */
/*      NANOS++ is free software: you can redistribute it and/or modify              */
/*      it under the terms of the GNU Lesser General Public License as published by  */
/*      the Free Software Foundation, either version 3 of the License, or            */
/*      (at your option) any later version.                                          */
/*                                                                                   */
/*      NANOS++ is distributed in the hope that it will be useful,                   */
/*      but WITHOUT ANY WARRANTY; without even the implied warranty of               */
/*      MERCHANTABILITY or FITNESS FOR A PARTICULAR PURPOSE.  See the                */
/*      GNU Lesser General Public License for more details.                          */
/*                                                                                   */
/*      You should have received a copy of the GNU Lesser General Public License     */
/*      along with NANOS++.  If not, see <http://www.gnu.org/licenses/>.             */
/*************************************************************************************/

#include "archplugin.hpp"
#include "system.hpp"

using namespace nanos;

ArchPlugin::ArchPlugin( const char *name, int version ) : Plugin( name, version )
{
   sys.registerArchitecture( this );
}

unsigned ArchPlugin::getNumHelperPEs() const
{
   return 0;
}

void ArchPlugin::createBindingList()
{
}

void ArchPlugin::initialize() {
   std::cerr << "Generic " << __FUNCTION__ << std::endl;
}
void ArchPlugin::finalize() {
   std::cerr << "Generic " << __FUNCTION__ << std::endl;
}
void ArchPlugin::addPEs( std::map<unsigned int, ProcessingElement *> &pes ) const {
   std::cerr << "Generic " << __FUNCTION__ << std::endl;
}
<<<<<<< HEAD
void ArchPlugin::addDevices( DeviceList &devices ) const {                       
   std::cerr << "Generic " << __FUNCTION__ << std::endl;                         
=======
void ArchPlugin::addDevices( DeviceList &devices ) const {
   std::cerr << "Generic " << __FUNCTION__ << std::endl;
>>>>>>> ed033aab
}
void ArchPlugin::startSupportThreads() {
   std::cerr << "Generic " << __FUNCTION__ << std::endl;
}
void ArchPlugin::startWorkerThreads( std::map<unsigned int, BaseThread *> &workers ) {
   std::cerr << "Generic " << __FUNCTION__ << std::endl;
}
unsigned int ArchPlugin::getMaxPEs() const {
   std::cerr << "Generic " << __FUNCTION__ << std::endl;
   return 0;
}
unsigned int ArchPlugin::getNumWorkers() const {
   std::cerr << "Generic " << __FUNCTION__ << std::endl;
   return 0;
}
unsigned int ArchPlugin::getMaxWorkers() const {
   std::cerr << "Generic " << __FUNCTION__ << std::endl;
   return 0;
}<|MERGE_RESOLUTION|>--- conflicted
+++ resolved
@@ -45,13 +45,8 @@
 void ArchPlugin::addPEs( std::map<unsigned int, ProcessingElement *> &pes ) const {
    std::cerr << "Generic " << __FUNCTION__ << std::endl;
 }
-<<<<<<< HEAD
-void ArchPlugin::addDevices( DeviceList &devices ) const {                       
-   std::cerr << "Generic " << __FUNCTION__ << std::endl;                         
-=======
 void ArchPlugin::addDevices( DeviceList &devices ) const {
    std::cerr << "Generic " << __FUNCTION__ << std::endl;
->>>>>>> ed033aab
 }
 void ArchPlugin::startSupportThreads() {
    std::cerr << "Generic " << __FUNCTION__ << std::endl;
