--- conflicted
+++ resolved
@@ -34,15 +34,11 @@
 #include "smpdd.hpp"
 #endif
 #include "wddeque.hpp"
-<<<<<<< HEAD
 #include "resourcemanager.hpp"
-=======
-#include "dlb.hpp"
 #include "smpthread.hpp"
 #include "nanos-int.h"
 
 #include <iostream>
->>>>>>> 1b30e205
 
 using namespace nanos;
 
@@ -543,23 +539,23 @@
                NANOS_INSTRUMENT ( if (total_scheds == 0 ) { event_num -= 2; } )
 
                NANOS_INSTRUMENT( sys.getInstrumentation()->raisePointEvents(event_num, &Keys[event_start], &Values[event_start]); )
-<<<<<<< HEAD
-#endif
-=======
-
+#endif
+
+
+// FIXME: this code should be active
+#if 0
                myThread->setIdle( false );
                sys.getSchedulerStats()._idleThreads--;
 
->>>>>>> 1b30e205
                switchTo ( next );
 
                thread = getMyThreadSafe();
-<<<<<<< HEAD
+#endif
+
+
 #if 0
-=======
                thread->step();
 
->>>>>>> 1b30e205
                NANOS_INSTRUMENT ( total_spins = 0; )
 
                NANOS_INSTRUMENT ( total_yields = 0; )
@@ -571,12 +567,9 @@
                NANOS_INSTRUMENT ( time_scheds = 0; )
 #endif
                sys.getSchedulerStats()._idleThreads++;
-<<<<<<< HEAD
 #if 0
-=======
                myThread->setIdle( true );
 
->>>>>>> 1b30e205
                spins = init_spins;
 #endif
             }
