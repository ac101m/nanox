<<<<<<< HEAD
AC_INIT([nanox], [0.7a], [pmtools@bsc.es])
=======

AC_INIT([nanox], [0.8a], [pmtools@bsc.es])
>>>>>>> ff95c8be
AC_CONFIG_SRCDIR([src/core/system.cpp])

configure_orig_arguments="$@"

# New comment

# Environment
AC_CANONICAL_BUILD
AC_CANONICAL_SYSTEM
AC_CANONICAL_TARGET

# Automake initialization
AM_INIT_AUTOMAKE([-Wall dist-bzip2 -Wno-portability subdir-objects])
AC_CONFIG_MACRO_DIR([m4])

dnl Enable silent rules if available
supported_silent_rules=1
m4_ifdef([AM_SILENT_RULES],
         [AM_SILENT_RULES([yes])],
         [supported_silent_rules=0])

AM_CONDITIONAL([SUPPORTED_SILENT_RULES], test x$supported_silent_rules = x1)
 
dnl Versioning things
dnl Make sure build_version is double-quoted!
build_version="\"unknown revision\""
if test -d $srcdir/.git;
then
   AC_PATH_PROG([GIT], [git], [])
   AC_MSG_CHECKING([revision of git repository])
   run_git=""
   if test x"$GIT" != x;
   then
      echo "$GIT" "$srcdir" >& AS_MESSAGE_LOG_FD
      run_gitversion=`"$GIT" --git-dir=$srcdir/.git show "--pretty=format:%h %ci" HEAD | head -n 1`
      run_gitbranch=`"$GIT" --git-dir=$srcdir/.git branch | grep ^* | sed s/*\ //g`
      build_version="\"git $run_gitbranch $run_gitversion developer version\""
   fi
   if test x"$GIT" = x -o x"$run_gitversion" = x;
   then
       build_version="\"unknown git commit\""
   fi
   AC_MSG_RESULT([$build_version])
elif test -e $srcdir/VERSION;
then
     AC_MSG_CHECKING([revision of distributed release])
     run_gitversion=`cat $srcdir/VERSION`
     build_version="\"$run_gitversion\""
     AC_MSG_RESULT([$build_version])
fi
AC_DEFINE_UNQUOTED([NANOX_BUILD_VERSION], [$build_version], [Build version])

nanox_config_args='"'$(echo "$0 $configure_orig_arguments")'"'
AC_DEFINE_UNQUOTED([NANOX_CONFIGURE_ARGS], [$nanox_config_args], [Configure line])

# Debian release
AC_CHECK_PROG([DEB_RELEASE], [lsb_release], [$(lsb_release -sc)], [])
AC_SUBST([DEB_RELEASE])

# Set compiler default flags
: ${CFLAGS=""}
: ${CXXFLAGS=""}
: ${FCFLAGS=""}

# Allocator support
AC_MSG_CHECKING([if Nanos++ Allocator has been enabled])
AC_ARG_ENABLE([allocator],
  AS_HELP_STRING([--enable-allocator], [Enables Allocator module]),
  [
    allocator_enabled=$enableval
    AC_MSG_RESULT([$enableval])
  ],
  [
    allocator_enabled=no
    AC_MSG_RESULT([no])
  ]
)

if test x$allocator_enabled = xno; then
	CFLAGS="$CFLAGS -DNANOS_DISABLE_ALLOCATOR"
	CXXFLAGS="$CXXFLAGS -DNANOS_DISABLE_ALLOCATOR"
fi

# Memtracker support
AC_MSG_CHECKING([if Nanos++ Memtracker has been disabled])
AC_ARG_ENABLE([memtracker],
  AS_HELP_STRING([--disable-memtracker], [Disables Memtracker module]),
  [
    memtracker_disabled=yes
    AC_MSG_RESULT([yes])
  ],
  [
    memtracker_disabled=no
    AC_MSG_RESULT([no])
  ]
)

if test x$memtracker_disabled = xno; then
	CFLAGS="$CFLAGS -DNANOS_MEMTRACKER_ENABLED"
	CXXFLAGS="$CXXFLAGS -DNANOS_MEMTRACKER_ENABLED"
fi

AC_MSG_CHECKING([for Linux Intel C compiler mode])
AC_ARG_ENABLE([icc],
  AC_HELP_STRING([--enable-icc],[Enable support for Intel compiler (off by default)]),
  [
    use_icc=yes
    AC_MSG_RESULT([yes])
  ],
  [
    use_icc=no
    AC_MSG_RESULT([no])
  ]
)

AC_MSG_CHECKING([for Linux IBM C compiler mode])
AC_ARG_ENABLE([xlc],
  AC_HELP_STRING([--enable-xlc],[Enable support for IBM compiler (off by default)]),
  [
    use_xlc=yes
    AC_MSG_RESULT([yes])
  ],
  [
    use_xlc=no
    AC_MSG_RESULT([no])
  ]
)

AC_MSG_CHECKING([for Linux Intel MIC C compiler mode])
AC_ARG_ENABLE([mic],
  AC_HELP_STRING([--enable-mic],[Enable support for Intel MIC compiler (off by default)]),
  [
    use_icc=yes
    host_alias=$host
    cross_compiling=maybe
    CFLAGS="$CFLAGS -mmic"
    CXXFLAGS="$CXXFLAGS -mmic"
    FCFLAGS="$FCFLAGS -mmic"
    LDFLAGS="$LDFLAGS -lsvml -limf -lintlc"
    AC_MSG_RESULT([yes])
  ],
  [
    AC_MSG_RESULT([no])
  ]
)

AC_MSG_CHECKING([for IBM BlueGene/Q mode])
AC_ARG_ENABLE([bgq],
  AC_HELP_STRING([--enable-bgq],[Enable support for IBM BlueGene/Q (off by default)]),
  [
    use_bgq=yes
    AC_MSG_RESULT([yes])
  ],
  [
    case $host in
      powerpc64-bgq-linux*)
         use_bgq=yes
         AC_MSG_RESULT([yes])
         ;;
      *)
         use_bgq=no
         AC_MSG_RESULT([no])
         ;;
    esac
  ]
)

if test x$use_icc = xyes; then
    if test x$use_xlc = xyes; then
        AC_MSG_ERROR([Both Intel and IBM compilers support is enabled. Please, choose only one of them.])
    else
	: ${CC="icc"}
	: ${CXX="icpc"}
	: ${FC="ifort"}
	CFLAGS="$CFLAGS -wd873 -wd1419 -lifcore"
	CXXFLAGS="$CXXFLAGS -wd873 -wd1419 -lifcore"
    fi
else
    if test x$use_xlc = xyes; then
        : ${CC="xlc"}
        : ${CXX="xlc++"}
        : ${FC="xlf"}
    else
	: ${CC="gcc"}
	: ${CXX="g++"}
	: ${FC="gfortran"}
    fi
fi

# Check for programs
# Override all the options if we're compiling for BG/Q
if test x$use_bgq = xyes; then
    if test x$use_xlc = xyes; then
        AC_CHECK_PROGS([BGQ_CC],[bgxlc_r bgxlc],[no])
        AC_CHECK_PROGS([BGQ_CXX],[bgxlc++_r bgxlC_r bgxlc++ bgxlC],[no])
        AC_CHECK_PROGS([BGQ_FC],[bgxlf90_r bgxlf90 bgxlf_r bgxlf],[no])
    else
        AC_CHECK_PROGS([BGQ_CC],[powerpc64-bgq-linux-gcc bgxlc_r bgxlc],[no])
        AC_CHECK_PROGS([BGQ_CXX],[powerpc64-bgq-linux-g++ bgxlc++_r bgxlC_r bgxlc++ bgxlC],[no])
        AC_CHECK_PROGS([BGQ_FC],[powerpc64-bgq-linux-gfortran bgxlf90_r bgxlf90 bgxlf_r bgxlf],[no])
    fi
    CC=$BGQ_CC
    CXX=$BGQ_CXX
    FC=$BGQ_FC
    CPPFLAGS="$CPPFLAGS -I/bgsys/drivers/V1R2M1/ppc64 -I/bgsys/drivers/V1R2M1/ppc64/spi/include/kernel/cnk"

    if test x$BGQ_CC = xno; then
        AC_MSG_ERROR([No BG/Q C cross-compiler can be found. Please update your PATH.])
    fi
    if test x$BGQ_CXX = xno; then
        AC_MSG_ERROR([No BG/Q C++ cross-compiler can be found. Please update your PATH.])
    fi
    if test x$BGQ_FC = xno; then
        AC_MSG_ERROR([No BG/Q Fortran cross-compiler can be found. Please update your PATH.])
    fi

    AC_DEFINE([IS_BGQ_MACHINE], [1], [Defined if this machine is a BGQ machine])
fi

# Check for architecture
ARCHITECTURES=
OS=

mpi_enabled=no
mpi_valid=no
#mpi support
AC_ARG_WITH([mpi],
AS_HELP_STRING([--with-mpi=dir], [Directory of mpi installation]),
	[
		MPIPATH="${withval}"
		mpi_enabled=yes
	],
	[
		MPIPATH=""
	]
)
	
AC_ARG_ENABLE([mpi],
  AC_HELP_STRING([--enable-mpi],[Enable support for MPI (off by default)]),
  [
	 mpi_enabled=yes
  ],
  [
	 AC_MSG_RESULT([no])
  ]
)

if test x$mpi_enabled = xyes; then
	if test x$use_icc = xyes; then  
		MPI_CNAME=mpiicc
		MPI_CXXNAME=mpiicpc
		CFLAGS="$CFLAGS -mt_mpi"
		CXXFLAGS="$CXXFLAGS -mt_mpi" 
	else
		MPI_CNAME=mpicc
		MPI_CXXNAME=mpicxx
		CFLAGS="$CFLAGS -lmpi"
		CXXFLAGS="$CXXFLAGS -lmpi_cxx" 
	fi
	if test x$MPIPATH = x; then   	
		AC_CHECK_PROG( [MPICC], [$MPI_CNAME], yes, no)
		if test x$MPICC = xno ; then
			AC_MSG_ERROR([MPI Compiler ($MPI_CNAME) not found in PATH. Modify your PATH or use --with-mpi clause])
		else
			CC=$MPI_CNAME
			CXX=$MPI_CXXNAME
		fi
	else
		mpi_found=no
		if test -f $MPIPATH/$MPI_CNAME; then 
			mpi_found=yes 
			CC=$MPIPATH/$MPI_CNAME
			CXX=$MPIPATH/$MPI_CXXNAME
		fi
		#search in the path without bin
		if test x$mpi_found = xno; then		
			mpi_found=no
			if test -f $MPIPATH/bin/$MPI_CNAME; then 
				mpi_found=yes 
				CC=$MPIPATH/bin/$MPI_CNAME
				CXX=$MPIPATH/bin/$MPI_CXXNAME
			else
				AC_MSG_ERROR([MPI Compiler ($MPI_CNAME) not found in --with-mpi directory $MPIPATH or $MPIPATH/bin])
			fi
		fi		
	fi
	ARCHITECTURES="$ARCHITECTURES mpi"
	CFLAGS="$CFLAGS -DMPI_DEV -DMPICH_IGNORE_CXX_SEEK"
	CXXFLAGS="$CXXFLAGS -DMPI_DEV -DMPICH_IGNORE_CXX_SEEK"		
	NANOX_MPI_PREFIX=$prefix
	AC_SUBST([NANOX_MPI_PREFIX])
	mpi_valid=yes
fi

AC_SUBST([mpi_valid])


# Check for programs (every compiler change should be done before this line)
m4_ifdef([AM_PROG_AR], [AM_PROG_AR])
AC_PROG_LIBTOOL
AC_PROG_CC([$CC])
AC_PROG_CPP
AM_PROG_CC_C_O
AC_PROG_CXX([$CXX])
AM_PROG_AS

AC_PROG_SED

# Fortran
AC_PROG_FC([$FC])
AC_PROG_FC_C_O

# Flags & Compiler dependent stuff
if test x$ac_cv_cxx_compiler_gnu = xyes; then
    use_gnu=yes
fi
if test x$ac_cv_prog_cc_xlc_c_o = xyes; then
    use_xlc=yes
fi
if test x$ac_cv_prog_cc_xlc_r_c_o = xyes; then
    use_xlc=yes
fi

if test x$use_gnu = xyes; then
    if test x$use_bgq = xno -a test x$use_icc = xno; then
        CFLAGS="$CFLAGS -Wredundant-decls"
        CXXFLAGS="$CXXFLAGS -Wredundant-decls"
    fi
fi

if test x$use_bgq = xyes; then
    if test x$use_gnu = xyes; then
        LDFLAGS="$LDFLAGS -dynamic"
    fi
    if test x$use_xlc = xyes; then
        LDFLAGS="$LDFLAGS -qnostaticlink"
    fi
fi

AM_CONDITIONAL([GNU_C], [test x$use_gnu = xyes])
AM_CONDITIONAL([IBM_C], [test x$use_xlc = xyes])
AM_CONDITIONAL([INTEL_C], [test x$use_icc = xyes])

# Check for libraries

# Check for header files
AC_HEADER_STDC

# Check for typedefs, structures, and compiler characteristics
AC_C_CONST

# Check for library functions
NANOS_CONFIG_LIBDIRS=
NANOS_CONFIG_LIBS=
NANOS_CONFIG_LIBS_PERFO=
NANOS_CONFIG_LIBS_DEBUG=
NANOS_CONFIG_LIBS_INSTR=
AC_SUBST([NANOS_CONFIG_LIBDIRS])
AC_SUBST([NANOS_CONFIG_LIBS_PERFO])
AC_SUBST([NANOS_CONFIG_LIBS_DEBUG])
AC_SUBST([NANOS_CONFIG_LIBS_INSTR])
AC_SUBST([NANOS_CONFIG_LIBS_INSTRDEBUG])

OPTIONS=

AC_SUBST([ARCHITECTURES])
AC_SUBST([OS])
AC_SUBST([OPTIONS])
AC_SUBST([SMP_ARCH])

AC_CHECK_SIZEOF([size_t])

#AC_MSG_CHECKING([for architecture])
smp_ult=yes
case $host in
  i?86-*-linux*)
    OS=unix-os
    ARCHITECTURES="$ARCHITECTURES smp"
    SMP_ARCH=x86
    ;;
  x86_64-*-linux*)
    OS=unix-os
    ARCHITECTURES="$ARCHITECTURES smp"
    SMP_ARCH=x86-64
    ;;
  ia64-*-linux*)
    OS=unix-os
    ARCHITECTURES="$ARCHITECTURES smp"
    SMP_ARCH=ia64
    ;;
  armv71-*-linux*)
    OS=unix-os
    ARCHITECTURES="$ARCHITECTURES smp"
    SMP_ARCH=armv71
    ;;
  powerpc-*-linux* | powerpc64-*-linux*)
    OS=unix-os
    ARCHITECTURES="$ARCHITECTURES smp"

    if test $ac_cv_sizeof_size_t = 8 ; then
        SMP_ARCH=ppc64
    else
        SMP_ARCH=ppc32
    fi

    # Check if it is a Cell system
    if cat /proc/cpuinfo | grep Cell &> /dev/null ; then
      spu_valid=yes
      AC_ARG_VAR([SPUCC],[SPU C compiler])
      AC_ARG_VAR([PPUEMBED],[SPU to PPU embedding tool])
      AC_CHECK_PROG( [SPUCC], [spu-cc], spu-cc, no)
      if test x$SPUCC = xno ; then
	AC_MSG_WARN([spu-cc not found. Disabling SPU support]) 
        spu_valid=no
      else 
        AC_CHECK_PROG( [PPUEMBED], [ppu-embedspu], ppu-embedspu, no)
        if test x$PPUEMBED = xno ; then
          AC_MSG_WARN([ppu-embedspu not found. Disabling SPU support]) 
          spu_valid=no
        else
           AC_ARG_WITH([cellsdk],
              AS_HELP_STRING([--with-cellsdk=dir], [Directory of Cell SDK installation]),
              [
		CELLSDK="${withval}"
              ],
              [
		CELLSDK=/opt/cell/sdk/usr
              ])
           CELLSDK_INC="$CELLSDK/include"
           CELLSDK_LIB="$CELLSDK/lib"

	   AC_SUBST([CELLSDK_INC])
	   AC_SUBST([CELLSDK_LIB])

	   NANOS_CONFIG_LIBDIRS="NANOS_CONFIG_LIBDIRS -L$CELLSDK_LIB"
	   NANOS_CONFIG_LIBS="NANOS_CONFIG_LIBS -lspe2"
        fi
      fi
      if test x$spu_valid = xyes; then
        ARCHITECTURES="$ARCHITECTURES spu"
      fi
    fi
    ;;
  *)
    OS=unix-os
    ARCHITECTURES="$ARCHITECTURES smp"
    SMP_ARCH=unknown
    smp_ult=no
    ;;
esac

#check for cluster enable option
AC_MSG_CHECKING([if Cluster architecture was requested])
AC_ARG_ENABLE([cluster],
    AS_HELP_STRING([--enable-cluster], [Enables cluster architecture]),
    [
        if test x$enableval = xyes -o x$enableval = x;
        then
            cluster_enabled="yes"
            AC_MSG_RESULT([yes])
        else if test x$enableval = xno;
            then
                AC_MSG_RESULT([no])
                cluster_enabled="no"
             else
                AC_MSG_ERROR([This option can only be given 'yes' or 'no' values])
             fi
        fi
    ],
    [
        cluster_enabled="no"
        AC_MSG_RESULT([yes])
    ]
)
with_mpi_conduit="no"
with_udp_conduit="no"
with_smp_conduit="no"
with_ibv_conduit="no"
with_mpi_conduit_dbg="no"
with_udp_conduit_dbg="no"
with_smp_conduit_dbg="no"
with_ibv_conduit_dbg="no"
if test x$cluster_enabled = xyes ; then

    m4_include(lx_find_mpi.m4)

    CFLAGS="$CFLAGS -DCLUSTER_DEV"
    CXXFLAGS="$CXXFLAGS -DCLUSTER_DEV"
    ARCHITECTURES="$ARCHITECTURES cluster"

    AC_ARG_WITH([gasnet],
          AS_HELP_STRING([--with-gasnet=dir], [Directory of GASNet installation]),
          [
    	GASNET_DIR="${withval}"
          ],
          [
    	GASNET_DIR=/opt/gasnet
          ])

    AC_ARG_WITH([gasnet-dbg],
          AS_HELP_STRING([--with-gasnet-dbg=dir], [Directory of GASNet installation with debug options enabled]),
          [
    	GASNET_DBG_DIR="${withval}"
          ],
          [
    	GASNET_DBG_DIR=$GASNET_DIR
          ])

    AC_SUBST([GASNET_DIR])
    AC_SUBST([GASNET_DBG_DIR])
    AC_SUBST([MPI_CLDFLAGS])
    CONDUITS=`ls -d $GASNET_DIR/include/*-conduit | sed -e "s#$GASNET_DIR/include/##" | cut -d - -f 1`
    for this_conduit in $CONDUITS ; do
        if test x$this_conduit = xmpi ; then
            with_mpi_conduit="yes"
            #AC_LANG_PUSH([C++])
            export MP_CXX=gcc
            LX_FIND_MPI()
            #AC_LANG_POP([C++])
            #echo have_C_mpi is $have_C_mpi : MPICC is $MPICC / MPI_CFLAGS is $MPI_CFLAGS / MPI_CLDFLAGS is $MPI_CLDFLAGS
            #echo have_CXX_mpi is $have_CXX_mpi : MPICXX is $MPICXX / MPI_CXXFLAGS is $MPI_CXXFLAGS / MPI_CXXLDFLAGS is $MPI_CXXLDFLAGS
        fi

        if test x$this_conduit = xudp ; then
            with_udp_conduit="yes"
        fi

        if test x$this_conduit = xsmp ; then
            with_smp_conduit="yes"
        fi

        if test x$this_conduit = xibv ; then
            with_ibv_conduit="yes"
        fi
    done
    if test x$GASNET_DIR != x$GASNET_DBG_DIR ; then
       CONDUITS_DBG=`ls -d $GASNET_DBG_DIR/include/*-conduit | sed -e "s#$GASNET_DBG_DIR/include/##" | cut -d - -f 1`
       for this_conduit in $CONDUITS_DBG ; do
           if test x$this_conduit = xmpi ; then
               with_mpi_conduit_dbg="yes"
               #AC_LANG_PUSH([C++])
               export MP_CXX=gcc
               LX_FIND_MPI()
               #AC_LANG_POP([C++])
               #echo have_C_mpi is $have_C_mpi : MPICC is $MPICC / MPI_CFLAGS is $MPI_CFLAGS / MPI_CLDFLAGS is $MPI_CLDFLAGS
               #echo have_CXX_mpi is $have_CXX_mpi : MPICXX is $MPICXX / MPI_CXXFLAGS is $MPI_CXXFLAGS / MPI_CXXLDFLAGS is $MPI_CXXLDFLAGS
           fi

           if test x$this_conduit = xudp ; then
               with_udp_conduit_dbg="yes"
           fi

           if test x$this_conduit = xsmp ; then
               with_smp_conduit_dbg="yes"
           fi

           if test x$this_conduit = xibv ; then
               with_ibv_conduit_dbg="yes"
           fi
       done
    fi
fi
AM_CONDITIONAL([CONDUIT_MPI], [test x$with_mpi_conduit = xyes])
AM_CONDITIONAL([CONDUIT_UDP], [test x$with_udp_conduit = xyes])
AM_CONDITIONAL([CONDUIT_SMP], [test x$with_smp_conduit = xyes])
AM_CONDITIONAL([CONDUIT_IBV], [test x$with_ibv_conduit = xyes])
AM_CONDITIONAL([CONDUIT_DBG_MPI], [test x$with_mpi_conduit_dbg = xyes])
AM_CONDITIONAL([CONDUIT_DBG_UDP], [test x$with_udp_conduit_dbg = xyes])
AM_CONDITIONAL([CONDUIT_DBG_SMP], [test x$with_smp_conduit_dbg = xyes])
AM_CONDITIONAL([CONDUIT_DBG_IBV], [test x$with_ibv_conduit_dbg = xyes])

# Check if it has nVidia GPUs / CUDA is installed
gpu_valid=no
gpu_enabled=yes
CUDA=""
CUDA_RPATH=""

AC_MSG_CHECKING([if the use of GPU devices was disabled])
AC_ARG_ENABLE([gpu-arch],
  AS_HELP_STRING([--disable-gpu-arch], [Disables the use of GPU devices]),
  [
    if test x"$enableval" = x"yes" -o x"$enableval" = x"";
    then
        gpu_enabled="yes"
        AC_MSG_RESULT([no])
    else if test x"$enableval" = x"no";
         then
            AC_MSG_RESULT([yes])
            gpu_enabled="no"
         else
            AC_MSG_ERROR([This option can only be given 'yes' or 'no' values])
         fi
    fi
  ],
  [
    gpu_enabled="yes"
    AC_MSG_RESULT([no])
  ]
)

AC_ARG_WITH([cuda],
AS_HELP_STRING([--with-cuda=dir], [Directory of CUDA installation]),
	[
		CUDADIR="${withval}"
	],
	[
		CUDADIR="/usr/local/cuda"
	])

if test x$gpu_enabled = xyes ; then
    if test -d "$CUDADIR" ;
    then
        AC_PATH_PROG([NVCC], [nvcc], [], [$PATH$PATH_SEPARATOR$CUDADIR/bin])
        if test x$NVCC = x ; then
            AC_MSG_WARN([nvcc not found. Disabling GPU support])
            gpu_valid=no
        else
            CUDA_INC="$CUDADIR/include"
            CUDA_LIB="$CUDADIR/lib"
            if test -d "$CUDADIR/lib64" ;
	    then
                CUDA_LIB="$CUDADIR/lib64"
            fi
            CUDA_RPATH="-Xlinker -rpath -Xlinker $CUDA_LIB"

            AC_SUBST([CUDA_INC])
            AC_SUBST([CUDA_LIB])
            AC_SUBST([CUDA_RPATH])

            cuda_version_h="$CUDA_INC/cuda.h"
            if test -e $cuda_version_h ;
            then
               cuda_version_string=`sed -ne '/^\s*#\s*define\s\+CUDA_VERSION .*$/p' $cuda_version_h`
               cuda_version=`echo $cuda_version_string | sed -e 's/#define CUDA_VERSION \([0-9]*\).*$/\1/'`
            else
               cuda_version=0
            fi

            gpu_valid=yes
        fi
    else
             AC_MSG_WARN([Directory "$CUDADIR" does not exist. Disabling GPU Support])
             gpu_valid=no
    fi
fi

if test x$gpu_valid = xyes; then
	CFLAGS="$CFLAGS -DGPU_DEV -DNANOS_CUDA_VERSION=$cuda_version"
	CXXFLAGS="$CXXFLAGS -DGPU_DEV -DNANOS_CUDA_VERSION=$cuda_version"
        LDFLAGS="$LDFLAGS $CUDA_RPATH"
	ARCHITECTURES="$ARCHITECTURES gpu"
fi

AM_CONDITIONAL([GPU_SUPPORT],[test $gpu_valid = yes])

AC_SUBST([gpu_valid])

#only show warnings when the user tries to specify opencl folders
opencl_showwarn="no"
#Check if an OpenCL implementation is installed.
OPENCLBASE="/usr"
AC_ARG_WITH([opencl],
AS_HELP_STRING([--with-opencl=dir], [Directory of OpenCL installation]),
	[
		OPENCLBASE="${withval}"
      opencl_showwarn="yes"
	],
	[
		OPENCLBASE="/usr"
	]
)

AC_ARG_WITH([opencl-include],
AS_HELP_STRING([--with-opencl-include=dir], [Directory of OpenCL includes]),
	[
		OPENCL_INC="${withval}"
      opencl_showwarn="yes"
	],
	[
		OPENCL_INC="$OPENCLBASE/include/"
	]
)

AC_ARG_WITH([opencl-lib],
AS_HELP_STRING([--with-opencl-lib=dir], [Directory of OpenCL libraries]),
	[
		OPENCL_LIB="${withval}"
      opencl_showwarn="yes"
	],
	[
      #tests if headers and libraries are usable and correct
      #backup vars before we do the tests
      CFLAGSBACKUP="$CFLAGS"
      CPPFLAGSBACKUP="$CPPFLAGS"
      CXXFLAGSBACKUP="$CXXFLAGS"
      LDFLAGSBACKUP="$LDFLAGS"

      CFLAGS="$CFLAGS -L$OPENCLBASE/lib64/"
      CPPFLAGS="$CPPFLAGS -L$OPENCLBASE/lib64/"
      CFLAGS="$CXXFLAGS -L$OPENCLBASE/lib64/"
      LDFLAGS="$LDFLAGS -L$OPENCLBASE/lib64/"
      AC_SEARCH_LIBS([clGetPlatformIDs],
                     [OpenCL mali],
                     [OPENCL_LIB="$OPENCLBASE/lib64/"],
                     [OPENCL_LIB="$OPENCLBASE/lib/"])

      CFLAGS="$CFLAGSBACKUP"
      CPPFLAGS="$CPPFLAGSBACKUP"
      CXXFLAGS="$CXXFLAGSBACKUP"
      LDFLAGS="$LDFLAGSBACKUP"
      #endtest
	]
)

AC_MSG_CHECKING([if the use of OpenCL devices was disabled])
AC_ARG_ENABLE([opencl-arch],
  AS_HELP_STRING([--disable-opencl-arch], [Disables the use of OpenCL devices]),
  [
    if test x"$enableval" = x"yes" -o x"$enableval" = x"";
    then
        opencl_enabled="yes"        
        opencl_showwarn="yes"
        AC_MSG_RESULT([no])
    else if test x"$enableval" = x"no";
        then
            opencl_enabled="no"
            AC_MSG_RESULT([yes])
        else
            AC_MSG_ERROR([This option can only be given 'yes' or 'no' values])
        fi    
    fi
  ],
  [
    opencl_enabled="yes"
    AC_MSG_RESULT([no])
  ]
)

if test x"$opencl_enabled" = x"yes" ; then

    opencl_valid="no"
    opencl_libs="no"
    opencl_headers="no"

    #tests if headers and libraries are usable and correct
    #backup vars before we do the tests
    CFLAGSBACKUP="$CFLAGS"
    CPPFLAGSBACKUP="$CPPFLAGS"
    CXXFLAGSBACKUP="$CXXFLAGS"
    LDFLAGSBACKUP="$LDFLAGS"

    CFLAGS="$CFLAGS -I$OPENCL_INC -L$OPENCL_LIB"
    CPPFLAGS="$CPPFLAGS -I$OPENCL_INC -L$OPENCL_LIB"
    CXXFLAGS="$CXXFLAGS -I$OPENCL_INC -L$OPENCL_LIB"
    LDFLAGS="$LDFLAGS -L$OPENCL_LIB"

    AC_CHECK_HEADER([CL/opencl.h], [opencl_headers="yes"],[])
    AC_CHECK_HEADER([OpenCL/opencl.h], [opencl_headers="yes"],[])
    AC_SEARCH_LIBS([clGetPlatformIDs],
                   [OpenCL mali],
                   [opencl_libs="yes"],
                   [])

    CFLAGS="$CFLAGSBACKUP"
    CPPFLAGS="$CPPFLAGSBACKUP"
    CXXFLAGS="$CXXFLAGSBACKUP"
    LDFLAGS="$LDFLAGSBACKUP"
    #endtest

    if test x"$opencl_libs" = x"yes" ; then
         if test x"$opencl_headers" = x"yes" ; then
            opencl_valid="yes"
         fi
    fi

    if test x"$opencl_showwarn" = x"yes" ; then
         if test x"$opencl_libs" = x"no" ; then
            AC_MSG_WARN([OpenCL library not found in $OPENCL_LIB, specify location using -with-opencl-lib. Disabling OpenCL support])
         fi
         if test x"$opencl_headers" = x"no" ; then
            AC_MSG_WARN([OpenCL headers not found in $OPENCL_INC, specify location using -with-opencl-include. Disabling OpenCL support])
         fi
    fi
else
    opencl_valid="no"
fi

if test x"$opencl_valid" = x"yes"; then
    OPENCL_LD=$OPENCL_LIB
    OPENCL_INC=$OPENCL_INC
    CFLAGS="$CFLAGS -L$OPENCL_LIB -lOpenCL -isystem $OPENCL_INC -DOpenCL_DEV"
    CXXFLAGS="$CXXFLAGS -L$OPENCL_LIB -lOpenCL -isystem $OPENCL_INC -DOpenCL_DEV"
    ARCHITECTURES="$ARCHITECTURES opencl"
    AC_SUBST([OPENCL_LD])
    AC_SUBST([OPENCL_INC])
fi

AM_CONDITIONAL([OPENCL_SUPPORT],[test $opencl_valid = yes]) 

AC_SUBST([opencl_valid])

# mcc support
AC_ARG_WITH([mcc],
AS_HELP_STRING([--with-mcc=dir], [Directory of mcc compiler]),
	[
      mcc_valid=yes
		MCC="${withval}/bin/mcc"
	],
	[
      mcc_valid=no
		MCC=""
	])

AC_SUBST([mcc_valid])
AC_SUBST([MCC])

AC_MSG_CHECKING([for architecture])

# Add architecture libraries
for arch in $ARCHITECTURES; do
	NANOS_CONFIG_LIBS_PERFO="$NANOS_CONFIG_LIBS_PERFO $NANOS_CONFIG_LIBS \$(abs_top_builddir)/src/arch/$arch/performance/lib$arch.la"
	NANOS_CONFIG_LIBS_DEBUG="$NANOS_CONFIG_LIBS_DEBUG $NANOS_CONFIG_LIBS \$(abs_top_builddir)/src/arch/$arch/debug/lib$arch.la"
	NANOS_CONFIG_LIBS_INSTR="$NANOS_CONFIG_LIBS_INSTR $NANOS_CONFIG_LIBS \$(abs_top_builddir)/src/arch/$arch/instrumentation/lib$arch.la"
	NANOS_CONFIG_LIBS_INSTRDEBUG="$NANOS_CONFIG_LIBS_INSTRDEBUG $NANOS_CONFIG_LIBS \$(abs_top_builddir)/src/arch/$arch/instrumentation-debug/lib$arch.la"
done
NANOS_CONFIG_LIBS_PERFO="$NANOS_CONFIG_LIBS_PERFO \$(abs_top_builddir)/src/arch/$OS/performance/libos.la \$(abs_top_builddir)/src/support/performance/libsupport.la"
NANOS_CONFIG_LIBS_DEBUG="$NANOS_CONFIG_LIBS_DEBUG \$(abs_top_builddir)/src/arch/$OS/debug/libos.la \$(abs_top_builddir)/src/support/debug/libsupport.la"
NANOS_CONFIG_LIBS_INSTR="$NANOS_CONFIG_LIBS_INSTR \$(abs_top_builddir)/src/arch/$OS/instrumentation/libos.la \$(abs_top_builddir)/src/support/instrumentation/libsupport.la"
NANOS_CONFIG_LIBS_INSTRDEBUG="$NANOS_CONFIG_LIBS_INSTRDEBUG \$(abs_top_builddir)/src/arch/$OS/instrumentation-debug/libos.la \$(abs_top_builddir)/src/support/instrumentation-debug/libsupport.la"

AM_CONDITIONAL([SMP_SUPPORTS_ULT],[test $smp_ult = yes])

AC_MSG_RESULT([$ARCHITECTURES/$OS])

USED_VERSION=""

# Enable instrumentation-debug version
instrumentation_debug_disabled="yes"
AC_MSG_CHECKING([if instrumentation-debug version was enabled])
AC_ARG_ENABLE([instrumentation-debug],
  AS_HELP_STRING([--enable-instrumentation-debug], [Enables generation of instrumentation-debug version]),
  [
    if test x$enableval = xyes -o x$enableval = x;
    then
        instrumentation_debug_disabled="no"
        AC_MSG_RESULT([yes])
        USED_VERSION="instrumentation-debug"
    else if test x$enableval = xno;
         then
            AC_MSG_RESULT([no])
            instrumentation_debug_disabled="yes"
         else
            AC_MSG_ERROR([This option can only be given 'yes' or 'no' values])
         fi
    fi
  ],
  [
      AC_MSG_RESULT([no])
      instrumentation_debug_disabled="yes"
  ]
)

AM_CONDITIONAL([INSTRUMENTATION_DEBUG_VERSION], [test x$instrumentation_debug_disabled = xno])
AC_SUBST([instrumentation_debugdir],['${libdir}/instrumentation-debug'])

# Enable instrumentation version
instrumentation_disabled="no"
AC_MSG_CHECKING([if instrumentation version was disabled])
AC_ARG_ENABLE([instrumentation],
  AS_HELP_STRING([--disable-instrumentation], [Disables generation of instrumentation version]),
  [
    if test x$disableval = xyes -o x$disableval = x;
    then
        instrumentation_disabled="yes"
        AC_MSG_RESULT([yes])
    else if test x$disableval = xno;
         then
            AC_MSG_RESULT([no])
            instrumentation_disabled="no"
            USED_VERSION="instrumentation"
         else
            AC_MSG_ERROR([This option can only be given 'yes' or 'no' values])
         fi
    fi
  ],
  [
      AC_MSG_RESULT([no])
      instrumentation_disabled="no"
      USED_VERSION="instrumentation"
  ]
)

AM_CONDITIONAL([INSTRUMENTATION_VERSION], [test x$instrumentation_disabled = xno])
AC_SUBST([instrumentationdir],['${libdir}/instrumentation'])

# Enable debug version
debug_disabled="no"
AC_MSG_CHECKING([if debug version was disabled])
AC_ARG_ENABLE([debug],
  AS_HELP_STRING([--disable-debug], [Disables generation of debug version]),
  [
    if test x$disableval = xyes -o x$disableval = x;
    then
        debug_disabled="yes"
        AC_MSG_RESULT([yes])
    else if test x$disableval = xno;
         then
            AC_MSG_RESULT([no])
            debug_disabled="no"
            USED_VERSION="debug"
         else
            AC_MSG_ERROR([This option can only be given 'yes' or 'no' values])
         fi
    fi
  ],
  [
      AC_MSG_RESULT([no])
      debug_disabled="no"
      USED_VERSION="debug"
  ]
)

AM_CONDITIONAL([DEBUG_VERSION], [test x$debug_disabled = xno])
AC_SUBST([debugdir],['${libdir}/debug'])

# Enable performance version
performance_disabled="no"
AC_MSG_CHECKING([if performance version was disabled])
AC_ARG_ENABLE([performance],
  AS_HELP_STRING([--disable-performance], [Disables generation of performance version]),
  [
    if test x$disableval = xyes -o x$disableval = x;
    then
        performance_disabled="yes"
        AC_MSG_RESULT([yes])
    else if test x$disableval = xno;
         then
            AC_MSG_RESULT([no])
            performance_disabled="no"
            USED_VERSION="performance"
         else
            AC_MSG_ERROR([This option can only be given 'yes' or 'no' values])
         fi
    fi
  ],
  [
      AC_MSG_RESULT([no])
      performance_disabled="no"
      USED_VERSION="performance"
  ]
)

AM_CONDITIONAL([PERFORMANCE_VERSION], [test x$performance_disabled = xno])
AC_SUBST([performancedir],['${libdir}/performance'])

AC_MSG_CHECKING([if any version is to be compiled])
if test x$performance_disabled = xyes -a x$debug_disabled = xyes -a x$instrumentation_disabled = xyes -a x$instrumentation_debug_disabled = xyes;
then
	AC_MSG_RESULT([no])
	AC_MSG_ERROR([At least one version needs to be compiled])
else
	AC_MSG_RESULT([yes])
fi
AC_SUBST([USED_VERSION])


# Check for atomic builtins in GCC
AC_CHECK_GXX_ATOMIC_BUILTINS()

MPITRACE_HOME=""
MPITRACE_INC=""
MPITRACE_LIB=""
MPITRACE_BIN=""

AC_ARG_WITH([extrae],
           AS_HELP_STRING([--with-extrae=dir], [Directory of Extrae installation]),
           [
                extrae_version_h=$withval/include/extrae_version.h
                if test -e $extrae_version_h ;
                then
                   extrae_version_string=`sed -ne '/^\s*#\s*define\s\+EXTRAE_VERSION .*$/p' $extrae_version_h`
                   extrae_version=`echo $extrae_version_string | sed -e 's/#define EXTRAE_VERSION EXTRAE_VERSION_NUMBER(\([0-9]*\),\([0-9]*\),\([0-9]*\).*$/\1\2\3/'`
                   if test "$extrae_version" -ge 240;
                   then
                      MPITRACE_HOME="$withval"
                      MPITRACE_INC="$withval/include"
                      MPITRACE_LIB="$withval/lib"
                      if test -d "$MPITRACE_HOME/lib64";
                      then
                         MPITRACE_LIB="$MPITRACE_HOME/lib64"
                      fi
                      MPITRACE_BIN="$withval/bin"
                      AC_MSG_RESULT([checking if Extrae library is compatible... yes])
                   else
                      AC_MSG_ERROR([checking if Extrae library is compatible... no (Extrae > 2.4 needed)])
                   fi
                else
                   AC_MSG_ERROR([checking if Extrae library is compatible... no (Extrae > 2.4 needed)])
                fi
           ]
)

AC_SUBST([MPITRACE_HOME])
AC_SUBST([MPITRACE_INC])
AC_SUBST([MPITRACE_LIB])
AC_SUBST([MPITRACE_BIN])


AM_CONDITIONAL([INSTRUMENTATION_EXTRAE], test x"$MPITRACE_HOME" != x)

# Check NextSim support
AC_ARG_WITH([nextsim],
           AS_HELP_STRING([--with-nextsim=dir], [Directory of NextSim installation]),
           [
              NEXTSIM_HOME="$withval"
              NEXTSIM_INC="$withval/include"
           ]
)
AC_SUBST([NEXTSIM_HOME])
AC_SUBST([NEXTSIM_INC])
AM_CONDITIONAL([INSTRUMENTATION_NEXTSIM], test x"$NEXTSIM_HOME" != x)

# Check Ayudame support
AYUDAME_HOME=""
AYUDAME_INC=""
AYUDAME_LIB=""
AYUDAME_BIN=""

AC_ARG_WITH([ayudame],
           AS_HELP_STRING([--with-ayudame=dir], [Directory of Ayudame installation]),
           [
                AYUDAME_HOME="$withval"
                AYUDAME_INC="$withval/include"
                AYUDAME_LIB="$withval/lib"
                AYUDAME_BIN="$withval/bin"
           ]
)
AC_SUBST([AYUDAME_HOME])
AC_SUBST([AYUDAME_INC])
AC_SUBST([AYUDAME_LIB])
AC_SUBST([AYUDAME_BIN])

AM_CONDITIONAL([INSTRUMENTATION_AYUDAME], test x"$AYUDAME_HOME" != x)

# Check hwloc availability
AC_ARG_WITH([hwloc],
           AS_HELP_STRING([--with-hwloc=dir], [Directory of Hardware Locality (hwloc) installation]),
           [
                hwloc_h=$withval/include/hwloc.h
                if test -e $hwloc_h ;
                then
                   hwloc_version_string=`sed -ne '/^\s*#\s*define\s\+HWLOC_API_VERSION .*$/p' $hwloc_h`
                   hwloc_version=`echo $hwloc_version_string | sed -e 's/#define HWLOC_API_VERSION 0x[0]\+\([0-9]\+\).*$/\1/'`
                   if test "$hwloc_version" -ge 10200;
                   then
                      HWLOC_HOME="$withval"
                      HWLOC_INC="$withval/include"
                      HWLOC_LIB="$withval/lib"
                      HWLOC_BIN="$withval/bin"
                      AC_MSG_RESULT([checking if Hardware Locality library is compatible... yes])
                      OPTIONS="$OPTIONS hwloc"
                   else
                      AC_MSG_ERROR([checking if Hardware Locality library is compatible... no (hwloc > 1.2.0 needed)])
                   fi
                else
                   AC_MSG_ERROR([checking if Hardware Locality library is compatible... no (hwloc > 1.2.0 needed)])
                fi
           ]
)

AC_SUBST([HWLOC_HOME])
AC_SUBST([HWLOC_INC])
AC_SUBST([HWLOC_LIB])
AC_SUBST([HWLOC_BIN])

AM_CONDITIONAL([HWLOC], test x"$HWLOC_HOME" != x)

# Check for Chapel support
AC_ARG_WITH([chapel],
            AS_HELP_STRING([--with-chapel=dir], [Directory of Chapel installation]),
	    [
		chapel=yes
		CHAPEL_HOME="$withval"
	    ],
            [
		chapel=no
	    ]
)

AM_CONDITIONAL([CHAPEL_SUPPORT], [test "$chapel" = "yes"])
AC_SUBST([CHAPEL_HOME])

# Check MKL Support
AC_CHECK_LIB([mkl_sequential],[mkl_blas_dgemm],[MKL_LIBS="-lm -lmkl_core -lmkl_sequential"],[MKL_LIBS=""],[-lm -lmkl_core])
AM_CONDITIONAL([MKL_SUPPORT], test "$MKL_LIBS"x != x )
AC_SUBST([MKL_LIBS])

# Output files
AC_CONFIG_HEADERS([config.h])

AC_CONFIG_FILES([Makefile
                 src/Makefile
                 src/core/Makefile
		 src/support/Makefile
		 src/plugins/Makefile
		 src/apis/Makefile
		 src/pms/Makefile
       src/arch/Makefile
		 src/arch/unix-os/Makefile
		 src/arch/smp/Makefile
		 src/arch/fpga/Makefile
		 src/arch/spu/Makefile
		 src/arch/gpu/Makefile
		 src/arch/cluster/Makefile
		 src/arch/opencl/Makefile
<<<<<<< HEAD
		 src/arch/opencl/performance/Makefile
		 src/arch/opencl/debug/Makefile
		 src/arch/opencl/instrumentation/Makefile
		 src/arch/opencl/instrumentation-debug/Makefile
		 src/arch/mpi/Makefile
		 src/arch/mpi/performance/Makefile
		 src/arch/mpi/debug/Makefile
		 src/arch/mpi/instrumentation/Makefile
		 src/arch/mpi/instrumentation-debug/Makefile
=======
>>>>>>> ff95c8be
		 src/utils/Makefile
		 scripts/Makefile
		 tests/Makefile
		 tests/gens/Makefile
		 doc/Makefile
       doc/doxy-nanox
       ])

AC_OUTPUT

echo ""
echo "Configuration summary of Nanos++"
echo "================================"
echo ""
echo "Host arch:" $SMP_ARCH
echo "Configured architectures:" $ARCHITECTURES
if test x$cluster_enabled = xyes ; then
   echo "With cluster/gasnet conduits:" $CONDUITS
   if test x$have_C_mpi = xyes ; then
      echo "MPI_CLDFLAGS: " $MPI_CLDFLAGS
   fi
   if test x$GASNET_DIR != x$GASNET_DBG_DIR ; then
      echo "GASNet was configured also with a debug installation, with these conduits: " $CONDUITS_DBG
   fi
fi
echo ""
echo "Extra options:" $OPTIONS<|MERGE_RESOLUTION|>--- conflicted
+++ resolved
@@ -1,9 +1,4 @@
-<<<<<<< HEAD
-AC_INIT([nanox], [0.7a], [pmtools@bsc.es])
-=======
-
 AC_INIT([nanox], [0.8a], [pmtools@bsc.es])
->>>>>>> ff95c8be
 AC_CONFIG_SRCDIR([src/core/system.cpp])
 
 configure_orig_arguments="$@"
@@ -1119,18 +1114,11 @@
 		 src/arch/gpu/Makefile
 		 src/arch/cluster/Makefile
 		 src/arch/opencl/Makefile
-<<<<<<< HEAD
-		 src/arch/opencl/performance/Makefile
-		 src/arch/opencl/debug/Makefile
-		 src/arch/opencl/instrumentation/Makefile
-		 src/arch/opencl/instrumentation-debug/Makefile
 		 src/arch/mpi/Makefile
 		 src/arch/mpi/performance/Makefile
 		 src/arch/mpi/debug/Makefile
 		 src/arch/mpi/instrumentation/Makefile
 		 src/arch/mpi/instrumentation-debug/Makefile
-=======
->>>>>>> ff95c8be
 		 src/utils/Makefile
 		 scripts/Makefile
 		 tests/Makefile
