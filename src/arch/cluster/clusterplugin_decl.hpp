/*************************************************************************************/
/*      Copyright 2015 Barcelona Supercomputing Center                               */
/*                                                                                   */
/*      This file is part of the NANOS++ library.                                    */
/*                                                                                   */
/*      NANOS++ is free software: you can redistribute it and/or modify              */
/*      it under the terms of the GNU Lesser General Public License as published by  */
/*      the Free Software Foundation, either version 3 of the License, or            */
/*      (at your option) any later version.                                          */
/*                                                                                   */
/*      NANOS++ is distributed in the hope that it will be useful,                   */
/*      but WITHOUT ANY WARRANTY; without even the implied warranty of               */
/*      MERCHANTABILITY or FITNESS FOR A PARTICULAR PURPOSE.  See the                */
/*      GNU Lesser General Public License for more details.                          */
/*                                                                                   */
/*      You should have received a copy of the GNU Lesser General Public License     */
/*      along with NANOS++.  If not, see <http://www.gnu.org/licenses/>.             */
/*************************************************************************************/

#ifndef CLUSTERPLUGIN_DECL_H
#define CLUSTERPLUGIN_DECL_H

#include "plugin.hpp"
#include "system_decl.hpp"
#include "clusternode_decl.hpp"
#include "gasnetapi_fwd.hpp"

namespace nanos {
namespace ext {

class ClusterPlugin : public ArchPlugin
{
      GASNetAPI *_gasnetApi;

      unsigned int _numPinnedSegments;
      void ** _pinnedSegmentAddrList;
      std::size_t * _pinnedSegmentLenList;
      unsigned int _extraPEsCount;
      std::string _conduit;
      std::size_t _nodeMem;
      bool _allocFit;
      bool _allowSharedThd;
      bool _unalignedNodeMem;
      int _gpuPresend;
      int _smpPresend;
      System::CachePolicyType _cachePolicy;
      std::vector<ext::ClusterNode *> *_remoteNodes;
      ext::SMPProcessor *_cpu;
      ext::SMPMultiThread *_clusterThread;
      std::size_t _gasnetSegmentSize;

   public:
      ClusterPlugin();
      virtual void config( Config& cfg );
      virtual void init();

      void prepare( Config& cfg );
      std::size_t getNodeMem() const;
      int getGpuPresend() const;
      int getSmpPresend() const;
      System::CachePolicyType getCachePolicy ( void ) const;
      RemoteWorkDescriptor * getRemoteWorkDescriptor( int archId );
      bool getAllocFit() const;
      bool unalignedNodeMemory() const;

      virtual void startSupportThreads();
      virtual void startWorkerThreads( std::map<unsigned int, BaseThread *> &workers);
      virtual void finalize();

      virtual ProcessingElement * createPE( unsigned id, unsigned uid );
      virtual unsigned getNumThreads() const; 
<<<<<<< HEAD
      void addPEs( PEList &pes ) const;
      void addDevices( DeviceList &devices ) const {}
=======
      void addPEs( std::map<unsigned int, ProcessingElement *> &pes ) const;
      virtual void addDevices( DeviceList &devices ) const {}
>>>>>>> ada03f4e
      virtual unsigned int getNumPEs() const;
      virtual unsigned int getMaxPEs() const;
      virtual unsigned int getNumWorkers() const;
      virtual unsigned int getMaxWorkers() const;
};

} // namespace ext
} // namespace nanos


#endif /* CLUSTERPLUGIN_DECL_H */<|MERGE_RESOLUTION|>--- conflicted
+++ resolved
@@ -69,13 +69,8 @@
 
       virtual ProcessingElement * createPE( unsigned id, unsigned uid );
       virtual unsigned getNumThreads() const; 
-<<<<<<< HEAD
       void addPEs( PEList &pes ) const;
-      void addDevices( DeviceList &devices ) const {}
-=======
-      void addPEs( std::map<unsigned int, ProcessingElement *> &pes ) const;
       virtual void addDevices( DeviceList &devices ) const {}
->>>>>>> ada03f4e
       virtual unsigned int getNumPEs() const;
       virtual unsigned int getMaxPEs() const;
       virtual unsigned int getNumWorkers() const;
