--- conflicted
+++ resolved
@@ -23,16 +23,7 @@
 #include "debug.hpp"
 #include "system.hpp"
 #include "instrumentation.hpp"
-<<<<<<< HEAD
-#include "regiontree.hpp"
-#include "regionbuilder.hpp"
-#include "regionstatus.hpp"
-#include <iostream>
-#include <fstream>
-#include <sstream>
-=======
 #include "dataaccess.hpp"
->>>>>>> 7707e933
 
 
 namespace nanos {
@@ -41,561 +32,7 @@
 Atomic<int> DependenciesDomain::_tasksInGraph( 0 );
 Lock DependenciesDomain::_lock;
 
-<<<<<<< HEAD
-//<<<<<<< HEAD
-//=======
-//TrackableObject* DependenciesDomain::lookupDependency ( const Dependency& dep )
-//{
-//   TrackableObject *trackableObject = NULL;
-//   void * address = dep.getDepAddress();
-//   
-//   DepsMap::iterator it = _addressDependencyMap.find( address ); 
-//   if ( it == _addressDependencyMap.end() ) {
-//      trackableObject = NEW TrackableObject( address );
-//      _addressDependencyMap.insert( std::make_pair( address, trackableObject) );
-//   } else {
-//      trackableObject = it->second;
-//   }
-//   
-//   return trackableObject;
-//}
-//
-//template<typename iterator>
-//void DependenciesDomain::submitDependableObjectInternal ( DependableObject &depObj, iterator begin, iterator end, SchedulePolicySuccessorFunctor* callback )
-//{
-//
-//
-//   depObj.setId ( _lastDepObjId++ );
-//>>>>>>> cluster
-
-namespace dependencies_domain_internal {
-   class AccessType: public nanos_access_type_internal_t {
-   public:
-      AccessType()
-         {
-            input = 0;
-            output = 0;
-            can_rename = 0;
-            commutative = 0;
-         }
-      
-      AccessType(nanos_access_type_internal_t const &accessType)
-         {
-            input = accessType.input;
-            output = accessType.output;
-            can_rename = accessType.can_rename;
-            commutative = accessType.commutative;
-         }
-      
-      AccessType const &operator|=(nanos_access_type_internal_t const &accessType)
-         {
-            input |= accessType.input;
-            output |= accessType.output;
-            can_rename &= accessType.can_rename;
-            commutative &= accessType.commutative;
-            
-            return *this;
-         }
-      friend std::ostream &operator<<( std::ostream &o, nanos::AccessType const &accessType);
-   };
-
-
-   inline std::ostream & operator<<( std::ostream &o, nanos::AccessType const &accessType)
-   {
-      if ( accessType.input && accessType.output ) {
-         if ( accessType.commutative ) {
-            o << "RED";
-         } else {
-            o << "INOUT";
-         }
-      } else if ( accessType.input && !accessType.commutative ) {
-         o << "IN";
-      } else if ( accessType.output && !accessType.commutative ) {
-         o << "OUT";
-      } else {
-         o << "ERR";
-      }
-      return o;
-   }
-} // namespace dependencies_domain_internal
-
-
 using namespace dependencies_domain_internal;
-
-
-#if 0
-static void dumpAccessTypeRegionTree(RegionTree<AccessType> const &accessTypeRegionTree, std::string const &file = "", size_t line = 0)
-{
-   static int version = 0;
-   
-   version++;
-   std::ostringstream filename;
-   
-   filename << "at-rt-";
-   filename.width(4);
-   filename.fill('0');
-   filename << version;
-   filename << "-domain-";
-   filename.width(16);
-   filename << std::hex << (void *)&accessTypeRegionTree << ".dot";
-   
-   std::cout << file << ":" << line << ": Dumping Access Type Tree " << filename.str() << std::endl;
-   std::ofstream output(filename.str().c_str());
-   output << accessTypeRegionTree;
-   output.close();
-}
-#endif
-
-
-inline void DependenciesDomain::finalizeReduction( RegionStatus &regionStatus, Region const &region )
-{
-   CommutationDO *commDO = regionStatus.getCommDO();
-   if ( commDO != NULL ) {
-      regionStatus.setCommDO( NULL );
-
-      // This ensures that even if commDO's dependencies are satisfied
-      // during this step, lastWriter will be reseted 
-      DependableObject *lw = regionStatus.getLastWriter();
-      if ( commDO->increasePredecessors() == 0 ) {
-         // We increased the number of predecessors but someone just decreased them to 0
-         // that will execute finished and we need to wait for the lastWriter to be deleted
-         if ( lw == commDO ) {
-            while ( regionStatus.getLastWriter() != NULL ) {}
-         }
-      }
-      commDO->addWriteRegion( region );
-      regionStatus.setLastWriter( *commDO );
-      commDO->resetReferences();
-      commDO->decreasePredecessors();
-   }
-}
-
-
-//<<<<<<< HEAD
-inline void DependenciesDomain::dependOnLastWriter( DependableObject &depObj, RegionStatus const &regionStatus )
-{
-   DependableObject *lastWriter = regionStatus.getLastWriter();
-   if ( lastWriter != NULL ) {
-      SyncLockBlock lck( lastWriter->getLock() );
-      if ( regionStatus.getLastWriter() == lastWriter ) {
-         if ( lastWriter->addSuccessor( depObj ) ) {
-            depObj.increasePredecessors();
-//=======
-//         if ( lastWriter != NULL ) {
-//            {
-//               SyncLockBlock lck( lastWriter->getLock() );
-//               if ( dependencyObject->getLastWriter() == lastWriter ) {
-//                  if ( lastWriter->addSuccessor( depObj ) ) {
-//                     depObj.increasePredecessors();
-//                     if ( callback != NULL ) {
-//                        debug( "Calling callback" );
-//                        ( *callback )( lastWriter, &depObj );
-//                     }
-//                  }
-//#if 0
-//                  if ( ( !(dep.isOutput()) || dep.isInput() ) ) {
-//                     // RaW dependency
-//                     debug (" DO_ID_" << lastWriter->getId() << " [style=filled label=" << lastWriter->getDescription() << " color=" << "red" << "];");
-//                     debug (" DO_ID_" << lastWriter->getId() << "->" << "DO_ID_" << depObj.getId() << "[color=green];");
-//                  } else {
-//                     // WaW dependency
-//                     debug (" DO_ID_" << lastWriter->getId() << " [style=filled label=" << lastWriter->getDescription() << " color=" << "red" << "];");
-//                     debug (" DO_ID_" << lastWriter->getId() << "->" << "DO_ID_" << depObj.getId() << "[color=blue];");
-//                  }
-//#endif
-//               }
-//            }
-//>>>>>>> cluster
-         }
-      }
-   }
-}
-
-
-inline void DependenciesDomain::dependOnReadersAndSetAsWriter( DependableObject &depObj, RegionStatus &regionStatus, Region const &region )
-{
-   RegionStatus::DependableObjectList &readersList = regionStatus.getReaders();
-   SyncLockBlock lock4( regionStatus.getReadersLock() );
-   for ( RegionStatus::DependableObjectList::iterator i = readersList.begin(); i != readersList.end(); i++) {
-      DependableObject * predecessorReader = *i;
-      SyncLockBlock lock5(predecessorReader->getLock());
-      if ( predecessorReader->addSuccessor( depObj ) ) {
-         depObj.increasePredecessors();
-      }
-      // WaR dependency
-#if 0
-      debug (" DO_ID_" << predecessorReader->getId() << " [style=filled label=" << predecessorReader->getDescription() << " color=" << "red" << "];");
-      debug (" DO_ID_" << predecessorReader->getId() << "->" << "DO_ID_" << depObj.getId() << "[color=red];");
-#endif
-   }
-   
-   regionStatus.flushReaders();
-   if ( !depObj.waits() ) {
-      // set depObj as writer of dependencyObject
-      depObj.addWriteRegion( region );
-      regionStatus.setLastWriter( depObj );
-   }
-}
-
-
-inline void DependenciesDomain::addAsReader( DependableObject &depObj, RegionStatus &regionStatus )
-{
-   SyncLockBlock lock3( regionStatus.getReadersLock() );
-   regionStatus.setReader( depObj );
-}
-
-
-inline void DependenciesDomain::submitDependableObjectCommutativeDataAccess ( DependableObject &depObj, Region const &region, AccessType const &accessType, RegionStatus &regionStatus )
-{
-   CommutationDO *initialCommDO = NULL;
-   CommutationDO *commDO = regionStatus.getCommDO();
-   
-   /* FIXME: this must be atomic */
-
-   if ( commDO == NULL ) {
-      commDO = new CommutationDO( region );
-      commDO->setDependenciesDomain( this );
-      commDO->increasePredecessors();
-      regionStatus.setCommDO( commDO );
-      commDO->addWriteRegion( region );
-   } else {
-      if ( commDO->increasePredecessors() == 0 ) {
-         commDO = new CommutationDO( region );
-         commDO->setDependenciesDomain( this );
-         commDO->increasePredecessors();
-         regionStatus.setCommDO( commDO );
-         commDO->addWriteRegion( region );
-      }
-   }
-
-   if ( regionStatus.hasReaders() ) {
-      initialCommDO = new CommutationDO( region );
-      initialCommDO->setDependenciesDomain( this );
-      initialCommDO->increasePredecessors();
-      // add dependencies to all previous reads using a CommutationDO
-      RegionStatus::DependableObjectList &readersList = regionStatus.getReaders();
-      {
-         SyncLockBlock lock1( regionStatus.getReadersLock() );
-
-         for ( RegionStatus::DependableObjectList::iterator i = readersList.begin(); i != readersList.end(); i++) {
-            DependableObject * predecessorReader = *i;
-            {
-//<<<<<<< HEAD
-               SyncLockBlock lock2( predecessorReader->getLock() );
-               if ( predecessorReader->addSuccessor( *initialCommDO ) ) {
-                  initialCommDO->increasePredecessors();
-//=======
-//               SyncLockBlock lock4( dependencyObject->getReadersLock() );
-//               for ( TrackableObject::DependableObjectList::iterator i = readersList.begin(); i != readersList.end(); i++) {
-//                  DependableObject * predecessorReader = *i;
-//                  {
-//                     SyncLockBlock lock5(predecessorReader->getLock());
-//                     if ( predecessorReader->addSuccessor( depObj ) ) {
-//                        depObj.increasePredecessors();
-//                        if ( callback != NULL ) {
-//                           debug( "Calling callback" );
-//                           ( *callback )( predecessorReader, &depObj );
-//                        }
-//                     }
-//                  }
-//                  // WaR dependency
-//#if 0
-//                  debug (" DO_ID_" << predecessorReader->getId() << " [style=filled label=" << predecessorReader->getDescription() << " color=" << "red" << "];");
-//                  debug (" DO_ID_" << predecessorReader->getId() << "->" << "DO_ID_" << depObj.getId() << "[color=red];");
-//#endif
-//>>>>>>> cluster
-               }
-            }
-         }
-         regionStatus.flushReaders();
-      }
-      initialCommDO->addWriteRegion( region );
-      // Replace the lastWriter with the initial CommutationDO
-      regionStatus.setLastWriter( *initialCommDO );
-   }
-   
-   // Add the Commutation object as successor of the current DO (depObj)
-   depObj.addSuccessor( *commDO );
-   
-   // assumes no new readers added concurrently
-   dependOnLastWriter( depObj, regionStatus );
-
-   // The dummy predecessor is to make sure that initialCommDO does not execute 'finished'
-   // while depObj is being added as its successor
-   if ( initialCommDO != NULL ) {
-      initialCommDO->decreasePredecessors();
-   }
-
-   dependOnReadersAndSetAsWriter( depObj, regionStatus, region );
-}
-
-
-inline void DependenciesDomain::submitDependableObjectInoutDataAccess ( DependableObject &depObj, Region const &region, AccessType const &accessType, RegionStatus &regionStatus )
-{
-   finalizeReduction( regionStatus, region );
-   
-   dependOnLastWriter( depObj, regionStatus );
-   dependOnReadersAndSetAsWriter( depObj, regionStatus, region );
-}
-
-
-inline void DependenciesDomain::submitDependableObjectInputDataAccess ( DependableObject &depObj, Region const &region, AccessType const &accessType, RegionStatus &regionStatus )
-{
-   finalizeReduction( regionStatus, region );
-   dependOnLastWriter( depObj, regionStatus );
-
-   if ( !depObj.waits() ) {
-      addAsReader( depObj, regionStatus );
-   }
-}
-
-
-inline void DependenciesDomain::submitDependableObjectOutputDataAccess ( DependableObject &depObj, Region const &region, AccessType const &accessType, RegionStatus &regionStatus )
-{
-   finalizeReduction( regionStatus, region );
-   
-   // assumes no new readers added concurrently
-   if ( !regionStatus.hasReaders() ) {
-      dependOnLastWriter( depObj, regionStatus );
-   }
-
-   dependOnReadersAndSetAsWriter( depObj, regionStatus, region );
-}
-
-
-inline void DependenciesDomain::submitDependableObjectDataAccess ( DependableObject &depObj, Region const &region, AccessType const &accessType )
-{
-   if ( accessType.commutative ) {
-      if ( !( accessType.input && accessType.output ) || depObj.waits() ) {
-         fatal( "Commutation task must be inout" );
-      }
-   }
-   
-   
-   SyncRecursiveLockBlock lock1( _instanceLock );
-   //typedef std::set<RegionMap::iterator> subregion_set_t;
-   typedef RegionMap::iterator_list_t subregion_set_t;
-   subregion_set_t subregions;
-   RegionMap::iterator wholeRegion = _regionMap.findAndPopulate( region, /* out */subregions );
-   if ( !wholeRegion.isEmpty() ) {
-      subregions.push_back(wholeRegion);
-   }
-   
-   for (
-      subregion_set_t::iterator it = subregions.begin();
-      it != subregions.end();
-      it++
-   ) {
-      RegionMap::iterator &accessor = *it;
-      RegionStatus &regionStatus = *accessor;
-      regionStatus.hold(); // This is necessary since we may trigger a removal in finalizeReduction
-   }
-   
-   for (
-      subregion_set_t::iterator it = subregions.begin();
-      it != subregions.end();
-      it++
-   ) {
-      RegionMap::iterator &accessor = *it;
-      
-      Region const &subregion = accessor.getRegion();
-      RegionStatus &regionStatus = *accessor;
-      
-      if ( accessType.commutative ) {
-         submitDependableObjectCommutativeDataAccess( depObj, subregion, accessType, regionStatus );
-      } else if ( accessType.input && accessType.output ) {
-         submitDependableObjectInoutDataAccess( depObj, subregion, accessType, regionStatus );
-      } else if ( accessType.input ) {
-         submitDependableObjectInputDataAccess( depObj, subregion, accessType, regionStatus );
-      } else if ( accessType.output ) {
-         submitDependableObjectOutputDataAccess( depObj, subregion, accessType, regionStatus );
-      } else {
-         fatal( "Invalid dara access" );
-      }
-      
-      regionStatus.unhold();
-      // Just in case
-      if ( regionStatus.isEmpty() ) {
-         accessor.erase();
-      }
-   }
-   
-   if ( !depObj.waits() && !accessType.commutative ) {
-      if ( accessType.output ) {
-         depObj.addWriteRegion( region );
-      } else if (accessType.input /* && !accessType.output && !accessType.commutative */ ) {
-         depObj.addReadRegion( region );
-      }
-   }
-}
-
-
-template<typename const_iterator>
-void DependenciesDomain::submitDependableObjectInternal ( DependableObject& depObj, const_iterator begin, const_iterator end )
-{
-   depObj.setId ( _lastDepObjId++ );
-   depObj.init();
-   depObj.setDependenciesDomain( this );
-
-   // Object is not ready to get its dependencies satisfied
-   // so we increase the number of predecessors to permit other dependableObjects to free some of
-   // its dependencies without triggering the "dependenciesSatisfied" method
-   depObj.increasePredecessors();
-
-   // This tree is used for coalescing the accesses to avoid duplicates
-   typedef RegionTree<AccessType> access_type_region_tree_t;
-   typedef access_type_region_tree_t::iterator_list_t::iterator access_type_accessor_iterator_t;
-   access_type_region_tree_t accessTypeRegionTree;
-   for ( const_iterator it = begin; it != end; it++ ) {
-      DataAccess const &dataAccess = *it;
-      
-      // Find out the displacement due to the lower bounds and correct it in the address
-      size_t base = 1UL;
-      size_t displacement = 0L;
-      for (short dimension = 0; dimension < dataAccess.dimension_count; dimension++) {
-         nanos_region_dimension_internal_t const &dimensionData = dataAccess.dimensions[dimension];
-         displacement = displacement + dimensionData.lower_bound * base;
-         base = base * dimensionData.size;
-      }
-      size_t address = (size_t)dataAccess.address + displacement;
-      
-      // Build the Region
-      
-      // First dimension is base 1
-      size_t additionalContribution = 0UL; // Contribution of the previous dimensions (necessary due to alignment issues)
-      Region region = RegionBuilder::build(address, 1UL, dataAccess.dimensions[0].accessed_length, additionalContribution);
-      
-      // Add the bits corresponding to the rest of the dimensions (base the previous one)
-      base = 1 * dataAccess.dimensions[0].size;
-      for (short dimension = 1; dimension < dataAccess.dimension_count; dimension++) {
-         nanos_region_dimension_internal_t const &dimensionData = dataAccess.dimensions[dimension];
-         
-         region |= RegionBuilder::build(address, base, dimensionData.accessed_length, additionalContribution);
-         base = base * dimensionData.size;
-      }
-      
-      typename access_type_region_tree_t::iterator_list_t accessors;
-      access_type_region_tree_t::iterator exactAccessor = accessTypeRegionTree.findAndPopulate(region, accessors);
-      if (!exactAccessor.isEmpty()) {
-         accessors.push_back(exactAccessor);
-      }
-      for (access_type_accessor_iterator_t it2 = accessors.begin(); it2 != accessors.end(); it2++) {
-         access_type_region_tree_t::iterator accessor = *it2;
-         (*accessor) |= dataAccess.flags;
-      }
-   }
-   
-   // This list is needed for waiting
-   std::list<Region> regions;
-   
-   {
-      typename access_type_region_tree_t::iterator_list_t accessors;
-      accessTypeRegionTree.find ( Region(0UL, 0UL), accessors );
-      for (access_type_accessor_iterator_t it = accessors.begin(); it != accessors.end(); it++) {
-         access_type_region_tree_t::iterator accessor = *it;
-         Region region = accessor.getRegion();
-         AccessType const &accessType = *accessor;
-         
-         submitDependableObjectDataAccess( depObj, region, accessType );
-         regions.push_back(region);
-      }
-   }
-      
-   // To keep the count consistent we have to increase the number of tasks in the graph before releasing the fake dependency
-   increaseTasksInGraph();
-
-   depObj.submitted();
-
-   // now everything is ready
-   if ( depObj.decreasePredecessors() > 0 )
-      depObj.wait( regions );
-}
-
-
-void DependenciesDomain::deleteLastWriter ( DependableObject &depObj, Region const &region )
-{
-   SyncRecursiveLockBlock lock1( _instanceLock );
-   RegionMap::iterator_list_t subregions;
-   _regionMap.find( region, /* out */subregions );
-   
-   for (
-      RegionMap::iterator_list_t::iterator it = subregions.begin();
-      it != subregions.end();
-      it++
-   ) {
-      RegionMap::iterator &accessor = *it;
-      RegionStatus &regionStatus = *accessor;
-      
-      regionStatus.deleteLastWriter(depObj);
-      
-      if ( regionStatus.isEmpty() && !regionStatus.isOnHold( ) ) {
-         accessor.erase( );
-      }
-   }
-}
-
-
-void DependenciesDomain::deleteReader ( DependableObject &depObj, Region const &region )
-{
-   SyncRecursiveLockBlock lock1( _instanceLock );
-   RegionMap::iterator_list_t subregions;
-   _regionMap.find( region, /* out */subregions );
-   
-   for (
-      RegionMap::iterator_list_t::iterator it = subregions.begin();
-      it != subregions.end();
-      it++
-   ) {
-      RegionMap::iterator &accessor = *it;
-      RegionStatus &regionStatus = *accessor;
-      
-      {
-         SyncLockBlock lock2( regionStatus.getReadersLock() );
-         regionStatus.deleteReader(depObj);
-      }
-            
-      if ( regionStatus.isEmpty() && !regionStatus.isOnHold( ) ) {
-         accessor.erase( );
-      }
-   }
-}
-
-//<<<<<<< HEAD
-
-void DependenciesDomain::removeCommDO ( CommutationDO *commDO, Region const &region )
-{
-   SyncRecursiveLockBlock lock1( _instanceLock );
-   RegionMap::iterator_list_t subregions;
-   _regionMap.find( region, /* out */subregions );
-   
-   for (
-      RegionMap::iterator_list_t::iterator it = subregions.begin();
-      it != subregions.end();
-      it++
-   ) {
-      RegionMap::iterator &accessor = *it;
-      RegionStatus &regionStatus = *accessor;
-      
-      if ( regionStatus.getCommDO ( ) == commDO ) {
-         regionStatus.setCommDO ( 0 );
-      }
-      
-      if ( regionStatus.isEmpty() && !regionStatus.isOnHold( ) ) {
-         accessor.erase( );
-      }
-   }
-}
-
-
-template void DependenciesDomain::submitDependableObjectInternal ( DependableObject &depObj, DataAccess const *begin, DataAccess const *end );
-template void DependenciesDomain::submitDependableObjectInternal ( DependableObject &depObj, std::vector<DataAccess>::const_iterator begin, std::vector<DataAccess>::const_iterator end );
-//=======
-//template void DependenciesDomain::submitDependableObjectInternal ( DependableObject &depObj, Dependency* begin, Dependency* end, SchedulePolicySuccessorFunctor* callback );
-//template void DependenciesDomain::submitDependableObjectInternal ( DependableObject &depObj, std::vector<Dependency>::iterator begin, std::vector<Dependency>::iterator end, SchedulePolicySuccessorFunctor* callback );
-//>>>>>>> cluster
-=======
-using namespace dependencies_domain_internal;
->>>>>>> 7707e933
 
 void DependenciesDomain::increaseTasksInGraph()
 {
@@ -616,88 +53,88 @@
 }
 
 
-void DependenciesDomain::dump(std::string const &function, std::string const &file, size_t line)
-{
-   static int version = 0;
-   
-   version++;
-   std::ostringstream filename;
-   
-   filename << "rt-";
-   filename.width(4);
-   filename.fill('0');
-   filename << version;
-   filename << "-domain-";
-   filename.width(16);
-   filename << std::hex << (void *)this << ".dot";
-   
-   std::cout << function << " " << file << ":" << line << ": Dumping Region Tree " << filename.str() << std::endl;
-   std::ofstream output(filename.str().c_str());
-   output << _regionMap;
-   output.close();
-}
+//void DependenciesDomain::dump(std::string const &function, std::string const &file, size_t line)
+//{
+//   static int version = 0;
+//   
+//   version++;
+//   std::ostringstream filename;
+//   
+//   filename << "rt-";
+//   filename.width(4);
+//   filename.fill('0');
+//   filename << version;
+//   filename << "-domain-";
+//   filename.width(16);
+//   filename << std::hex << (void *)this << ".dot";
+//   
+//   std::cout << function << " " << file << ":" << line << ": Dumping Region Tree " << filename.str() << std::endl;
+//   std::ofstream output(filename.str().c_str());
+//   output << _regionMap;
+//   output.close();
+//}
 
-unsigned int DependenciesDomain::getNumReaders ( Region const &region )
-{
-   unsigned int result = 0;
-   SyncRecursiveLockBlock lock1( _instanceLock );
-   RegionMap::iterator_list_t subregions;
-   _regionMap.find( region, /* out */subregions );
-   
-      std::cerr << __FUNCTION__;
-   for (
-      RegionMap::iterator_list_t::iterator it = subregions.begin();
-      it != subregions.end();
-      it++
-   ) {
-      RegionMap::iterator &accessor = *it;
-      RegionStatus &regionStatus = *accessor;
-      
-      if ( !regionStatus.getReaders().empty() ) {
-      std::cerr << " r ";
-      for (RegionStatus::DependableObjectList::iterator rit = regionStatus.getReaders().begin(); rit != regionStatus.getReaders().end(); rit++ ) {
-         std::cerr << (*rit)->getWD()->getId() << " ";
-      }
-      result += regionStatus.getReaders().size();
-      }
-      
-   }
-      std::cerr << " total:  " << result << std::endl;
-   return result;
-}
+//unsigned int DependenciesDomain::getNumReaders ( Region const &region )
+//{
+//   unsigned int result = 0;
+//   SyncRecursiveLockBlock lock1( _instanceLock );
+//   RegionMap::iterator_list_t subregions;
+//   _regionMap.find( region, /* out */subregions );
+//   
+//      std::cerr << __FUNCTION__;
+//   for (
+//      RegionMap::iterator_list_t::iterator it = subregions.begin();
+//      it != subregions.end();
+//      it++
+//   ) {
+//      RegionMap::iterator &accessor = *it;
+//      RegionStatus &regionStatus = *accessor;
+//      
+//      if ( !regionStatus.getReaders().empty() ) {
+//      std::cerr << " r ";
+//      for (RegionStatus::DependableObjectList::iterator rit = regionStatus.getReaders().begin(); rit != regionStatus.getReaders().end(); rit++ ) {
+//         std::cerr << (*rit)->getWD()->getId() << " ";
+//      }
+//      result += regionStatus.getReaders().size();
+//      }
+//      
+//   }
+//      std::cerr << " total:  " << result << std::endl;
+//   return result;
+//}
 
-#include "regiondirectory.hpp"
+//#include "regiondirectory.hpp"
 
-unsigned int DependenciesDomain::getNumAllReaders ( )
-{
-   nanos_region_dimension_internal_t wholeMemDim[1] = { { -1ULL, 0, -1ULL } };
-   Region region = NewRegionDirectory::build_region( DataAccess((void *) 0, true, true, false, false, 1, wholeMemDim ) );
-   unsigned int result = 0;
-   SyncRecursiveLockBlock lock1( _instanceLock );
-   RegionMap::iterator_list_t subregions;
-   _regionMap.find( region, /* out */subregions );
-   std::set<DependableObject *> objects;
-   
-      std::cerr << __FUNCTION__;
-   for (
-      RegionMap::iterator_list_t::iterator it = subregions.begin();
-      it != subregions.end();
-      it++
-   ) {
-      RegionMap::iterator &accessor = *it;
-      RegionStatus &regionStatus = *accessor;
-      
-      if ( !regionStatus.getReaders().empty() ) {
-      std::cerr << " r ";
-      for (RegionStatus::DependableObjectList::iterator rit = regionStatus.getReaders().begin(); rit != regionStatus.getReaders().end(); rit++ ) {
-         objects.insert( *rit );
-         std::cerr << (*rit)->getWD()->getId() << " ";
-      }
-      }
-      
-   }
-   result = objects.size();
-      std::cerr << " total:  " << result << std::endl;
-   return result;
-}
+//unsigned int DependenciesDomain::getNumAllReaders ( )
+//{
+//   nanos_region_dimension_internal_t wholeMemDim[1] = { { -1ULL, 0, -1ULL } };
+//   Region region = NewRegionDirectory::build_region( DataAccess((void *) 0, true, true, false, false, 1, wholeMemDim ) );
+//   unsigned int result = 0;
+//   SyncRecursiveLockBlock lock1( _instanceLock );
+//   RegionMap::iterator_list_t subregions;
+//   _regionMap.find( region, /* out */subregions );
+//   std::set<DependableObject *> objects;
+//   
+//      std::cerr << __FUNCTION__;
+//   for (
+//      RegionMap::iterator_list_t::iterator it = subregions.begin();
+//      it != subregions.end();
+//      it++
+//   ) {
+//      RegionMap::iterator &accessor = *it;
+//      RegionStatus &regionStatus = *accessor;
+//      
+//      if ( !regionStatus.getReaders().empty() ) {
+//      std::cerr << " r ";
+//      for (RegionStatus::DependableObjectList::iterator rit = regionStatus.getReaders().begin(); rit != regionStatus.getReaders().end(); rit++ ) {
+//         objects.insert( *rit );
+//         std::cerr << (*rit)->getWD()->getId() << " ";
+//      }
+//      }
+//      
+//   }
+//   result = objects.size();
+//      std::cerr << " total:  " << result << std::endl;
+//   return result;
+//}
 } // namespace nanos