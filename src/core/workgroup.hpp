/*************************************************************************************/
/*      Copyright 2009 Barcelona Supercomputing Center                               */
/*                                                                                   */
/*      This file is part of the NANOS++ library.                                    */
/*                                                                                   */
/*      NANOS++ is free software: you can redistribute it and/or modify              */
/*      it under the terms of the GNU Lesser General Public License as published by  */
/*      the Free Software Foundation, either version 3 of the License, or            */
/*      (at your option) any later version.                                          */
/*                                                                                   */
/*      NANOS++ is distributed in the hope that it will be useful,                   */
/*      but WITHOUT ANY WARRANTY; without even the implied warranty of               */
/*      MERCHANTABILITY or FITNESS FOR A PARTICULAR PURPOSE.  See the                */
/*      GNU Lesser General Public License for more details.                          */
/*                                                                                   */
/*      You should have received a copy of the GNU Lesser General Public License     */
/*      along with NANOS++.  If not, see <http://www.gnu.org/licenses/>.             */
/*************************************************************************************/

#ifndef _NANOS_WORK_GROUP_H
#define _NANOS_WORK_GROUP_H

#include "workgroup_decl.hpp"
#include "schedule_decl.hpp"
#include "synchronizedcondition.hpp"
#include "instrumentation.hpp"
#include "workdescriptor_decl.hpp"
#include "system.hpp"

using namespace nanos;

inline WorkGroup::WorkGroup()
       : _id( sys.getWorkDescriptorId() ), _syncCount(0), _ge(NEW GraphEntry(_id) ), _geNext( NEW GraphEntry(_id) ),
         _components( 0 ), _syncCond( EqualConditionChecker<int>( &_components.override(), 0 ) ), _parent(NULL)
{
   _ge->setIsWait();
   _ge->setCount(0);
   _geNext->setIsWait();
   _geNext->setCount(1);
}

<<<<<<< HEAD
inline WorkGroup::WorkGroup( const WorkGroup &wg ) : _id( /* nanos::System::_atomicWDSeed++*/ 1 ),
            _syncCount(0), _ge(NEW GraphEntry(_id) ), _geNext( NULL ), _components( 0 ),
=======
inline WorkGroup::WorkGroup( const WorkGroup &wg ) : _id( sys.getWorkDescriptorId() ), _components( 0 ), 
>>>>>>> bcf5dc23
            _syncCond( EqualConditionChecker<int>(&_components.override(), 0 ) ), _parent(NULL)  
{
   if ( wg._parent != NULL ) { 
      wg._parent->addWork(*this);
      for ( WGList::const_iterator it = wg._partOf.begin(); it < wg._partOf.end(); it++ ) {
         if (*it) (*it)->addWork( *this );
      }
   }
}

#endif
<|MERGE_RESOLUTION|>--- conflicted
+++ resolved
@@ -39,12 +39,7 @@
    _geNext->setCount(1);
 }
 
-<<<<<<< HEAD
-inline WorkGroup::WorkGroup( const WorkGroup &wg ) : _id( /* nanos::System::_atomicWDSeed++*/ 1 ),
-            _syncCount(0), _ge(NEW GraphEntry(_id) ), _geNext( NULL ), _components( 0 ),
-=======
 inline WorkGroup::WorkGroup( const WorkGroup &wg ) : _id( sys.getWorkDescriptorId() ), _components( 0 ), 
->>>>>>> bcf5dc23
             _syncCond( EqualConditionChecker<int>(&_components.override(), 0 ) ), _parent(NULL)  
 {
    if ( wg._parent != NULL ) { 
