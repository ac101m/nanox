/*************************************************************************************/
/*      Copyright 2009 Barcelona Supercomputing Center                               */
/*                                                                                   */
/*      This file is part of the NANOS++ library.                                    */
/*                                                                                   */
/*      NANOS++ is free software: you can redistribute it and/or modify              */
/*      it under the terms of the GNU Lesser General Public License as published by  */
/*      the Free Software Foundation, either version 3 of the License, or            */
/*      (at your option) any later version.                                          */
/*                                                                                   */
/*      NANOS++ is distributed in the hope that it will be useful,                   */
/*      but WITHOUT ANY WARRANTY; without even the implied warranty of               */
/*      MERCHANTABILITY or FITNESS FOR A PARTICULAR PURPOSE.  See the                */
/*      GNU Lesser General Public License for more details.                          */
/*                                                                                   */
/*      You should have received a copy of the GNU Lesser General Public License     */
/*      along with NANOS++.  If not, see <http://www.gnu.org/licenses/>.             */
/*************************************************************************************/

#ifndef _NANOS_CACHED_ACCELERATOR
#define _NANOS_CACHED_ACCELERATOR

#include "cachedaccelerator_decl.hpp"
<<<<<<< HEAD
=======
#include "accelerator_decl.hpp"
>>>>>>> a499e28c
#include "cache.hpp"

using namespace nanos;

template <class Device, class Policy>
<<<<<<< HEAD
inline void CachedAccelerator<Device, Policy>::setCacheSize( size_t size )
=======
inline void CachedAccelerator<Device,Policy>::setCacheSize( size_t size )
>>>>>>> a499e28c
{
   _cache.setSize( size );
}

template <class Device, class Policy>
<<<<<<< HEAD
inline void CachedAccelerator<Device, Policy>::registerCacheAccessDependent( Directory& dir, uint64_t tag, size_t size, bool input, bool output )
=======
inline void CachedAccelerator<Device,Policy>::registerCacheAccessDependent( Directory& dir, uint64_t tag, size_t size, bool input, bool output )
>>>>>>> a499e28c
{
   _cache.registerCacheAccess( dir, tag, size, input, output );
}

template <class Device, class Policy>
<<<<<<< HEAD
inline void CachedAccelerator<Device, Policy>::unregisterCacheAccessDependent( Directory& dir, uint64_t tag, size_t size, bool output )
=======
inline void CachedAccelerator<Device,Policy>::unregisterCacheAccessDependent( Directory& dir, uint64_t tag, size_t size, bool output )
>>>>>>> a499e28c
{
   _cache.unregisterCacheAccess( dir, tag, size, output );
}

template <class Device, class Policy>
<<<<<<< HEAD
inline void CachedAccelerator<Device, Policy>::registerPrivateAccessDependent( Directory& dir, uint64_t tag, size_t size, bool input, bool output )
=======
inline void CachedAccelerator<Device,Policy>::registerPrivateAccessDependent( Directory& dir, uint64_t tag, size_t size, bool input, bool output )
>>>>>>> a499e28c
{
   _cache.registerPrivateAccess( dir, tag, size, input, output );
}

template <class Device, class Policy>
<<<<<<< HEAD
inline void CachedAccelerator<Device, Policy>::unregisterPrivateAccessDependent( Directory& dir, uint64_t tag, size_t size )
=======
inline void CachedAccelerator<Device,Policy>::unregisterPrivateAccessDependent( Directory& dir, uint64_t tag, size_t size )
>>>>>>> a499e28c
{
   _cache.unregisterPrivateAccess( dir, tag, size );
}

template <class Device, class Policy>
<<<<<<< HEAD
inline void CachedAccelerator<Device, Policy>::synchronize( CopyDescriptor &cd )
=======
inline void CachedAccelerator<Device,Policy>::synchronize( CopyDescriptor &cd )
>>>>>>> a499e28c
{
   _cache.synchronize( cd );
}

template <class Device, class Policy>
<<<<<<< HEAD
inline void CachedAccelerator<Device, Policy>::synchronize( std::list<CopyDescriptor> &cds )
=======
inline void CachedAccelerator<Device,Policy>::synchronize( std::list<CopyDescriptor> &cds )
>>>>>>> a499e28c
{
   _cache.synchronize( cds );
}

template <class Device, class Policy>
<<<<<<< HEAD
inline void CachedAccelerator<Device, Policy>::waitInputDependent( uint64_t tag )
=======
inline void CachedAccelerator<Device,Policy>::waitInputDependent( uint64_t tag )
>>>>>>> a499e28c
{
   _cache.waitInput( tag );
}

template <class Device, class Policy>
<<<<<<< HEAD
inline void* CachedAccelerator<Device, Policy>::getAddressDependent( uint64_t tag )
=======
inline void* CachedAccelerator<Device,Policy>::getAddressDependent( uint64_t tag )
>>>>>>> a499e28c
{
   return _cache.getAddress( tag );
}

template <class Device, class Policy>
<<<<<<< HEAD
inline void CachedAccelerator<Device, Policy>::copyToDependent( void *dst, uint64_t tag, size_t size )
=======
inline void CachedAccelerator<Device,Policy>::copyToDependent( void *dst, uint64_t tag, size_t size )
>>>>>>> a499e28c
{
   _cache.copyTo( dst, tag, size );
}

#endif<|MERGE_RESOLUTION|>--- conflicted
+++ resolved
@@ -21,110 +21,67 @@
 #define _NANOS_CACHED_ACCELERATOR
 
 #include "cachedaccelerator_decl.hpp"
-<<<<<<< HEAD
-=======
 #include "accelerator_decl.hpp"
->>>>>>> a499e28c
 #include "cache.hpp"
 
 using namespace nanos;
 
 template <class Device, class Policy>
-<<<<<<< HEAD
-inline void CachedAccelerator<Device, Policy>::setCacheSize( size_t size )
-=======
 inline void CachedAccelerator<Device,Policy>::setCacheSize( size_t size )
->>>>>>> a499e28c
 {
    _cache.setSize( size );
 }
 
 template <class Device, class Policy>
-<<<<<<< HEAD
-inline void CachedAccelerator<Device, Policy>::registerCacheAccessDependent( Directory& dir, uint64_t tag, size_t size, bool input, bool output )
-=======
 inline void CachedAccelerator<Device,Policy>::registerCacheAccessDependent( Directory& dir, uint64_t tag, size_t size, bool input, bool output )
->>>>>>> a499e28c
 {
    _cache.registerCacheAccess( dir, tag, size, input, output );
 }
 
 template <class Device, class Policy>
-<<<<<<< HEAD
-inline void CachedAccelerator<Device, Policy>::unregisterCacheAccessDependent( Directory& dir, uint64_t tag, size_t size, bool output )
-=======
 inline void CachedAccelerator<Device,Policy>::unregisterCacheAccessDependent( Directory& dir, uint64_t tag, size_t size, bool output )
->>>>>>> a499e28c
 {
    _cache.unregisterCacheAccess( dir, tag, size, output );
 }
 
 template <class Device, class Policy>
-<<<<<<< HEAD
-inline void CachedAccelerator<Device, Policy>::registerPrivateAccessDependent( Directory& dir, uint64_t tag, size_t size, bool input, bool output )
-=======
 inline void CachedAccelerator<Device,Policy>::registerPrivateAccessDependent( Directory& dir, uint64_t tag, size_t size, bool input, bool output )
->>>>>>> a499e28c
 {
    _cache.registerPrivateAccess( dir, tag, size, input, output );
 }
 
 template <class Device, class Policy>
-<<<<<<< HEAD
-inline void CachedAccelerator<Device, Policy>::unregisterPrivateAccessDependent( Directory& dir, uint64_t tag, size_t size )
-=======
 inline void CachedAccelerator<Device,Policy>::unregisterPrivateAccessDependent( Directory& dir, uint64_t tag, size_t size )
->>>>>>> a499e28c
 {
    _cache.unregisterPrivateAccess( dir, tag, size );
 }
 
 template <class Device, class Policy>
-<<<<<<< HEAD
-inline void CachedAccelerator<Device, Policy>::synchronize( CopyDescriptor &cd )
-=======
 inline void CachedAccelerator<Device,Policy>::synchronize( CopyDescriptor &cd )
->>>>>>> a499e28c
 {
    _cache.synchronize( cd );
 }
 
 template <class Device, class Policy>
-<<<<<<< HEAD
-inline void CachedAccelerator<Device, Policy>::synchronize( std::list<CopyDescriptor> &cds )
-=======
 inline void CachedAccelerator<Device,Policy>::synchronize( std::list<CopyDescriptor> &cds )
->>>>>>> a499e28c
 {
    _cache.synchronize( cds );
 }
 
 template <class Device, class Policy>
-<<<<<<< HEAD
-inline void CachedAccelerator<Device, Policy>::waitInputDependent( uint64_t tag )
-=======
 inline void CachedAccelerator<Device,Policy>::waitInputDependent( uint64_t tag )
->>>>>>> a499e28c
 {
    _cache.waitInput( tag );
 }
 
 template <class Device, class Policy>
-<<<<<<< HEAD
-inline void* CachedAccelerator<Device, Policy>::getAddressDependent( uint64_t tag )
-=======
 inline void* CachedAccelerator<Device,Policy>::getAddressDependent( uint64_t tag )
->>>>>>> a499e28c
 {
    return _cache.getAddress( tag );
 }
 
 template <class Device, class Policy>
-<<<<<<< HEAD
-inline void CachedAccelerator<Device, Policy>::copyToDependent( void *dst, uint64_t tag, size_t size )
-=======
 inline void CachedAccelerator<Device,Policy>::copyToDependent( void *dst, uint64_t tag, size_t size )
->>>>>>> a499e28c
 {
    _cache.copyTo( dst, tag, size );
 }
