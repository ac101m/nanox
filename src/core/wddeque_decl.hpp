/*************************************************************************************/
/*      Copyright 2009 Barcelona Supercomputing Center                               */
/*                                                                                   */
/*      This file is part of the NANOS++ library.                                    */
/*                                                                                   */
/*      NANOS++ is free software: you can redistribute it and/or modify              */
/*      it under the terms of the GNU Lesser General Public License as published by  */
/*      the Free Software Foundation, either version 3 of the License, or            */
/*      (at your option) any later version.                                          */
/*                                                                                   */
/*      NANOS++ is distributed in the hope that it will be useful,                   */
/*      but WITHOUT ANY WARRANTY; without even the implied warranty of               */
/*      MERCHANTABILITY or FITNESS FOR A PARTICULAR PURPOSE.  See the                */
/*      GNU Lesser General Public License for more details.                          */
/*                                                                                   */
/*      You should have received a copy of the GNU Lesser General Public License     */
/*      along with NANOS++.  If not, see <http://www.gnu.org/licenses/>.             */
/*************************************************************************************/

#ifndef _NANOS_LIB_WDDEQUE_DECL_H
#define _NANOS_LIB_WDDEQUE_DECL_H

#include <list>
#include <functional>
#include "atomic_decl.hpp"
#include "debug.hpp"
#include "workdescriptor_fwd.hpp"
#include "basethread_fwd.hpp"

#define NANOS_ABA_MASK (15)
#define NANOS_ABA_PTR(x) ((volatile WDNode *)(((uintptr_t)(x))& ~(uintptr_t)NANOS_ABA_MASK))
#define NANOS_ABA_CTR(x) (((uintptr_t)(x))&NANOS_ABA_MASK)
#define NANOS_ABA_COMPOSE(x, y) (void *)(((uintptr_t)NANOS_ABA_PTR(x)) | ((NANOS_ABA_CTR(y) + 1)&NANOS_ABA_MASK))

namespace nanos
{

   class SchedulePredicate
   {

      public:
         /*! \brief SchedulePredicate default constructor
          */
         SchedulePredicate () {}
         /*! \brief SchedulePredicate destructor
          */
         virtual ~SchedulePredicate() {}
         /*! \brief SchedulePredicate function call operator (pure virtual)
          */
         virtual bool operator() ( WorkDescriptor *wd ) = 0;
   };

   class WDPool {
      private:
         /*! \brief WDPool copy constructor (private)
          */
         WDPool ( const WDPool & );
         /*! \brief WDPool copy assignment operator (private)
          */
         const WDPool & operator= ( const WDPool & );
      public:
         /*! \brief WDPool default constructor
          */
         WDPool() {}
         /*! \brief WDPool destructor
          */
         virtual ~WDPool() {}

         virtual bool empty ( void ) const = 0;
         virtual size_t size() const = 0; /*FIXME: Try to remove this functions, use empty, there is a global counter for ready tasks  */

         virtual void push_front ( WorkDescriptor *wd ) = 0;
         virtual void push_back( WorkDescriptor *wd ) = 0;
         virtual WorkDescriptor * pop_front ( BaseThread *thread ) = 0;
         virtual WorkDescriptor * pop_back ( BaseThread *thread ) = 0;

         virtual bool removeWD( BaseThread *thread, WorkDescriptor *toRem, WorkDescriptor **next ) = 0;

         template <typename Constraints>
         WorkDescriptor * popFrontWithConstraints ( BaseThread *thread );
         template <typename Constraints>
         WorkDescriptor * popBackWithConstraints ( BaseThread *thread );
         template <typename Constraints>
         bool removeWDWithConstraints( BaseThread *thread, WorkDescriptor *toRem, WorkDescriptor **next );

         static void increaseTasksInQueues( int tasks );
         static void decreaseTasksInQueues( int tasks );

   };

   class WDDeque : public WDPool
   {
      private:
         typedef std::list<WorkDescriptor *> BaseContainer;

         BaseContainer     _dq;
         Lock              _lock;
         size_t            _nelems;

      private:
         /*! \brief WDDeque copy constructor (private)
          */
         WDDeque ( const WDDeque & );
         /*! \brief WDDeque copy assignment operator (private)
          */
         const WDDeque & operator= ( const WDDeque & );
      public:
         /*! \brief WDDeque default constructor
          */
         WDDeque() : _dq(), _lock(), _nelems(0) {}
         /*! \brief WDDeque destructor
          */
         ~WDDeque() {}

         bool empty ( void ) const;
         size_t size() const;

         void push_front ( WorkDescriptor *wd );
         void push_back( WorkDescriptor *wd );

         template <typename Constraints>
         WorkDescriptor * popFrontWithConstraints ( BaseThread *thread );
         template <typename Constraints>
         WorkDescriptor * popBackWithConstraints ( BaseThread *thread );
         template <typename Constraints>
         bool removeWDWithConstraints( BaseThread *thread, WorkDescriptor *toRem, WorkDescriptor **next );

         WorkDescriptor * pop_front ( BaseThread *thread );
         WorkDescriptor * pop_back ( BaseThread *thread );

         bool removeWD( BaseThread *thread, WorkDescriptor *toRem, WorkDescriptor **next );

         void increaseTasksInQueues( int tasks );
         void decreaseTasksInQueues( int tasks );
   };

   class WDLFQueue : public WDPool
   {
      private:
         class WDNode
         {
            private:
               WorkDescriptor    *_wd;      /**< WorkDescriptor */
               volatile WDNode   *_next;    /**< Next on the Queue */
            private:
              /*! \brief WDNode copy constructor (private)
               */
               WDNode ( const WDNode &);
              /*| \brief WDNode copy assignment operator (private)
               */
               const WDNode & operator= (const WDNode &);
            public:
              /*! \brief WDNode default constructor
               */
               WDNode (WorkDescriptor *wdp, WDNode *n): _wd(wdp), _next(n) {}
              /*! \brief WDNode default destructor
               */
               ~WDNode() {}

               volatile WDNode *next(void) volatile { return NANOS_ABA_PTR(_next); }
               volatile void *next_value(void) const volatile { return _next; }
               volatile void *next_addr(void) volatile { return &_next; }
               void resetNext ( void ) { _next = NULL; }

               WorkDescriptor *wd(void) const volatile { return _wd; }
               void setWD ( WorkDescriptor *w) volatile { _wd = w; }

         }; // end: class WDNode

      private:
         volatile WDNode  *_head;    /**< Queue head */
         volatile WDNode  *_tail;    /**< Queue tail */
      private:
         /*! \brief WDLFQueue copy constructor (private)
          */
         WDLFQueue ( const WDLFQueue & );
         /*! \brief WDLFQueue copy assignment operator (private)
          */
         const WDLFQueue & operator= ( const WDLFQueue & );
      public:
         /*! \brief WDLFQueue default constructor
          */
         WDLFQueue()
         {
            _head = _tail = new WDNode(NULL,NULL);
         }
         /*! \brief WDFifo destructor
          */
         ~WDLFQueue() {
            while ( NANOS_ABA_PTR( _head ) != NANOS_ABA_PTR( _tail ) ) {
//               pop_front ( NULL );
            }
            // delete NANOS_ABA_PTR( _head ); /*FIXME*/
         }

         bool empty ( void ) const;
         size_t size() const;
         void push_front ( WorkDescriptor *wd );
         void push_back( WorkDescriptor *wd );
         void push_back_node ( WDNode *node );

         WorkDescriptor * pop_front ( BaseThread *thread );
         WorkDescriptor * pop_back ( BaseThread *thread );

         bool removeWD( BaseThread *thread, WorkDescriptor *toRem, WorkDescriptor **next );

#if 0
         template <typename Constraints>
         WorkDescriptor * popFrontWithConstraints ( BaseThread *thread );
         template <typename Constraints>
         WorkDescriptor * popBackWithConstraints ( BaseThread *thread );
         template <typename Constraints>
         bool removeWDWithConstraints( BaseThread *thread, WorkDescriptor *toRem, WorkDescriptor **next );
#endif
   };
   
   /*! \brief Class used to compare WDs by priority.
    *  \see WDPriorityQueue::push
    */
   template <typename T>
   struct WDPriorityComparisonBase : public std::binary_function< WD*, WD*, bool>
   {
      /*! \brief Type of the functor */
      typedef std::const_mem_fun_t<T, WD> PriorityValueFun;
      
      PriorityValueFun _getter;
      
      WDPriorityComparisonBase( PriorityValueFun functor ) : _getter( functor ) {}
   };
   
   /*! \brief Class used to compare WDs by priority.
    */
   template <typename T>
   struct WDPriorityComparison : public WDPriorityComparisonBase<T>
   {
<<<<<<< HEAD
      bool operator() ( const WD* wd1, const WD* wd2 ) const;
=======
      typedef WDPriorityComparisonBase<T> Base;
      
      WDPriorityComparison( typename Base::PriorityValueFun functor ) 
         : Base( functor ) {}
      
      bool operator() ( const WD *wd1, const WD *wd2 ) const
      {
         return this->_getter( wd1 ) > this->_getter( wd2 );
      }
   };
   
   /*! \brief Class used to compare WDs by priority reversely.
    */
   template <typename T>
   struct WDPriorityComparisonReverse : public WDPriorityComparisonBase<T>
   {
      typedef WDPriorityComparisonBase<T> Base;
      
      WDPriorityComparisonReverse( typename Base::PriorityValueFun functor ) 
         : Base( functor ) {}
      bool operator() ( const WD *wd1, const WD *wd2 ) const
      {
         return this->_getter( wd1 ) <= this->_getter( wd2 );
      }
>>>>>>> 37f3a0db
   };

   template<typename T = unsigned>
   class WDPriorityQueue : public WDPool
   {
      public:
         typedef T         type;
         typedef std::const_mem_fun_t<T, WD> PriorityValueFun;
      private:
         // TODO (gmiranda): Measure if vector is better as a container
         typedef std::list<WorkDescriptor *> BaseContainer;
         BaseContainer     _dq;
         Lock              _lock;
         size_t            _nelems;
         /*! \brief When this is enabled, elements with the same priority
          * as the one in the back will be inserted at the back.
          * \note When this is enabled, it will override the LIFO behaviour
          * in the above case.
          */
         bool              _optimise;
         
         /*! \brief Revert insertion */
         bool              _reverse;
         
         /*! \brief Functor that will be used to get the priority or
          *  deadline */
         PriorityValueFun  _getter;
      

      private:
         /*! \brief WDPriorityQueue copy constructor (private)
          */
         WDPriorityQueue ( const WDPriorityQueue & );
         /*! \brief WDPriorityQueue copy assignment operator (private)
          */
         const WDPriorityQueue & operator= ( const WDPriorityQueue & );
         
         /*! \brief Inserts a WD in the expected order.
          *  \param fifo Insert WDs with the same after the current ones?
          */
         void insertOrdered ( WorkDescriptor *wd, bool fifo = true );
         
         /*! \brief Performs upper bound reversely or not depending on the settings */
        BaseContainer::iterator upper_bound( const WD *wd );
        
        /*! \brief Performs lower bound reversely or not depending on the settings */
        BaseContainer::iterator lower_bound( const WD *wd );
      public:
         /*! \brief WDPriorityQueue default constructor
          */
         WDPriorityQueue( bool optimise = true, bool reverse = false,
               PriorityValueFun getter = std::mem_fun( &WD::getPriority ) );
         
         /*! \brief WDPriorityQueue destructor
          */
         ~WDPriorityQueue() {}

         bool empty ( void ) const;
         size_t size() const;

         void push_back( WorkDescriptor *wd );
         void push_front( WorkDescriptor *wd );

         template <typename Constraints>
         WorkDescriptor * popWithConstraints ( BaseThread *thread );
         template <typename Constraints>
         bool removeWDWithConstraints( BaseThread *thread, WorkDescriptor *toRem, WorkDescriptor **next );

         WorkDescriptor * pop_back ( BaseThread *thread );
         WorkDescriptor * pop_front ( BaseThread *thread );


         bool removeWD( BaseThread *thread, WorkDescriptor *toRem, WorkDescriptor **next );

         /*! \brief Reorders the list a WD in the current queue.
          * It is needed when the priority of a WD is changed.
          * \note This just removes and pushes the WD into the list.
          * \return If the WD was found or not.
          * \note This method sets the lock upon entry (using LockBlock).
          */
         bool reorderWD( WorkDescriptor *wd );

         void increaseTasksInQueues( int tasks );
         void decreaseTasksInQueues( int tasks );
   };


}

#endif
<|MERGE_RESOLUTION|>--- conflicted
+++ resolved
@@ -233,9 +233,6 @@
    template <typename T>
    struct WDPriorityComparison : public WDPriorityComparisonBase<T>
    {
-<<<<<<< HEAD
-      bool operator() ( const WD* wd1, const WD* wd2 ) const;
-=======
       typedef WDPriorityComparisonBase<T> Base;
       
       WDPriorityComparison( typename Base::PriorityValueFun functor ) 
@@ -260,7 +257,6 @@
       {
          return this->_getter( wd1 ) <= this->_getter( wd2 );
       }
->>>>>>> 37f3a0db
    };
 
    template<typename T = unsigned>
