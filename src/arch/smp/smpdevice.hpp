--- conflicted
+++ resolved
@@ -82,14 +82,10 @@
          */
          static bool copyIn( void *localDst, CopyDescriptor &remoteSrc, size_t size, ProcessingElement *pe )
          {
-<<<<<<< HEAD
 #ifdef CLUSTER_DEV
 #else
-            memcpy( localDst, (void *)remoteSrc, size );
+            memcpy( localDst, (void *)remoteSrc.getTag(), size );
 #endif
-=======
-            memcpy( localDst, (void *)remoteSrc.getTag(), size );
->>>>>>> eafefa2e
             return true;
          }
 
@@ -98,14 +94,10 @@
          */
          static bool copyOut( CopyDescriptor &remoteDst, void *localSrc, size_t size, ProcessingElement *pe )
          {
-<<<<<<< HEAD
 #ifdef CLUSTER_DEV
 #else
-            memcpy( (void *)remoteDst, localSrc, size );
+            memcpy( (void *)remoteDst.getTag(), localSrc, size );
 #endif
-=======
-            memcpy( (void *)remoteDst.getTag(), localSrc, size );
->>>>>>> eafefa2e
             return true;
          }
 
