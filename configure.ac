AC_INIT([nanox], [0.7a], [pmtools@bsc.es])
AC_CONFIG_SRCDIR([src/core/system.cpp])

configure_orig_arguments="$@"

# New comment

# Environment
AC_CANONICAL_BUILD
AC_CANONICAL_SYSTEM
AC_CANONICAL_TARGET

# Automake initialization
AM_INIT_AUTOMAKE([-Wall dist-bzip2 -Wno-portability])
AC_CONFIG_MACRO_DIR([m4])

dnl Enable silent rules if available
supported_silent_rules=1
m4_ifdef([AM_SILENT_RULES],
         [AM_SILENT_RULES([yes])],
         [supported_silent_rules=0])

AM_CONDITIONAL([SUPPORTED_SILENT_RULES], test x$supported_silent_rules = x1)
 
dnl Versioning things
dnl Make sure build_version is double-quoted!
build_version="\"unknown revision\""
if test -d $srcdir/.git;
then
   AC_PATH_PROG([GIT], [git], [])
   AC_MSG_CHECKING([revision of git repository])
   run_git=""
   if test x"$GIT" != x;
   then
      echo "$GIT" "$srcdir" >& AS_MESSAGE_LOG_FD
      run_gitversion=`"$GIT" --git-dir=$srcdir/.git show "--pretty=format:%h %ci" HEAD | head -n 1`
      run_gitbranch=`"$GIT" --git-dir=$srcdir/.git branch | grep ^* | sed s/*\ //g`
      build_version="\"git $run_gitbranch $run_gitversion developer version\""
   fi
   if test x"$GIT" = x -o x"$run_gitversion" = x;
   then
       build_version="\"unknown git commit\""
   fi
   AC_MSG_RESULT([$build_version])
elif test -e $srcdir/VERSION;
then
     AC_MSG_CHECKING([revision of distributed release])
     run_gitversion=`cat $srcdir/VERSION`
     build_version="\"$run_gitversion\""
     AC_MSG_RESULT([$build_version])
fi
AC_DEFINE_UNQUOTED([NANOX_BUILD_VERSION], [$build_version], [Build version])

nanox_config_args='"'$(echo "$0 $configure_orig_arguments")'"'
AC_DEFINE_UNQUOTED([NANOX_CONFIGURE_ARGS], [$nanox_config_args], [Configure line])

# Debian release
AC_CHECK_PROG([DEB_RELEASE], [lsb_release], [$(lsb_release -sc)], [])
AC_SUBST([DEB_RELEASE])

# Set compiler default flags
: ${CFLAGS=""}
: ${CXXFLAGS=""}
: ${FCFLAGS=""}

# Allocator support
AC_MSG_CHECKING([if Nanos++ Allocator has been enabled])
AC_ARG_ENABLE([allocator],
  AS_HELP_STRING([--enable-allocator], [Enables Allocator module]),
  [
    allocator_enabled=$enableval
    AC_MSG_RESULT([$enableval])
  ],
  [
    allocator_enabled=no
    AC_MSG_RESULT([no])
  ]
)

if test x$allocator_enabled = xno; then
	CFLAGS="$CFLAGS -DNANOS_DISABLE_ALLOCATOR"
	CXXFLAGS="$CXXFLAGS -DNANOS_DISABLE_ALLOCATOR"
fi

# Memtracker support
AC_MSG_CHECKING([if Nanos++ Memtracker has been disabled])
AC_ARG_ENABLE([memtracker],
  AS_HELP_STRING([--disable-memtracker], [Disables Memtracker module]),
  [
    memtracker_disabled=yes
    AC_MSG_RESULT([yes])
  ],
  [
    memtracker_disabled=no
    AC_MSG_RESULT([no])
  ]
)

if test x$memtracker_disabled = xno; then
	CFLAGS="$CFLAGS -DNANOS_MEMTRACKER_ENABLED"
	CXXFLAGS="$CXXFLAGS -DNANOS_MEMTRACKER_ENABLED"
fi

AC_MSG_CHECKING([for Linux Intel C compiler mode])
AC_ARG_ENABLE([icc],
  AC_HELP_STRING([--enable-icc],[Enable support for Intel compiler (off by default)]),
  [
    use_icc=yes
    AC_MSG_RESULT([yes])
  ],
  [
    use_icc=no
    AC_MSG_RESULT([no])
  ]
)

AC_MSG_CHECKING([for Linux IBM C compiler mode])
AC_ARG_ENABLE([xlc],
  AC_HELP_STRING([--enable-xlc],[Enable support for IBM compiler (off by default)]),
  [
    use_xlc=yes
    AC_MSG_RESULT([yes])
  ],
  [
    use_xlc=no
    AC_MSG_RESULT([no])
  ]
)

AC_MSG_CHECKING([for Linux Intel MIC C compiler mode])
AC_ARG_ENABLE([mic],
  AC_HELP_STRING([--enable-mic],[Enable support for Intel MIC compiler (off by default)]),
  [
    use_icc=yes
    host_alias=$host
    cross_compiling=maybe
    CFLAGS="$CFLAGS -mmic"
    CXXFLAGS="$CXXFLAGS -mmic"
    FCFLAGS="$FCFLAGS -mmic"
    LDFLAGS="$LDFLAGS -lsvml -limf -lintlc"
    AC_MSG_RESULT([yes])
  ],
  [
    AC_MSG_RESULT([no])
  ]
)

AC_MSG_CHECKING([for IBM BlueGene/Q mode])
AC_ARG_ENABLE([bgq],
  AC_HELP_STRING([--enable-bgq],[Enable support for IBM BlueGene/Q (off by default)]),
  [
    use_bgq=yes
    AC_MSG_RESULT([yes])
  ],
  [
    use_bgq=no
    AC_MSG_RESULT([no])
  ]
)

if test x$use_icc = xyes; then
    if test x$use_xlc = xyes; then
        AC_MSG_ERROR([Both Intel and IBM compilers support is enabled. Please, choose only one of them.])
    else
	: ${CC="icc"}
	: ${CXX="icpc"}
	: ${FC="ifort"}
	CFLAGS="$CFLAGS -wd873 -wd1419 -lifcore"
	CXXFLAGS="$CXXFLAGS -wd873 -wd1419 -lifcore"
    fi
else
    if test x$use_xlc = xyes; then
        : ${CC="xlc"}
        : ${CXX="xlc++"}
        : ${FC="xlf"}
    else
	: ${CC="gcc"}
	: ${CXX="g++"}
	: ${FC="gfortran"}
    fi
fi

<<<<<<< HEAD
# Check for architecture
ARCHITECTURES=
OS=

mpi_enabled=no
mpi_valid=no
#mpi support
AC_ARG_WITH([mpi],
AS_HELP_STRING([--with-mpi=dir], [Directory of mpi installation]),
	[
		MPIPATH="${withval}"
		mpi_enabled=yes
	],
	[
		MPIPATH=""
	]
)
	
AC_ARG_ENABLE([mpi],
  AC_HELP_STRING([--enable-mpi],[Enable support for MPI (off by default)]),
  [
	 mpi_enabled=yes
  ],
  [
	 AC_MSG_RESULT([no])
  ]
)

if test x$mpi_enabled = xyes; then
	if test x$use_icc = xyes; then  
		MPI_CNAME=mpiicc
		MPI_CXXNAME=mpiicpc
		CFLAGS="$CFLAGS -mt_mpi"
		CXXFLAGS="$CXXFLAGS -mt_mpi" 
	else
		MPI_CNAME=mpicc
		MPI_CXXNAME=mpicxx
		CFLAGS="$CFLAGS -lmpi"
		CXXFLAGS="$CXXFLAGS -lmpi_cxx" 
	fi
	if test x$MPIPATH = x; then   	
		AC_CHECK_PROG( [MPICC], [$MPI_CNAME], yes, no)
		if test x$MPICC = xno ; then
			AC_MSG_ERROR([MPI Compiler ($MPI_CNAME) not found in PATH. Modify your PATH or use --with-mpi clause])
		else
			CC=$MPI_CNAME
			CXX=$MPI_CXXNAME
		fi
	else
		mpi_found=no
		if test -f $MPIPATH/$MPI_CNAME; then 
			mpi_found=yes 
			CC=$MPIPATH/$MPI_CNAME
			CXX=$MPIPATH/$MPI_CXXNAME
		fi
		#search in the path without bin
		if test x$mpi_found = xno; then		
			mpi_found=no
			if test -f $MPIPATH/bin/$MPI_CNAME; then 
				mpi_found=yes 
				CC=$MPIPATH/bin/$MPI_CNAME
				CXX=$MPIPATH/bin/$MPI_CXXNAME
			else
				AC_MSG_ERROR([MPI Compiler ($MPI_CNAME) not found in --with-mpi directory $MPIPATH or $MPIPATH/bin])
			fi
		fi		
	fi
	ARCHITECTURES="$ARCHITECTURES mpi"
	CFLAGS="$CFLAGS -DMPI_DEV -DMPICH_IGNORE_CXX_SEEK"
	CXXFLAGS="$CXXFLAGS -DMPI_DEV -DMPICH_IGNORE_CXX_SEEK"		
	NANOX_MPI_PREFIX=$prefix
	AC_SUBST([NANOX_MPI_PREFIX])
	mpi_valid=yes
fi

AC_SUBST([mpi_valid])


# Check for programs (every compiler change should be done before this line)
=======
# Override all the options if we're compiling for BG/Q
if test x$use_bgq = xyes; then
    : ${CC="mpicc"}
    : ${CXX="mpicxx"}
    CFLAGS="$CFLAGS -dynamic"
    CXXFLAGS="$CXXFLAGS -dynamic"
fi

# Check for programs
>>>>>>> a010ca98
m4_ifdef([AM_PROG_AR], [AM_PROG_AR])
AC_PROG_LIBTOOL
AC_PROG_CC([$CC])
AC_PROG_CPP
AM_PROG_CC_C_O
AC_PROG_CXX([$CXX])
AM_PROG_AS

AC_PROG_SED

# Fortran
AC_PROG_FC([$FC])
AC_PROG_FC_C_O

# Flags & Compiler dependent stuff
if test x$ac_cv_cxx_compiler_gnu = xyes; then
    use_gnu=yes
fi
if test x$ac_cv_prog_cc_xlc_c_o = xyes; then
    use_xlc=yes
fi
if test x$ac_cv_prog_cc_xlc_r_c_o = xyes; then
    use_xlc=yes
fi

if test x$use_gnu = xyes; then
    if test x$use_bgq = xno; then
        CFLAGS="$CFLAGS -Wredundant-decls"
        CXXFLAGS="$CXXFLAGS -Wredundant-decls"
    fi
fi

AM_CONDITIONAL([GNU_C], [test x$use_gnu = xyes])
AM_CONDITIONAL([IBM_C], [test x$use_xlc = xyes])
AM_CONDITIONAL([INTEL_C], [test x$use_icc = xyes])
AM_CONDITIONAL([BGQ], [test x$use_bgq = xyes])

# Check for libraries

# Check for header files
AC_HEADER_STDC

# Check for typedefs, structures, and compiler characteristics
AC_C_CONST

# Check for library functions
NANOS_CONFIG_LIBDIRS=
NANOS_CONFIG_LIBS=
NANOS_CONFIG_LIBS_PERFO=
NANOS_CONFIG_LIBS_DEBUG=
NANOS_CONFIG_LIBS_INSTR=
AC_SUBST([NANOS_CONFIG_LIBDIRS])
AC_SUBST([NANOS_CONFIG_LIBS_PERFO])
AC_SUBST([NANOS_CONFIG_LIBS_DEBUG])
AC_SUBST([NANOS_CONFIG_LIBS_INSTR])
AC_SUBST([NANOS_CONFIG_LIBS_INSTRDEBUG])

<<<<<<< HEAD
=======
# Check for architecture
ARCHITECTURES=
OS=
OPTIONS=
>>>>>>> a010ca98

AC_SUBST([ARCHITECTURES])
AC_SUBST([OS])
AC_SUBST([OPTIONS])
AC_SUBST([SMP_ARCH])

AC_CHECK_SIZEOF([size_t])

#AC_MSG_CHECKING([for architecture])
smp_ult=yes
case $host in
  i?86-*-linux*)
    OS=unix-os
    ARCHITECTURES="$ARCHITECTURES smp"
    SMP_ARCH=x86
    ;;
  x86_64-*-linux*)
    OS=unix-os
    ARCHITECTURES="$ARCHITECTURES smp"
    SMP_ARCH=x86-64
    ;;
  ia64-*-linux*)
    OS=unix-os
    ARCHITECTURES="$ARCHITECTURES smp"
    SMP_ARCH=ia64
    ;;
  armv71-*-linux*)
    OS=unix-os
    ARCHITECTURES="$ARCHITECTURES smp"
    SMP_ARCH=armv71
    ;;
  powerpc-*-linux* | powerpc64-*-linux*)
    OS=unix-os
    ARCHITECTURES="$ARCHITECTURES smp"

    if test $ac_cv_sizeof_size_t = 8 ; then
        SMP_ARCH=ppc64
    else
        SMP_ARCH=ppc32
    fi

    # Check if it is a Cell system
    if cat /proc/cpuinfo | grep Cell &> /dev/null ; then
      spu_valid=yes
      AC_ARG_VAR([SPUCC],[SPU C compiler])
      AC_ARG_VAR([PPUEMBED],[SPU to PPU embedding tool])
      AC_CHECK_PROG( [SPUCC], [spu-cc], spu-cc, no)
      if test x$SPUCC = xno ; then
	AC_MSG_WARN([spu-cc not found. Disabling SPU support]) 
        spu_valid=no
      else 
        AC_CHECK_PROG( [PPUEMBED], [ppu-embedspu], ppu-embedspu, no)
        if test x$PPUEMBED = xno ; then
          AC_MSG_WARN([ppu-embedspu not found. Disabling SPU support]) 
          spu_valid=no
        else
           AC_ARG_WITH([cellsdk],
              AS_HELP_STRING([--with-cellsdk=dir], [Directory of Cell SDK installation]),
              [
		CELLSDK="${withval}"
              ],
              [
		CELLSDK=/opt/cell/sdk/usr
              ])
           CELLSDK_INC="$CELLSDK/include"
           CELLSDK_LIB="$CELLSDK/lib"

	   AC_SUBST([CELLSDK_INC])
	   AC_SUBST([CELLSDK_LIB])

	   NANOS_CONFIG_LIBDIRS="NANOS_CONFIG_LIBDIRS -L$CELLSDK_LIB"
	   NANOS_CONFIG_LIBS="NANOS_CONFIG_LIBS -lspe2"
        fi
      fi
      if test x$spu_valid = xyes; then
        ARCHITECTURES="$ARCHITECTURES spu"
      fi
    fi
    ;;
  *)
    OS=unix-os
    ARCHITECTURES="$ARCHITECTURES smp"
    SMP_ARCH=unknown
    smp_ult=no
    ;;
esac


# Check if it has nVidia GPUs / CUDA is installed
gpu_valid=no
gpu_enabled=yes
CUDA=""
CUDA_RPATH=""

AC_MSG_CHECKING([if the use of GPU devices was disabled])
AC_ARG_ENABLE([gpu-arch],
  AS_HELP_STRING([--disable-gpu-arch], [Disables the use of GPU devices]),
  [
    if test x"$enableval" = x"yes" -o x"$enableval" = x"";
    then
        gpu_enabled="yes"
        AC_MSG_RESULT([no])
    else if test x"$enableval" = x"no";
         then
            AC_MSG_RESULT([yes])
            gpu_enabled="no"
         else
            AC_MSG_ERROR([This option can only be given 'yes' or 'no' values])
         fi
    fi
  ],
  [
    gpu_enabled="yes"
    AC_MSG_RESULT([no])
  ]
)

AC_ARG_WITH([cuda],
AS_HELP_STRING([--with-cuda=dir], [Directory of CUDA installation]),
	[
		CUDADIR="${withval}"
	],
	[
		CUDADIR="/usr/local/cuda"
	])

if test x$gpu_enabled = xyes ; then
    if test -d "$CUDADIR" ;
    then
        AC_PATH_PROG([NVCC], [nvcc], [], [$PATH$PATH_SEPARATOR$CUDADIR/bin])
        if test x$NVCC = x ; then
            AC_MSG_WARN([nvcc not found. Disabling GPU support])
            gpu_valid=no
        else
            CUDA_INC="$CUDADIR/include"
            CUDA_LIB="$CUDADIR/lib"
            if test -d "$CUDADIR/lib64" ;
	    then
                CUDA_LIB="$CUDADIR/lib64"
            fi
            CUDA_RPATH="-Xlinker -rpath -Xlinker $CUDA_LIB"

            AC_SUBST([CUDA_INC])
            AC_SUBST([CUDA_LIB])
            AC_SUBST([CUDA_RPATH])

            cuda_version_h="$CUDA_INC/cuda.h"
            if test -e $cuda_version_h ;
            then
               cuda_version_string=`sed -ne '/^\s*#\s*define\s\+CUDA_VERSION .*$/p' $cuda_version_h`
               cuda_version=`echo $cuda_version_string | sed -e 's/#define CUDA_VERSION \([0-9]*\).*$/\1/'`
            else
               cuda_version=0
            fi

            gpu_valid=yes
        fi
    else
             AC_MSG_WARN([Directory "$CUDADIR" does not exist. Disabling GPU Support])
             gpu_valid=no
    fi
fi

if test x$gpu_valid = xyes; then
	CFLAGS="$CFLAGS -DGPU_DEV -DNANOS_CUDA_VERSION=$cuda_version"
	CXXFLAGS="$CXXFLAGS -DGPU_DEV -DNANOS_CUDA_VERSION=$cuda_version"
	ARCHITECTURES="$ARCHITECTURES gpu"
fi

AM_CONDITIONAL([GPU_SUPPORT],[test $gpu_valid = yes])

AC_SUBST([gpu_valid])

#only show warnings when the user tries to specify opencl folders
opencl_showwarn="no"
#Check if an OpenCL implementation is installed.
OPENCLBASE="/usr"
AC_ARG_WITH([opencl],
AS_HELP_STRING([--with-opencl=dir], [Directory of OpenCL installation]),
	[
		OPENCLBASE="${withval}"
      opencl_showwarn="yes"
	],
	[
		OPENCLBASE="/usr"
	]
)

AC_ARG_WITH([opencl-include],
AS_HELP_STRING([--with-opencl-include=dir], [Directory of OpenCL includes]),
	[
		OPENCL_INC="${withval}"
      opencl_showwarn="yes"
	],
	[
		OPENCL_INC="$OPENCLBASE/include/"
	]
)

AC_ARG_WITH([opencl-lib],
AS_HELP_STRING([--with-opencl-lib=dir], [Directory of OpenCL libraries]),
	[
		OPENCL_LIB="${withval}"
      opencl_showwarn="yes"
	],
	[
      #tests if headers and libraries are usable and correct
      #backup vars before we do the tests
      CFLAGSBACKUP="$CFLAGS"
      CPPFLAGSBACKUP="$CPPFLAGS"
      CXXFLAGSBACKUP="$CXXFLAGS"
      LDFLAGSBACKUP="$LDFLAGS"

      CFLAGS="$CFLAGS -L$OPENCLBASE/lib64/"
      CPPFLAGS="$CPPFLAGS -L$OPENCLBASE/lib64/"
      CFLAGS="$CXXFLAGS -L$OPENCLBASE/lib64/"
      LDFLAGS="$LDFLAGS -L$OPENCLBASE/lib64/"
      AC_CHECK_LIB([OpenCL],
                   [clGetPlatformIDs],
                   [OPENCL_LIB="$OPENCLBASE/lib64/"],
                   [OPENCL_LIB="$OPENCLBASE/lib/"])

      CFLAGS="$CFLAGSBACKUP"
      CPPFLAGS="$CPPFLAGSBACKUP"
      CXXFLAGS="$CXXFLAGSBACKUP"
      LDFLAGS="$LDFLAGSBACKUP"
      #endtest
	]
)

AC_MSG_CHECKING([if the use of OpenCL devices was disabled])
AC_ARG_ENABLE([opencl-arch],
  AS_HELP_STRING([--disable-opencl-arch], [Disables the use of OpenCL devices]),
  [
    if test x"$enableval" = x"yes" -o x"$enableval" = x"";
    then
        opencl_enabled="yes"        
        opencl_showwarn="yes"
        AC_MSG_RESULT([no])
    else if test x"$enableval" = x"no";
        then
            opencl_enabled="no"
            AC_MSG_RESULT([yes])
        else
            AC_MSG_ERROR([This option can only be given 'yes' or 'no' values])
        fi    
    fi
  ],
  [
    opencl_enabled="yes"
    AC_MSG_RESULT([no])
  ]
)

if test x"$opencl_enabled" = x"yes" ; then

    opencl_valid="no"
    opencl_libs="no"
    opencl_headers="no"

    #tests if headers and libraries are usable and correct
    #backup vars before we do the tests
    CFLAGSBACKUP="$CFLAGS"
    CPPFLAGSBACKUP="$CPPFLAGS"
    CXXFLAGSBACKUP="$CXXFLAGS"
    LDFLAGSBACKUP="$LDFLAGS"

    CFLAGS="$CFLAGS -I$OPENCL_INC -L$OPENCL_LIB"
    CPPFLAGS="$CPPFLAGS -I$OPENCL_INC -L$OPENCL_LIB"
    CXXFLAGS="$CXXFLAGS -I$OPENCL_INC -L$OPENCL_LIB"
    LDFLAGS="$LDFLAGS -L$OPENCL_LIB"

    AC_CHECK_HEADER([CL/opencl.h], [opencl_headers="yes"],[])
    AC_CHECK_HEADER([OpenCL/opencl.h], [opencl_headers="yes"],[])
    AC_CHECK_LIB([OpenCL],
                 [clGetPlatformIDs],
                 [opencl_libs="yes"],
                 [])

    CFLAGS="$CFLAGSBACKUP"
    CPPFLAGS="$CPPFLAGSBACKUP"
    CXXFLAGS="$CXXFLAGSBACKUP"
    LDFLAGS="$LDFLAGSBACKUP"
    #endtest

    if test x"$opencl_libs" = x"yes" ; then
         if test x"$opencl_headers" = x"yes" ; then
            opencl_valid="yes"
         fi
    fi

    if test x"$opencl_showwarn" = x"yes" ; then
         if test x"$opencl_libs" = x"no" ; then
            AC_MSG_WARN([OpenCL library not found in $OPENCL_LIB, specify location using -with-opencl-lib. Disabling OpenCL support])
         fi
         if test x"$opencl_headers" = x"no" ; then
            AC_MSG_WARN([OpenCL headers not found in $OPENCL_INC, specify location using -with-opencl-include. Disabling OpenCL support])
         fi
    fi
else
    opencl_valid="no"
fi

if test x"$opencl_valid" = x"yes"; then
    OPENCL_LD=$OPENCL_LIB
    OPENCL_INC=$OPENCL_INC
    CFLAGS="$CFLAGS -L$OPENCL_LIB -lOpenCL -isystem $OPENCL_INC -DOpenCL_DEV"
    CXXFLAGS="$CXXFLAGS -L$OPENCL_LIB -lOpenCL -isystem $OPENCL_INC -DOpenCL_DEV"
    ARCHITECTURES="$ARCHITECTURES opencl"
    AC_SUBST([OPENCL_LD])
    AC_SUBST([OPENCL_INC])
fi

AM_CONDITIONAL([OPENCL_SUPPORT],[test $opencl_valid = yes]) 

AC_SUBST([opencl_valid])

# mcc support
AC_ARG_WITH([mcc],
AS_HELP_STRING([--with-mcc=dir], [Directory of mcc compiler]),
	[
      mcc_valid=yes
		MCC="${withval}/bin/mcc"
	],
	[
      mcc_valid=no
		MCC=""
	])

AC_SUBST([mcc_valid])
AC_SUBST([MCC])

AC_MSG_CHECKING([for architecture])

# Add architecture libraries
for arch in $ARCHITECTURES; do
	NANOS_CONFIG_LIBS_PERFO="$NANOS_CONFIG_LIBS_PERFO $NANOS_CONFIG_LIBS \$(abs_top_builddir)/src/arch/$arch/performance/lib$arch.la"
	NANOS_CONFIG_LIBS_DEBUG="$NANOS_CONFIG_LIBS_DEBUG $NANOS_CONFIG_LIBS \$(abs_top_builddir)/src/arch/$arch/debug/lib$arch.la"
	NANOS_CONFIG_LIBS_INSTR="$NANOS_CONFIG_LIBS_INSTR $NANOS_CONFIG_LIBS \$(abs_top_builddir)/src/arch/$arch/instrumentation/lib$arch.la"
	NANOS_CONFIG_LIBS_INSTRDEBUG="$NANOS_CONFIG_LIBS_INSTRDEBUG $NANOS_CONFIG_LIBS \$(abs_top_builddir)/src/arch/$arch/instrumentation-debug/lib$arch.la"
done
NANOS_CONFIG_LIBS_PERFO="$NANOS_CONFIG_LIBS_PERFO \$(abs_top_builddir)/src/arch/$OS/performance/libos.la \$(abs_top_builddir)/src/support/performance/libsupport.la"
NANOS_CONFIG_LIBS_DEBUG="$NANOS_CONFIG_LIBS_DEBUG \$(abs_top_builddir)/src/arch/$OS/debug/libos.la \$(abs_top_builddir)/src/support/debug/libsupport.la"
NANOS_CONFIG_LIBS_INSTR="$NANOS_CONFIG_LIBS_INSTR \$(abs_top_builddir)/src/arch/$OS/instrumentation/libos.la \$(abs_top_builddir)/src/support/instrumentation/libsupport.la"
NANOS_CONFIG_LIBS_INSTRDEBUG="$NANOS_CONFIG_LIBS_INSTRDEBUG \$(abs_top_builddir)/src/arch/$OS/instrumentation-debug/libos.la \$(abs_top_builddir)/src/support/instrumentation-debug/libsupport.la"

AM_CONDITIONAL([SMP_SUPPORTS_ULT],[test $smp_ult = yes])

AC_MSG_RESULT([$ARCHITECTURES/$OS])

USED_VERSION=""

# Enable instrumentation-debug version
instrumentation_debug_disabled="yes"
AC_MSG_CHECKING([if instrumentation-debug version was enabled])
AC_ARG_ENABLE([instrumentation-debug],
  AS_HELP_STRING([--enable-instrumentation-debug], [Enables generation of instrumentation-debug version]),
  [
    if test x$enableval = xyes -o x$enableval = x;
    then
        instrumentation_debug_disabled="no"
        AC_MSG_RESULT([yes])
        USED_VERSION="instrumentation-debug"
    else if test x$enableval = xno;
         then
            AC_MSG_RESULT([no])
            instrumentation_debug_disabled="yes"
         else
            AC_MSG_ERROR([This option can only be given 'yes' or 'no' values])
         fi
    fi
  ],
  [
      AC_MSG_RESULT([no])
      instrumentation_debug_disabled="yes"
  ]
)

AM_CONDITIONAL([INSTRUMENTATION_DEBUG_VERSION], [test x$instrumentation_debug_disabled = xno])
AC_SUBST([instrdebugdir],['${libdir}/instrumentation-debug'])

# Enable instrumentation version
instrumentation_disabled="no"
AC_MSG_CHECKING([if instrumentation version was disabled])
AC_ARG_ENABLE([instrumentation],
  AS_HELP_STRING([--disable-instrumentation], [Disables generation of instrumentation version]),
  [
    if test x$disableval = xyes -o x$disableval = x;
    then
        instrumentation_disabled="yes"
        AC_MSG_RESULT([yes])
    else if test x$disableval = xno;
         then
            AC_MSG_RESULT([no])
            instrumentation_disabled="no"
            USED_VERSION="instrumentation"
         else
            AC_MSG_ERROR([This option can only be given 'yes' or 'no' values])
         fi
    fi
  ],
  [
      AC_MSG_RESULT([no])
      instrumentation_disabled="no"
      USED_VERSION="instrumentation"
  ]
)

AM_CONDITIONAL([INSTRUMENTATION_VERSION], [test x$instrumentation_disabled = xno])
AC_SUBST([instrumentationdir],['${libdir}/instrumentation'])

# Enable debug version
debug_disabled="no"
AC_MSG_CHECKING([if debug version was disabled])
AC_ARG_ENABLE([debug],
  AS_HELP_STRING([--disable-debug], [Disables generation of debug version]),
  [
    if test x$disableval = xyes -o x$disableval = x;
    then
        debug_disabled="yes"
        AC_MSG_RESULT([yes])
    else if test x$disableval = xno;
         then
            AC_MSG_RESULT([no])
            debug_disabled="no"
            USED_VERSION="debug"
         else
            AC_MSG_ERROR([This option can only be given 'yes' or 'no' values])
         fi
    fi
  ],
  [
      AC_MSG_RESULT([no])
      debug_disabled="no"
      USED_VERSION="debug"
  ]
)

AM_CONDITIONAL([DEBUG_VERSION], [test x$debug_disabled = xno])
AC_SUBST([debugdir],['${libdir}/debug'])

# Enable performance version
performance_disabled="no"
AC_MSG_CHECKING([if performance version was disabled])
AC_ARG_ENABLE([performance],
  AS_HELP_STRING([--disable-performance], [Disables generation of performance version]),
  [
    if test x$disableval = xyes -o x$disableval = x;
    then
        performance_disabled="yes"
        AC_MSG_RESULT([yes])
    else if test x$disableval = xno;
         then
            AC_MSG_RESULT([no])
            performance_disabled="no"
            USED_VERSION="performance"
         else
            AC_MSG_ERROR([This option can only be given 'yes' or 'no' values])
         fi
    fi
  ],
  [
      AC_MSG_RESULT([no])
      performance_disabled="no"
      USED_VERSION="performance"
  ]
)

AM_CONDITIONAL([PERFORMANCE_VERSION], [test x$performance_disabled = xno])
AC_SUBST([performancedir],['${libdir}/performance'])

AC_MSG_CHECKING([if any version is to be compiled])
if test x$performance_disabled = xyes -a x$debug_disabled = xyes -a x$instrumentation_disabled = xyes -a x$instrumentation_debug_disabled = xyes;
then
	AC_MSG_RESULT([no])
	AC_MSG_ERROR([At least one version needs to be compiled])
else
	AC_MSG_RESULT([yes])
fi
AC_SUBST([USED_VERSION])


# Check for atomic builtins in GCC
AC_CHECK_GXX_ATOMIC_BUILTINS()

MPITRACE_HOME=""
MPITRACE_INC=""
MPITRACE_LIB=""
MPITRACE_BIN=""

AC_ARG_WITH([extrae],
           AS_HELP_STRING([--with-extrae=dir], [Directory of Extrae installation]),
           [
                extrae_version_h=$withval/include/extrae_version.h
                if test -e $extrae_version_h ;
                then
                   extrae_version_string=`sed -ne '/^\s*#\s*define\s\+EXTRAE_VERSION .*$/p' $extrae_version_h`
                   extrae_version=`echo $extrae_version_string | sed -e 's/#define EXTRAE_VERSION EXTRAE_VERSION_NUMBER(\([0-9]*\),\([0-9]*\),\([0-9]*\).*$/\1\2\3/'`
                   if test "$extrae_version" -ge 240;
                   then
                      MPITRACE_HOME="$withval"
                      MPITRACE_INC="$withval/include"
                      MPITRACE_LIB="$withval/lib"
                      if test -d "$MPITRACE_HOME/lib64";
                      then
                         MPITRACE_LIB="$MPITRACE_HOME/lib64"
                      fi
                      MPITRACE_BIN="$withval/bin"
                      AC_MSG_RESULT([checking if Extrae library is compatible... yes])
                   else
                      AC_MSG_ERROR([checking if Extrae library is compatible... no (Extrae > 2.4 needed)])
                   fi
                else
                   AC_MSG_ERROR([checking if Extrae library is compatible... no (Extrae > 2.4 needed)])
                fi
           ]
)

AC_SUBST([MPITRACE_HOME])
AC_SUBST([MPITRACE_INC])
AC_SUBST([MPITRACE_LIB])
AC_SUBST([MPITRACE_BIN])


AM_CONDITIONAL([INSTRUMENTATION_EXTRAE], test x"$MPITRACE_HOME" != x)

# Check NextSim support
AC_ARG_WITH([nextsim],
           AS_HELP_STRING([--with-nextsim=dir], [Directory of NextSim installation]),
           [
              NEXTSIM_HOME="$withval"
              NEXTSIM_INC="$withval/include"
           ]
)
AC_SUBST([NEXTSIM_HOME])
AC_SUBST([NEXTSIM_INC])
AM_CONDITIONAL([INSTRUMENTATION_NEXTSIM], test x"$NEXTSIM_HOME" != x)

# Check Ayudame support
AYUDAME_HOME=""
AYUDAME_INC=""
AYUDAME_LIB=""
AYUDAME_BIN=""

AC_ARG_WITH([ayudame],
           AS_HELP_STRING([--with-ayudame=dir], [Directory of Ayudame installation]),
           [
                AYUDAME_HOME="$withval"
                AYUDAME_INC="$withval/include"
                AYUDAME_LIB="$withval/lib"
                AYUDAME_BIN="$withval/bin"
           ]
)
AC_SUBST([AYUDAME_HOME])
AC_SUBST([AYUDAME_INC])
AC_SUBST([AYUDAME_LIB])
AC_SUBST([AYUDAME_BIN])

AM_CONDITIONAL([INSTRUMENTATION_AYUDAME], test x"$AYUDAME_HOME" != x)

# Check hwloc availability
AC_ARG_WITH([hwloc],
           AS_HELP_STRING([--with-hwloc=dir], [Directory of Hardware Locality (hwloc) installation]),
           [
                hwloc_h=$withval/include/hwloc.h
                if test -e $hwloc_h ;
                then
                   hwloc_version_string=`sed -ne '/^\s*#\s*define\s\+HWLOC_API_VERSION .*$/p' $hwloc_h`
                   hwloc_version=`echo $hwloc_version_string | sed -e 's/#define HWLOC_API_VERSION 0x[0]\+\([0-9]\+\).*$/\1/'`
                   if test "$hwloc_version" -ge 10200;
                   then
                      HWLOC_HOME="$withval"
                      HWLOC_INC="$withval/include"
                      HWLOC_LIB="$withval/lib"
                      HWLOC_BIN="$withval/bin"
                      AC_MSG_RESULT([checking if Hardware Locality library is compatible... yes])
                      OPTIONS="$OPTIONS hwloc"
                   else
                      AC_MSG_ERROR([checking if Hardware Locality library is compatible... no (hwloc > 1.2.0 needed)])
                   fi
                else
                   AC_MSG_ERROR([checking if Hardware Locality library is compatible... no (hwloc > 1.2.0 needed)])
                fi
           ]
)

AC_SUBST([HWLOC_HOME])
AC_SUBST([HWLOC_INC])
AC_SUBST([HWLOC_LIB])
AC_SUBST([HWLOC_BIN])

AM_CONDITIONAL([HWLOC], test x"$HWLOC_HOME" != x)

# Check for Chapel support
AC_ARG_WITH([chapel],
            AS_HELP_STRING([--with-chapel=dir], [Directory of Chapel installation]),
	    [
		chapel=yes
		CHAPEL_HOME="$withval"
	    ],
            [
		chapel=no
	    ]
)

AM_CONDITIONAL([CHAPEL_SUPPORT], [test "$chapel" = "yes"])
AC_SUBST([CHAPEL_HOME])

# Check MKL Support
AC_CHECK_LIB([mkl_sequential],[mkl_blas_dgemm],[MKL_LIBS="-lm -lmkl_core -lmkl_sequential"],[MKL_LIBS=""],[-lm -lmkl_core])
AM_CONDITIONAL([MKL_SUPPORT], test "$MKL_LIBS"x != x )
AC_SUBST([MKL_LIBS])

# Output files
AC_CONFIG_HEADERS([config.h])

AC_CONFIG_FILES([Makefile
                 src/Makefile
                 src/core/Makefile
                 src/core/performance/Makefile
                 src/core/debug/Makefile
                 src/core/instrumentation/Makefile
                 src/core/instrumentation-debug/Makefile
		 src/support/Makefile
		 src/support/performance/Makefile
		 src/support/debug/Makefile
		 src/support/instrumentation/Makefile
		 src/support/instrumentation-debug/Makefile
		 src/plugins/Makefile
		 src/plugins/sched/Makefile
		 src/plugins/sched/performance/Makefile
		 src/plugins/sched/debug/Makefile
		 src/plugins/sched/instrumentation/Makefile
		 src/plugins/sched/instrumentation-debug/Makefile
		 src/plugins/throttle/Makefile
		 src/plugins/throttle/performance/Makefile
		 src/plugins/throttle/debug/Makefile
		 src/plugins/throttle/instrumentation/Makefile
		 src/plugins/throttle/instrumentation-debug/Makefile
		 src/plugins/barr/Makefile
		 src/plugins/barr/performance/Makefile
		 src/plugins/barr/debug/Makefile
		 src/plugins/barr/instrumentation/Makefile
		 src/plugins/barr/instrumentation-debug/Makefile
		 src/plugins/slicers/Makefile
		 src/plugins/slicers/performance/Makefile
		 src/plugins/slicers/debug/Makefile
		 src/plugins/slicers/instrumentation/Makefile
		 src/plugins/slicers/instrumentation-debug/Makefile
		 src/plugins/instrumentation/Makefile
		 src/plugins/instrumentation/performance/Makefile
		 src/plugins/instrumentation/debug/Makefile
		 src/plugins/instrumentation/instrumentation/Makefile
		 src/plugins/instrumentation/instrumentation-debug/Makefile
		 src/plugins/worksharing/Makefile
		 src/plugins/worksharing/performance/Makefile
		 src/plugins/worksharing/debug/Makefile
		 src/plugins/worksharing/instrumentation/Makefile
		 src/plugins/worksharing/instrumentation-debug/Makefile
		 src/plugins/deps/Makefile
		 src/plugins/deps/performance/Makefile
		 src/plugins/deps/debug/Makefile
		 src/plugins/deps/instrumentation/Makefile
		 src/plugins/deps/instrumentation-debug/Makefile
		 src/apis/Makefile
		 src/apis/c/Makefile
		 src/apis/c/performance/Makefile
		 src/apis/c/debug/Makefile
		 src/apis/c/instrumentation/Makefile
		 src/apis/c/instrumentation-debug/Makefile
		 src/pms/Makefile
		 src/pms/openmp/Makefile
		 src/pms/openmp/performance/Makefile
		 src/pms/openmp/debug/Makefile
		 src/pms/openmp/instrumentation/Makefile
		 src/pms/openmp/instrumentation-debug/Makefile
		 src/pms/ss/Makefile
		 src/pms/ss/performance/Makefile
		 src/pms/ss/debug/Makefile
		 src/pms/ss/instrumentation/Makefile
		 src/pms/ss/instrumentation-debug/Makefile
		 src/pms/chapel/Makefile
		 src/pms/chapel/performance/Makefile
		 src/pms/chapel/debug/Makefile
		 src/pms/chapel/instrumentation/Makefile
		 src/pms/chapel/instrumentation-debug/Makefile
                 src/arch/Makefile
		 src/arch/unix-os/Makefile
		 src/arch/unix-os/performance/Makefile
		 src/arch/unix-os/debug/Makefile
		 src/arch/unix-os/instrumentation/Makefile
		 src/arch/unix-os/instrumentation-debug/Makefile
		 src/arch/smp/Makefile
		 src/arch/smp/performance/Makefile
		 src/arch/smp/debug/Makefile
		 src/arch/smp/instrumentation/Makefile
		 src/arch/smp/instrumentation-debug/Makefile
		 src/arch/fpga/Makefile
		 src/arch/fpga/performance/Makefile
		 src/arch/fpga/debug/Makefile
		 src/arch/fpga/instrumentation/Makefile
		 src/arch/fpga/instrumentation-debug/Makefile
		 src/arch/spu/Makefile
		 src/arch/spu/performance/Makefile
		 src/arch/spu/debug/Makefile
		 src/arch/spu/instrumentation/Makefile
		 src/arch/spu/instrumentation-debug/Makefile
		 src/arch/gpu/Makefile
		 src/arch/gpu/performance/Makefile
		 src/arch/gpu/debug/Makefile
		 src/arch/gpu/instrumentation/Makefile
		 src/arch/gpu/instrumentation-debug/Makefile
		 src/arch/opencl/Makefile
		 src/arch/opencl/performance/Makefile
		 src/arch/opencl/debug/Makefile
		 src/arch/opencl/instrumentation/Makefile
		 src/arch/opencl/instrumentation-debug/Makefile
		 src/arch/mpi/Makefile
		 src/arch/mpi/performance/Makefile
		 src/arch/mpi/debug/Makefile
		 src/arch/mpi/instrumentation/Makefile
		 src/arch/mpi/instrumentation-debug/Makefile
		 src/utils/Makefile
		 src/utils/performance/Makefile
		 src/utils/instrumentation/Makefile
		 src/utils/debug/Makefile
		 src/utils/instrumentation-debug/Makefile
		 scripts/Makefile
		 tests/Makefile
		 tests/gens/Makefile
		 doc/Makefile
                 doc/doxy-nanox
                 ])

AC_OUTPUT

echo ""
echo "Configuration summary of Nanos++"
echo "================================"
echo ""
echo "Configured architectures:" $ARCHITECTURES
echo ""
echo "Extra options:" $OPTIONS<|MERGE_RESOLUTION|>--- conflicted
+++ resolved
@@ -180,7 +180,15 @@
     fi
 fi
 
-<<<<<<< HEAD
+# Check for programs
+# Override all the options if we're compiling for BG/Q
+if test x$use_bgq = xyes; then
+    : ${CC="mpicc"}
+    : ${CXX="mpicxx"}
+    CFLAGS="$CFLAGS -dynamic"
+    CXXFLAGS="$CXXFLAGS -dynamic"
+fi
+
 # Check for architecture
 ARCHITECTURES=
 OS=
@@ -260,17 +268,6 @@
 
 
 # Check for programs (every compiler change should be done before this line)
-=======
-# Override all the options if we're compiling for BG/Q
-if test x$use_bgq = xyes; then
-    : ${CC="mpicc"}
-    : ${CXX="mpicxx"}
-    CFLAGS="$CFLAGS -dynamic"
-    CXXFLAGS="$CXXFLAGS -dynamic"
-fi
-
-# Check for programs
->>>>>>> a010ca98
 m4_ifdef([AM_PROG_AR], [AM_PROG_AR])
 AC_PROG_LIBTOOL
 AC_PROG_CC([$CC])
@@ -328,13 +325,7 @@
 AC_SUBST([NANOS_CONFIG_LIBS_INSTR])
 AC_SUBST([NANOS_CONFIG_LIBS_INSTRDEBUG])
 
-<<<<<<< HEAD
-=======
-# Check for architecture
-ARCHITECTURES=
-OS=
 OPTIONS=
->>>>>>> a010ca98
 
 AC_SUBST([ARCHITECTURES])
 AC_SUBST([OS])
