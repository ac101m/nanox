/*************************************************************************************/
/*      Copyright 2009 Barcelona Supercomputing Center                               */
/*                                                                                   */
/*      This file is part of the NANOS++ library.                                    */
/*                                                                                   */
/*      NANOS++ is free software: you can redistribute it and/or modify              */
/*      it under the terms of the GNU Lesser General Public License as published by  */
/*      the Free Software Foundation, either version 3 of the License, or            */
/*      (at your option) any later version.                                          */
/*                                                                                   */
/*      NANOS++ is distributed in the hope that it will be useful,                   */
/*      but WITHOUT ANY WARRANTY; without even the implied warranty of               */
/*      MERCHANTABILITY or FITNESS FOR A PARTICULAR PURPOSE.  See the                */
/*      GNU Lesser General Public License for more details.                          */
/*                                                                                   */
/*      You should have received a copy of the GNU Lesser General Public License     */
/*      along with NANOS++.  If not, see <http://www.gnu.org/licenses/>.             */
/*************************************************************************************/

#include "smpprocessor.hpp"
#include "schedule.hpp"
#include "debug.hpp"
#include "system.hpp"
#include <iostream>
#include <sched.h>
#include "smp_ult.hpp"
#include "instrumentation.hpp"

using namespace nanos;
using namespace nanos::ext;

void * smp_bootthread ( void *arg )
{
   SMPThread *self = static_cast<SMPThread *>( arg );

   self->run();

   pthread_exit ( 0 );
}

// TODO: detect at configure
#ifndef PTHREAD_STACK_MIN
#define PTHREAD_STACK_MIN 16384
#endif

void SMPThread::start ()
{
   pthread_attr_t attr;
   pthread_attr_init(&attr);

   // user-defined stack size
   if ( _stackSize > 0 ) {
     if ( _stackSize < PTHREAD_STACK_MIN ) {
       warning("specified thread stack too small, adjusting it to minimum size");
       _stackSize = PTHREAD_STACK_MIN;
     }

     if (pthread_attr_setstacksize( &attr, _stackSize ) )
       warning("couldn't set pthread stack size stack");
   }

   if ( pthread_create( &_pth, &attr, smp_bootthread, this ) )
      fatal( "couldn't create thread" );
}

void SMPThread::runDependent ()
{
   WD &work = getThreadWD();
   setCurrentWD( work );

   SMPDD &dd = ( SMPDD & ) work.activateDevice( SMP );

   dd.getWorkFct()( work.getData() );
}

void SMPThread::join ()
{
   pthread_join( _pth,NULL );
   joined();
}

void SMPThread::bind( void )
{
   cpu_set_t cpu_set;
<<<<<<< HEAD
   int cpu_id = ( getCpuId() * sys.getBindingStride() ) + sys.getBindingStart();
   
   // If using the socket scheduler...
   if ( sys.getDefaultSchedule() == "socket" )
   {
      // Set the number of socket
      int socket = cpu_id / sys.getCoresPerSocket();
      
      if ( socket >= sys.getNumSockets() ) {
         warning( "cpu id " << cpu_id << " is in socket #" << socket <<
                 ", while there are only " << sys.getNumSockets() << " sockets." );
      }
      
      setSocket( socket );
   }
=======
   long ncpus = sysconf( _SC_NPROCESSORS_ONLN );
   int cpu_idx = ( getCpuId() * sys.getBindingStride() ) + sys.getBindingStart();
   int cpu_id = ( (cpu_idx + ( cpu_idx/ncpus) ) % ncpus);
>>>>>>> 0cfafc12

   ensure( ( ( cpu_id >= 0 ) && ( cpu_id < ncpus ) ), "invalid value for cpu id" );
   CPU_ZERO( &cpu_set );
   CPU_SET( cpu_id, &cpu_set );
   verbose( "Binding thread " << getId() << " to cpu " << cpu_id );
   sched_setaffinity( ( pid_t ) 0, sizeof( cpu_set ), &cpu_set );
}

void SMPThread::yield()
{
   if (sched_yield() != 0)
      warning("sched_yield call returned an error");
}

// This is executed in between switching stacks
void SMPThread::switchHelperDependent ( WD *oldWD, WD *newWD, void *oldState  )
{
   SMPDD & dd = ( SMPDD & )oldWD->getActiveDevice();
   dd.setState( (intptr_t *) oldState );
}

void SMPThread::inlineWorkDependent ( WD &wd )
{
   // Now the WD will be inminently run
   wd.start(WD::IsNotAUserLevelThread);

   SMPDD &dd = ( SMPDD & )wd.getActiveDevice();

   NANOS_INSTRUMENT ( static nanos_event_key_t key = sys.getInstrumentation()->getInstrumentationDictionary()->getEventKey("user-code") );
   NANOS_INSTRUMENT ( nanos_event_value_t val = wd.getId() );
   NANOS_INSTRUMENT ( sys.getInstrumentation()->raiseOpenStateAndBurst ( NANOS_RUNNING, key, val ) );
   ( dd.getWorkFct() )( wd.getData() );
   NANOS_INSTRUMENT ( sys.getInstrumentation()->raiseCloseStateAndBurst ( key ) );
}

void SMPThread::switchTo ( WD *wd, SchedulerHelper *helper )
{
   // wd MUST have an active SMP Device when it gets here
   ensure( wd->hasActiveDevice(),"WD has no active SMP device" );
   SMPDD &dd = ( SMPDD & )wd->getActiveDevice();
   ensure( dd.hasStack(), "DD has no stack for ULT");

   ::switchStacks(
       ( void * ) getCurrentWD(),
       ( void * ) wd,
       ( void * ) dd.getState(),
       ( void * ) helper );
}

void SMPThread::exitTo ( WD *wd, SchedulerHelper *helper)
{
   // wd MUST have an active SMP Device when it gets here
   ensure( wd->hasActiveDevice(),"WD has no active SMP device" );
   SMPDD &dd = ( SMPDD & )wd->getActiveDevice();
   ensure( dd.hasStack(), "DD has no stack for ULT");

   //TODO: optimize... we don't really need to save a context in this case
   ::switchStacks(
      ( void * ) getCurrentWD(),
      ( void * ) wd,
      ( void * ) dd.getState(),
      ( void * ) helper );
}
<|MERGE_RESOLUTION|>--- conflicted
+++ resolved
@@ -82,8 +82,9 @@
 void SMPThread::bind( void )
 {
    cpu_set_t cpu_set;
-<<<<<<< HEAD
-   int cpu_id = ( getCpuId() * sys.getBindingStride() ) + sys.getBindingStart();
+   long ncpus = sysconf( _SC_NPROCESSORS_ONLN );
+   int cpu_idx = ( getCpuId() * sys.getBindingStride() ) + sys.getBindingStart();
+   int cpu_id = ( (cpu_idx + ( cpu_idx/ncpus) ) % ncpus);
    
    // If using the socket scheduler...
    if ( sys.getDefaultSchedule() == "socket" )
@@ -98,11 +99,6 @@
       
       setSocket( socket );
    }
-=======
-   long ncpus = sysconf( _SC_NPROCESSORS_ONLN );
-   int cpu_idx = ( getCpuId() * sys.getBindingStride() ) + sys.getBindingStart();
-   int cpu_id = ( (cpu_idx + ( cpu_idx/ncpus) ) % ncpus);
->>>>>>> 0cfafc12
 
    ensure( ( ( cpu_id >= 0 ) && ( cpu_id < ncpus ) ), "invalid value for cpu id" );
    CPU_ZERO( &cpu_set );
