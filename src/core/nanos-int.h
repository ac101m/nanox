--- conflicted
+++ resolved
@@ -25,63 +25,8 @@
 #include <stddef.h>
 #include <stdbool.h>
 
-<<<<<<< HEAD
-
-#ifdef __cplusplus
-extern "C"
-#endif
-typedef struct {
-   /* NOTE: The first dimension is represented in terms of bytes. */
-
-   /* Size of the dimension in terms of the size of the previous dimension. */
-   size_t size;
-
-   /* Lower bound in terms of the size of the previous dimension. */
-   size_t lower_bound;
-
-   /* Accessed length in terms of the size of the previous dimension. */
-   size_t accessed_length;
-} nanos_region_dimension_internal_t;
-
-
-#ifdef __cplusplus
-extern "C"
-#endif
-typedef struct {
-   bool  input: 1;
-   bool  output: 1;
-   bool  can_rename:1;
-   bool  concurrent: 1;
-   bool  commutative: 1;
-} nanos_access_type_internal_t;
-
-
-/* This structure is initialized in dependency.hpp. Any change in
- * its contents has to be reflected in DataAccess constructor
- */
-#ifdef __cplusplus
-extern "C"
-#endif
-typedef struct {
-   /* Base address of the accessed range */
-   void *address;
-
-   nanos_access_type_internal_t flags;
-
-   /* Number of dimensions */
-   short dimension_count;
-
-   nanos_region_dimension_internal_t const *dimensions;
-
-   ptrdiff_t offset;
-} nanos_data_access_internal_t;
-
-/* This structure is initialized in dependency.hpp. Any change in
- * its contents has to be reflected in Dependency constructor  
-=======
 /*! \file nanos_c_api_macros.h
  *  \brief 
->>>>>>> 7707e933
  */
 #define NANOS_API_DECL(Type, Name, Params) \
     extern Type Name##_ Params; \
@@ -157,7 +102,6 @@
    ptrdiff_t offset;
 } nanos_data_access_internal_t;
 
-
 typedef enum {
    NANOS_PRIVATE,
    NANOS_SHARED,
@@ -185,22 +129,6 @@
       bool output: 1;
    } flags;
    short dimension_count;
-<<<<<<< HEAD
-   nanos_region_dimension_internal_t const *dimensions;
-   ptrdiff_t offset;
-   uint64_t _hostBaseAddress;
-} nanos_copy_data_internal_t;
-
-
-typedef nanos_access_type_internal_t nanos_access_type_t;
-typedef nanos_region_dimension_internal_t nanos_region_dimension_t;
-
-
-#ifndef _NANOS_INTERNAL
-
-//typedef nanos_dependence_internal_t nanos_data_access_t;
-//typedef nanos_dependence_internal_t nanos_dependence_t;
-=======
 
 #if defined(_MERCURIUM) && defined(_MF03)
    // Fortran makes a strong separation between pointers and arrays and they
@@ -211,6 +139,7 @@
    nanos_region_dimension_internal_t const *dimensions;
 #endif
    ptrdiff_t offset;
+   uint64_t _hostBaseAddress;
 } nanos_copy_data_internal_t;
 
 typedef nanos_access_type_internal_t nanos_access_type_t;
@@ -218,7 +147,6 @@
 
 #ifndef _NANOS_INTERNAL
 
->>>>>>> 7707e933
 typedef nanos_data_access_internal_t nanos_data_access_t;
 typedef nanos_copy_data_internal_t nanos_copy_data_t;
 
@@ -230,8 +158,6 @@
 }
 typedef nanos::DataAccess nanos_data_access_t;
 typedef nanos::CopyData nanos_copy_data_t;
-//typedef nanos_dependence_internal_t nanos_dependence_t;
-//typedef nanos_dependence_internal_t nanos_data_access_t;
 
 #endif
 
@@ -347,14 +273,8 @@
  /*22*/              NANOS_PRE_OUTLINE_WORK, NANOS_POST_OUTLINE_WORK, NANOS_POST_OUTLINE_WORK2, NANOS_POST_OUTLINE_WORK3, NANOS_POST_OUTLINE_WORK4, NANOS_POST_OUTLINE_WORK5, NANOS_CC_CDIN, NANOS_CC_CDOUT, NANOS_STRIDED_COPY_PACK, NANOS_STRIDED_COPY_UNPACK, NANOS_CC_CDIN_GET_ADDR, NANOS_CC_CDIN_OP_GEN, NANOS_CC_CDIN_DO_OP, NANOS_CC_COPY_IN, NANOS_CC_COPY_OUT, NANOS_CC_COPY_DEV_TO_DEV, NANOS_SEND_WAIT_FOR_REQ_PUT, NANOS_GET_PINNED_ADDR, NANOS_SEND_PUT_REQ, NANOS_amWaitRequestPut, NANOS_amRequestPutStrided1D, NANOS_OUTLINE_WORK,  NANOS_EVENT_STATE_TYPES
 } nanos_event_state_value_t; /**< State enum values */
 
-<<<<<<< HEAD
 typedef enum { NANOS_WD_DOMAIN, NANOS_WD_DEPENDENCY, NANOS_WAIT, NANOS_WD_REMOTE, NANOS_XFER_PUT, NANOS_XFER_GET,
                NANOS_AM_WORK, NANOS_AM_WORK_DONE, NANOS_XFER_WAIT_REQ_PUT, NANOS_XFER_FREE_TMP_BUFF } nanos_event_domain_t; /**< Specifies a domain */
-typedef long long  nanos_event_id_t;                   /**< Used as unique id within a given domain */
-=======
-typedef enum { NANOS_WD_DOMAIN, NANOS_WD_DEPENDENCY, NANOS_WAIT, NANOS_WD_REMOTE, NANOS_XFER_PUT, NANOS_XFER_GET
-} nanos_event_domain_t; /**< Specifies a domain */
->>>>>>> 7707e933
 
 typedef long long  nanos_event_id_t; /**< Used as unique id within a given domain */
   
