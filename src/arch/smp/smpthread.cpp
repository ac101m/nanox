/**************************************************************************/
/*      Copyright 2010 Barcelona Supercomputing Center                    */
/*      Copyright 2009 Barcelona Supercomputing Center                    */
/*                                                                        */
/*      This file is part of the NANOS++ library.                         */
/*                                                                        */
/*      NANOS++ is free software: you can redistribute it and/or modify   */
/*      it under the terms of the GNU Lesser General Public License as published by  */
/*      the Free Software Foundation, either version 3 of the License, or  */
/*      (at your option) any later version.                               */
/*                                                                        */
/*      NANOS++ is distributed in the hope that it will be useful,        */
/*      but WITHOUT ANY WARRANTY; without even the implied warranty of    */
/*      MERCHANTABILITY or FITNESS FOR A PARTICULAR PURPOSE.  See the     */
/*      GNU Lesser General Public License for more details.               */
/*                                                                        */
/*      You should have received a copy of the GNU Lesser General Public License  */
/*      along with NANOS++.  If not, see <http://www.gnu.org/licenses/>.  */
/**************************************************************************/

#include "os.hpp"
#include "smpprocessor.hpp"
#include "pthread.hpp"
#include "schedule.hpp"
#include "debug.hpp"
#include "system.hpp"
#include <iostream>
#include <sched.h>
#include <unistd.h>
#include <signal.h>
#include <assert.h>
#include "smp_ult.hpp"
#include "instrumentation.hpp"
//<<<<<<< HEAD
#if 0
//#include "clusterdevice_decl.hpp"
#include "resourcemanager.hpp"
#include "taskexecutionexception_decl.hpp"
#endif
//=======
//>>>>>>> master

using namespace nanos;
using namespace nanos::ext;

//<<<<<<< HEAD
#if 0
void * smp_bootthread ( void *arg )
{
   SMPThread *self = static_cast<SMPThread *>( arg );
#ifdef NANOS_RESILIENCY_ENABLED
   self->setupSignalHandlers();
#endif

   self->run();

   NANOS_INSTRUMENT ( static InstrumentationDictionary *ID = sys.getInstrumentation()->getInstrumentationDictionary(); )
   NANOS_INSTRUMENT ( static nanos_event_key_t cpuid_key = ID->getEventKey("cpuid"); )
   NANOS_INSTRUMENT ( nanos_event_value_t cpuid_value =  (nanos_event_value_t) 0; )
   NANOS_INSTRUMENT ( sys.getInstrumentation()->raisePointEvents(1, &cpuid_key, &cpuid_value); )


   self->BaseThread::finish();
   pthread_exit ( 0 );

   // We should never get here!
   return NULL;
}

// TODO: detect at configure
#ifndef PTHREAD_STACK_MIN
#define PTHREAD_STACK_MIN 16384
#endif

void SMPThread::start ()
{
   pthread_attr_t attr;
   pthread_attr_init(&attr);

   // user-defined stack size
   if ( _stackSize > 0 ) {
     if ( _stackSize < PTHREAD_STACK_MIN ) {
       warning("specified thread stack too small, adjusting it to minimum size");
       _stackSize = PTHREAD_STACK_MIN;
     }

     if (pthread_attr_setstacksize( &attr, _stackSize ) )
       warning("couldn't set pthread stack size stack");
   }

   if ( pthread_create( &_pth, &attr, smp_bootthread, this ) )
      fatal( "couldn't create thread" );

   if ( pthread_cond_init( &_condWait, NULL ) < 0 )
      fatal( "couldn't create pthread condition wait" );

   if ( pthread_mutex_init( &_mutexWait, NULL ) < 0 )
      fatal( "couldn't create pthread mutex wait" );
}

void SMPThread::finish ()
{
   if ( pthread_cond_destroy( &_condWait ) < 0 )
      fatal( "couldn't destroy pthread condition wait" );
}
#endif
//=======
//>>>>>>> master

SMPThread & SMPThread::stackSize( size_t size )
{
   _pthread.setStackSize( size );
   return *this;
}

void SMPThread::runDependent ()
{
   WD &work = getThreadWD();
   setCurrentWD( work );

   SMPDD &dd = ( SMPDD & ) work.activateDevice( SMP );

   dd.execute( work );
}

void SMPThread::idle( bool debug )
{
   if ( sys.getNetwork()->getNumNodes() > 1 ) {
      sys.getNetwork()->poll(0);

      if ( !_pendingRequests.empty() ) {
         std::set<void *>::iterator it = _pendingRequests.begin();
         while ( it != _pendingRequests.end() ) {
            GetRequest *req = (GetRequest *) (*it);
            if ( req->isCompleted() ) {
               std::set<void *>::iterator toBeDeletedIt = it;
               it++;
               _pendingRequests.erase(toBeDeletedIt);
               req->clear();
               delete req;
            } else {
               it++;
            }
         }
      }
   }
}

void SMPThread::wait()
{
   NANOS_INSTRUMENT ( static InstrumentationDictionary *ID = sys.getInstrumentation()->getInstrumentationDictionary(); )
   NANOS_INSTRUMENT ( static nanos_event_key_t cpuid_key = ID->getEventKey("cpuid"); )
   NANOS_INSTRUMENT ( nanos_event_value_t cpuid_value = (nanos_event_value_t) 0; )
   NANOS_INSTRUMENT ( sys.getInstrumentation()->raisePointEvents(1, &cpuid_key, &cpuid_value); )

   ThreadTeam *team = getTeam();

   /* Put WD's from local to global queue, leave team, and set flag
    * Locking _mutexWait assures us that the sleep flag is still set when we get here
    */
   lock();
   _pthread.mutexLock();

   if ( isSleeping() ) {

      if ( hasNextWD() ) {
         WD *next = getNextWD();
         next->untie();
         team->getSchedulePolicy().queue( this, *next );
      }
      fatal_cond( hasNextWD(), "Can't sleep a thread with more than 1 WD in its local queue" );

      if ( team != NULL ) leaveTeam();
      BaseThread::wait();

      unlock();
<<<<<<< HEAD
//<<<<<<< HEAD
//=======
      _pthread.cond_wait();
//>>>>>>> master
=======
      _pthread.condWait();
>>>>>>> 82addcce

      NANOS_INSTRUMENT( InstrumentState state_stop(NANOS_STOPPED) );

      /* Wait on condition loop */
      while ( isSleeping() ) {
         pthread_cond_wait( &_condWait, &_mutexWait );
      }
      pthread_mutex_unlock( &_mutexWait );

      NANOS_INSTRUMENT( InstrumentState state_wake(NANOS_WAKINGUP) );

      /* Set waiting status flag */
      lock();
      BaseThread::resume();
      unlock();

<<<<<<< HEAD
//<<<<<<< HEAD
      /* Whether the thread should wait for the cpu to be free before doing some work */
#if 0
      ResourceManager::waitForCpuAvailability();
#endif
//=======
   _pthread.mutex_unlock();
//>>>>>>> master
=======
   _pthread.mutexUnlock();
>>>>>>> 82addcce

      if ( isSleeping() ) wait();
      else {
         NANOS_INSTRUMENT ( if ( sys.getBinding() ) { cpuid_value = (nanos_event_value_t) getCpuId() + 1; } )
         NANOS_INSTRUMENT ( if ( !sys.getBinding() && sys.isCpuidEventEnabled() ) { cpuid_value = (nanos_event_value_t) sched_getcpu() + 1; } )
         NANOS_INSTRUMENT ( sys.getInstrumentation()->raisePointEvents(1, &cpuid_key, &cpuid_value); )
      }
   }
   else {
      pthread_mutex_unlock( &_mutexWait );
      unlock();
   }
}

void SMPThread::wakeup()
{
//<<<<<<< HEAD
#if 0
   pthread_mutex_lock( &_mutexWait );
   BaseThread::wakeup();
   pthread_cond_signal( &_condWait );
   pthread_mutex_unlock( &_mutexWait );
}

void SMPThread::sleep()
{
   pthread_mutex_lock( &_mutexWait );
   BaseThread::sleep();
   pthread_mutex_unlock( &_mutexWait );
}

void SMPThread::block()
{
   pthread_mutex_lock( &_completionMutex );
   pthread_cond_wait( &_completionWait, &_completionMutex );
   pthread_mutex_unlock( &_completionMutex );
#endif
//=======
   //! \note This function has to be in free race condition environment or externally
   // protected, when called, with the thread common lock: lock() & unlock() functions.

   //! \note If thread is not marked as waiting, just ignore wakeup
   if ( !isSleeping() || !isWaiting() ) return;

   _pthread.wakeup();
//>>>>>>> master
}


// This is executed in between switching stacks
void SMPThread::switchHelperDependent ( WD *oldWD, WD *newWD, void *oldState  )
{
   SMPDD & dd = ( SMPDD & )oldWD->getActiveDevice();
   dd.setState( (intptr_t *) oldState );
}

bool SMPThread::inlineWorkDependent ( WD &wd )
{
   // Now the WD will be inminently run
   wd.start(WD::IsNotAUserLevelThread);

   SMPDD &dd = ( SMPDD & )wd.getActiveDevice();

   NANOS_INSTRUMENT ( static nanos_event_key_t key = sys.getInstrumentation()->getInstrumentationDictionary()->getEventKey("user-code") );
   NANOS_INSTRUMENT ( nanos_event_value_t val = wd.getId() );
   NANOS_INSTRUMENT ( sys.getInstrumentation()->raiseOpenStateAndBurst ( NANOS_RUNNING, key, val ) );

   //if ( sys.getNetwork()->getNodeNum() > 0 ) std::cerr << "Starting wd " << wd.getId() << std::endl;
   
   dd.execute( wd );

   NANOS_INSTRUMENT ( sys.getInstrumentation()->raiseCloseStateAndBurst ( key, val ) );
   return true;
}

void SMPThread::switchTo ( WD *wd, SchedulerHelper *helper )
{
   // wd MUST have an active SMP Device when it gets here
   ensure( wd->hasActiveDevice(),"WD has no active SMP device" );
   SMPDD &dd = ( SMPDD & )wd->getActiveDevice();
   ensure( dd.hasStack(), "DD has no stack for ULT");

   ::switchStacks(
       ( void * ) getCurrentWD(),
       ( void * ) wd,
       ( void * ) dd.getState(),
       ( void * ) helper );
}

void SMPThread::exitTo ( WD *wd, SchedulerHelper *helper)
{
   // wd MUST have an active SMP Device when it gets here
   ensure( wd->hasActiveDevice(),"WD has no active SMP device" );
   SMPDD &dd = ( SMPDD & )wd->getActiveDevice();
   ensure( dd.hasStack(), "DD has no stack for ULT");

   //TODO: optimize... we don't really need to save a context in this case
   ::switchStacks(
      ( void * ) getCurrentWD(),
      ( void * ) wd,
      ( void * ) dd.getState(),
      ( void * ) helper );
}

int SMPThread::getCpuId() const {
   return _pthread.getCpuId();
}

SMPMultiThread::SMPMultiThread( WD &w, SMPProcessor *pe, unsigned int representingPEsCount, PE **representingPEs ) : SMPThread ( w, pe, pe ), _current( 0 ), _totalThreads( representingPEsCount ) {
   setCurrentWD( w );
   _threads.reserve( representingPEsCount );
   for ( unsigned int i = 0; i < representingPEsCount; i++ )
   {
      _threads[ i ] = &( representingPEs[ i ]->startWorker( this ) );
   }
}<|MERGE_RESOLUTION|>--- conflicted
+++ resolved
@@ -174,14 +174,10 @@
       BaseThread::wait();
 
       unlock();
-<<<<<<< HEAD
 //<<<<<<< HEAD
 //=======
       _pthread.cond_wait();
 //>>>>>>> master
-=======
-      _pthread.condWait();
->>>>>>> 82addcce
 
       NANOS_INSTRUMENT( InstrumentState state_stop(NANOS_STOPPED) );
 
@@ -198,7 +194,6 @@
       BaseThread::resume();
       unlock();
 
-<<<<<<< HEAD
 //<<<<<<< HEAD
       /* Whether the thread should wait for the cpu to be free before doing some work */
 #if 0
@@ -207,9 +202,6 @@
 //=======
    _pthread.mutex_unlock();
 //>>>>>>> master
-=======
-   _pthread.mutexUnlock();
->>>>>>> 82addcce
 
       if ( isSleeping() ) wait();
       else {
