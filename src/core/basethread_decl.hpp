/*************************************************************************************/
/*      Copyright 2009 Barcelona Supercomputing Center                               */
/*                                                                                   */
/*      This file is part of the NANOS++ library.                                    */
/*                                                                                   */
/*      NANOS++ is free software: you can redistribute it and/or modify              */
/*      it under the terms of the GNU Lesser General Public License as published by  */
/*      the Free Software Foundation, either version 3 of the License, or            */
/*      (at your option) any later version.                                          */
/*                                                                                   */
/*      NANOS++ is distributed in the hope that it will be useful,                   */
/*      but WITHOUT ANY WARRANTY; without even the implied warranty of               */
/*      MERCHANTABILITY or FITNESS FOR A PARTICULAR PURPOSE.  See the                */
/*      GNU Lesser General Public License for more details.                          */
/*                                                                                   */
/*      You should have received a copy of the GNU Lesser General Public License     */
/*      along with NANOS++.  If not, see <http://www.gnu.org/licenses/>.             */
/*************************************************************************************/

#ifndef _BASE_THREAD_DECL
#define _BASE_THREAD_DECL

#include "workdescriptor_decl.hpp"
#include "processingelement_fwd.hpp"
#include "debug.hpp"
#include "atomic_decl.hpp"
#include "schedule_fwd.hpp"
#include "threadteam_fwd.hpp"
#include "allocator_decl.hpp"
#include <set>
#include "wddeque_decl.hpp"

namespace nanos
{
   typedef void SchedulerHelper ( WD *oldWD, WD *newWD, void *arg); // FIXME: should be only in one place

   /*!
    * Each thread in a team has one of this. All data associated with the team should be here
    * and not in BaseThread as it needs to be saved and restored on team switches
    */
   class TeamData
   {
      typedef ScheduleThreadData SchedData;
      
      private:
         unsigned          _id;
         ThreadTeam       *_team;
         unsigned          _singleCount;
         SchedData        *_schedData;
         TeamData         *_parentData;
         nanos_ws_desc_t  *_wsDescriptor; /*< pointer to last worksharing descriptor */
         bool              _star;         /*< is current thread a star (or role) within the team */
         bool              _creator;      /*< is team creator */

      private:
        /*! \brief TeamData copy constructor (private)
         */
         TeamData ( const TeamData &td );
        /*! \brief TeamData copy assignment operator (private)
         */
         TeamData& operator= ( const TeamData &td );
      public:
        /*! \brief TeamData default constructor
         */
         TeamData () : _id( 0 ), _team(NULL), _singleCount( 0 ), _schedData( NULL ), _parentData( NULL ), _wsDescriptor( NULL ), _star( false ), _creator(false) {}
        /*! \brief TeamData destructor
         */
         ~TeamData ();

         unsigned getId() const { return _id; }
         ThreadTeam *getTeam() const { return _team; }
         unsigned getSingleCount() const { return _singleCount; }

         void setId ( int id ) { _id = id; }
         void setTeam ( ThreadTeam *team ) { _team = team; }
         unsigned nextSingleBarrierGuard() {
            ++(++_singleCount);
            return _singleCount;
         }
         unsigned nextSingleGuard() {
            ++_singleCount;
            return _singleCount;
         }
         unsigned currentSingleGuard() {
            return _singleCount;
         }
        
        /*! \brief Returns if related thread is starring within current team
         */
         bool isStarring ( void ) const ;

        /*! \brief Set related thread as star thread (or not)
         */
         void setStar ( bool v = true ) ;


         void setScheduleData ( SchedData *data ) { _schedData = data; }
         SchedData * getScheduleData () const { return _schedData; }

        /*! \brief Returns next global worksharing descriptor for _team 
         */
         nanos_ws_desc_t *getTeamWorkSharingDescriptor( BaseThread * thread, bool *b );

         void setParentTeamData ( TeamData *data ) { _parentData = data; }
         TeamData * getParentTeamData () const { return _parentData; }

         void setCreator ( bool value ) ;
         bool isCreator ( void ) const;
   };

   namespace ext {
   class SMPMultiThread;
   };

   class BaseThread
   {
      friend class Scheduler;
      private:
         typedef struct StatusFlags_t{
            bool is_main_thread:1;
            bool has_started:1;
            bool must_stop:1;
            bool must_sleep:1;
            bool is_paused:1;
            bool has_team:1;
            bool has_joined:1;
            bool is_waiting:1;
            StatusFlags_t() { memset( this, 0, sizeof(*this)); }
         } StatusFlags;
      private:
         // Thread info/status
         unsigned short          _id;            /**< Thread identifier */
         unsigned short          _maxPrefetch;   /**< Maximum number of tasks that the thread can be running simultaneously */
         volatile StatusFlags    _status;        /**< BaseThread status flags */
         ext::SMPMultiThread    *_parent;
         // Relationships:
         ProcessingElement      *_pe;            /**< Threads are binded to a PE for its life-time */
         // Thread synchro:
         Lock                    _mlock;         /**< Thread Lock */
         // Current/following tasks: 
         WD                     &_threadWD;      /**< Thread implicit WorkDescriptor */
         WD                     *_currentWD;     /**< Current WorkDescriptor the thread is executing */
         WDDeque                 _nextWDs;       /**< Queue with all the tasks that the thread is being run simultaneously */
         // Thread's Team info:
         TeamData               *_teamData;      /**< Current team data, thread is registered and also it has entered to the team */
         TeamData               *_nextTeamData;  /**< Next team data, thread is already registered in a new team but has not enter yet */
         nanos_ws_desc_t         _wsDescriptor;  /**< Local worksharing descriptor */
         // Name and description:
         std::string             _name;          /**< Thread name */
         std::string             _description;   /**< Thread description */
         // Allocator:
         Allocator               _allocator;     /**< Per thread allocator */

      private:
         virtual void initializeDependent () = 0;
         virtual void runDependent () = 0;

         // These must be called through the Scheduler interface
         virtual void switchHelperDependent( WD* oldWD, WD* newWD, void *arg ) = 0;
         virtual void exitHelperDependent( WD* oldWD, WD* newWD, void *arg ) = 0;
         virtual bool inlineWorkDependent (WD &work) = 0;
         virtual void outlineWorkDependent (WD &work) = 0;
         virtual void preOutlineWorkDependent (WD &work) = 0;
         virtual void switchTo( WD *work, SchedulerHelper *helper ) = 0;
         virtual void exitTo( WD *work, SchedulerHelper *helper ) = 0;

      protected:
         /*! \brief Must be called by children classes after the join operation (protected)
          */ 
         void joined ( void ); 
      private:
        /*! \brief BaseThread default constructor (private)
         */
         BaseThread ();
        /*! \brief BaseThread copy constructor (private)
         */
         BaseThread( const BaseThread & );
        /*! \brief BaseThread copy assignment operator (private)
         */
         const BaseThread & operator= ( const BaseThread & );
      public:
         std::set<void *> _pendingRequests;
        /*! \brief BaseThread constructor
         */
         BaseThread ( WD &wd, ProcessingElement *creator = 0, ext::SMPMultiThread *parent = NULL );

        /*! \brief BaseThread destructor
         */
         virtual ~BaseThread()
         {
            finish();
            ensure0( ( !_status.has_team ), "Destroying thread inside a team!" );
            ensure0( ( _status.has_joined || _status.is_main_thread ), "Trying to destroy running thread" );
         }

         // atomic access
         void lock ();

         void unlock ();

         virtual void start () = 0;
         virtual void finish () { if ( _status.has_team ) leaveTeam(); };
         void run();
         void stop();
<<<<<<< HEAD
         void sleep();
         void wakeup();
=======
         virtual void sleep();
         virtual void wakeup();
         virtual void block() {};
         virtual void unblock() {};
>>>>>>> 288bebdb
         
         void pause ();
         void unpause ();

         virtual void idle( bool debug = false ) {};
         virtual void yield() {};

         virtual void join() = 0;
         virtual void bind() {};

         virtual void wait();
         virtual void resume();

         // set/get methods
         void setCurrentWD ( WD &current );

         WD * getCurrentWD () const;

         WD & getThreadWD () const;

         // Prefetching related methods used also by slicers
         int getMaxPrefetch () const;
         void setMaxPrefetch ( int max );
         bool canPrefetch () const;
         void addNextWD ( WD *next );
         WD * getNextWD ();
         bool hasNextWD () const;

         ext::SMPMultiThread *getParent() ;
         virtual BaseThread *getNextThread() = 0;

         // team related methods
         void reserve();
         void enterTeam( TeamData *data = NULL ); 
         bool hasTeam() const;
         void leaveTeam();

         ThreadTeam * getTeam() const;
         TeamData * getTeamData() const;
         TeamData * getNextTeamData() const;

         void setNextTeamData( TeamData *td );

        /*! \brief Returns the address of the local worksharing descriptor
         */
         nanos_ws_desc_t *getLocalWorkSharingDescriptor( void );

        /*! \brief Returns the address of a global worksharing descriptor (provided for team, through team data)
         */
         nanos_ws_desc_t *getTeamWorkSharingDescriptor( bool *b );

         //! Returns the id of the thread inside its current team 
         int getTeamId() const;

         bool isStarted () const;

         bool isRunning () const;

         bool isSleeping () const;
         
         bool isTeamCreator () const;

         //! \brief Is the thread paused as the result of stopping the scheduler?
         bool isPaused () const;

         ProcessingElement * runningOn() const;

         void associate();

         int getId() const;

         int getCpuId() const;

         bool singleGuard();
         bool enterSingleBarrierGuard ();
         void releaseSingleBarrierGuard ();
         void waitSingleBarrierGuard ();

        /*! \brief Returns if related thread is starring within team 't'
         */
         bool isStarring ( const ThreadTeam * t ) const ;

        /*! \brief Set related thread as star thread (or not)
         */
         void setStar ( bool v = true ) ;

         /*! \brief Get allocator for current thread 
          */
         Allocator & getAllocator();

         /*! \brief Rename the basethread
          */
         void rename ( const char *name );

         /*! \brief Get BaseThread name
          */
         const std::string &getName ( void ) const;

         /*! \brief Get BaseThread description
          */
         const std::string &getDescription ( void );

         virtual void switchToNextThread() = 0;
         virtual void notifyOutlinedCompletionDependent( WD *completedWD );
         virtual bool isCluster() = 0;
         WDDeque &getNextWDQueue();

         /*! \brief Get Status: Main Thread
          */
         bool isMainThread ( void ) const;
         /*! \brief Get Status: Is waiting
          */
         bool isWaiting () const; 
         /*! \brief Set Status: Main Thread
          */
         void setMainThread ( bool v = true );
   };

   extern __thread BaseThread *myThread;

   BaseThread * getMyThreadSafe();

}

#endif<|MERGE_RESOLUTION|>--- conflicted
+++ resolved
@@ -202,15 +202,10 @@
          virtual void finish () { if ( _status.has_team ) leaveTeam(); };
          void run();
          void stop();
-<<<<<<< HEAD
-         void sleep();
-         void wakeup();
-=======
          virtual void sleep();
          virtual void wakeup();
          virtual void block() {};
          virtual void unblock() {};
->>>>>>> 288bebdb
          
          void pause ();
          void unpause ();
