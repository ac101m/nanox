--- conflicted
+++ resolved
@@ -26,12 +26,8 @@
 
 #ifdef _MERCURIUM
 // define API version
-<<<<<<< HEAD
 #pragma nanos interface family(master) version(6002)
-=======
-#pragma nanos interface family(master) version(5012)
 #pragma nanos interface family(worksharing) version(1000)
->>>>>>> 74a6b333
 #endif
 
 // data types
@@ -93,40 +89,21 @@
 NANOS_API_DECL(nanos_ws_t, nanos_find_worksharing, ( const char * label ) );
 
 NANOS_API_DECL(nanos_err_t, nanos_create_wd_compact, ( nanos_wd_t *wd, nanos_const_wd_definition_t *const_data, nanos_wd_dyn_props_t *dyn_props,
-                                                       size_t data_size, void ** data, nanos_wg_t wg, nanos_copy_data_t **copies ));
-<<<<<<< HEAD
-NANOS_API_DECL(nanos_err_t, nanos_create_wd, ( nanos_wd_t *wd, size_t num_devices, nanos_device_t *devices, size_t data_size, int data_align,
-                              void ** data, nanos_wg_t wg, nanos_wd_props_t *props, size_t num_copies, nanos_copy_data_t **copies,
-                              size_t num_dimensions, nanos_region_dimension_internal_t **dimensions ));
-=======
->>>>>>> 74a6b333
+                                                       size_t data_size, void ** data, nanos_wg_t wg, nanos_copy_data_t **copies, size_t num_dimensions, nanos_region_dimension_internal_t **dimensions ));
 
 NANOS_API_DECL(nanos_err_t, nanos_set_translate_function, ( nanos_wd_t wd, nanos_translate_args_t translate_args ));
 
 NANOS_API_DECL(nanos_err_t, nanos_create_sliced_wd, ( nanos_wd_t *uwd, size_t num_devices, nanos_device_t *devices,
                                      size_t outline_data_size, int outline_data_align,
                                      void **outline_data, nanos_wg_t uwg, nanos_slicer_t slicer,
-<<<<<<< HEAD
-                                     nanos_wd_props_t *props, size_t num_copies, nanos_copy_data_t **copies,
+                                     nanos_wd_props_t *props, nanos_wd_dyn_props_t *dyn_props, size_t num_copies, nanos_copy_data_t **copies,
                                      size_t num_dimensions, nanos_region_dimension_internal_t **dimensions ));
-=======
-                                     nanos_wd_props_t *props, nanos_wd_dyn_props_t *dyn_props, size_t num_copies, nanos_copy_data_t **copies ));
->>>>>>> 74a6b333
 
 NANOS_API_DECL(nanos_err_t, nanos_submit, ( nanos_wd_t uwd, size_t num_data_accesses, nanos_data_access_t* data_accesses, nanos_team_t team ));
 
 NANOS_API_DECL(nanos_err_t, nanos_create_wd_and_run_compact, ( nanos_const_wd_definition_t *const_data, nanos_wd_dyn_props_t *dyn_props,
-<<<<<<< HEAD
-                                                               size_t data_size, void * data, size_t num_deps, nanos_data_access_t *deps,
-                                                               nanos_copy_data_t *copies, nanos_translate_args_t translate_args ));
-NANOS_API_DECL(nanos_err_t, nanos_create_wd_and_run, ( size_t num_devices, nanos_device_t *devices, size_t data_size, int data_align, void * data,
-                                      size_t num_data_accesses, nanos_data_access_t* data_accesses, nanos_wd_props_t *props,
-                                      size_t num_copies, nanos_copy_data_t *copies, size_t num_dimensions, nanos_region_dimension_internal_t *dimensions,
-                                      nanos_translate_args_t translate_args ));
-=======
-                                                               size_t data_size, void * data, size_t num_deps, nanos_dependence_t *deps,
-                                                               nanos_copy_data_t *copies, nanos_translate_args_t translate_args ));
->>>>>>> 74a6b333
+                                                               size_t data_size, void * data, size_t num_data_accesses, nanos_data_access_t* data_accesses,
+                                                               nanos_copy_data_t *copies, size_t num_dimensions, nanos_region_dimension_internal_t *dimensions, nanos_translate_args_t translate_args ));
 
 NANOS_API_DECL(nanos_err_t, nanos_create_for, ( void ));
 
