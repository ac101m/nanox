--- conflicted
+++ resolved
@@ -140,20 +140,13 @@
          WD * next = myThread->getNextWD();
 
          if ( next ) {
-<<<<<<< HEAD
-           myThread->setNextWD(NULL);
-
-           /* Some WDs maybe prefetched without going through the submit 
-              process. Compensate the ready count for that */
          //  if ( !next->isSubmitted() && !next->started() ) 
          //    sys.getSchedulerStats()._readyTasks++;
          //} else if ( prefetchedWD != NULL ) {
          //   next = prefetchedWD;
          //      std::cerr << "executing prefetched wd " << next->getId() << std::endl;
          //   prefetchedWD = NULL;
-=======
             myThread->resetNextWD();
->>>>>>> 80d4f324
          } else {
             if ( sys.getSchedulerStats()._readyTasks > 0 ) 
               next = behaviour::getWD(thread,current);
