--- conflicted
+++ resolved
@@ -112,37 +112,6 @@
    {
       friend class Scheduler;
       private:
-<<<<<<< HEAD
-         Lock                    _mlock;
-
-         // Thread info
-         int                     _id;
-         std::string             _name;
-         std::string             _description;
-
-         ProcessingElement *     _pe;         /**< Threads are binded to a PE for its life-time */
-         WD &                    _threadWD;
-
-         unsigned int            _maxPrefetch;  /**< Maximum number of tasks that the thread can be running simultaneously */
-         WDDeque                 _nextWDs;      /**< Queue with all the tasks that the thread is being run simultaneously */
-
-         // Thread status
-         bool                    _started;
-         volatile bool           _mustStop;
-         volatile bool           _mustSleep;    /**< Flag that triggers the wait mechanism of the thread */
-         volatile bool           _paused;
-         volatile bool           _canGetWork;   /**< Set whether the thread can get more WDs to run or not */
-         WD *                    _currentWD;
-
-         // Team info
-         bool                    _hasTeam;
-         TeamData *              _teamData;
-         TeamData *              _nextTeamData; /**< Next team data, thread is already registered in a new team but has not enter yet */
-
-         nanos_ws_desc_t         _wsDescriptor; /**< Local worksharing descriptor */
-
-         Allocator               _allocator;
-=======
          typedef struct StatusFlags_t{
             bool is_main_thread:1;
             bool has_started:1;
@@ -167,6 +136,7 @@
          WD                     &_threadWD;      /**< Thread implicit WorkDescriptor */
          WD                     *_currentWD;     /**< Current WorkDescriptor the thread is executing */
          WDDeque                 _nextWDs;       /**< Queue with all the tasks that the thread is being run simultaneously */
+         volatile bool           _canGetWork;    /**< Set whether the thread can get more WDs to run or not */
          // Thread's Team info:
          TeamData               *_teamData;      /**< Current team data, thread is registered and also it has entered to the team */
          TeamData               *_nextTeamData;  /**< Next team data, thread is already registered in a new team but has not enter yet */
@@ -176,7 +146,6 @@
          std::string             _description;   /**< Thread description */
          // Allocator:
          Allocator               _allocator;     /**< Per thread allocator */
->>>>>>> 288bebdb
 
       private:
          virtual void initializeDependent () = 0;
@@ -255,17 +224,12 @@
          void setMaxPrefetch ( int max );
          bool canPrefetch () const;
          void addNextWD ( WD *next );
-<<<<<<< HEAD
          virtual WD * getNextWD ();
-         virtual bool hasNextWD ();
+         virtual bool hasNextWD () const;
 
          // Set whether the thread will schedule WDs or not used by getImmediateSuccessor()
          // If so, WD's dependencies should be kept till WD is finished
          virtual bool keepWDDeps() { return false; }
-=======
-         WD * getNextWD ();
-         bool hasNextWD () const;
->>>>>>> 288bebdb
 
          // team related methods
          void reserve();
@@ -344,26 +308,6 @@
           */
          const std::string &getDescription ( void );
 
-<<<<<<< HEAD
-
-         // Methods related to WD's copies
-
-         /*! /brief Call thread's PE to synchronize data
-          */
-         virtual void synchronize( CopyDescriptor &cd );
-
-         /*! /brief Call thread's PE to copy input data
-          */
-         virtual void copyDataIn( WD &work );
-
-         /*! /brief Call thread's PE to wait for input data to be copied
-          */
-         virtual void waitInputs( WD &work );
-
-         /*! /brief Call thread's PE to copy output data
-          */
-         virtual void copyDataOut( WD &work );
-=======
          /*! \brief Get Status: Main Thread
           */
          bool isMainThread ( void ) const;
@@ -373,7 +317,25 @@
          /*! \brief Set Status: Main Thread
           */
          void setMainThread ( bool v = true );
->>>>>>> 288bebdb
+
+
+         // Methods related to WD's copies
+
+         /*! /brief Call thread's PE to synchronize data
+          */
+         virtual void synchronize( CopyDescriptor &cd );
+
+         /*! /brief Call thread's PE to copy input data
+          */
+         virtual void copyDataIn( WD &work );
+
+         /*! /brief Call thread's PE to wait for input data to be copied
+          */
+         virtual void waitInputs( WD &work );
+
+         /*! /brief Call thread's PE to copy output data
+          */
+         virtual void copyDataOut( WD &work );
    };
 
    extern __thread BaseThread *myThread;
