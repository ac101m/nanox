--- conflicted
+++ resolved
@@ -36,14 +36,10 @@
 
    if ( getNumCopies() > 0 ) {
       pe->copyDataIn( *this );
-<<<<<<< HEAD
-
-=======
       if ( _translateArgs != NULL ) {
          _translateArgs( _data );
       }
    }
->>>>>>> a499e28c
 }
 
 void WorkDescriptor::start(ULTFlag isUserLevelThread, WorkDescriptor *previous)
