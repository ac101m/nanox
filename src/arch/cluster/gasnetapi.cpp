--- conflicted
+++ resolved
@@ -696,12 +696,8 @@
       gasnet_handlerarg_t waitObjAddrLo, gasnet_handlerarg_t waitObjAddrHi )
 {
    gasnet_node_t src_node;
-<<<<<<< HEAD
-   void *addr = NULL; //volatile int *ptr;
-=======
    void *addr = NULL; 
    // volatile int *ptr;
->>>>>>> 75b004ac
    std::size_t size = ( std::size_t ) MERGE_ARG( sizeHi, sizeLo );
    if ( gasnet_AMGetMsgSource( token, &src_node ) != GASNET_OK )
    {
@@ -712,11 +708,7 @@
 //	#else
    addr = std::malloc( ( std::size_t ) size );
    
-<<<<<<< HEAD
    //ptr = (volatile int *)addr;
-=======
-   // ptr = (volatile int *)addr;
->>>>>>> 75b004ac
   
    fprintf(stderr, "On amMalloc, touching data %ld\n", size );
    //for (unsigned int i = 0; i < ( size / sizeof(int) ); i+= 1024 ) { ptr[i] = ptr[i]; }
