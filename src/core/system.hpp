--- conflicted
+++ resolved
@@ -27,11 +27,7 @@
 #include "threadteam.hpp"
 #include "slicer.hpp"
 #include "nanos-int.h"
-<<<<<<< HEAD
-#include "dataaccess_fwd.hpp"
-=======
 #include "dataaccess.hpp"
->>>>>>> bcf5dc23
 #include "instrumentation_decl.hpp"
 #include "cache_map.hpp"
 #include <cmath>
@@ -395,16 +391,6 @@
    while (_initializedThreads.value() < _targetThreads) {}
 }
 
-inline void System::preMainBarrier()
-{
-   _preMainBarrier--;
-   _preMainBarrierLast++;
-   while (_preMainBarrier.value() > 0) {}
-   if ( myThread->getId() == 0 ) _net.nodeBarrier(); 
-   _preMainBarrierLast--;
-   while (_preMainBarrier.value() > 0) {}
-}
-
 inline void System::registerPlugin ( const char *name, Plugin &plugin )
 {
    _pluginManager.registerPlugin(name, plugin);
@@ -429,9 +415,6 @@
 {
    return _pluginManager.loadAndGetPlugin(name, false);
 }
-
-<<<<<<< HEAD
-inline System::AList & System::getLocalAccelerators() { return _localAccelerators; }
 
 inline int System::getWgId() { return _atomicSeedWg++; }
 inline unsigned int System::getMemorySpaceId() { return _atomicSeedMemorySpace++; }
@@ -448,7 +431,8 @@
       }
    }
    return *target;
-=======
+}
+
 inline void System::setValidPlugin ( const std::string &module,  const std::string &plugin )
 {
    _validPlugins.insert( make_pair( module, plugin ) );
@@ -485,7 +469,6 @@
 inline bool System::haveDependencePendantWrites ( void *addr ) const
 {
    return myThread->getCurrentWD()->getDependenciesDomain().haveDependencePendantWrites ( addr );
->>>>>>> bcf5dc23
-}
-
-#endif
+}
+
+#endif
