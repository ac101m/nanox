--- conflicted
+++ resolved
@@ -29,11 +29,7 @@
 #include "cpuset.hpp"
 #include <limits>
 
-<<<<<<< HEAD
-#ifdef NANOX_MEMKIND_SUPPORT
-=======
 #ifdef HAVE_MEMKIND_H
->>>>>>> ed033aab
 #include <memkind.h>
 #endif
 
@@ -89,10 +85,7 @@
 
    bool                         _memkindSupport;
    std::size_t                  _memkindMemorySize;
-<<<<<<< HEAD
    bool                         _asyncSMPTransfers;
-=======
->>>>>>> ed033aab
 
    public:
    SMPPlugin() : SMPBasePlugin( "SMP PE Plugin", 1 )
@@ -120,10 +113,7 @@
                  , _bindings()
                  , _memkindSupport( false )
                  , _memkindMemorySize( 1024*1024*1024 ) // 1Gb
-<<<<<<< HEAD
                  , _asyncSMPTransfers( true )
-=======
->>>>>>> ed033aab
    {}
 
    virtual unsigned int getNewSMPThreadId()
@@ -187,11 +177,7 @@
       cfg.registerArgOption( "smp-private-memory-size", "smp-private-memory-size" );
       cfg.registerEnvOption( "smp-private-memory-size", "NX_SMP_PRIVATE_MEMORY_SIZE" );
 
-<<<<<<< HEAD
-#ifdef NANOX_MEMKIND_SUPPORT
-=======
 #ifdef MEMKIND_SUPPORT
->>>>>>> ed033aab
       cfg.registerConfigOption( "smp-memkind", NEW Config::FlagOption( _memkindSupport, true ),
             "SMP memkind support." );
       cfg.registerArgOption( "smp-memkind", "smp-memkind" );
@@ -202,13 +188,10 @@
       cfg.registerArgOption( "smp-memkind-memory-size", "smp-memkind-memory-size" );
       cfg.registerEnvOption( "smp-memkind-memory-size", "NX_SMP_MEMKIND_MEMORY_SIZE" );
 #endif
-<<<<<<< HEAD
       cfg.registerConfigOption( "smp-sync-transfers", NEW Config::FlagOption( _asyncSMPTransfers, false ),
             "SMP sync transfers." );
       cfg.registerArgOption( "smp-sync-transfers", "smp-sync-transfers" );
       cfg.registerEnvOption( "smp-sync-transfers", "NX_SMP_SYNC_TRANSFERS" );
-=======
->>>>>>> ed033aab
    }
 
    virtual void init()
@@ -273,28 +256,6 @@
       memory_space_id_t mem_id = sys.getRootMemorySpaceId();
 #ifdef MEMKIND_SUPPORT
       if ( _memkindSupport ) {
-         mem_id = sys.addSeparateMemoryAddressSpace( ext::SMP, _smpAllocWide, sys.getRegionCacheSlabSize() );
-         SeparateMemoryAddressSpace &memkindMem = sys.getSeparateMemory( mem_id );
-         void *addr = memkind_malloc(MEMKIND_HBW, _memkindMemorySize);
-         if ( addr == NULL ) {
-            OSAllocator a;
-            warning0("Could not allocate memory with memkind_malloc(), requested " << _memkindMemorySize << " bytes. Continuing with a regular allocator.");
-            addr = a.allocate(_memkindMemorySize);
-            if ( addr == NULL ) {
-               fatal0("Could not allocate memory with a regullar allocator.");
-            }
-         }
-         message0("Memkind address range: " << addr << " - " << (void *) ((uintptr_t)addr + _memkindMemorySize ));
-         memkindMem.setSpecificData( NEW SimpleAllocator( ( uintptr_t ) addr, _memkindMemorySize ) );
-      }
-#endif
-
-      //! \note Create the SMPProcessors in _cpus array
-      int count = 0;
-
-      memory_space_id_t mem_id = sys.getRootMemorySpaceId();
-#ifdef NANOX_MEMKIND_SUPPORT
-      if ( _memkindSupport ) {
          mem_id = sys.addSeparateMemoryAddressSpace( ext::getSMPDevice(), _smpAllocWide, sys.getRegionCacheSlabSize() );
          SeparateMemoryAddressSpace &memkindMem = sys.getSeparateMemory( mem_id );
          void *addr = memkind_malloc(MEMKIND_HBW, _memkindMemorySize);
@@ -312,6 +273,8 @@
       }
 #endif
 
+      //! \note Create the SMPProcessors in _cpus array
+      int count = 0;
       for ( std::vector<int>::iterator it = _bindings.begin(); it != _bindings.end(); it++ ) {
          SMPProcessor *cpu;
          bool active = ( (count < _currentCPUs) && _cpuProcessMask.isSet(*it) );
@@ -329,23 +292,16 @@
          
          if ( _smpPrivateMemory && count >= _smpHostCpus && !_memkindSupport ) {
             OSAllocator a;
-<<<<<<< HEAD
             memory_space_id_t id = sys.addSeparateMemoryAddressSpace( ext::getSMPDevice(), _smpAllocWide, sys.getRegionCacheSlabSize() );
-=======
-            memory_space_id_t id = sys.addSeparateMemoryAddressSpace( ext::SMP, _smpAllocWide, sys.getRegionCacheSlabSize() );
->>>>>>> ed033aab
             SeparateMemoryAddressSpace &numaMem = sys.getSeparateMemory( id );
             numaMem.setSpecificData( NEW SimpleAllocator( ( uintptr_t ) a.allocate(_smpPrivateMemorySize), _smpPrivateMemorySize ) );
             cpu = NEW SMPProcessor( *it, id, active, numaNode, socket );
          } else {
 
             cpu = NEW SMPProcessor( *it, mem_id, active, numaNode, socket );
-<<<<<<< HEAD
-=======
          }
          if ( active ) {
             _cpuActiveMask.set( cpu->getBindingId() );
->>>>>>> ed033aab
          }
          //cpu->setNUMANode( getNodeOfPE( cpu->getId() ) );
          (*_cpus)[count] = cpu;
@@ -418,7 +374,6 @@
 
    virtual void finalize() {
       if ( _memkindSupport ) {
-<<<<<<< HEAD
          std::cerr << "memkind: SMP soft replacements: " << sys.getSeparateMemory(1).getSoftInvalidationCount() << std::endl;
          std::cerr << "memkind: SMP hard replacements: " << sys.getSeparateMemory(1).getHardInvalidationCount() << std::endl;
          std::cerr << "memkind: SMP Xfer IN bytes: " << sys.getSeparateMemory(1).getCache().getTransferredInData() << std::endl;
@@ -429,15 +384,6 @@
             if ( (*it)->isActive() ) {
                std::cerr << "PrivateMem: cpu " << (*it)->getId()  << " SMP soft replacements: " << sys.getSeparateMemory((*it)->getMemorySpaceId()).getSoftInvalidationCount() << std::endl;
                std::cerr << "PrivateMem: cpu " << (*it)->getId()  << " SMP hard replacements: " << sys.getSeparateMemory((*it)->getMemorySpaceId()).getHardInvalidationCount() << std::endl;
-=======
-         std::cerr << "memkind: SMP soft invalidations: " << sys.getSeparateMemory(1).getSoftInvalidationCount() << std::endl;
-         std::cerr << "memkind: SMP hard invalidations: " << sys.getSeparateMemory(1).getHardInvalidationCount() << std::endl;
-      } else if ( _smpPrivateMemory ) {
-         for ( std::vector<SMPProcessor *>::const_iterator it = _cpus->begin(); it != _cpus->end(); it++ ) {
-            if ( (*it)->isActive() ) {
-               std::cerr << "PrivateMem: cpu " << (*it)->getId()  << " SMP soft invalidations: " << sys.getSeparateMemory((*it)->getMemorySpaceId()).getSoftInvalidationCount() << std::endl;
-               std::cerr << "PrivateMem: cpu " << (*it)->getId()  << " SMP hard invalidations: " << sys.getSeparateMemory((*it)->getMemorySpaceId()).getHardInvalidationCount() << std::endl;
->>>>>>> ed033aab
             }
          }
       }
@@ -454,12 +400,6 @@
    {
       if ( !_cpus->empty() )
          devices.insert( ( *_cpus->begin() )->getDeviceType() );
-<<<<<<< HEAD
-   }
-
-   virtual void startSupportThreads() {
-=======
->>>>>>> ed033aab
    }
 
    virtual void startSupportThreads() { }
@@ -635,12 +575,8 @@
       return target;
    }
 
-<<<<<<< HEAD
-   virtual ext::SMPProcessor *getFreeSMPProcessorByNUMAnodeAndReserve(int node) {
-=======
    virtual ext::SMPProcessor *getFreeSMPProcessorByNUMAnodeAndReserve(int node)
    {
->>>>>>> ed033aab
       ensure( _cpus != NULL, "Uninitialized SMP plugin.");
       ext::SMPProcessor *target = NULL;
       for ( std::vector<ext::SMPProcessor *>::const_reverse_iterator it = _cpus->rbegin();
@@ -694,75 +630,11 @@
          }
       }
       ensure0(_numSockets > 0, "Invalid number of sockets!");
-<<<<<<< HEAD
-      if ( _coresPerSocket == 0 )
-         _coresPerSocket = std::ceil( _cpus->size() / static_cast<float>( _numSockets ) );
-      ensure0(_coresPerSocket > 0, "Invalid number of cores per socket!");
-//#ifdef HWLOC
-//      hwloc_topology_t topology = ( hwloc_topology_t ) _hwlocTopology;
-//
-//      // Nodes that can be seen by hwloc
-//      unsigned allowedNodes = 0;
-//      // Hardware threads
-//      unsigned hwThreads = 0;
-//
-//      // Read the number of numa nodes if the user didn't set that value
-//      if ( _numSockets == 0 )
-//      {
-//         int depth = hwloc_get_type_depth( topology, HWLOC_OBJ_NODE );
-//
-//
-//         // If there are NUMA nodes in this machine
-//         if ( depth != HWLOC_TYPE_DEPTH_UNKNOWN ) {
-//            //hwloc_const_cpuset_t cpuset = hwloc_topology_get_online_cpuset( topology );
-//            //allowedNodes = hwloc_get_nbobjs_inside_cpuset_by_type( topology, cpuset, HWLOC_OBJ_NODE );
-//            //hwThreads = hwloc_get_nbobjs_inside_cpuset_by_type( topology, cpuset, HWLOC_OBJ_PU );
-//            unsigned nodes = hwloc_get_nbobjs_by_depth( topology, depth );
-//            //hwloc_cpuset_t set = i
-//
-//            // For each node, count how many hardware threads there are below.
-//            for ( unsigned nodeIdx = 0; nodeIdx < nodes; ++nodeIdx )
-//            {
-//               hwloc_obj_t node = hwloc_get_obj_by_depth( topology, depth, nodeIdx );
-//               int localThreads = hwloc_get_nbobjs_inside_cpuset_by_type( topology, node->cpuset, HWLOC_OBJ_PU );
-//               // Increase hw thread count
-//               hwThreads += localThreads;
-//               // If this node has hw threads beneath, increase the number of viewable nodes
-//               if ( localThreads > 0 ) ++allowedNodes;
-//            }
-//            _numSockets = nodes;
-//         }
-//         // Otherwise, set it to 1
-//         else {
-//            allowedNodes = 1; 
-//            _numSockets = 1;
-//         }
-//      }
-//
-//      if( _coresPerSocket == 0 )
-//         _coresPerSocket = std::ceil( hwThreads / static_cast<float>( allowedNodes ) );
-//#else
-//      // Number of sockets can be read with
-//      // cat /proc/cpuinfo | grep "physical id" | sort | uniq | wc -l
-//      // Cores per socket:
-//      // cat /proc/cpuinfo | grep 'core id' | sort | uniq | wc -l
-//
-//      // Assume just 1 socket
-//      if ( _numSockets == 0 )
-//         _numSockets = 1;
-//
-//      // Same thing, just change the value if the user didn't provide one
-//      if ( _coresPerSocket == 0 )
-//         _coresPerSocket = std::ceil( _cpus->size() / static_cast<float>( _numSockets ) );
-//#endif
-      verbose0( toString( "[NUMA] " ) + toString( _numSockets ) + toString( " NUMA nodes, " ) + toString( _coresPerSocket ) + toString( " HW threads each." ) );
-=======
       if ( _CPUsPerSocket == 0 )
          _CPUsPerSocket = std::ceil( _cpus->size() / static_cast<float>( _numSockets ) );
       ensure0(_CPUsPerSocket > 0, "Invalid number of CPUs per socket!");
       verbose0( toString( "[NUMA] " ) + toString( _numSockets ) + toString( " NUMA nodes, " ) +
             toString( _CPUsPerSocket ) + toString( " HW threads each." ) );
->>>>>>> ed033aab
    }
 
    unsigned getNodeOfPE ( unsigned pe )
