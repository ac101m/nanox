--- conflicted
+++ resolved
@@ -20,11 +20,8 @@
 #ifndef __NANOS_INT_H
 #define __NANOS_INT_H
 
-<<<<<<< HEAD
 #include <stdio.h>
-=======
 #include "dependency.hpp"
->>>>>>> bb6d0d82
 
 // C++ types hidden as void *
 typedef void * nanos_thread_t;
