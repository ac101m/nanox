/*************************************************************************************/
/*      Copyright 2009 Barcelona Supercomputing Center                               */
/*                                                                                   */
/*      This file is part of the NANOS++ library.                                    */
/*                                                                                   */
/*      NANOS++ is free software: you can redistribute it and/or modify              */
/*      it under the terms of the GNU Lesser General Public License as published by  */
/*      the Free Software Foundation, either version 3 of the License, or            */
/*      (at your option) any later version.                                          */
/*                                                                                   */
/*      NANOS++ is distributed in the hope that it will be useful,                   */
/*      but WITHOUT ANY WARRANTY; without even the implied warranty of               */
/*      MERCHANTABILITY or FITNESS FOR A PARTICULAR PURPOSE.  See the                */
/*      GNU Lesser General Public License for more details.                          */
/*                                                                                   */
/*      You should have received a copy of the GNU Lesser General Public License     */
/*      along with NANOS++.  If not, see <http://www.gnu.org/licenses/>.             */
/*************************************************************************************/

#ifndef _NANOS_CACHE
#define _NANOS_CACHE

#include <iostream>
#include <exception>
#include "config.hpp"
#include "compatibility.hpp"
#include "instrumentation.hpp"
#include "instrumentationmodule_decl.hpp"
#include "cache_decl.hpp"
#include "directory.hpp"
#include "atomic.hpp"
#include "processingelement_fwd.hpp"
#include "copydescriptor.hpp"
#include "clusternode.hpp"

using namespace nanos;

typedef enum {
   NANOS_CACHE_EVENT_NULL_EVENT,
   NANOS_CACHE_EVENT_REGISTER_CACHE_ACCESS_94,
   NANOS_CACHE_EVENT_REGISTER_CACHE_ACCESS_112,
   NANOS_CACHE_EVENT_REGISTER_CACHE_ACCESS_122,
   NANOS_CACHE_EVENT_REGISTER_CACHE_ACCESS_141,
   NANOS_CACHE_EVENT_REGISTER_CACHE_ACCESS_163,
   NANOS_CACHE_EVENT_REGISTER_CACHE_ACCESS_185,
   NANOS_CACHE_EVENT_REGISTER_CACHE_ACCESS_221,
   NANOS_CACHE_EVENT_REGISTER_CACHE_ACCESS_239,
   NANOS_CACHE_EVENT_REGISTER_CACHE_ACCESS_260,
   NANOS_CACHE_EVENT_REGISTER_CACHE_ACCESS_292,
   NANOS_CACHE_EVENT_REGISTER_CACHE_ACCESS_300,
   NANOS_CACHE_EVENT_FREE_SPACE_TO_FIT,
   NANOS_CACHE_EVENT_WAIT_INPUT,
   NANOS_CACHE_EVENT_GENERIC_EVENT
} cache_wait_event_value;
   


inline unsigned int Cache::getId() const
{
  return _id;
}

inline bool CachePolicy::checkBlockingCacheAccess( Directory& dir, uint64_t tag, size_t size, bool input, bool output )
{
	bool result = false;
	CacheEntry *ce = _cache.find( tag );
	DirectoryEntry *de = dir.getEntry( tag );
	if ( ce != NULL)
	{
		if ( ce->isFlushing() || ce->isCopying() || ce->getAddress() == NULL )
			result = true;
		else if ( de->getOwner() != NULL ) 
		{
			CacheEntry *oce = de->getOwner()->find( tag );
			if ( oce != NULL )
			{
				if (oce->isFlushing() || oce->isCopying() || oce->getAddress() == NULL) 
					result = true;
			}
		}
	}
	else if ( de->getOwner() != NULL ) 
	{
		CacheEntry *oce = de->getOwner()->find( tag );
		if ( oce != NULL )
		{
			if (oce->isFlushing() || oce->isCopying() || oce->getAddress() == NULL) 
				result = true;
		}
	}
	return result;
}

//#define NLCLUSTER /* I think there were concurrency problems when running on a cluster of 1 GPU per node, this avoided some problems */
inline void CachePolicy::registerCacheAccess( Directory& dir, uint64_t tag, size_t size, bool input, bool output )
{
   bool didCopyIn = false;
#ifdef NLCLUSTER
   if (sys.getNetwork()->getNodeNum() == 0)
   { 
            if ( myThread->getId() == 1 ) 
            {
//		   std::cerr << "t:" << myThread->getId() <<"checking tag " << (void *) tag << " against "<< (void *) sys.getNetwork()->_nodeRCAaddr.value() << std::endl;
		   while ( sys.getNetwork()->_nodeRCAaddr.value() ==  tag ) myThread->idle();
		    sys.getNetwork()->_nodeRCAaddrOther.cswap(0, tag ); 
            }
            else if ( myThread->getId() > 2 ) 
            {
//		   std::cerr << "t:" << myThread->getId() <<"checking tag " << (void *) tag << " against "<< (void *) sys.getNetwork()->_nodeRCAaddrOther.value() << std::endl;
		   while ( sys.getNetwork()->_nodeRCAaddrOther.value() ==  tag ) myThread->idle();
		    sys.getNetwork()->_nodeRCAaddr.cswap(0, tag ); 
            }
           else {  std::cerr << "t:" << myThread->getId() <<" unhandle thread " << std::endl; }
            
   }
#endif
   //oldcache DirectoryEntry *de = dir.getEntry( tag );
   CacheEntry *ce;
   //if ( sys.getNetwork()->getNodeNum() == 1  ) std::cerr << "n:" << sys.getNetwork()->getNodeNum() << " " << __FUNCTION__ << " tag " << (void *) tag << " input: " << input << " output: "<< output << std::endl;
//newcache
   ce = _cache.getEntry( tag );
   unsigned int version=0;
   if ( ce != NULL ) version = ce->getVersion()+1;
   DirectoryEntry *de = dir.getEntry( tag, version );
//newcache
   if ( de == NULL ) { // Memory access not registered in the directory
      bool inserted;
      DirectoryEntry d = DirectoryEntry( tag, 0, ( output ? &_cache : NULL ), dir.getCacheMapSize() );
      de = &(dir.insert( tag, d, inserted ));
      if (!inserted) {
         if ( output ) {
            de->setOwner(&_cache);
            de->setInvalidated(false);
//newcache
            ce->setFlushTo( &dir );
//newcache
         }
      }

      CacheEntry c =  CacheEntry( NULL, size, tag, 0, output, input );
      ce = &(_cache.insert( tag, c, inserted ));
      if (inserted) { // allocate it
         ce->setAddress( _cache.allocate( dir, size ) );
         ce->setAllocSize( size );
         if (input) {
            CopyDescriptor cd = CopyDescriptor(tag);
            if ( _cache.copyDataToCache( cd, size ) ) {
               ce->setCopying(false);
            }
         }
      } else {        // wait for address
         NANOS_INSTRUMENT( sys.getInstrumentation()->raiseOpenBurstEvent ( sys.getInstrumentation()->getInstrumentationDictionary()->getEventKey( "cache-wait" ), NANOS_CACHE_EVENT_REGISTER_CACHE_ACCESS_94 ); )
         while ( ce->getAddress() == NULL ) {}
         NANOS_INSTRUMENT( sys.getInstrumentation()->raiseCloseBurstEvent ( sys.getInstrumentation()->getInstrumentationDictionary()->getEventKey( "cache-wait" ) ); )
      }
   } else {
      // DirectoryEntry exists
      bool inserted = false;
//newcache
//      ce = _cache.getEntry( tag );
//newcache
      if ( ce == NULL ) {

         // Create a new CacheEntry
         CacheEntry c = CacheEntry( NULL, size, tag, 0, output, input );
         ce = &(_cache.insert( tag, c, inserted ));
         if (inserted) { // allocate it
            
        //if ( _cache.getPE()->isGPU() || owner->getPE()->isGPU())
//#if 1 /* jbueno: no SlaveToSlave */
//            Cache *owner = de->getOwner();
//            if ( owner != NULL && !(!input && output) ) {
//               owner->invalidate( dir, tag, size, de );
//               owner->syncTransfer(tag);
//               while( de->getOwner() != NULL ) myThread->idle();
//            }
//            ce->setAddress( _cache.allocate( dir, size ) );
//            ce->setAllocSize( size );
//            if (input) {
//               while ( de->getOwner() != NULL ) myThread->idle();
//               CopyDescriptor cd = CopyDescriptor(tag);
//               if ( _cache.copyDataToCache( cd, size ) ) {
//                  ce->setCopying(false);
//               }
//            }
//            if (output) {
//               de->setOwner( &_cache );
//               de->setInvalidated( false );
//               de->increaseVersion();
//            }
//            ce->setVersion( de->getVersion() );
//#else /* transfer SlaveToSlave */
//            Cache *owner = de->getOwner();
//
//            // same as above,
//            ce->setAddress( _cache.allocate( dir, size ) );
//            ce->setAllocSize( size );
//
//            if ( owner != NULL && !(!input && output) ) {
//               CopyDescriptor cd = CopyDescriptor(tag);
//               owner->invalidateAndTransfer( dir, tag, size, de, _cache, ce->getAddress()  );
//                  ce->setCopying(false);
//               owner->syncTransfer(tag);
//               while( de->getOwner() != NULL ) myThread->idle();
//               
//            }
//            else if ( input )
//            {
//               while ( de->getOwner() != NULL ) myThread->idle();
//               CopyDescriptor cd = CopyDescriptor(tag);
//               if ( _cache.copyDataToCache( cd, size ) ) {
//                  ce->setCopying(false);
//               }
//            }
//
//            if (output) {
//               de->setOwner( &_cache );
//               de->setInvalidated( false );
//               de->increaseVersion();
//            }
//            ce->setVersion( de->getVersion() );
//#endif

            Cache *owner = de->getOwner();
<<<<<<< HEAD

            if ( _cache.getPE()->isGPU()) 
            { //regular code
               if ( owner != NULL && !(!input && output) ) {
                  owner->invalidate( dir, tag, size, de );
                  owner->syncTransfer(tag);
                  while( de->getOwner() != NULL ) myThread->idle();
               }
               ce->setAddress( _cache.allocate( dir, size ) );
               ce->setAllocSize( size );
               if (input) {
                  while ( de->getOwner() != NULL ) myThread->idle();
                  CopyDescriptor cd = CopyDescriptor(tag);
                  if ( _cache.copyDataToCache( cd, size ) ) {
                     ce->setCopying(false);
                  }
               }
               if (output) {
                  de->setOwner( &_cache );
                  de->setInvalidated( false );
                  de->increaseVersion();
                  ce->setFlushTo( &dir );
=======
            if ( owner != NULL && !(!input && output) ) {
               owner->invalidate( dir, tag, size, de );
               owner->syncTransfer(tag);
               NANOS_INSTRUMENT( sys.getInstrumentation()->raiseOpenBurstEvent ( sys.getInstrumentation()->getInstrumentationDictionary()->getEventKey( "cache-wait" ), NANOS_CACHE_EVENT_REGISTER_CACHE_ACCESS_112 ); )
               {
                  NANOS_INSTRUMENT ( InstrumentSubState inst2( NANOS_RUNTIME ) );
                  while( de->getOwner() != NULL ) myThread->idle();
               }
               NANOS_INSTRUMENT( sys.getInstrumentation()->raiseCloseBurstEvent ( sys.getInstrumentation()->getInstrumentationDictionary()->getEventKey( "cache-wait" ) ); )
            }
            ce->setAddress( _cache.allocate( dir, size ) );
            ce->setAllocSize( size );
            if (input) {
               NANOS_INSTRUMENT( sys.getInstrumentation()->raiseOpenBurstEvent ( sys.getInstrumentation()->getInstrumentationDictionary()->getEventKey( "cache-wait" ), NANOS_CACHE_EVENT_REGISTER_CACHE_ACCESS_122 ); )
               {
                  NANOS_INSTRUMENT ( InstrumentSubState inst2( NANOS_RUNTIME ) );
                  while ( de->getOwner() != NULL ) myThread->idle();
               }
               NANOS_INSTRUMENT( sys.getInstrumentation()->raiseCloseBurstEvent ( sys.getInstrumentation()->getInstrumentationDictionary()->getEventKey( "cache-wait" ) ); )

               CopyDescriptor cd = CopyDescriptor(tag);
               if ( _cache.copyDataToCache( cd, size ) ) {
                  ce->setCopying(false);
>>>>>>> 3e76719c
               }
               ce->setVersion( de->getVersion() );
            }
            else 
            {
               if ( owner != NULL) 
               {
                  if ( owner->getPE()->isGPU()) 
                  { //regular code
                     if ( owner != NULL && !(!input && output) ) {
                        owner->invalidate( dir, tag, size, de );
                        owner->syncTransfer(tag);
                        while( de->getOwner() != NULL ) myThread->idle();
                     }
                     ce->setAddress( _cache.allocate( dir, size ) );
                     ce->setAllocSize( size );
                     if (input) {
                        while ( de->getOwner() != NULL ) myThread->idle();
                        CopyDescriptor cd = CopyDescriptor(tag);
                        if ( _cache.copyDataToCache( cd, size ) ) {
                           ce->setCopying(false);
                        }
                     }
                     if (output) {
                        de->setOwner( &_cache );
                        de->setInvalidated( false );
                        de->increaseVersion();
                        ce->setFlushTo( &dir );
                     }
                     ce->setVersion( de->getVersion() );
                  }
                  else
                  { // node2node
                     ce->setAddress( _cache.allocate( dir, size ) );
                     ce->setAllocSize( size );

                     if ( owner != NULL && input && !output ) {
                        CopyDescriptor cd = CopyDescriptor(tag);
                        owner->nNoinvalidateAndTransfer( dir, tag, size, de, _cache, ce->getAddress()  );
                        ce->setCopying(false);
                        owner->syncTransfer(tag);
                     }
                     else if ( owner != NULL && input && output ) 
                     {
                        CopyDescriptor cd = CopyDescriptor(tag);
                        owner->invalidateAndTransfer( dir, tag, size, de, _cache, ce->getAddress()  );
                        ce->setCopying(false);
                        owner->syncTransfer(tag);
                        while( de->getOwner() != NULL ) myThread->idle();
                     }
                     else if ( input )
                     {
                        while ( de->getOwner() != NULL ) myThread->idle();
                        CopyDescriptor cd = CopyDescriptor(tag);
                        if ( _cache.copyDataToCache( cd, size ) ) {
                           ce->setCopying(false);
                        }
                     }

                     if (output) {
                        de->setOwner( &_cache );
                        de->setInvalidated( false );
                        de->increaseVersion();
                        ce->setFlushTo( &dir );
                     }
                     ce->setVersion( de->getVersion() );
                  }

               }
               else
               {
                  if ( owner != NULL && !(!input && output) ) {
                     owner->invalidate( dir, tag, size, de );
                     owner->syncTransfer(tag);
                     while( de->getOwner() != NULL ) myThread->idle();
                  }
                  ce->setAddress( _cache.allocate( dir, size ) );
                  ce->setAllocSize( size );
                  if (input) {
                     while ( de->getOwner() != NULL ) myThread->idle();
                     CopyDescriptor cd = CopyDescriptor(tag);
                     if ( _cache.copyDataToCache( cd, size ) ) {
                        ce->setCopying(false);
                     }
                  }
                  if (output) {
                     de->setOwner( &_cache );
                     de->setInvalidated( false );
                     de->increaseVersion();
                     ce->setFlushTo( &dir );
                  }
                  ce->setVersion( de->getVersion() );
               }
            }

         } else {        // wait for address
            // has to be input, otherwise the program is incorrect so just wait the address to exist
            NANOS_INSTRUMENT( sys.getInstrumentation()->raiseOpenBurstEvent ( sys.getInstrumentation()->getInstrumentationDictionary()->getEventKey( "cache-wait" ), NANOS_CACHE_EVENT_REGISTER_CACHE_ACCESS_141 ); )
            while ( ce->getAddress() == NULL ) {}
            NANOS_INSTRUMENT( sys.getInstrumentation()->raiseCloseBurstEvent ( sys.getInstrumentation()->getInstrumentationDictionary()->getEventKey( "cache-wait" ) ); )

            _cache.addReference( tag );

            if ( size != ce->getSize() ) {
               if ( ce->trySetToResizing() ) {
                  // Wait until it's only me using this entry
                  // FIXME: Multiple threads per cache not supported with this implementation
                  // of resize (references must be at most two due to prefetch) (see #393)
                  ensure( _cache.getReferences( ce->getTag() ) <= 2, "Multiple threads per cache not supported with this implementation");
//                  while ( _cache.getReferences( ce->getTag() ) > 1 );

                  // First approach, always copy back if size didn't match
                  if ( ce->isDirty() ) {
                     // invalidate in its own cache
                     _cache.invalidate( dir, tag, ce->getSize(), de );
                     // synchronize invalidation
                     _cache.syncTransfer( tag ); // Ask the device to be nice and prioritize this transfer
                     NANOS_INSTRUMENT( sys.getInstrumentation()->raiseOpenBurstEvent ( sys.getInstrumentation()->getInstrumentationDictionary()->getEventKey( "cache-wait" ), NANOS_CACHE_EVENT_REGISTER_CACHE_ACCESS_163 ); )
                     {
                        NANOS_INSTRUMENT ( InstrumentSubState inst2( NANOS_RUNTIME ) );
                        while( de->getOwner() != NULL ) myThread->idle();
                     }
                     NANOS_INSTRUMENT( sys.getInstrumentation()->raiseCloseBurstEvent ( sys.getInstrumentation()->getInstrumentationDictionary()->getEventKey( "cache-wait" ) ); )

                  }
                  if ( size > ce->getAllocSize() ) {
                     _cache.realloc( dir, ce, size );
                  }
                  ce->setSize(size);

                  if ( input ) {
                     didCopyIn = true;
                     if ( ce->trySetToCopying() ) {
                        Cache *owner = de->getOwner();
                        ensure( &_cache != owner, "Trying to invalidate myself" );
                        /* jbueno */
#if 1 /* No SlaveToSlave */
                        if ( owner != NULL ) {
                           // Is dirty somewhere else, we need to invalidate 'tag' in 'cache' and wait for synchronization
                           owner->invalidate( dir, tag, size, de );
                           owner->syncTransfer( tag ); // Ask the device to be nice and prioritize this transfer
                           NANOS_INSTRUMENT( sys.getInstrumentation()->raiseOpenBurstEvent ( sys.getInstrumentation()->getInstrumentationDictionary()->getEventKey( "cache-wait" ), NANOS_CACHE_EVENT_REGISTER_CACHE_ACCESS_185 ); )
                           {
                              NANOS_INSTRUMENT ( InstrumentSubState inst2( NANOS_RUNTIME ) );
                              while( de->getOwner() != NULL ) myThread->idle();
                           }
                           NANOS_INSTRUMENT( sys.getInstrumentation()->raiseCloseBurstEvent ( sys.getInstrumentation()->getInstrumentationDictionary()->getEventKey( "cache-wait" ) ); )

                        }

                        // Copy in
                        CopyDescriptor cd = CopyDescriptor(tag);
                        if ( _cache.copyDataToCache( cd, size ) ) {
                           ce->setCopying(false);
                        }
#else /* SlaveToSlave */
                        if ( owner != NULL ) {
                           // Is dirty somewhere else, we need to invalidate 'tag' in 'cache' and wait for synchronization
                           CopyDescriptor cd = CopyDescriptor(tag);
                           owner->invalidateAndTransfer( dir, tag, size, de, _cache, _cache.find(tag)->getAddress() );
                           owner->syncTransfer( tag ); // Ask the device to be nice and prioritize this transfer
                  ce->setCopying(false);
                           while( de->getOwner() != NULL ) myThread->idle();
                        }
                        else
                        {
                           // Copy in
                           CopyDescriptor cd = CopyDescriptor(tag);
                           if ( _cache.copyDataToCache( cd, size ) ) {
                              ce->setCopying(false);
                           }
                        }
#endif
                  }
                  ce->setResizing(false);
               }
            }
         }
         }
      } else {
         // Cache entry already exists in the cache
   //std::cerr<<"registerCacheAccess already here "<<(void*)tag<<std::endl;
         if ( size != ce->getSize() ) {
            if ( ce->trySetToResizing() ) {
               // Wait until it's only me using this entry
               // FIXME: Multiple threads per cache not supported with this implementation
               // of resize (references must be at most two due to prefetch) (see #393)
               ensure( _cache.getReferences( ce->getTag() ) <= 2, "Multiple threads per cache not supported with this implementation");
//               while ( _cache.getReferences( ce->getTag() ) > 1 );

               // First approach, always copy back if size didn't match
               if ( ce->isDirty() ) {
                  // invalidate in its own cache
                  _cache.invalidate( dir, tag, ce->getSize(), de );
                  // synchronize invalidation
                  _cache.syncTransfer( tag ); // Ask the device to be nice and prioritize this transfer
                  NANOS_INSTRUMENT( sys.getInstrumentation()->raiseOpenBurstEvent ( sys.getInstrumentation()->getInstrumentationDictionary()->getEventKey( "cache-wait" ), NANOS_CACHE_EVENT_REGISTER_CACHE_ACCESS_221 ); )
                  {
                     NANOS_INSTRUMENT ( InstrumentSubState inst2( NANOS_RUNTIME ) );
                     while( de->getOwner() != NULL ) myThread->idle();
                  }
                  NANOS_INSTRUMENT( sys.getInstrumentation()->raiseCloseBurstEvent ( sys.getInstrumentation()->getInstrumentationDictionary()->getEventKey( "cache-wait" ) ); )

               }
               if ( size > ce->getAllocSize() ) {
                  _cache.realloc( dir, ce, size );
               }
               ce->setSize(size);
 
               if ( input ) {
                  didCopyIn = true;
                  if ( ce->isFlushing() ) {
                     Cache *owner = de->getOwner();
                     owner->syncTransfer( tag ); // Ask the device to be nice and prioritize this transfer
                     NANOS_INSTRUMENT( sys.getInstrumentation()->raiseOpenBurstEvent ( sys.getInstrumentation()->getInstrumentationDictionary()->getEventKey( "cache-wait" ), NANOS_CACHE_EVENT_REGISTER_CACHE_ACCESS_239 ); )
                     {
                        NANOS_INSTRUMENT ( InstrumentSubState inst2( NANOS_RUNTIME ) );
                        while( de->getOwner() != NULL ) myThread->idle();
                     }
                     NANOS_INSTRUMENT( sys.getInstrumentation()->raiseCloseBurstEvent ( sys.getInstrumentation()->getInstrumentationDictionary()->getEventKey( "cache-wait" ) ); )
                     if ( ce->trySetToCopying() ) {
                        // Copy in
                        CopyDescriptor cd = CopyDescriptor(tag);
                        if ( _cache.copyDataToCache( cd, size ) ) {
                           ce->setCopying(false);
                        }
                     }
                  } else { 
                     if ( ce->trySetToCopying() ) {
                        Cache *owner = de->getOwner();
                        ensure( &_cache != owner, "Trying to invalidate myself" );
                        if ( owner != NULL ) {
                           // Is dirty somewhere else, we need to invalidate 'tag' in 'cache' and wait for synchronization
                           owner->invalidate( dir, tag, size, de );
                           owner->syncTransfer( tag ); // Ask the device to be nice and prioritize this transfer
                           NANOS_INSTRUMENT( sys.getInstrumentation()->raiseOpenBurstEvent ( sys.getInstrumentation()->getInstrumentationDictionary()->getEventKey( "cache-wait" ), NANOS_CACHE_EVENT_REGISTER_CACHE_ACCESS_260 ); )
                           {
                              NANOS_INSTRUMENT ( InstrumentSubState inst2( NANOS_RUNTIME ) );
                              while( de->getOwner() != NULL ) myThread->idle();
                           }
                           NANOS_INSTRUMENT( sys.getInstrumentation()->raiseCloseBurstEvent ( sys.getInstrumentation()->getInstrumentationDictionary()->getEventKey( "cache-wait" ) ); )

                        }

                        // Copy in
                        CopyDescriptor cd = CopyDescriptor(tag);
                        if ( _cache.copyDataToCache( cd, size ) ) {
                           ce->setCopying(false);
                        }
                     }
                  }
               }
               ce->setResizing(false);
            }
         }

         if ( de->getVersion() != ce->getVersion() ) {
            // Version doesn't match the one in the directory
            if ( input && !didCopyIn ) {
               if ( ce->trySetToCopying() ) {
                  Cache *owner = de->getOwner();
                  //std::cerr << ":n " << sys.getNetwork()->getNodeNum() << " Ok, tag is " << (void *) tag << " didCopyIn? " << didCopyIn << " inpuT? " << input << " output? " <<output << " owner is self? " << (owner == &_cache) << " dir version " << de->getVersion() << " cache version " << ce->getVersion() << std::endl;
                  ce->setVersion( de->getVersion() );
                  ensure( &_cache != owner, "Trying to invalidate myself" );
/* jbueno */
#if 0
                  //std::cerr << "n:" << sys.getNetwork()->getNodeNum() << " Versions differ, invalidating owner, tag is " << (void *) tag << " " << std::endl;  
                  if ( owner != NULL ) {
                     // Is dirty somewhere else, we need to invalidate 'tag' in 'cache' and wait for synchronization
                     owner->invalidate( dir, tag, size, de );
                     owner->syncTransfer( tag ); // Ask the device to be nice and prioritize this transfer
                     NANOS_INSTRUMENT( sys.getInstrumentation()->raiseOpenBurstEvent ( sys.getInstrumentation()->getInstrumentationDictionary()->getEventKey( "cache-wait" ), NANOS_CACHE_EVENT_REGISTER_CACHE_ACCESS_292 ); )
                     {
                        NANOS_INSTRUMENT ( InstrumentSubState inst2( NANOS_RUNTIME ) );
                        while( de->getOwner() != NULL ) myThread->idle();
                     }
                     NANOS_INSTRUMENT( sys.getInstrumentation()->raiseCloseBurstEvent ( sys.getInstrumentation()->getInstrumentationDictionary()->getEventKey( "cache-wait" ) ); )

                  }

                  // Wait while it's resizing
<<<<<<< HEAD
                  while ( ce-> isResizing() );
=======
                  NANOS_INSTRUMENT( sys.getInstrumentation()->raiseOpenBurstEvent ( sys.getInstrumentation()->getInstrumentationDictionary()->getEventKey( "cache-wait" ), NANOS_CACHE_EVENT_REGISTER_CACHE_ACCESS_300 ); )
                  while ( ce-> isResizing() ) {}
                  NANOS_INSTRUMENT( sys.getInstrumentation()->raiseCloseBurstEvent ( sys.getInstrumentation()->getInstrumentationDictionary()->getEventKey( "cache-wait" ) ); )
>>>>>>> 3e76719c


                  //std::cerr << "n:" << sys.getNetwork()->getNodeNum() << " Copying new data to cache, tag is " << (void *) tag << " data is " << *((float *) tag) << std::endl;  
                  // Copy in
                  CopyDescriptor cd = CopyDescriptor(tag);
                  if ( _cache.copyDataToCache( cd, size ) ) {
                     ce->setCopying(false);
                  }
#else
                  if ( _cache.getPE()->isGPU() ) 
                  {
                     if ( owner != NULL ) {
                        // Is dirty somewhere else, we need to invalidate 'tag' in 'cache' and wait for synchronization
                        owner->invalidate( dir, tag, size, de );
                        owner->syncTransfer( tag ); // Ask the device to be nice and prioritize this transfer
                        while( de->getOwner() != NULL ) myThread->idle();
                     }

                     // Wait while it's resizing
                     while ( ce-> isResizing() ) {}

                     // Copy in
                     CopyDescriptor cd = CopyDescriptor(tag);
                     if ( _cache.copyDataToCache( cd, size ) ) {
                        ce->setCopying(false);
                     }
                  }
                  else
                  {
                     if ( owner != NULL )
                     {
                        if ( owner->getPE()->isGPU() )
                        {
                           if ( owner != NULL ) {
                              owner->invalidate( dir, tag, size, de );
                              owner->syncTransfer( tag ); // Ask the device to be nice and prioritize this transfer
                              while( de->getOwner() != NULL ) myThread->idle();
                           }

                           // Wait while it's resizing
                           while ( ce-> isResizing() ) {}

                           // Copy in
                           CopyDescriptor cd = CopyDescriptor(tag);
                           if ( _cache.copyDataToCache( cd, size ) ) {
                              ce->setCopying(false);
                           }
                        } 
                        else
                        {
                           if ( owner != NULL ) {
                              // Is dirty somewhere else, we need to invalidate 'tag' in 'cache' and wait for synchronization
                              CopyDescriptor cd = CopyDescriptor(tag);
                              owner->invalidateAndTransfer( dir, tag, size, de, _cache, _cache.find(tag)->getAddress() );
                              owner->syncTransfer( tag ); // Ask the device to be nice and prioritize this transfer
                              ce->setCopying(false);
                              while( de->getOwner() != NULL ) myThread->idle();
                              //while ( ce-> isResizing() );
                           }
                           else
                           {

                              // Wait while it's resizing
                              while ( ce-> isResizing() ) {}

                              // Copy in
                              CopyDescriptor cd = CopyDescriptor(tag);
                              if ( _cache.copyDataToCache( cd, size ) ) {
                                 ce->setCopying(false);
                              }
                           }
                        } 
                     }
                     else
                     {
                        //if ( owner != NULL ) {
                        //   owner->invalidate( dir, tag, size, de );
                        //   owner->syncTransfer( tag ); // Ask the device to be nice and prioritize this transfer
                        //   while( de->getOwner() != NULL ) myThread->idle();
                        //}

                        // Wait while it's resizing
                        while ( ce-> isResizing() ) {}

                        // Copy in
                        CopyDescriptor cd = CopyDescriptor(tag);
                        if ( _cache.copyDataToCache( cd, size ) ) {
                           ce->setCopying(false);
                        }
                     }
                  }
#endif
               }
            } else {
               // Since there's no input, it is output and we don't care about what may be in other caches, just update this version
               ce->setVersion( de->getVersion() );
            }
         }
         if (output) {
            de->setOwner(&_cache);
            de->setInvalidated(false);
            de->increaseVersion();
            ce->increaseVersion();
            ce->setFlushTo( &dir );
            ensure( de->getVersion() == ce->getVersion(), "Version mismatch between cache and directory entry.");
         }
      }
   }
//if (sys.getNetwork()->getNodeNum() == 0) std::cerr << "n:" << (unsigned int ) sys.getNetwork()->getNodeNum() << " end of " << __FUNCTION__ << " thd " << (unsigned int ) myThread->getId() <<std::endl;
   de->addAccess( _cache.getId() );
#ifdef NLCLUSTER
   if (sys.getNetwork()->getNodeNum() == 0){
            if ( myThread->getId() == 1 ) 
            {
		    sys.getNetwork()->_nodeRCAaddrOther.cswap( tag, 0 ); 
            }
            else if ( myThread->getId() > 2 ) 
            {
		    sys.getNetwork()->_nodeRCAaddr.cswap( tag, 0 ); 
            }
           else {  std::cerr << "t:" << myThread->getId() <<" unhandle thread " << std::endl; }
   }
#endif
}

inline void CachePolicy::registerPrivateAccess( Directory& dir, uint64_t tag, size_t size, bool input, bool output )
{
   bool inserted;
   CacheEntry c =  CacheEntry( NULL, size, tag, 0, output, input );
   CacheEntry& ce = _cache.insert( tag, c, inserted );
   ensure ( inserted, "Private access cannot hit the cache.");
   ce.setAddress( _cache.allocate( dir, size ) );
   ce.setAllocSize( size );
   if ( input ) {
      CopyDescriptor cd = CopyDescriptor(tag);
      if ( _cache.copyDataToCache( cd, size ) ) {
         ce.setCopying(false);
      }
   }
}

inline void CachePolicy::unregisterPrivateAccess( Directory &dir, uint64_t tag, size_t size )
{
   CacheEntry *ce = _cache.getEntry( tag );
   _cache.deleteReference(tag);
   _cache.deleteReference(tag);
   ensure ( ce != NULL, "Private access cannot miss in the cache.");
   // FIXME: to use this output it needs to be synchronized now or somewhere in case it is asynchronous
   if ( ce->isDirty() ) {
      CopyDescriptor cd = CopyDescriptor(tag);
      _cache.copyBackFromCache( cd, size );
   }
   _cache.deleteEntry( tag, size );
}

inline void WriteThroughPolicy::unregisterCacheAccess( Directory& dir, uint64_t tag, size_t size, bool output )
{
   CacheEntry *ce = _cache.getEntry( tag );
   // There's two reference deleting calls because getEntry places one reference
   _cache.deleteReference( tag );
   _cache.deleteReference( tag );
   DirectoryEntry *de = dir.getEntry( tag );
   if ( output ) {
         ensure( de != NULL, "Directory has been corrupted" );
      CopyDescriptor cd = CopyDescriptor(tag, de->getVersion());
      if ( _cache.copyBackFromCache( cd, size ) ) {
         ce->setDirty( false );
         de->setOwner( NULL );
      } else {
         ce->setFlushing( true );
   //newcache      ce->setFlushingTo( &dir );
         ce->setDirty( false );
      }
   }
   if ( de != NULL ) {
      de->removeAccess( _cache.getId() );
   } else {
      warning("Directory entry not found at unregisterCacheAcces, this can be a problem.");
   }
}

inline void WriteBackPolicy::unregisterCacheAccess( Directory &dir, uint64_t tag, size_t size, bool output )
{
   //std::cerr<<"n:" << sys.getNetwork()->getNodeNum() << " unregisterCacheAccess( " << (void *)tag << " output " << output << " ) " << std::endl;
   // There's two reference deleting calls because getEntry places one reference
   _cache.deleteReference( tag );
   _cache.deleteReference( tag );
   //std::cerr<<"n:" << sys.getNetwork()->getNodeNum() << " unregisterCacheAccess( " << (void *)tag << " output " << output << " ) " << std::endl;
}

inline Cache::Cache() : _id( sys.getCacheMap().registerCache() ) {}

template <class _T>
inline size_t DeviceCache<_T>::getSize()
   { return _size; }

template <class _T>
inline void * DeviceCache<_T>::allocate( Directory &dir, size_t size )
{
   void *result;
   NANOS_INSTRUMENT( static nanos_event_key_t key = sys.getInstrumentation()->getInstrumentationDictionary()->getEventKey("cache-malloc") );
   if ( _usedSize + size <= _size ) {
      NANOS_INSTRUMENT( sys.getInstrumentation()->raiseOpenStateAndBurst( NANOS_CACHE, key, (nanos_event_value_t) size) );
      result = _T::allocate( size, _pe );
      NANOS_INSTRUMENT( sys.getInstrumentation()->raiseCloseStateAndBurst( key ) );
   } else {
      // FIXME: lock the cache
      freeSpaceToFit( dir, size );
      // FIXME: unlock
      NANOS_INSTRUMENT( sys.getInstrumentation()->raiseOpenStateAndBurst( NANOS_CACHE, key, (nanos_event_value_t) size) );
      result = _T::allocate( size, _pe );
      NANOS_INSTRUMENT( sys.getInstrumentation()->raiseCloseStateAndBurst( key ) );
   }
   _usedSize+= size;
   return result;
}

template <class _T>
inline void DeviceCache<_T>::freeSpaceToFit( Directory &dir, size_t size )
{
   CacheHash::KeyList kl;
   _cache.listUnreferencedKeys( kl );
   CacheHash::KeyList::iterator it;
   for ( it = kl.begin(); it != kl.end(); it++ ) {
      // Copy the entry because once erased it can be recycled
      CacheEntry &ce = *( _cache.find( it->second ) );
      if ( ce.isDirty() ) {
         DirectoryEntry *de = dir.getEntry( ce.getTag() );
         if ( ce.trySetToFlushing() ) {
      //newcache      ce.setFlushingTo( &dir );
            if ( de->getOwner() != this ) {
                  // someone flushed it between setting to invalidated and setting to flushing, do nothing
                  ce.setFlushing(false);
            } else {
               CopyDescriptor cd = CopyDescriptor(ce.getTag(), de->getVersion());
               if ( copyBackFromCache( cd, ce.getSize() ) ) {
                  ce.setFlushing(false);
                  de->setOwner(NULL);
               }
            }
         }
      }
     /* FIXME: this can be optimized by adding the flushing entries to a
      * list and go to that list if not enough space was freed
      */
     /* Wait loop:
      *  - requesting the transfer to the device.
      *  - idle must be done to allow the thread to manage the copies
      */
      NANOS_INSTRUMENT( sys.getInstrumentation()->raiseOpenBurstEvent ( sys.getInstrumentation()->getInstrumentationDictionary()->getEventKey( "cache-wait" ), NANOS_CACHE_EVENT_FREE_SPACE_TO_FIT ); )
      {
         NANOS_INSTRUMENT ( InstrumentSubState inst2( NANOS_RUNTIME ) );
         while ( ce.isFlushing() ) {
            _T::syncTransfer( (uint64_t)it->second, _pe );
            myThread->idle();
         }
      }
      NANOS_INSTRUMENT( sys.getInstrumentation()->raiseCloseBurstEvent ( sys.getInstrumentation()->getInstrumentationDictionary()->getEventKey( "cache-wait" ) ); )

      // Copy the entry because once erased it can be recycled
      CacheEntry ce2 = ce;
      if ( _cache.erase( it->second ) ) {
         _T::free( ce2.getAddress(), _pe );
         _usedSize -= ce2.getSize();
         if ( _usedSize + size <= _size )
            break;
      }
   }
   ensure( _usedSize + size <= _size, "Cache is full" );
}

template <class _T>
inline void DeviceCache<_T>::deleteEntry( uint64_t tag, size_t size )
{
   NANOS_INSTRUMENT( static nanos_event_key_t key = sys.getInstrumentation()->getInstrumentationDictionary()->getEventKey("cache-free") );
   NANOS_INSTRUMENT( sys.getInstrumentation()->raiseOpenStateAndBurst ( NANOS_CACHE, key, (nanos_event_value_t) size) );
   // it assumes the entry exists
   CacheEntry &ce = _cache[tag];
   _T::free( ce.getAddress(), _pe );
   _usedSize -= ce.getAllocSize();
   _cache.erase( tag );
   NANOS_INSTRUMENT( sys.getInstrumentation()->raiseCloseStateAndBurst( key ) );
}

template <class _T>
inline void DeviceCache<_T>::realloc( Directory& dir, CacheEntry *ce, size_t size )
{
   if ( _usedSize + size - ce->getSize() < _size ) {
      freeSpaceToFit( dir, size - ce->getSize() );
   }
   _usedSize += size - ce->getSize();
   void *addr = ce->getAddress();
   ensure( size > ce->getSize() , "Trying to downsize a cache entry" );
   addr = _T::realloc( addr, size, ce->getSize(), _pe );
   ce->setAllocSize( size );
   ce->setSize( size );
   ce->setAddress( addr );
}

template <class _T>
inline void * DeviceCache<_T>::getAddress( uint64_t tag )
{
   void *result = _cache[tag].getAddress();
   return result;
}

<<<<<<< HEAD
template <class _T, class _Policy>
inline bool DeviceCache<_T,_Policy>::copyToCacheFromCache( void *addrSrc, size_t size, Cache &dest, void *addrDest )
{
   bool result;
   DeviceCache< _T, _Policy > *dstCache = dynamic_cast<DeviceCache< _T, _Policy > *>(&dest);
   NANOS_INSTRUMENT( static nanos_event_key_t key = sys.getInstrumentation()->getInstrumentationDictionary()->getEventKey("cache-copy-in") );
   NANOS_INSTRUMENT( sys.getInstrumentation()->raiseOpenStateAndBurst( NANOS_MEM_TRANSFER_IN, key, (nanos_event_value_t) size) );
   result = _T::copyDevToDev( addrSrc, size, _pe, dstCache->_pe, addrDest );
   NANOS_INSTRUMENT( sys.getInstrumentation()->raiseCloseStateAndBurst( key ) );
   return result;
}

template <class _T, class _Policy>
inline bool DeviceCache<_T,_Policy>::copyDataToCache( CopyDescriptor &cd, size_t size )
=======
template <class _T>
inline bool DeviceCache<_T>::copyDataToCache( CopyDescriptor &cd, size_t size )
>>>>>>> 3e76719c
{
   bool result;
   NANOS_INSTRUMENT( static nanos_event_key_t key = sys.getInstrumentation()->getInstrumentationDictionary()->getEventKey("cache-copy-in") );
   NANOS_INSTRUMENT( sys.getInstrumentation()->raiseOpenStateAndBurst( NANOS_MEM_TRANSFER_IN, key, (nanos_event_value_t) size) );
   result = _T::copyIn( _cache[cd.getTag()].getAddress(), cd, size, _pe );
   NANOS_INSTRUMENT( sys.getInstrumentation()->raiseCloseStateAndBurst( key ) );
   return result;
}

template <class _T>
inline bool DeviceCache<_T>::copyBackFromCache( CopyDescriptor &cd, size_t size )
{
   bool result;
   NANOS_INSTRUMENT( static nanos_event_key_t key1 = sys.getInstrumentation()->getInstrumentationDictionary()->getEventKey("cache-copy-out") );
   NANOS_INSTRUMENT( sys.getInstrumentation()->raiseOpenStateAndBurst( NANOS_MEM_TRANSFER_OUT, key1, size ) );
   CacheEntry &entry = _cache[cd.getTag()];
   result = _T::copyOut( cd, entry.getAddress(), size, _pe );
   NANOS_INSTRUMENT( sys.getInstrumentation()->raiseCloseStateAndBurst( key1 ) );
   return result;
}

template <class _T>
inline void DeviceCache<_T>::copyTo( void *dst, uint64_t tag, size_t size )
{
   NANOS_INSTRUMENT( static nanos_event_key_t key = sys.getInstrumentation()->getInstrumentationDictionary()->getEventKey("cache-local-copy") );
   NANOS_INSTRUMENT( sys.getInstrumentation()->raiseOpenStateAndBurst( NANOS_MEM_TRANSFER_LOCAL, key, size ) );
   _T::copyLocal( dst, _cache[tag].getAddress(), size, _pe );
   NANOS_INSTRUMENT( sys.getInstrumentation()->raiseCloseStateAndBurst( key ) );
}

template <class _T>
inline CacheEntry& DeviceCache<_T>::newEntry( uint64_t tag, size_t size, unsigned int version, bool dirty )
{
   CacheEntry& ce = _cache[tag];
   ce.setTag( tag );
   ce.setSize( size );
   ce.setVersion( version );
   ce.setDirty( dirty );
   return ce;
}

template <class _T>
inline CacheEntry& DeviceCache<_T>::insert( uint64_t tag, CacheEntry& ce, bool& inserted )
{
   return _cache.insert( tag, ce, inserted );
}

template <class _T>
inline CacheEntry* DeviceCache<_T>::getEntry( uint64_t tag )
{
   return _cache.findAndReference( tag );
}

template <class _T>
inline void DeviceCache<_T>::addReference( uint64_t tag )
{
   _cache.findAndReference( tag );
}

template <class _T>
inline void DeviceCache<_T>::deleteReference( uint64_t tag )
{
   _cache.deleteReference( tag );
}

<<<<<<< HEAD
template <class _T, class _Policy>
inline bool DeviceCache<_T,_Policy>::checkBlockingCacheAccess( Directory &dir, uint64_t tag, size_t size, bool input, bool output )
{
   return _policy.checkBlockingCacheAccess( dir, tag, size, input, output );
}

template <class _T, class _Policy>
inline void DeviceCache<_T,_Policy>::registerCacheAccess( Directory &dir, uint64_t tag, size_t size, bool input, bool output )
=======
template <class _T>
inline void DeviceCache<_T>::registerCacheAccess( Directory &dir, uint64_t tag, size_t size, bool input, bool output )
>>>>>>> 3e76719c
{
   _policy->registerCacheAccess( dir, tag, size, input, output );
}

template <class _T>
inline void DeviceCache<_T>::unregisterCacheAccess( Directory &dir, uint64_t tag, size_t size, bool output )
{
   _policy->unregisterCacheAccess( dir, tag, size, output );
}

template <class _T>
inline void DeviceCache<_T>::registerPrivateAccess( Directory &dir, uint64_t tag, size_t size, bool input, bool output )
{
   _policy->registerPrivateAccess( dir, tag, size, input, output );
}

template <class _T>
inline void DeviceCache<_T>::unregisterPrivateAccess( Directory &dir, uint64_t tag, size_t size )
{
   _policy->unregisterPrivateAccess( dir, tag, size );
}

template <class _T>
inline void DeviceCache<_T>::synchronizeTransfer( uint64_t tag )
{
   CacheEntry *ce = _cache.find( tag );
   ensure( ce != NULL && ce->hasTransfers(), "Cache has been corrupted" );
   ce->decreaseTransfers();
}

template <class _T>
inline void DeviceCache<_T>::synchronizeInternal( SyncData &sd, CopyDescriptor &cd )
{
   CacheEntry *ce = sd._this->_cache.find( cd.getTag() );
   ensure( ce != NULL, "Cache has been corrupted" );
   if ( ce->isFlushing() ) {
      ce->setFlushing(false);
//newcache      Directory* dir = ce->getFlushingTo();
      Directory* dir = ce->getFlushTo();
      ensure( dir != NULL, "CopyBack sync lost its directory");
      //newcache ce->setFlushingTo(NULL);
      ce->setFlushTo(NULL);
      DirectoryEntry *de = dir->getEntry( cd.getTag() );
      ensure ( !ce->isCopying(), "User program is incorrect" );
      ensure( de != NULL, "Directory has been corrupted" );

      // Make sure we are synchronizing the newest version
      if ( de->getOwner() == sd._this && ce->getVersion() == cd.getDirectoryVersion()) {
          de->clearOwnerCS( sd._this ); 
      }
   } else {
      ensure ( !ce->isFlushing(), "User program is incorrect" );
      ensure( ce->isCopying(), "Cache has been corrupted" );
      ce->setCopying(false);
   }
}

template <class _T>
inline void DeviceCache<_T>::synchronize( CopyDescriptor& cd )
{
   SyncData sd = { this };
   synchronizeInternal( sd, cd );
}

template <class _T>
inline void DeviceCache<_T>::synchronize( std::list<CopyDescriptor> &cds )
{
   SyncData sd = { this };
   for ( std::list<CopyDescriptor>::iterator it = cds.begin(); it != cds.end(); it++ ) {
      synchronizeInternal( sd, *it );
   }
//   FIXME: Does for_each only work with basic types or am I missing some method in the CopyDescriptor?
//   for_each( cds.begin(), cds.end(), std :: bind1st( std :: ptr_fun ( synchronizeInternal ), sd ) );
}

template <class _T>
inline void DeviceCache<_T>::waitInput( uint64_t tag )
{
   CacheEntry *ce = _cache.find(tag);
   ensure( ce != NULL, "Cache has been corrupted" );
   NANOS_INSTRUMENT( sys.getInstrumentation()->raiseOpenBurstEvent ( sys.getInstrumentation()->getInstrumentationDictionary()->getEventKey( "cache-wait" ), NANOS_CACHE_EVENT_WAIT_INPUT ); )
   {
      NANOS_INSTRUMENT ( InstrumentSubState inst2( NANOS_RUNTIME ) );
      while ( ce->isCopying() ) {}
   }
   NANOS_INSTRUMENT( sys.getInstrumentation()->raiseCloseBurstEvent ( sys.getInstrumentation()->getInstrumentationDictionary()->getEventKey( "cache-wait" ) ); )

}

template <class _T>
inline void DeviceCache<_T>::waitInput( DeviceCache<_T>* _this, uint64_t tag )
{
   CacheEntry *ce = _this->_cache.find(tag);
   ensure( ce != NULL, "Cache has been corrupted" );
   NANOS_INSTRUMENT( sys.getInstrumentation()->raiseOpenBurstEvent ( sys.getInstrumentation()->getInstrumentationDictionary()->getEventKey( "cache-wait" ), NANOS_CACHE_EVENT_WAIT_INPUT ); )
   {
      NANOS_INSTRUMENT ( InstrumentSubState inst2( NANOS_RUNTIME ) );
      while ( ce->isCopying() ) {}
   }
   NANOS_INSTRUMENT( sys.getInstrumentation()->raiseCloseBurstEvent ( sys.getInstrumentation()->getInstrumentationDictionary()->getEventKey( "cache-wait" ) ); )

}

template <class _T>
inline void DeviceCache<_T>::waitInputs( std::list<uint64_t> &tags )
{
   for_each( tags.begin(), tags.end(), std :: bind1st( std :: ptr_fun ( waitInput ), this ) );
   for_each( tags.begin(), tags.end(), waitInput );
}

<<<<<<< HEAD
template <class _T, class _Policy>
inline void DeviceCache<_T,_Policy>::discard( Directory &dir, uint64_t tag, DirectoryEntry *de )
{
   CacheEntry *ce = _cache.find( tag );
   if ( de->trySetInvalidated() ) {
      if ( ce->trySetToFlushing() ) {
         if ( de->getOwner() != this ) {
               // someone flushed it between setting to invalidated and setting to flushing, do nothing
               ce->setFlushing(false);
         } else {
               ce->setFlushing(false);
               de->setOwner(NULL);
         }
      }
   }
} 

template <class _T, class _Policy>
inline void DeviceCache<_T,_Policy>::invalidate( Directory &dir, uint64_t tag, DirectoryEntry *de )
=======
template <class _T>
inline void DeviceCache<_T>::invalidate( Directory &dir, uint64_t tag, DirectoryEntry *de )
>>>>>>> 3e76719c
{
   CacheEntry *ce = _cache.find( tag );
   if ( de->trySetInvalidated() ) {
      if ( ce->trySetToFlushing() ) {
         if ( de->getOwner() != this ) {
               // someone flushed it between setting to invalidated and setting to flushing, do nothing
               ce->setFlushing(false);
         } else {
            CopyDescriptor cd = CopyDescriptor(tag, de->getVersion());
            if ( copyBackFromCache( cd, ce->getSize() ) ) {
               ce->setFlushing(false);
               de->setOwner(NULL);
            }
         }
      }
   }
} 

template <class _T>
inline void DeviceCache<_T>::invalidate( Directory &dir, uint64_t tag, size_t size, DirectoryEntry *de )
{
   CacheEntry *ce = _cache.find( tag );
   if ( de->trySetInvalidated() ) {
      if ( ce->trySetToFlushing() ) {
         if ( de->getOwner() != this ) {
               // someone flushed it between setting to invalidated and setting to flushing, do nothing
               ce->setFlushing(false);
         } else {
            CopyDescriptor cd = CopyDescriptor(tag, de->getVersion());
            if ( copyBackFromCache( cd, size ) ) {
               ce->setFlushing(false);
               de->setOwner(NULL);
            }
         }
      }
   }
}

<<<<<<< HEAD
template <class _T, class _Policy>
inline void DeviceCache<_T,_Policy>::nNoinvalidateAndTransfer( Directory &dir, uint64_t tag, size_t size, DirectoryEntry *de, Cache &dest, void *addrDest )
{
   CacheEntry *ce = _cache.find( tag );
   if ( ce->trySetToFlushing() ) {
	   if ( de->getOwner() != this ) {
		   // someone flushed it between setting to invalidated and setting to flushing, do nothing
		   ce->setFlushing(false);
	   } else {
		   CopyDescriptor cd = CopyDescriptor(tag, de->getVersion());
		   if ( copyToCacheFromCache( ce->getAddress(), size, dest, addrDest ) ) {
			   ce->setFlushing(false);
			   ce->setCopying(false);
		   }
	   }
   }
}

template <class _T, class _Policy>
inline void DeviceCache<_T,_Policy>::invalidateAndTransfer( Directory &dir, uint64_t tag, size_t size, DirectoryEntry *de, Cache &dest, void *addrDest )
{
   CacheEntry *ce = _cache.find( tag );
   if ( de->trySetInvalidated() ) {
      if ( ce->trySetToFlushing() ) {
         if ( de->getOwner() != this ) {
               // someone flushed it between setting to invalidated and setting to flushing, do nothing
               ce->setFlushing(false);
         } else {
            CopyDescriptor cd = CopyDescriptor(tag, de->getVersion());
            if ( copyToCacheFromCache( ce->getAddress(), size, dest, addrDest ) ) {
               ce->setFlushing(false);
               ce->setCopying(false);
               de->setOwner(NULL);
            }
         }
      }
   }
}

template <class _T, class _Policy>
inline size_t& DeviceCache<_T,_Policy>::getCacheSize()
=======
template <class _T>
inline size_t& DeviceCache<_T>::getCacheSize()
>>>>>>> 3e76719c
{
   return _size;
}

template <class _T>
inline void DeviceCache<_T>::syncTransfer( uint64_t tag )
{
   _T::syncTransfer( tag, _pe );
}

template <class _T>
int DeviceCache<_T>::getReferences( unsigned int tag )
{
   return _cache.getReferenceCount( tag );
}

template <class _T, class _Policy>
ProcessingElement * DeviceCache<_T,_Policy>::getPE()
{
   return _pe;
}

#endif<|MERGE_RESOLUTION|>--- conflicted
+++ resolved
@@ -222,54 +222,66 @@
 //#endif
 
             Cache *owner = de->getOwner();
-<<<<<<< HEAD
+//<<<<<<< HEAD
 
             if ( _cache.getPE()->isGPU()) 
             { //regular code
                if ( owner != NULL && !(!input && output) ) {
                   owner->invalidate( dir, tag, size, de );
                   owner->syncTransfer(tag);
+//judit events                  while( de->getOwner() != NULL ) myThread->idle();
+               NANOS_INSTRUMENT( sys.getInstrumentation()->raiseOpenBurstEvent ( sys.getInstrumentation()->getInstrumentationDictionary()->getEventKey( "cache-wait" ), NANOS_CACHE_EVENT_REGISTER_CACHE_ACCESS_112 ); )
+               {
+                  NANOS_INSTRUMENT ( InstrumentSubState inst2( NANOS_RUNTIME ) );
                   while( de->getOwner() != NULL ) myThread->idle();
+               }
+               NANOS_INSTRUMENT( sys.getInstrumentation()->raiseCloseBurstEvent ( sys.getInstrumentation()->getInstrumentationDictionary()->getEventKey( "cache-wait" ) ); )
                }
                ce->setAddress( _cache.allocate( dir, size ) );
                ce->setAllocSize( size );
                if (input) {
+//judit events                  while ( de->getOwner() != NULL ) myThread->idle();
+               NANOS_INSTRUMENT( sys.getInstrumentation()->raiseOpenBurstEvent ( sys.getInstrumentation()->getInstrumentationDictionary()->getEventKey( "cache-wait" ), NANOS_CACHE_EVENT_REGISTER_CACHE_ACCESS_122 ); )
+               {
+                  NANOS_INSTRUMENT ( InstrumentSubState inst2( NANOS_RUNTIME ) );
                   while ( de->getOwner() != NULL ) myThread->idle();
+               }
+               NANOS_INSTRUMENT( sys.getInstrumentation()->raiseCloseBurstEvent ( sys.getInstrumentation()->getInstrumentationDictionary()->getEventKey( "cache-wait" ) ); )
                   CopyDescriptor cd = CopyDescriptor(tag);
                   if ( _cache.copyDataToCache( cd, size ) ) {
                      ce->setCopying(false);
                   }
+//=======
+//            if ( owner != NULL && !(!input && output) ) {
+//               owner->invalidate( dir, tag, size, de );
+//               owner->syncTransfer(tag);
+//               NANOS_INSTRUMENT( sys.getInstrumentation()->raiseOpenBurstEvent ( sys.getInstrumentation()->getInstrumentationDictionary()->getEventKey( "cache-wait" ), NANOS_CACHE_EVENT_REGISTER_CACHE_ACCESS_112 ); )
+//               {
+//                  NANOS_INSTRUMENT ( InstrumentSubState inst2( NANOS_RUNTIME ) );
+//                  while( de->getOwner() != NULL ) myThread->idle();
+//               }
+//               NANOS_INSTRUMENT( sys.getInstrumentation()->raiseCloseBurstEvent ( sys.getInstrumentation()->getInstrumentationDictionary()->getEventKey( "cache-wait" ) ); )
+//            }
+//            ce->setAddress( _cache.allocate( dir, size ) );
+//            ce->setAllocSize( size );
+//            if (input) {
+//               NANOS_INSTRUMENT( sys.getInstrumentation()->raiseOpenBurstEvent ( sys.getInstrumentation()->getInstrumentationDictionary()->getEventKey( "cache-wait" ), NANOS_CACHE_EVENT_REGISTER_CACHE_ACCESS_122 ); )
+//               {
+//                  NANOS_INSTRUMENT ( InstrumentSubState inst2( NANOS_RUNTIME ) );
+//                  while ( de->getOwner() != NULL ) myThread->idle();
+//               }
+//               NANOS_INSTRUMENT( sys.getInstrumentation()->raiseCloseBurstEvent ( sys.getInstrumentation()->getInstrumentationDictionary()->getEventKey( "cache-wait" ) ); )
+//
+//               CopyDescriptor cd = CopyDescriptor(tag);
+//               if ( _cache.copyDataToCache( cd, size ) ) {
+//                  ce->setCopying(false);
+//>>>>>>> master
                }
                if (output) {
                   de->setOwner( &_cache );
                   de->setInvalidated( false );
                   de->increaseVersion();
                   ce->setFlushTo( &dir );
-=======
-            if ( owner != NULL && !(!input && output) ) {
-               owner->invalidate( dir, tag, size, de );
-               owner->syncTransfer(tag);
-               NANOS_INSTRUMENT( sys.getInstrumentation()->raiseOpenBurstEvent ( sys.getInstrumentation()->getInstrumentationDictionary()->getEventKey( "cache-wait" ), NANOS_CACHE_EVENT_REGISTER_CACHE_ACCESS_112 ); )
-               {
-                  NANOS_INSTRUMENT ( InstrumentSubState inst2( NANOS_RUNTIME ) );
-                  while( de->getOwner() != NULL ) myThread->idle();
-               }
-               NANOS_INSTRUMENT( sys.getInstrumentation()->raiseCloseBurstEvent ( sys.getInstrumentation()->getInstrumentationDictionary()->getEventKey( "cache-wait" ) ); )
-            }
-            ce->setAddress( _cache.allocate( dir, size ) );
-            ce->setAllocSize( size );
-            if (input) {
-               NANOS_INSTRUMENT( sys.getInstrumentation()->raiseOpenBurstEvent ( sys.getInstrumentation()->getInstrumentationDictionary()->getEventKey( "cache-wait" ), NANOS_CACHE_EVENT_REGISTER_CACHE_ACCESS_122 ); )
-               {
-                  NANOS_INSTRUMENT ( InstrumentSubState inst2( NANOS_RUNTIME ) );
-                  while ( de->getOwner() != NULL ) myThread->idle();
-               }
-               NANOS_INSTRUMENT( sys.getInstrumentation()->raiseCloseBurstEvent ( sys.getInstrumentation()->getInstrumentationDictionary()->getEventKey( "cache-wait" ) ); )
-
-               CopyDescriptor cd = CopyDescriptor(tag);
-               if ( _cache.copyDataToCache( cd, size ) ) {
-                  ce->setCopying(false);
->>>>>>> 3e76719c
                }
                ce->setVersion( de->getVersion() );
             }
@@ -282,12 +294,24 @@
                      if ( owner != NULL && !(!input && output) ) {
                         owner->invalidate( dir, tag, size, de );
                         owner->syncTransfer(tag);
-                        while( de->getOwner() != NULL ) myThread->idle();
+//judit events                  while( de->getOwner() != NULL ) myThread->idle();
+               NANOS_INSTRUMENT( sys.getInstrumentation()->raiseOpenBurstEvent ( sys.getInstrumentation()->getInstrumentationDictionary()->getEventKey( "cache-wait" ), NANOS_CACHE_EVENT_REGISTER_CACHE_ACCESS_112 ); )
+               {
+                  NANOS_INSTRUMENT ( InstrumentSubState inst2( NANOS_RUNTIME ) );
+                  while( de->getOwner() != NULL ) myThread->idle();
+               }
+               NANOS_INSTRUMENT( sys.getInstrumentation()->raiseCloseBurstEvent ( sys.getInstrumentation()->getInstrumentationDictionary()->getEventKey( "cache-wait" ) ); )
                      }
                      ce->setAddress( _cache.allocate( dir, size ) );
                      ce->setAllocSize( size );
                      if (input) {
-                        while ( de->getOwner() != NULL ) myThread->idle();
+//judit events                  while ( de->getOwner() != NULL ) myThread->idle();
+               NANOS_INSTRUMENT( sys.getInstrumentation()->raiseOpenBurstEvent ( sys.getInstrumentation()->getInstrumentationDictionary()->getEventKey( "cache-wait" ), NANOS_CACHE_EVENT_REGISTER_CACHE_ACCESS_122 ); )
+               {
+                  NANOS_INSTRUMENT ( InstrumentSubState inst2( NANOS_RUNTIME ) );
+                  while ( de->getOwner() != NULL ) myThread->idle();
+               }
+               NANOS_INSTRUMENT( sys.getInstrumentation()->raiseCloseBurstEvent ( sys.getInstrumentation()->getInstrumentationDictionary()->getEventKey( "cache-wait" ) ); )
                         CopyDescriptor cd = CopyDescriptor(tag);
                         if ( _cache.copyDataToCache( cd, size ) ) {
                            ce->setCopying(false);
@@ -318,11 +342,23 @@
                         owner->invalidateAndTransfer( dir, tag, size, de, _cache, ce->getAddress()  );
                         ce->setCopying(false);
                         owner->syncTransfer(tag);
-                        while( de->getOwner() != NULL ) myThread->idle();
+//judit events                  while( de->getOwner() != NULL ) myThread->idle();
+               NANOS_INSTRUMENT( sys.getInstrumentation()->raiseOpenBurstEvent ( sys.getInstrumentation()->getInstrumentationDictionary()->getEventKey( "cache-wait" ), NANOS_CACHE_EVENT_REGISTER_CACHE_ACCESS_112 ); )
+               {
+                  NANOS_INSTRUMENT ( InstrumentSubState inst2( NANOS_RUNTIME ) );
+                  while( de->getOwner() != NULL ) myThread->idle();
+               }
+               NANOS_INSTRUMENT( sys.getInstrumentation()->raiseCloseBurstEvent ( sys.getInstrumentation()->getInstrumentationDictionary()->getEventKey( "cache-wait" ) ); )
                      }
                      else if ( input )
                      {
-                        while ( de->getOwner() != NULL ) myThread->idle();
+//judit events                  while ( de->getOwner() != NULL ) myThread->idle();
+               NANOS_INSTRUMENT( sys.getInstrumentation()->raiseOpenBurstEvent ( sys.getInstrumentation()->getInstrumentationDictionary()->getEventKey( "cache-wait" ), NANOS_CACHE_EVENT_REGISTER_CACHE_ACCESS_122 ); )
+               {
+                  NANOS_INSTRUMENT ( InstrumentSubState inst2( NANOS_RUNTIME ) );
+                  while ( de->getOwner() != NULL ) myThread->idle();
+               }
+               NANOS_INSTRUMENT( sys.getInstrumentation()->raiseCloseBurstEvent ( sys.getInstrumentation()->getInstrumentationDictionary()->getEventKey( "cache-wait" ) ); )
                         CopyDescriptor cd = CopyDescriptor(tag);
                         if ( _cache.copyDataToCache( cd, size ) ) {
                            ce->setCopying(false);
@@ -344,12 +380,24 @@
                   if ( owner != NULL && !(!input && output) ) {
                      owner->invalidate( dir, tag, size, de );
                      owner->syncTransfer(tag);
-                     while( de->getOwner() != NULL ) myThread->idle();
+//judit events                  while( de->getOwner() != NULL ) myThread->idle();
+               NANOS_INSTRUMENT( sys.getInstrumentation()->raiseOpenBurstEvent ( sys.getInstrumentation()->getInstrumentationDictionary()->getEventKey( "cache-wait" ), NANOS_CACHE_EVENT_REGISTER_CACHE_ACCESS_112 ); )
+               {
+                  NANOS_INSTRUMENT ( InstrumentSubState inst2( NANOS_RUNTIME ) );
+                  while( de->getOwner() != NULL ) myThread->idle();
+               }
+               NANOS_INSTRUMENT( sys.getInstrumentation()->raiseCloseBurstEvent ( sys.getInstrumentation()->getInstrumentationDictionary()->getEventKey( "cache-wait" ) ); )
                   }
                   ce->setAddress( _cache.allocate( dir, size ) );
                   ce->setAllocSize( size );
                   if (input) {
-                     while ( de->getOwner() != NULL ) myThread->idle();
+//judit events                  while ( de->getOwner() != NULL ) myThread->idle();
+               NANOS_INSTRUMENT( sys.getInstrumentation()->raiseOpenBurstEvent ( sys.getInstrumentation()->getInstrumentationDictionary()->getEventKey( "cache-wait" ), NANOS_CACHE_EVENT_REGISTER_CACHE_ACCESS_122 ); )
+               {
+                  NANOS_INSTRUMENT ( InstrumentSubState inst2( NANOS_RUNTIME ) );
+                  while ( de->getOwner() != NULL ) myThread->idle();
+               }
+               NANOS_INSTRUMENT( sys.getInstrumentation()->raiseCloseBurstEvent ( sys.getInstrumentation()->getInstrumentationDictionary()->getEventKey( "cache-wait" ) ); )
                      CopyDescriptor cd = CopyDescriptor(tag);
                      if ( _cache.copyDataToCache( cd, size ) ) {
                         ce->setCopying(false);
@@ -432,7 +480,12 @@
                            owner->invalidateAndTransfer( dir, tag, size, de, _cache, _cache.find(tag)->getAddress() );
                            owner->syncTransfer( tag ); // Ask the device to be nice and prioritize this transfer
                   ce->setCopying(false);
-                           while( de->getOwner() != NULL ) myThread->idle();
+                           NANOS_INSTRUMENT( sys.getInstrumentation()->raiseOpenBurstEvent ( sys.getInstrumentation()->getInstrumentationDictionary()->getEventKey( "cache-wait" ), NANOS_CACHE_EVENT_REGISTER_CACHE_ACCESS_185 ); )
+                           {
+                              NANOS_INSTRUMENT ( InstrumentSubState inst2( NANOS_RUNTIME ) );
+                              while( de->getOwner() != NULL ) myThread->idle();
+                           }
+                           NANOS_INSTRUMENT( sys.getInstrumentation()->raiseCloseBurstEvent ( sys.getInstrumentation()->getInstrumentationDictionary()->getEventKey( "cache-wait" ) ); )
                         }
                         else
                         {
@@ -551,13 +604,9 @@
                   }
 
                   // Wait while it's resizing
-<<<<<<< HEAD
-                  while ( ce-> isResizing() );
-=======
                   NANOS_INSTRUMENT( sys.getInstrumentation()->raiseOpenBurstEvent ( sys.getInstrumentation()->getInstrumentationDictionary()->getEventKey( "cache-wait" ), NANOS_CACHE_EVENT_REGISTER_CACHE_ACCESS_300 ); )
                   while ( ce-> isResizing() ) {}
                   NANOS_INSTRUMENT( sys.getInstrumentation()->raiseCloseBurstEvent ( sys.getInstrumentation()->getInstrumentationDictionary()->getEventKey( "cache-wait" ) ); )
->>>>>>> 3e76719c
 
 
                   //std::cerr << "n:" << sys.getNetwork()->getNodeNum() << " Copying new data to cache, tag is " << (void *) tag << " data is " << *((float *) tag) << std::endl;  
@@ -573,11 +622,18 @@
                         // Is dirty somewhere else, we need to invalidate 'tag' in 'cache' and wait for synchronization
                         owner->invalidate( dir, tag, size, de );
                         owner->syncTransfer( tag ); // Ask the device to be nice and prioritize this transfer
-                        while( de->getOwner() != NULL ) myThread->idle();
+                        NANOS_INSTRUMENT( sys.getInstrumentation()->raiseOpenBurstEvent ( sys.getInstrumentation()->getInstrumentationDictionary()->getEventKey( "cache-wait" ), NANOS_CACHE_EVENT_REGISTER_CACHE_ACCESS_292 ); )
+                        {
+                           NANOS_INSTRUMENT ( InstrumentSubState inst2( NANOS_RUNTIME ) );
+                           while( de->getOwner() != NULL ) myThread->idle();
+                        }
+                        NANOS_INSTRUMENT( sys.getInstrumentation()->raiseCloseBurstEvent ( sys.getInstrumentation()->getInstrumentationDictionary()->getEventKey( "cache-wait" ) ); )
                      }
 
                      // Wait while it's resizing
+                     NANOS_INSTRUMENT( sys.getInstrumentation()->raiseOpenBurstEvent ( sys.getInstrumentation()->getInstrumentationDictionary()->getEventKey( "cache-wait" ), NANOS_CACHE_EVENT_REGISTER_CACHE_ACCESS_300 ); )
                      while ( ce-> isResizing() ) {}
+                     NANOS_INSTRUMENT( sys.getInstrumentation()->raiseCloseBurstEvent ( sys.getInstrumentation()->getInstrumentationDictionary()->getEventKey( "cache-wait" ) ); )
 
                      // Copy in
                      CopyDescriptor cd = CopyDescriptor(tag);
@@ -594,11 +650,18 @@
                            if ( owner != NULL ) {
                               owner->invalidate( dir, tag, size, de );
                               owner->syncTransfer( tag ); // Ask the device to be nice and prioritize this transfer
-                              while( de->getOwner() != NULL ) myThread->idle();
+                              NANOS_INSTRUMENT( sys.getInstrumentation()->raiseOpenBurstEvent ( sys.getInstrumentation()->getInstrumentationDictionary()->getEventKey( "cache-wait" ), NANOS_CACHE_EVENT_REGISTER_CACHE_ACCESS_292 ); )
+                              {
+                                 NANOS_INSTRUMENT ( InstrumentSubState inst2( NANOS_RUNTIME ) );
+                                 while( de->getOwner() != NULL ) myThread->idle();
+                              }
+                              NANOS_INSTRUMENT( sys.getInstrumentation()->raiseCloseBurstEvent ( sys.getInstrumentation()->getInstrumentationDictionary()->getEventKey( "cache-wait" ) ); )
                            }
 
                            // Wait while it's resizing
+                           NANOS_INSTRUMENT( sys.getInstrumentation()->raiseOpenBurstEvent ( sys.getInstrumentation()->getInstrumentationDictionary()->getEventKey( "cache-wait" ), NANOS_CACHE_EVENT_REGISTER_CACHE_ACCESS_300 ); )
                            while ( ce-> isResizing() ) {}
+                           NANOS_INSTRUMENT( sys.getInstrumentation()->raiseCloseBurstEvent ( sys.getInstrumentation()->getInstrumentationDictionary()->getEventKey( "cache-wait" ) ); )
 
                            // Copy in
                            CopyDescriptor cd = CopyDescriptor(tag);
@@ -864,12 +927,11 @@
    return result;
 }
 
-<<<<<<< HEAD
-template <class _T, class _Policy>
-inline bool DeviceCache<_T,_Policy>::copyToCacheFromCache( void *addrSrc, size_t size, Cache &dest, void *addrDest )
+template <class _T>
+inline bool DeviceCache<_T>::copyToCacheFromCache( void *addrSrc, size_t size, Cache &dest, void *addrDest )
 {
    bool result;
-   DeviceCache< _T, _Policy > *dstCache = dynamic_cast<DeviceCache< _T, _Policy > *>(&dest);
+   DeviceCache< _T > *dstCache = dynamic_cast<DeviceCache< _T > *>(&dest);
    NANOS_INSTRUMENT( static nanos_event_key_t key = sys.getInstrumentation()->getInstrumentationDictionary()->getEventKey("cache-copy-in") );
    NANOS_INSTRUMENT( sys.getInstrumentation()->raiseOpenStateAndBurst( NANOS_MEM_TRANSFER_IN, key, (nanos_event_value_t) size) );
    result = _T::copyDevToDev( addrSrc, size, _pe, dstCache->_pe, addrDest );
@@ -877,12 +939,8 @@
    return result;
 }
 
-template <class _T, class _Policy>
-inline bool DeviceCache<_T,_Policy>::copyDataToCache( CopyDescriptor &cd, size_t size )
-=======
 template <class _T>
 inline bool DeviceCache<_T>::copyDataToCache( CopyDescriptor &cd, size_t size )
->>>>>>> 3e76719c
 {
    bool result;
    NANOS_INSTRUMENT( static nanos_event_key_t key = sys.getInstrumentation()->getInstrumentationDictionary()->getEventKey("cache-copy-in") );
@@ -948,19 +1006,14 @@
    _cache.deleteReference( tag );
 }
 
-<<<<<<< HEAD
-template <class _T, class _Policy>
-inline bool DeviceCache<_T,_Policy>::checkBlockingCacheAccess( Directory &dir, uint64_t tag, size_t size, bool input, bool output )
-{
-   return _policy.checkBlockingCacheAccess( dir, tag, size, input, output );
-}
-
-template <class _T, class _Policy>
-inline void DeviceCache<_T,_Policy>::registerCacheAccess( Directory &dir, uint64_t tag, size_t size, bool input, bool output )
-=======
+template <class _T>
+inline bool DeviceCache<_T>::checkBlockingCacheAccess( Directory &dir, uint64_t tag, size_t size, bool input, bool output )
+{
+   return _policy->checkBlockingCacheAccess( dir, tag, size, input, output );
+}
+
 template <class _T>
 inline void DeviceCache<_T>::registerCacheAccess( Directory &dir, uint64_t tag, size_t size, bool input, bool output )
->>>>>>> 3e76719c
 {
    _policy->registerCacheAccess( dir, tag, size, input, output );
 }
@@ -1071,9 +1124,8 @@
    for_each( tags.begin(), tags.end(), waitInput );
 }
 
-<<<<<<< HEAD
-template <class _T, class _Policy>
-inline void DeviceCache<_T,_Policy>::discard( Directory &dir, uint64_t tag, DirectoryEntry *de )
+template <class _T>
+inline void DeviceCache<_T>::discard( Directory &dir, uint64_t tag, DirectoryEntry *de )
 {
    CacheEntry *ce = _cache.find( tag );
    if ( de->trySetInvalidated() ) {
@@ -1089,12 +1141,8 @@
    }
 } 
 
-template <class _T, class _Policy>
-inline void DeviceCache<_T,_Policy>::invalidate( Directory &dir, uint64_t tag, DirectoryEntry *de )
-=======
 template <class _T>
 inline void DeviceCache<_T>::invalidate( Directory &dir, uint64_t tag, DirectoryEntry *de )
->>>>>>> 3e76719c
 {
    CacheEntry *ce = _cache.find( tag );
    if ( de->trySetInvalidated() ) {
@@ -1133,9 +1181,8 @@
    }
 }
 
-<<<<<<< HEAD
-template <class _T, class _Policy>
-inline void DeviceCache<_T,_Policy>::nNoinvalidateAndTransfer( Directory &dir, uint64_t tag, size_t size, DirectoryEntry *de, Cache &dest, void *addrDest )
+template <class _T>
+inline void DeviceCache<_T>::nNoinvalidateAndTransfer( Directory &dir, uint64_t tag, size_t size, DirectoryEntry *de, Cache &dest, void *addrDest )
 {
    CacheEntry *ce = _cache.find( tag );
    if ( ce->trySetToFlushing() ) {
@@ -1152,8 +1199,8 @@
    }
 }
 
-template <class _T, class _Policy>
-inline void DeviceCache<_T,_Policy>::invalidateAndTransfer( Directory &dir, uint64_t tag, size_t size, DirectoryEntry *de, Cache &dest, void *addrDest )
+template <class _T>
+inline void DeviceCache<_T>::invalidateAndTransfer( Directory &dir, uint64_t tag, size_t size, DirectoryEntry *de, Cache &dest, void *addrDest )
 {
    CacheEntry *ce = _cache.find( tag );
    if ( de->trySetInvalidated() ) {
@@ -1173,12 +1220,8 @@
    }
 }
 
-template <class _T, class _Policy>
-inline size_t& DeviceCache<_T,_Policy>::getCacheSize()
-=======
 template <class _T>
 inline size_t& DeviceCache<_T>::getCacheSize()
->>>>>>> 3e76719c
 {
    return _size;
 }
@@ -1195,8 +1238,8 @@
    return _cache.getReferenceCount( tag );
 }
 
-template <class _T, class _Policy>
-ProcessingElement * DeviceCache<_T,_Policy>::getPE()
+template <class _T>
+ProcessingElement * DeviceCache<_T>::getPE()
 {
    return _pe;
 }
