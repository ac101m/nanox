#include "plugin.hpp"
#include "system.hpp"
#include "instrumentation.hpp"
#include "instrumentationcontext_decl.hpp"
#include <extrae_types.h>
#include <mpitrace_user_events.h>
#include "debug.hpp"
#include <sys/stat.h>
#include <sys/types.h>
#include <sys/wait.h>
#include <string.h>
#include <iostream>
#include <fstream>
#include <alloca.h>
#include <stdlib.h>
#include <libgen.h>
#include "os.hpp"
#include "errno.h"
#include <unistd.h>

#ifndef EXTRAE_VERSION
#warning Extrae library version is not supported (use >= 2.3):
#else
#  define NANOX_EXTRAE_SUPPORTED_VERSION
#  if EXTRAE_VERSION_MAJOR(EXTRAE_VERSION) == 2 /************* version 2.x.x */
#      define extrae_size_t unsigned int

#    if EXTRAE_VERSION_MINOR(EXTRAE_VERSION) == 2 /*********** version 2.2.x */ 
#      warning Extrae library version is not supported (use >= 2.3):
#      undef NANOX_EXTRAE_SUPPORTED_VERSION
#    endif /*------------------------------------------------- version 2.2.x */

#    if EXTRAE_VERSION_MINOR(EXTRAE_VERSION) == 3 /*********** version 2.3.x */
#      if EXTRAE_VERSION_REVISION(EXTRAE_VERSION) == 0 /****** version 2.3.0 */
#         define NANOX_EXTRAE_OLD_DEFINE_TYPE
#      endif /*----------------------------------------------- version 2.3.0 */
#      if EXTRAE_VERSION_REVISION(EXTRAE_VERSION) == 1 /****** version 2.3.1 */
#         define NANOX_EXTRAE_OLD_DEFINE_TYPE
#      endif /*----------------------------------------------- version 2.3.1 */
#      if EXTRAE_VERSION_REVISION(EXTRAE_VERSION) == 2 /****** version 2.3.2 */
#         define NANOX_EXTRAE_OLD_DEFINE_TYPE
#      endif /*----------------------------------------------- version 2.3.2 */
#      if EXTRAE_VERSION_REVISION(EXTRAE_VERSION) == 3 /****** version 2.3.3 */
#         define NANOX_EXTRAE_OLD_DEFINE_TYPE
#      endif /*----------------------------------------------- version 2.3.3 */
#      if EXTRAE_VERSION_REVISION(EXTRAE_VERSION) == 4 /****** version 2.3.4 */
#      endif /*----------------------------------------------- version 2.3.4 */
#    endif /*------------------------------------------------- version 2.3.x */

#  endif /*--------------------------------------------------- version 2.x.x */
#  if EXTRAE_VERSION_MAJOR(EXTRAE_VERSION) == 3 /************* version 3.x.x */
#      define extrae_size_t unsigned int
#  endif /*--------------------------------------------------- version 3.x.x */
#endif

#ifdef NANOX_EXTRAE_SUPPORTED_VERSION
extern "C" {
   unsigned int nanos_ompitrace_get_max_threads ( void );
   unsigned int nanos_ompitrace_get_thread_num ( void );
   unsigned int nanos_extrae_node_id();
   unsigned int nanos_extrae_num_nodes();
   void         nanos_ompitrace_instrumentation_barrier();
   void         Extrae_change_num_threads (unsigned nthreads);
}

namespace nanos {

   const extrae_type_t _eventState      = 9000000;   /*!< event coding state changes */
   const extrae_type_t _eventPtPStart   = 9000001;   /*!< event coding comm start */
   const extrae_type_t _eventPtPEnd     = 9000002;   /*!< event coding comm end */
   const extrae_type_t _eventSubState   = 9000004;   /*!< event coding sub-state changes */
   const extrae_type_t _eventBase       = 9200000;   /*!< event base (used in key/value pairs) */

class InstrumentationExtrae: public Instrumentation 
{
#ifndef NANOS_INSTRUMENTATION_ENABLED
   public:
      // constructor
      InstrumentationExtrae( ) : Instrumentation() {}

      // destructor
      ~InstrumentationExtrae() {}

      // low-level instrumentation interface (mandatory functions)
      void initialize( void ) {}
      void finalize( void ) {}
      void disable( void ) {}
      void enable( void ) {}
      void addEventList ( unsigned int count, Event *events ) {}
      void addResumeTask( WorkDescriptor &w ) {}
      void addSuspendTask( WorkDescriptor &w ) {}
      void threadStart( BaseThread &thread ) {}
      void threadFinish ( BaseThread &thread ) {}
      void incrementMaxThreads( void ) {}
#else
   private:
<<<<<<< HEAD
      std::string                                    _listOfTraceFileNames;
      std::string                                    _traceDirectory;        /*!< Extrae directory: EXTRAE_DIR */
      std::string                                    _traceFinalDirectory;   /*!< Extrae final directory: EXTRAE_FINAL_DIR */
      std::string                                    _traceParaverDirectory; /*!< Paraver output files directory */
      std::string                                    _traceFileName_PRV;     /*!< Paraver: file.prv */
      std::string                                    _traceFileName_PCF;     /*!< Paraver: file.pcf */
      std::string                                    _traceFileName_ROW;     /*!< Paraver: file.row */
      std::string                                    _binFileName;           /*!< Binnary file name */
      int                                            _maxThreads;            /*!< Total number of created threads */
   public: /* must be updated by Configure */
      static std::string                             _traceBaseName;
      static std::string                             _postProcessScriptPath;
      static bool                                    _keepMpits; /*!< Keeps mpits temporary files (default = no)*/
      static bool                                    _skipMerge; /*!< Skip merge phase and keeps mpits temporary files (default = no)*/
=======
      int                                            _maxThreads;
>>>>>>> d1e11dce
   public:
      // constructor
      InstrumentationExtrae ( ) : Instrumentation( *NEW InstrumentationContextDisabled() ) {}
      // destructor
      ~InstrumentationExtrae ( ) { }

      void modifyParaverRowFile()
      {
#if 0
         // rename ROW file to a temporary file
         std::string line;
         std::string _traceFileName_ROW_tmp = _traceFileName_ROW + "__tmp";
         rename ( _traceFileName_ROW.c_str(), _traceFileName_ROW_tmp.c_str() );

         // Input file: temporary file
         std::ifstream i_file;
         i_file.open ( _traceFileName_ROW_tmp.c_str(), std::ios::in );

         // Output file: paraver config 
         std::ofstream o_file;
         o_file.open ( _traceFileName_ROW.c_str(), std::ios::out | std::ios::app);

         if ( o_file.is_open() && i_file.is_open() ) {
            bool cont = true;
            bool print = true;
            while ( cont ) {
               cont = getline ( i_file, line );
               if ( print == true ) {
                  // printing was alredy enabled, so disable if...
                  print = print && line.find("LEVEL THREAD"); // ... found LEVEL THREAD section
                  print = print && line.find("LEVEL CPU"); // ... found LEVEL CPU section
               } else {
                  // printing was already disabled so enabled if...
                  print = !line.find("LEVEL NODE"); // ... found LEVEL NODE section
               }

               if ( print ) o_file << line << std::endl;
            }

            // Adding thread info
            unsigned int num_threads = sys.getNumWorkers();
            o_file << "LEVEL CPU SIZE " << num_threads << std::endl;
            for ( unsigned int i = 0; i < num_threads; i++ ) {
               o_file << sys.getWorker(i)->getDescription() << std::endl;
            }
            o_file << std::endl;

            o_file.close();
            i_file.close();

            remove ( _traceFileName_ROW_tmp.c_str() );
         } else {
            if (o_file.is_open()) o_file.close();
            if (i_file.is_open()) i_file.close();
            message0("Unable to open paraver config file");  
            rename ( _traceFileName_ROW_tmp.c_str(), _traceFileName_ROW.c_str() );
         }
#endif
      }

      void initialize ( void )
      {
         /* check environment variable: EXTRAE_ON */
         char *mpi_trace_on = getenv("EXTRAE_ON");
         /* if MPITRAE_ON not defined, active it */
         if ( mpi_trace_on == NULL ) {
            mpi_trace_on = NEW char[12];
            strcpy(mpi_trace_on, "EXTRAE_ON=1");
            putenv (mpi_trace_on);
         }

        // Common thread information
        Extrae_set_threadid_function ( nanos_ompitrace_get_thread_num );
        Extrae_set_numthreads_function ( nanos_ompitrace_get_max_threads );

        // Cluster specific information
        Extrae_set_taskid_function ( nanos_extrae_node_id );
        Extrae_set_numtasks_function ( nanos_extrae_num_nodes );
        Extrae_set_barrier_tasks_function ( nanos_ompitrace_instrumentation_barrier );

        /* OMPItrace initialization */
        OMPItrace_init();

        Extrae_register_codelocation_type( 9200011, 9200021, "User Function Name", "User Function Location" );

        Extrae_register_stacked_type( (extrae_type_t) _eventState );
        InstrumentationDictionary::ConstKeyMapIterator itK;
        InstrumentationDictionary *iD = sys.getInstrumentation()->getInstrumentationDictionary();

        /* Generating key/value events */
        for ( itK = iD->beginKeyMap(); itK != iD->endKeyMap(); itK++ ) {
           InstrumentationKeyDescriptor *kD = itK->second;
           if (kD->isStacked()) {
              Extrae_register_stacked_type( (extrae_type_t) _eventBase+kD->getId() );
           }
        }

        /* Keep current number of threads */
        _maxThreads = sys.getNumThreads();
      }

      void finalize ( void )
      {
         /* Getting Instrumentation Dictionary */
         InstrumentationDictionary::ConstKeyMapIterator itK;
         InstrumentationKeyDescriptor::ConstValueMapIterator itV;
         InstrumentationDictionary *iD = sys.getInstrumentation()->getInstrumentationDictionary();
	      nanos_event_key_t usr_functName = iD->getEventKey("user-funct-name");
	      nanos_event_key_t usr_functLocation = iD->getEventKey("user-funct-location");

         for ( itK = iD->beginKeyMap(); itK != iD->endKeyMap(); itK++ ) {
            InstrumentationKeyDescriptor *kD = itK->second;
            extrae_type_t type = _eventBase+kD->getId(); 
            char *type_desc = ( char *) alloca(sizeof(char) * (kD->getDescription().size() + 1) );
            strncpy ( type_desc, kD->getDescription().c_str(), kD->getDescription().size()+1 );
            unsigned nval = kD->getSize();
            if ( kD->getId() == usr_functLocation ) {
               for ( itV = kD->beginValueMap(); itV != kD->endValueMap(); itV++ ) {
                  // Parsing event description
                  std::string description = iD->getValueDescription( kD->getId(), (itV->second)->getId() );
                  int pos1 = description.find_first_of("@");
                  int pos2 = description.find_first_of("@",pos1+1);
                  int length = description.size();
                  int  line = atoi ( (description.substr(pos2+1, length)).c_str());
                  Extrae_register_function_address ( 
                     (void *) (itV->second)->getId(),
                     (char *) description.substr(0,pos1).c_str(),
                     (char *) description.substr(pos1+1,(pos2-pos1-1)).c_str(),
                     (unsigned) line
                  );
               }
            } else if (kD->getId() == usr_functName ) {
               // DO Nothing
            } else {
               extrae_value_t *values = (extrae_value_t *) alloca(sizeof(extrae_value_t) * nval);
               char **val_desc = (char **) alloca(sizeof(char *) * nval);
               unsigned val_id = 0;
               for ( itV = kD->beginValueMap(); itV != kD->endValueMap(); itV++ ) {
                  InstrumentationValueDescriptor *vD = itV->second;
                  values[val_id] = vD->getId();
                  val_desc[val_id] = (char *) alloca(sizeof(char) * (vD->getDescription().size() + 1) );
                  strncpy(val_desc[val_id], vD->getDescription().c_str(), vD->getDescription().size()+1 );
                  val_id++;
               }
#ifdef NANOX_EXTRAE_OLD_DEFINE_TYPE
               Extrae_define_event_type( (extrae_type_t) type, type_desc, val_id, values, val_desc);
#else
               Extrae_define_event_type( (extrae_type_t *) &type, type_desc, &val_id, values, val_desc);
#endif

            }
         }
         /* HARDCODED values */
         {
            unsigned nval = NANOS_EVENT_STATE_TYPES;
            extrae_value_t *values = (extrae_value_t *) alloca( sizeof(extrae_value_t) * nval );
            char **val_desc = (char **) alloca( sizeof(char *) * nval );
            unsigned int i = 0;
            static std::string nanos_event_state_value_str[] = {"NOT CREATED", "NOT RUNNING", 
               "STARTUP", "SHUTDOWN", "ERROR", "IDLE",
               "RUNTIME", "RUNNING", "SYNCHRONIZATION", "SCHEDULING", "CREATION",
               "DATA TRANSFER TO DEVICE", "DATA TRANSFER TO HOST", "LOCAL DATA TRANSFER IN DEVICE",
               "DATA TRANSFER TO DEVICE", "DATA TRANSFER TO HOST", "LOCAL DATA TRANSFER IN DEVICE",
               "CACHE ALLOC/FREE", "YIELD", "ACQUIRING LOCK", "CONTEXT SWITCH", "DEBUG"};

            for ( i = 0; i < (nval - 1); i++ ) { // Do not show the DEBUG state
               values[i] = i;
               val_desc[i] = (char *) nanos_event_state_value_str[i].c_str();
            }
            values[i] = 27;
            val_desc[i++] = (char *) "EXTRAE I/O";

#ifdef NANOX_EXTRAE_OLD_DEFINE_TYPE
            Extrae_define_event_type( (extrae_type_t ) _eventState, (char *) "Thread state: ", nval, values, val_desc );
            Extrae_define_event_type( (extrae_type_t ) _eventPtPStart, (char *) "Point-to-point origin", 0, NULL, NULL );
            Extrae_define_event_type( (extrae_type_t ) _eventPtPEnd, (char *) "Point-to-point destination", 0, NULL, NULL );
            Extrae_define_event_type( (extrae_type_t ) _eventSubState, (char *) "Thread sub-state", nval, values, val_desc );
#else
            unsigned extrae_zero = 0;
            Extrae_define_event_type( (extrae_type_t *) &_eventState, (char *) "Thread state: ", &nval, values, val_desc );
            Extrae_define_event_type( (extrae_type_t *) &_eventPtPStart, (char *) "Point-to-point origin", &extrae_zero, NULL, NULL );
            Extrae_define_event_type( (extrae_type_t *) &_eventPtPEnd, (char *) "Point-to-point destination", &extrae_zero, NULL, NULL );
            Extrae_define_event_type( (extrae_type_t *) &_eventSubState, (char *) "Thread sub-state", &nval, values, val_desc );
#endif
         }

         OMPItrace_fini();
         modifyParaverRowFile();
      }

      void disable( void ) { Extrae_shutdown(); }
      void enable( void ) { Extrae_restart(); }

      void addEventList ( unsigned int count, Event *events) 
      {
         extrae_combined_events_t ce;
         InstrumentationDictionary *iD = sys.getInstrumentation()->getInstrumentationDictionary();

         ce.HardwareCounters = 1;
         ce.Callers = 0;
         ce.UserFunction = EXTRAE_USER_FUNCTION_NONE;
         ce.nEvents = 0;
         ce.nCommunications = 0;
  
         for (unsigned int i = 0; i < count; i++)
         {
            Event &e = events[i];
            switch ( e.getType() ) {
               case NANOS_STATE_START:
               case NANOS_STATE_END:
               case NANOS_SUBSTATE_START:
               case NANOS_SUBSTATE_END:
                  ce.nEvents++;
                  break;
               case NANOS_PTP_START:
               case NANOS_PTP_END:
                  ce.nCommunications++;
                  break;
               case NANOS_POINT:
               case NANOS_BURST_START:
               case NANOS_BURST_END:
                  ce.nEvents++;
                  break;
               default: break;
            }
         }

         ce.Types = (extrae_type_t *) alloca (ce.nEvents * sizeof (extrae_type_t));
         ce.Values = (extrae_value_t *) alloca (ce.nEvents * sizeof (extrae_value_t));
         ce.Communications = (extrae_user_communication_t *) alloca (ce.nCommunications * sizeof ( extrae_user_communication_t));

         int j = 0; int k = 0;
         nanos_event_key_t ckey = 0;
         extrae_value_t cvalue = 0;
         nanos_event_key_t sizeKey = iD->getEventKey("xfer-size");

         for (unsigned int i = 0; i < count; i++)
         {
            Event &e = events[i];
            unsigned int type = e.getType();
            switch ( type ) {
               case NANOS_STATE_START:
                  ce.Types[j] = _eventState;
                  ce.Values[j++] = e.getState();
                  break;
               case NANOS_STATE_END:
                  ce.Types[j] = _eventState;
                  ce.Values[j++] = 0;
                  break;
               case NANOS_SUBSTATE_START:
                  ce.Types[j] = _eventSubState;
                  ce.Values[j++] = e.getState();
                  break;
               case NANOS_SUBSTATE_END:
                  ce.Types[j] = _eventSubState;
                  ce.Values[j++] = 0;
                  break;
               case NANOS_PTP_START:
               case NANOS_PTP_END:
                  /* Creating PtP event */
                  if ( type == NANOS_PTP_START) ce.Communications[k].type = EXTRAE_USER_SEND;
                  else ce.Communications[k].type = EXTRAE_USER_RECV;
                  ce.Communications[k].tag = e.getDomain();
                  ce.Communications[k].id = e.getId();

                  ckey = e.getKey();
                  if ( ckey == sizeKey ) ce.Communications[k].size = e.getValue();
                  else ce.Communications[k].size = e.getId();

                  if ( e.getPartner() == NANOX_INSTRUMENTATION_PARTNER_MYSELF ) {
                     ce.Communications[k].partner = EXTRAE_COMM_PARTNER_MYSELF;
                  } else {
                     ce.Communications[k].partner = (extrae_comm_partner_t) e.getPartner();
                  }

                  k++;
                  break;
               case NANOS_POINT:
               case NANOS_BURST_START:
                  ckey = e.getKey();
                  cvalue = e.getValue();
                  if (  ckey != 0 ) { 
                     ce.Types[j] = _eventBase + ckey;
                     ce.Values[j++] = cvalue;
                  }
                  break;
               case NANOS_BURST_END:
                  ckey = e.getKey();
                  if (  ckey != 0 ) { 
                     ce.Types[j] = _eventBase + ckey;
                     ce.Values[j++] = 0; // end
                  }
                  break;
               default: break;
            }
         }

         // if showing stacked burst is false remove duplicates
         if ( !_instrumentationContext.showStackedBursts() ) {
            int rmValues = 0;
            for ( extrae_size_t i = 0; i < ce.nEvents; i++ )
            {
               for ( extrae_size_t jj = i+1; jj < ce.nEvents; jj++ )
               {
                  if ( ce.Types[i] == ce.Types[jj] )
                  {
                     ce.Types[i] = 0;
                     rmValues++;
                  }
               }
            }
            ce.nEvents -= rmValues;
            for ( extrae_size_t jj = 0, i = 0; i < ce.nEvents; i++ )
            {
               while ( ce.Types[jj] == 0 ) jj++;
               ce.Types[i] = ce.Types[jj];
               ce.Values[i] = ce.Values[jj++];
            }
         }

         Extrae_emit_CombinedEvents ( &ce );
      }
      void addResumeTask( WorkDescriptor &w )
      {
          Extrae_resume_virtual_thread ( w.getId() );
      }

      void addSuspendTask( WorkDescriptor &w, bool last )
      {
         Extrae_suspend_virtual_thread ();
      }

      void threadStart( BaseThread &thread ) {}
      void threadFinish ( BaseThread &thread ) {}

      void incrementMaxThreads( void )
      {
         Extrae_change_num_threads( ++_maxThreads );
      }

#endif
};

namespace ext {

class InstrumentationParaverPlugin : public Plugin {
   public:
      InstrumentationParaverPlugin () : Plugin("Instrumentation which generates a Paraver trace.",1) {}
      ~InstrumentationParaverPlugin () {}

      void config( Config &cfg ) {}

      void init ()
      {
         sys.setInstrumentation( NEW InstrumentationExtrae() );
      }
};

} // namespace ext

} // namespace nanos

DECLARE_PLUGIN("instrumentation-paraver",nanos::ext::InstrumentationParaverPlugin);

#endif<|MERGE_RESOLUTION|>--- conflicted
+++ resolved
@@ -94,24 +94,7 @@
       void incrementMaxThreads( void ) {}
 #else
    private:
-<<<<<<< HEAD
-      std::string                                    _listOfTraceFileNames;
-      std::string                                    _traceDirectory;        /*!< Extrae directory: EXTRAE_DIR */
-      std::string                                    _traceFinalDirectory;   /*!< Extrae final directory: EXTRAE_FINAL_DIR */
-      std::string                                    _traceParaverDirectory; /*!< Paraver output files directory */
-      std::string                                    _traceFileName_PRV;     /*!< Paraver: file.prv */
-      std::string                                    _traceFileName_PCF;     /*!< Paraver: file.pcf */
-      std::string                                    _traceFileName_ROW;     /*!< Paraver: file.row */
-      std::string                                    _binFileName;           /*!< Binnary file name */
-      int                                            _maxThreads;            /*!< Total number of created threads */
-   public: /* must be updated by Configure */
-      static std::string                             _traceBaseName;
-      static std::string                             _postProcessScriptPath;
-      static bool                                    _keepMpits; /*!< Keeps mpits temporary files (default = no)*/
-      static bool                                    _skipMerge; /*!< Skip merge phase and keeps mpits temporary files (default = no)*/
-=======
       int                                            _maxThreads;
->>>>>>> d1e11dce
    public:
       // constructor
       InstrumentationExtrae ( ) : Instrumentation( *NEW InstrumentationContextDisabled() ) {}
