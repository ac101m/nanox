#####################################################################################
#      Copyright 2009 Barcelona Supercomputing Center                               #
#                                                                                   #
#      This file is part of the NANOS++ library.                                    #
#                                                                                   #
#      NANOS++ is free software: you can redistribute it and/or modify              #
#      it under the terms of the GNU Lesser General Public License as published by  #
#      the Free Software Foundation, either version 3 of the License, or            #
#      (at your option) any later version.                                          #
#                                                                                   #
#      NANOS++ is distributed in the hope that it will be useful,                   #
#      but WITHOUT ANY WARRANTY; without even the implied warranty of               #
#      MERCHANTABILITY or FITNESS FOR A PARTICULAR PURPOSE.  See the                #
#      GNU Lesser General Public License for more details.                          #
#                                                                                   #
#      You should have received a copy of the GNU Lesser General Public License     #
#      along with NANOS++.  If not, see <http://www.gnu.org/licenses/>.             #
#####################################################################################

SUBDIRS = performance debug instrumentation

include $(top_srcdir)/src/common.am


EXTRA_DIST= \
	$(END)
<<<<<<< HEAD


libgpu_la_CXXFLAGS=$(common_includes) $(common_cxxflags) $(ult_flags) -I @CUDA_INC@
libgpu_la_LDFLAGS = -L@CUDA_LIB@ -lcudart
libgpu_la_SOURCES = \
		gpudevice.hpp \
		gpudevice.cpp \
		gpudd.hpp \
		gpudd.cpp \
		gpumemorytransfer.hpp \
		gpumemorytransfer.cpp \
		gpuprocessor_decl.hpp \
		gpuprocessor.hpp \
		gpuprocessor.cpp \
		gputhread.hpp \
		gputhread.cpp \
		gpuutils.hpp \
		gpuutils.cpp \
		$(END)



libnanox_pe_gpu_la_CXXFLAGS=$(common_includes) $(common_cxxflags) $(ult_flags) -I @CUDA_INC@
libnanox_pe_gpu_la_LDFLAGS = $(ld_plugin_flags) -L@CUDA_LIB@ -lcudart
libnanox_pe_gpu_la_SOURCES = \
		gpuplugin.cpp \
		$(END)
=======
>>>>>>> faf05812
<|MERGE_RESOLUTION|>--- conflicted
+++ resolved
@@ -24,33 +24,3 @@
 
 EXTRA_DIST= \
 	$(END)
-<<<<<<< HEAD
-
-
-libgpu_la_CXXFLAGS=$(common_includes) $(common_cxxflags) $(ult_flags) -I @CUDA_INC@
-libgpu_la_LDFLAGS = -L@CUDA_LIB@ -lcudart
-libgpu_la_SOURCES = \
-		gpudevice.hpp \
-		gpudevice.cpp \
-		gpudd.hpp \
-		gpudd.cpp \
-		gpumemorytransfer.hpp \
-		gpumemorytransfer.cpp \
-		gpuprocessor_decl.hpp \
-		gpuprocessor.hpp \
-		gpuprocessor.cpp \
-		gputhread.hpp \
-		gputhread.cpp \
-		gpuutils.hpp \
-		gpuutils.cpp \
-		$(END)
-
-
-
-libnanox_pe_gpu_la_CXXFLAGS=$(common_includes) $(common_cxxflags) $(ult_flags) -I @CUDA_INC@
-libnanox_pe_gpu_la_LDFLAGS = $(ld_plugin_flags) -L@CUDA_LIB@ -lcudart
-libnanox_pe_gpu_la_SOURCES = \
-		gpuplugin.cpp \
-		$(END)
-=======
->>>>>>> faf05812
