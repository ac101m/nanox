/*************************************************************************************/
/*      Copyright 2009 Barcelona Supercomputing Center                               */
/*                                                                                   */
/*      This file is part of the NANOS++ library.                                    */
/*                                                                                   */
/*      NANOS++ is free software: you can redistribute it and/or modify              */
/*      it under the terms of the GNU Lesser General Public License as published by  */
/*      the Free Software Foundation, either version 3 of the License, or            */
/*      (at your option) any later version.                                          */
/*                                                                                   */
/*      NANOS++ is distributed in the hope that it will be useful,                   */
/*      but WITHOUT ANY WARRANTY; without even the implied warranty of               */
/*      MERCHANTABILITY or FITNESS FOR A PARTICULAR PURPOSE.  See the                */
/*      GNU Lesser General Public License for more details.                          */
/*                                                                                   */
/*      You should have received a copy of the GNU Lesser General Public License     */
/*      along with NANOS++.  If not, see <http://www.gnu.org/licenses/>.             */
/*************************************************************************************/

#ifndef _NANOS_SMP_THREAD
#define _NANOS_SMP_THREAD

#include "smpdd.hpp"
#include "basethread.hpp"
#include <pthread.h>

//TODO: Make smp independent from pthreads? move it to OS?

namespace nanos {
namespace ext
{
   class SMPMultiThread;

   class SMPThread : public BaseThread
   {

         friend class SMPProcessor;

      private:
         pthread_t   _pth;
         size_t      _stackSize;
         bool        _useUserThreads;

         pthread_cond_t          _condWait;
         static pthread_mutex_t  _mutexWait;

         // disable copy constructor and assignment operator
         SMPThread( const SMPThread &th );
         const SMPThread & operator= ( const SMPThread &th );
        
      public:
         // constructor
         SMPThread( WD &w, PE *pe, SMPMultiThread *parent=NULL ) : BaseThread( w,pe, parent ),_stackSize(0), _useUserThreads(true) {}

         // named parameter idiom
         SMPThread & stackSize( size_t size ) { _stackSize = size; return *this; }
         SMPThread & useUserThreads ( bool use ) { _useUserThreads = use; return *this; }

         // destructor
         virtual ~SMPThread() { }

         void setUseUserThreads( bool value=true ) { _useUserThreads = value; }

         virtual void start();
         virtual void join();
         virtual void initializeDependent( void ) {}
         virtual void runDependent ( void );

<<<<<<< HEAD
         virtual void inlineWorkDependent( WD &work );
         virtual void outlineWorkDependent( WD &work ) {fatal( "SMPThread does not support outlineWorkDependent()" ); } ;
=======
         virtual bool inlineWorkDependent( WD &work );
>>>>>>> bcf5dc23
         virtual void switchTo( WD *work, SchedulerHelper *helper );
         virtual void exitTo( WD *work, SchedulerHelper *helper );

         virtual void switchHelperDependent( WD* oldWD, WD* newWD, void *arg );
         virtual void exitHelperDependent( WD* oldWD, WD* newWD, void *arg ) {};

         virtual void bind( void );
         

         /** \brief SMP specific yield implementation
         */
         virtual void yield();
<<<<<<< HEAD
         virtual void idle( bool debug = false );

         virtual void switchToNextThread() {
            fatal( "SMPThread does not support switchToNextThread()" );
         }
         virtual BaseThread *getNextThread()
         {
            return this;
         }
         virtual bool isCluster() { return false; }

         //virtual int checkStateDependent( int numPe ) {
         //   fatal( "SMPThread does not support checkStateDependent()" );
         //}
=======

         virtual void wait();
         virtual void signal();
         virtual void sleep();
         virtual void wakeup();
>>>>>>> bcf5dc23
   };

   class SMPMultiThread : public SMPThread
   {
      friend class SMPProcessor;

      private:
         std::vector< BaseThread * > _threads;
         unsigned int _current;
         unsigned int _totalThreads;

         // disable copy constructor and assignment operator
         SMPMultiThread( const SMPThread &th );
         const SMPMultiThread & operator= ( const SMPMultiThread &th );

      public:
         // constructor
         SMPMultiThread( WD &w, PE *pe, unsigned int representingPEsCount, PE **representingPEs ) : SMPThread ( w, pe ), _current( 0 ), _totalThreads( representingPEsCount ) {
            setCurrentWD( w );
            _threads.reserve( representingPEsCount );
            for ( unsigned int i = 0; i < representingPEsCount; i++ )
            {
               _threads[ i ] = &( representingPEs[ i ]->startWorker( this ) );
            }
         }

         // destructor
         virtual ~SMPMultiThread() { }

         std::vector< BaseThread * >& getThreadVector() { return _threads; }

         virtual BaseThread * getNextThread()
         {
            if ( _totalThreads == 0 )
               return this;
            _current = ( _current == ( _totalThreads - 1 ) ) ? 0 : _current + 1;
            return _threads[ _current ];
         }

         unsigned int getNumThreads() const
         {
            return _totalThreads;
         }
   };
}
}

void * smp_bootthread ( void *arg );

#endif<|MERGE_RESOLUTION|>--- conflicted
+++ resolved
@@ -66,12 +66,8 @@
          virtual void initializeDependent( void ) {}
          virtual void runDependent ( void );
 
-<<<<<<< HEAD
-         virtual void inlineWorkDependent( WD &work );
+         virtual bool inlineWorkDependent( WD &work );
          virtual void outlineWorkDependent( WD &work ) {fatal( "SMPThread does not support outlineWorkDependent()" ); } ;
-=======
-         virtual bool inlineWorkDependent( WD &work );
->>>>>>> bcf5dc23
          virtual void switchTo( WD *work, SchedulerHelper *helper );
          virtual void exitTo( WD *work, SchedulerHelper *helper );
 
@@ -84,7 +80,6 @@
          /** \brief SMP specific yield implementation
          */
          virtual void yield();
-<<<<<<< HEAD
          virtual void idle( bool debug = false );
 
          virtual void switchToNextThread() {
@@ -99,13 +94,10 @@
          //virtual int checkStateDependent( int numPe ) {
          //   fatal( "SMPThread does not support checkStateDependent()" );
          //}
-=======
-
          virtual void wait();
          virtual void signal();
          virtual void sleep();
          virtual void wakeup();
->>>>>>> bcf5dc23
    };
 
    class SMPMultiThread : public SMPThread
