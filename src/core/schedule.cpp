--- conflicted
+++ resolved
@@ -61,12 +61,8 @@
    NANOS_INSTRUMENT ( InstrumentState inst(NANOS_SCHEDULING, true) );
    BaseThread *mythread = myThread;
 
-<<<<<<< HEAD
    debug ( "submitting task " << wd.getId() << " " << ( wd.getDescription() != NULL ? wd.getDescription() : "")  );
 
-=======
-   debug ( "submitting task " << wd.getId() );
->>>>>>> ed033aab
    wd.submitted();
    wd.setReady();
 
@@ -563,16 +559,9 @@
       if ( parent != current_thread ) // if parent == myThread, then there are no "soft" threads and just do nothing but polling.
       {
          ext::ClusterThread *myClusterThread = ( ext::ClusterThread * ) current_thread;
-<<<<<<< HEAD
-         if ( myClusterThread->tryLock() ) {
-            ext::ClusterNode *thisNode = ( ext::ClusterNode * ) current_thread->runningOn();
-            thisNode->setCurrentDevice( 0 ); 
-=======
-
          if ( myClusterThread->tryLock() ) {
             ext::ClusterNode *thisNode = ( ext::ClusterNode * ) current_thread->runningOn();
             thisNode->setCurrentDevice( 0 );
->>>>>>> ed033aab
             myClusterThread->clearCompletedWDsSMP2();
 
             if ( myClusterThread->hasWaitingDataWDs() ) {
@@ -592,11 +581,7 @@
                      //std::cerr << "GOT A PENDIGN WD for thd " << current_thread->getId() <<" wd is " << wd->getId() << std::endl;
                      if ( wd->isInputDataReady() ) {
                         myClusterThread->addRunningWDSMP( wd );
-<<<<<<< HEAD
-                     //NANOS_INSTRUMENT( InstrumentState inst2(NANOS_OUTLINE_WORK); );
-=======
                      //NANOS_INSTRUMENT( InstrumentState inst2(NANOS_OUTLINE_WORK, true); );
->>>>>>> ed033aab
                         outlineWork( current_thread, wd );
                      //NANOS_INSTRUMENT( inst2.close(); );
                      } else {
@@ -618,11 +603,7 @@
                            if ( wd->isInputDataReady() ) {
                               //std::cerr << "SUCCED WD for thd " << current_thread->getId() <<" wd is " << wd->getId() << std::endl;
                               myClusterThread->addRunningWDSMP( wd );
-<<<<<<< HEAD
-                              //NANOS_INSTRUMENT( InstrumentState inst2(NANOS_OUTLINE_WORK); );
-=======
                               //NANOS_INSTRUMENT( InstrumentState inst2(NANOS_OUTLINE_WORK, true); );
->>>>>>> ed033aab
                               outlineWork( current_thread, wd );
                               //NANOS_INSTRUMENT( inst2.close(); );
                            } else {
@@ -649,11 +630,7 @@
                      //std::cerr << "GOT A PENDIGN WD for thd " << current_thread->getId() <<" wd is " << wd->getId() << std::endl;
                      if ( wd->isInputDataReady() ) {
                         myClusterThread->addRunningWDSMP( wd );
-<<<<<<< HEAD
-                     //NANOS_INSTRUMENT( InstrumentState inst2(NANOS_OUTLINE_WORK); );
-=======
                      //NANOS_INSTRUMENT( InstrumentState inst2(NANOS_OUTLINE_WORK, true); );
->>>>>>> ed033aab
                         outlineWork( current_thread, wd );
                      //NANOS_INSTRUMENT( inst2.close(); );
                      } else {
@@ -675,11 +652,7 @@
                            if ( wd->isInputDataReady() ) {
                               //std::cerr << "SUCCED WD for thd " << current_thread->getId() <<" wd is " << wd->getId() << std::endl;
                               myClusterThread->addRunningWDSMP( wd );
-<<<<<<< HEAD
-                              //NANOS_INSTRUMENT( InstrumentState inst2(NANOS_OUTLINE_WORK); );
-=======
                               //NANOS_INSTRUMENT( InstrumentState inst2(NANOS_OUTLINE_WORK, true); );
->>>>>>> ed033aab
                               outlineWork( current_thread, wd );
                               //NANOS_INSTRUMENT( inst2.close(); );
                            } else {
@@ -714,11 +687,7 @@
                      //std::cerr << "GOT A PENDIGN WD for thd " << current_thread->getId() <<" wd is " << wd->getId() << std::endl;
                      if ( wd->isInputDataReady() ) {
                         myClusterThread->addRunningWDGPU( wd );
-<<<<<<< HEAD
-                     //NANOS_INSTRUMENT( InstrumentState inst2(NANOS_OUTLINE_WORK); );
-=======
                      //NANOS_INSTRUMENT( InstrumentState inst2(NANOS_OUTLINE_WORK, true); );
->>>>>>> ed033aab
                         outlineWork( current_thread, wd );
                      //NANOS_INSTRUMENT( inst2.close(); );
                      } else {
@@ -740,11 +709,7 @@
                            if ( wd->isInputDataReady() ) {
                               //std::cerr << "SUCCED WD for thd " << current_thread->getId() <<" wd is " << wd->getId() << std::endl;
                               myClusterThread->addRunningWDGPU( wd );
-<<<<<<< HEAD
-                              //NANOS_INSTRUMENT( InstrumentState inst2(NANOS_OUTLINE_WORK); );
-=======
                               //NANOS_INSTRUMENT( InstrumentState inst2(NANOS_OUTLINE_WORK, true); );
->>>>>>> ed033aab
                               outlineWork( current_thread, wd );
                               //NANOS_INSTRUMENT( inst2.close(); );
                            } else {
@@ -771,11 +736,7 @@
                      //std::cerr << "GOT A PENDIGN WD for thd " << current_thread->getId() <<" wd is " << wd->getId() << std::endl;
                      if ( wd->isInputDataReady() ) {
                         myClusterThread->addRunningWDGPU( wd );
-<<<<<<< HEAD
-                     //NANOS_INSTRUMENT( InstrumentState inst2(NANOS_OUTLINE_WORK); );
-=======
                      //NANOS_INSTRUMENT( InstrumentState inst2(NANOS_OUTLINE_WORK, true); );
->>>>>>> ed033aab
                         outlineWork( current_thread, wd );
                      //NANOS_INSTRUMENT( inst2.close(); );
                      } else {
@@ -813,118 +774,6 @@
             }
 #endif
 
-#ifdef OpenCL_DEV
-            thisNode->setCurrentDevice( 2 ); 
-            myClusterThread->clearCompletedWDsOCL2();
-
-            if ( myClusterThread->hasWaitingDataWDs() ) {
-               WD * wd_waiting = myClusterThread->getWaitingDataWD();
-               if ( wd_waiting->isInputDataReady() ) {
-                  myClusterThread->addRunningWDOCL( wd_waiting );
-                  outlineWork( current_thread, wd_waiting );
-               } else {
-                  myClusterThread->addWaitingDataWD( wd_waiting );
-
-
-// Try to get a WD normally, this is needed because otherwise we will keep only checking the WaitingData WDs
-               if ( myClusterThread->hasAPendingWDToInit() ) {
-                  WD * wd = myClusterThread->getPendingInitWD();
-                  if ( Scheduler::tryPreOutlineWork(wd) ) {
-                     current_thread->preOutlineWorkDependent( *wd );
-                     //std::cerr << "GOT A PENDIGN WD for thd " << current_thread->getId() <<" wd is " << wd->getId() << std::endl;
-                     if ( wd->isInputDataReady() ) {
-                        myClusterThread->addRunningWDOCL( wd );
-                     //NANOS_INSTRUMENT( InstrumentState inst2(NANOS_OUTLINE_WORK); );
-                        outlineWork( current_thread, wd );
-                     //NANOS_INSTRUMENT( inst2.close(); );
-                     } else {
-                        myClusterThread->addWaitingDataWD( wd );
-                     }
-                  } else {
-                     //std::cerr << "REPEND WD for thd " << current_thread->getId() <<" wd is " << wd->getId() << std::endl;
-                     myClusterThread->setPendingInitWD( wd );
-                  }
-               } else {
-                  if ( myClusterThread->acceptsWDsOCL() )
-                  {
-                     WD * wd = getClusterWD( current_thread, 0 );
-                     if ( wd )
-                     {
-                        Scheduler::prePreOutlineWork(wd); 
-                        if ( Scheduler::tryPreOutlineWork(wd) ) {
-                           current_thread->preOutlineWorkDependent( *wd );
-                           if ( wd->isInputDataReady() ) {
-                              //std::cerr << "SUCCED WD for thd " << current_thread->getId() <<" wd is " << wd->getId() << std::endl;
-                              myClusterThread->addRunningWDOCL( wd );
-                              //NANOS_INSTRUMENT( InstrumentState inst2(NANOS_OUTLINE_WORK); );
-                              outlineWork( current_thread, wd );
-                              //NANOS_INSTRUMENT( inst2.close(); );
-                           } else {
-                              myClusterThread->addWaitingDataWD( wd );
-                           }
-                        } else {
-                           //std::cerr << "ADDED A PENDIGN WD for thd " << current_thread->getId() <<" wd is " << wd->getId() << std::endl;
-<<<<<<< HEAD
-=======
-                           myClusterThread->setPendingInitWD( wd );
-                        }
-                     }
-                  }// else { std::cerr << "Max presend reached "<<myClusterThread->getId()  << std::endl; }
-               }
-
-
-
-
-               }
-            } else {
-
-               if ( myClusterThread->hasAPendingWDToInit() ) {
-                  WD * wd = myClusterThread->getPendingInitWD();
-                  if ( Scheduler::tryPreOutlineWork(wd) ) {
-                     current_thread->preOutlineWorkDependent( *wd );
-                     //std::cerr << "GOT A PENDIGN WD for thd " << current_thread->getId() <<" wd is " << wd->getId() << std::endl;
-                     if ( wd->isInputDataReady() ) {
-                        myClusterThread->addRunningWDOCL( wd );
-                     //NANOS_INSTRUMENT( InstrumentState inst2(NANOS_OUTLINE_WORK); );
-                        outlineWork( current_thread, wd );
-                     //NANOS_INSTRUMENT( inst2.close(); );
-                     } else {
-                        myClusterThread->addWaitingDataWD( wd );
-                     }
-                  } else {
-                     //std::cerr << "REPEND WD for thd " << current_thread->getId() <<" wd is " << wd->getId() << std::endl;
-                     myClusterThread->setPendingInitWD( wd );
-                  }
-               } else {
-                  if ( myClusterThread->acceptsWDsOCL() )
-                  {
-                     WD * wd = getClusterWD( current_thread, 0 );
-                     if ( wd )
-                     {
-                        Scheduler::prePreOutlineWork(wd); 
-                        if ( Scheduler::tryPreOutlineWork(wd) ) {
-                           current_thread->preOutlineWorkDependent( *wd );
-                           if ( wd->isInputDataReady() ) {
-                              //std::cerr << "SUCCED WD for thd " << current_thread->getId() <<" wd is " << wd->getId() << std::endl;
-                              myClusterThread->addRunningWDOCL( wd );
-                              //NANOS_INSTRUMENT( InstrumentState inst2(NANOS_OUTLINE_WORK); );
-                              outlineWork( current_thread, wd );
-                              //NANOS_INSTRUMENT( inst2.close(); );
-                           } else {
-                              myClusterThread->addWaitingDataWD( wd );
-                           }
-                        } else {
-                           //std::cerr << "ADDED A PENDIGN WD for thd " << current_thread->getId() <<" wd is " << wd->getId() << std::endl;
->>>>>>> ed033aab
-                           myClusterThread->setPendingInitWD( wd );
-                        }
-                     }
-                  }// else { std::cerr << "Max presend reached "<<myClusterThread->getId()  << std::endl; }
-               }
-            }
-#endif
-
-<<<<<<< HEAD
 #ifdef OpenCL_DEV
             thisNode->setCurrentDevice( 2 ); 
             myClusterThread->clearCompletedWDsOCL2();
@@ -1033,8 +882,6 @@
             }
 #endif
 
-=======
->>>>>>> ed033aab
             myClusterThread->unlock();
          }
       }
