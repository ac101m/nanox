#####################################################################################
#      Copyright 2009 Barcelona Supercomputing Center                               #
#                                                                                   #
#      This file is part of the NANOS++ library.                                    #
#                                                                                   #
#      NANOS++ is free software: you can redistribute it and/or modify              #
#      it under the terms of the GNU Lesser General Public License as published by  #
#      the Free Software Foundation, either version 3 of the License, or            #
#      (at your option) any later version.                                          #
#                                                                                   #
#      NANOS++ is distributed in the hope that it will be useful,                   #
#      but WITHOUT ANY WARRANTY; without even the implied warranty of               #
#      MERCHANTABILITY or FITNESS FOR A PARTICULAR PURPOSE.  See the                #
#      GNU Lesser General Public License for more details.                          #
#                                                                                   #
#      You should have received a copy of the GNU Lesser General Public License     #
#      along with NANOS++.  If not, see <http://www.gnu.org/licenses/>.             #
#####################################################################################

SUBDIRS = @ARCHITECTURES@ @OS@

<<<<<<< HEAD
DIST_SUBDIRS = unix-os smp spu gpu fpga mpi
=======
DIST_SUBDIRS = unix-os smp spu gpu fpga opencl
>>>>>>> d50217db
<|MERGE_RESOLUTION|>--- conflicted
+++ resolved
@@ -19,8 +19,4 @@
 
 SUBDIRS = @ARCHITECTURES@ @OS@
 
-<<<<<<< HEAD
-DIST_SUBDIRS = unix-os smp spu gpu fpga mpi
-=======
-DIST_SUBDIRS = unix-os smp spu gpu fpga opencl
->>>>>>> d50217db
+DIST_SUBDIRS = unix-os smp spu gpu fpga opencl mpi