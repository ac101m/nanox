--- conflicted
+++ resolved
@@ -124,16 +124,12 @@
    if ( getNumCopies() > 0 )
      pe->copyDataOut( *this );
 
-<<<<<<< HEAD
    _executionTime = OS::getMonotonicTime() - _executionTime;
 }
 
 void WorkDescriptor::done ()
 {
-=======
    sys.getPMInterface().wdFinished( *this );
-
->>>>>>> 3e76719c
    this->getParent()->workFinished( *this );
    WorkGroup::done();
 }
