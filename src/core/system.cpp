/*************************************************************************************/
/*      Copyright 2009 Barcelona Supercomputing Center                               */
/*                                                                                   */
/*      This file is part of the NANOS++ library.                                    */
/*                                                                                   */
/*      NANOS++ is free software: you can redistribute it and/or modify              */
/*      it under the terms of the GNU Lesser General Public License as published by  */
/*      the Free Software Foundation, either version 3 of the License, or            */
/*      (at your option) any later version.                                          */
/*                                                                                   */
/*      NANOS++ is distributed in the hope that it will be useful,                   */
/*      but WITHOUT ANY WARRANTY; without even the implied warranty of               */
/*      MERCHANTABILITY or FITNESS FOR A PARTICULAR PURPOSE.  See the                */
/*      GNU Lesser General Public License for more details.                          */
/*                                                                                   */
/*      You should have received a copy of the GNU Lesser General Public License     */
/*      along with NANOS++.  If not, see <http://www.gnu.org/licenses/>.             */
/*************************************************************************************/

#include "system.hpp"
#include "config.hpp"
#include "plugin.hpp"
#include "schedule.hpp"
#include "barrier.hpp"
#include "nanos-int.h"
#include "copydata.hpp"
#include "os.hpp"
#include "basethread.hpp"
#include "malign.hpp"
#include "processingelement.hpp"
#include "allocator.hpp"
#include "debug.hpp"
#include "dlb.hpp"
#include <string.h>
#include <set>
#include <climits>

#ifdef SPU_DEV
#include "spuprocessor.hpp"
#endif

#ifdef GPU_DEV
#include "gpuprocessor_decl.hpp"
#endif

#ifdef OpenCL_DEV
#include "openclprocessor.hpp"
#endif

using namespace nanos;

System nanos::sys;

// default system values go here
System::System () :
      _atomicWDSeed( 1 ), _threadIdSeed( 0 ),
      _numPEs( INT_MAX ), _numThreads( 0 ), _maxCpus(0), _deviceStackSize( 0 ), _bindingStart (0), _bindingStride(1),  _bindThreads( true ), _profile( false ),
      _instrument( false ), _verboseMode( false ), _summary( false ), _executionMode( DEDICATED ), _initialMode( POOL ),
      _untieMaster( true ), _delayedStart( false ), _synchronizedStart( true ),
      _numSockets( 0 ), _coresPerSocket( 0 ), _numAvailSockets( 0 ), _enableDLB( false ), _throttlePolicy ( NULL ),
      _schedStats(), _schedConf(), _defSchedule( "bf" ), _defThrottlePolicy( "hysteresis" ), 
      _defBarr( "centralized" ), _defInstr ( "empty_trace" ), _defDepsManager( "plain" ), _defArch( "smp" ),
      _initializedThreads ( 0 ), _targetThreads ( 0 ), _pausedThreads( 0 ),
      _pausedThreadsCond(), _unpausedThreadsCond(),
      _instrumentation ( NULL ), _defSchedulePolicy( NULL ), _dependenciesManager( NULL ),
      _pmInterface( NULL ), _useCaches( true ), _cachePolicy( System::DEFAULT ), _cacheMap()

#ifdef GPU_DEV
      , _pinnedMemoryCUDA( NEW CUDAPinnedMemoryManager() )
#endif
#ifdef NANOS_INSTRUMENTATION_ENABLED
      , _enableEvents(), _disableEvents(), _instrumentDefault("default"), _enableCpuidEvent( false )
#endif
      , _lockPoolSize(37), _lockPool( NULL ), _mainTeam (NULL), _simulator(false)
{
   verbose0 ( "NANOS++ initializing... start" );

   // OS::init must be called here and not in System::start() as it can be too late
   // to locate the program arguments at that point
   OS::init();
   config();

   OS::getProcessAffinity( &_cpuSet );

   _maxCpus = OS::getMaxProcessors();
   int cpu_count = getCpuCount();

   std::vector<int> cpu_affinity;
   cpu_affinity.reserve( cpu_count );
   std::ostringstream oss_cpu_idx;
   oss_cpu_idx << "[";
   for ( int i=0; i<CPU_SETSIZE; i++ ) {
      if ( CPU_ISSET(i, &_cpuSet) ) {
         cpu_affinity.push_back(i);
         oss_cpu_idx << i << ", ";
      }
   }
   oss_cpu_idx << "]";
   
   verbose0("PID[" << getpid() << "]. CPU affinity " << oss_cpu_idx.str());
   
   // Ensure everything is properly configured
   if( getNumPEs() == INT_MAX && _numThreads == 0 )
      // If no parameter specified, use all available CPUs
      setNumPEs( cpu_count );
   
   if ( _numThreads == 0 )
      // No threads specified? Use as many as PEs
      _numThreads = _numPEs;
   else if ( getNumPEs() == INT_MAX ){
      // No number of PEs given? Use 1 thread per PE
      setNumPEs(  _numThreads );
   }

   // Set _bindings structure once we have the system mask and the binding info
   _bindings.reserve( cpu_count );
   for ( int i=0, collisions = 0; i < cpu_count; ) {

      // The cast over cpu_affinity is needed because std::vector::size() returns a size_t type
      int pos = (_bindingStart + _bindingStride*i + collisions) % (int)cpu_affinity.size();

      // 'pos' may be negative if either bindingStart or bindingStride were negative
      // this loop fixes that % operator is the remainder, not the modulo operation
      while ( pos < 0 ) pos+=cpu_affinity.size();

      if ( std::find( _bindings.begin(), _bindings.end(), cpu_affinity[pos] ) != _bindings.end() ) {
         collisions++;
         ensure( collisions != cpu_count, "Reached limit of collisions. We should never get here." );
         continue;
      }
      _bindings.push_back( cpu_affinity[pos] );
      i++;
   }

   CPU_ZERO( &_cpuActiveSet );

   _lockPool = NEW Lock[_lockPoolSize];

   if ( !_delayedStart ) {
      start();
   }
   verbose0 ( "NANOS++ initializing... end" );
}

struct LoadModule
{
   void operator() ( const char *module )
   {
      if ( module ) {
        verbose0( "loading " << module << " module" );
        sys.loadPlugin(module);
      }
   }
};

void System::loadModules ()
{
   verbose0 ( "Configuring module manager" );

   _pluginManager.init();

   verbose0 ( "Loading modules" );

   const OS::ModuleList & modules = OS::getRequestedModules();
   std::for_each(modules.begin(),modules.end(), LoadModule());

   // load host processor module
   if ( _hostFactory == NULL ) {
     verbose0( "loading Host support" );

     if ( !loadPlugin( "pe-"+getDefaultArch() ) )
       fatal0 ( "Couldn't load host support" );
   }
   ensure0( _hostFactory,"No default host factory" );

#ifdef GPU_DEV
   verbose0( "loading GPU support" );

   if ( !loadPlugin( "pe-gpu" ) )
      fatal0 ( "Couldn't load GPU support" );
#endif
   
#ifdef OpenCL_DEV
   verbose0( "loading OpenCL support" );

   if ( !loadPlugin( "pe-opencl" ) )
     fatal0 ( "Couldn't load OpenCL support" );
#endif
   
   // load default schedule plugin
   verbose0( "loading " << getDefaultSchedule() << " scheduling policy support" );

   if ( !loadPlugin( "sched-"+getDefaultSchedule() ) )
      fatal0 ( "Couldn't load main scheduling policy" );

   ensure0( _defSchedulePolicy,"No default system scheduling factory" );

   verbose0( "loading " << getDefaultThrottlePolicy() << " throttle policy" );

   if ( !loadPlugin( "throttle-"+getDefaultThrottlePolicy() ) )
      fatal0( "Could not load main cutoff policy" );

   ensure0( _throttlePolicy, "No default throttle policy" );

   verbose0( "loading " << getDefaultBarrier() << " barrier algorithm" );

   if ( !loadPlugin( "barrier-"+getDefaultBarrier() ) )
      fatal0( "Could not load main barrier algorithm" );

   if ( !loadPlugin( "instrumentation-"+getDefaultInstrumentation() ) )
      fatal0( "Could not load " + getDefaultInstrumentation() + " instrumentation" );

   ensure0( _defBarrFactory,"No default system barrier factory" );
   
   // load default dependencies plugin
   verbose0( "loading " << getDefaultDependenciesManager() << " dependencies manager support" );

   if ( !loadPlugin( "deps-"+getDefaultDependenciesManager() ) )
      fatal0 ( "Couldn't load main dependencies manager" );

   ensure0( _dependenciesManager,"No default dependencies manager" );

}

void System::unloadModules ()
{   
   delete _throttlePolicy;
   
   delete _defSchedulePolicy;
   
   //! \todo (#613): delete GPU plugin?
}

// Config Functor
struct ExecInit
{
   std::set<void *> _initialized;

   ExecInit() : _initialized() {}

   void operator() ( const nanos_init_desc_t & init )
   {
      if ( _initialized.find( (void *)init.func ) == _initialized.end() ) {
         init.func( init.data );
         _initialized.insert( ( void * ) init.func );
      }
   }
};

void System::config ()
{
   Config cfg;

   const OS::InitList & externalInits = OS::getInitializationFunctions();
   std::for_each(externalInits.begin(),externalInits.end(), ExecInit());
   
   if ( !_pmInterface ) {
      // bare bone run
      _pmInterface = NEW PMInterface();
   }

   //! Declare all configuration core's flags
   verbose0( "Preparing library configuration" );

   cfg.setOptionsSection( "Core", "Core options of the core of Nanos++ runtime" );

   cfg.registerConfigOption( "num_pes", NEW Config::UintVar( _numPEs ),
                             "Defines the number of processing elements" );
   cfg.registerArgOption( "num_pes", "pes" );
   cfg.registerEnvOption( "num_pes", "NX_PES" );

   cfg.registerConfigOption( "num_threads", NEW Config::PositiveVar( _numThreads ),
                             "Defines the number of threads. Note that OMP_NUM_THREADS is an alias to this." );
   cfg.registerArgOption( "num_threads", "threads" );
   cfg.registerEnvOption( "num_threads", "NX_THREADS" );
   
   cfg.registerConfigOption( "cores-per-socket", NEW Config::PositiveVar( _coresPerSocket ),
                             "Number of cores per socket." );
   cfg.registerArgOption( "cores-per-socket", "cores-per-socket" );
   
   cfg.registerConfigOption( "num-sockets", NEW Config::PositiveVar( _numSockets ),
                             "Number of sockets available." );
   cfg.registerArgOption( "num-sockets", "num-sockets" );
   
   cfg.registerConfigOption( "hwloc-topology", NEW Config::StringVar( _topologyPath ),
                             "Overrides hwloc's topology discovery and uses the one provided by an XML file." );
   cfg.registerArgOption( "hwloc-topology", "hwloc-topology" );
   cfg.registerEnvOption( "hwloc-topology", "NX_HWLOC_TOPOLOGY_PATH" );
   

   cfg.registerConfigOption( "stack-size", NEW Config::PositiveVar( _deviceStackSize ),
                             "Defines the default stack size for all devices" );
   cfg.registerArgOption( "stack-size", "stack-size" );
   cfg.registerEnvOption( "stack-size", "NX_STACK_SIZE" );

   cfg.registerConfigOption( "binding-start", NEW Config::IntegerVar ( _bindingStart ),
                             "Set initial cpu id for binding (binding required)" );
   cfg.registerArgOption( "binding-start", "binding-start" );
   cfg.registerEnvOption( "binding-start", "NX_BINDING_START" );

   cfg.registerConfigOption( "binding-stride", NEW Config::IntegerVar ( _bindingStride ),
                             "Set binding stride (binding required)" );
   cfg.registerArgOption( "binding-stride", "binding-stride" );
   cfg.registerEnvOption( "binding-stride", "NX_BINDING_STRIDE" );

   cfg.registerConfigOption( "no-binding", NEW Config::FlagOption( _bindThreads, false ),
                             "Disables thread binding" );
   cfg.registerArgOption( "no-binding", "disable-binding" );

   cfg.registerConfigOption( "verbose", NEW Config::FlagOption( _verboseMode ),
                             "Activates verbose mode" );
   cfg.registerArgOption( "verbose", "verbose" );

   cfg.registerConfigOption( "summary", NEW Config::FlagOption( _summary ),
                             "Activates summary mode" );
   cfg.registerArgOption( "summary", "summary" );

//! \bug implement execution modes (#146) */
#if 0
   cfg::MapVar<ExecutionMode> map( _executionMode );
   map.addOption( "dedicated", DEDICATED).addOption( "shared", SHARED );
   cfg.registerConfigOption ( "exec_mode", &map, "Execution mode" );
   cfg.registerArgOption ( "exec_mode", "mode" );
#endif

   registerPluginOption( "schedule", "sched", _defSchedule,
                         "Defines the scheduling policy", cfg );
   cfg.registerArgOption( "schedule", "schedule" );
   cfg.registerEnvOption( "schedule", "NX_SCHEDULE" );

   registerPluginOption( "throttle", "throttle", _defThrottlePolicy,
                         "Defines the throttle policy", cfg );
   cfg.registerArgOption( "throttle", "throttle" );
   cfg.registerEnvOption( "throttle", "NX_THROTTLE" );

   cfg.registerConfigOption( "barrier", NEW Config::StringVar ( _defBarr ),
                             "Defines barrier algorithm" );
   cfg.registerArgOption( "barrier", "barrier" );
   cfg.registerEnvOption( "barrier", "NX_BARRIER" );

   registerPluginOption( "instrumentation", "instrumentation", _defInstr,
                         "Defines instrumentation format", cfg );
   cfg.registerArgOption( "instrumentation", "instrumentation" );
   cfg.registerEnvOption( "instrumentation", "NX_INSTRUMENTATION" );

   cfg.registerConfigOption( "no-sync-start", NEW Config::FlagOption( _synchronizedStart, false),
                             "Disables synchronized start" );
   cfg.registerArgOption( "no-sync-start", "disable-synchronized-start" );

   cfg.registerConfigOption( "architecture", NEW Config::StringVar ( _defArch ),
                             "Defines the architecture to use (smp by default)" );
   cfg.registerArgOption( "architecture", "architecture" );
   cfg.registerEnvOption( "architecture", "NX_ARCHITECTURE" );

   cfg.registerConfigOption( "no-caches", NEW Config::FlagOption( _useCaches, false ), "Disables the use of caches" );
   cfg.registerArgOption( "no-caches", "disable-caches" );

   CachePolicyConfig *cachePolicyCfg = NEW CachePolicyConfig ( _cachePolicy );
   cachePolicyCfg->addOption("wt", System::WRITE_THROUGH );
   cachePolicyCfg->addOption("wb", System::WRITE_BACK );
   cachePolicyCfg->addOption( "nocache", System::NONE );

   cfg.registerConfigOption( "cache-policy", cachePolicyCfg,
                             "Defines the general cache policy to use: write-through / write-back. Can be overwritten for specific architectures" );
   cfg.registerArgOption( "cache-policy", "cache-policy" );
   cfg.registerEnvOption( "cache-policy", "NX_CACHE_POLICY" );
   
   registerPluginOption( "deps", "deps", _defDepsManager,
                         "Defines the dependencies plugin", cfg );
   cfg.registerArgOption( "deps", "deps" );
   cfg.registerEnvOption( "deps", "NX_DEPS" );
   

#ifdef NANOS_INSTRUMENTATION_ENABLED
   cfg.registerConfigOption( "instrument-default", NEW Config::StringVar ( _instrumentDefault ),
                             "Set instrumentation event list default (none, all)" );
   cfg.registerArgOption( "instrument-default", "instrument-default" );

   cfg.registerConfigOption( "instrument-enable", NEW Config::StringVarList ( _enableEvents ),
                             "Add events to instrumentation event list" );
   cfg.registerArgOption( "instrument-enable", "instrument-enable" );

   cfg.registerConfigOption( "instrument-disable", NEW Config::StringVarList ( _disableEvents ),
                             "Remove events to instrumentation event list" );
   cfg.registerArgOption( "instrument-disable", "instrument-disable" );

   cfg.registerConfigOption( "instrument-cpuid", NEW Config::FlagOption ( _enableCpuidEvent ),
                             "Add cpuid event when binding is disabled (expensive)" );
   cfg.registerArgOption( "instrument-cpuid", "instrument-cpuid" );
#endif

   cfg.registerConfigOption( "enable-dlb", NEW Config::FlagOption ( _enableDLB ),
                              "Tune Nanos Runtime to be used with Dynamic Load Balancing library)" );
   cfg.registerArgOption( "enable-dlb", "enable-dlb" );

   cfg.registerConfigOption( "simulator", NEW Config::FlagOption ( _simulator ),
                             "Nanos++ will be executed by a simulator (disabled as default)" );
   cfg.registerArgOption( "simulator", "simulator" );

   _schedConf.config( cfg );
   _pmInterface->config( cfg );

   verbose0 ( "Reading Configuration" );

   cfg.init();
}

PE * System::createPE ( std::string pe_type, int pid, int uid )
{
   //! \todo lookup table for PE factories, in the mean time assume only one factory
   return _hostFactory( pid, uid );
}

void System::start ()
{
   if ( !_useCaches ) _cachePolicy = System::NONE;
   
   //! Load hwloc first, in order to make it available for modules
   if ( isHwlocAvailable() )
      loadHwloc();

   // loadNUMAInfo needs _targetThreads when hwloc is not available.
   // Note that it is not its final value!
   _targetThreads = _numThreads;
   
   // Load & check NUMA config
   loadNUMAInfo();

   // Modules can be loaded now
   loadModules();

   // Increase targetThreads, ask the architecture plugins
   for ( ArchitecturePlugins::const_iterator it = _archs.begin();
        it != _archs.end(); ++it )
   {
      _targetThreads += (*it)->getNumThreads();
   }

   // Instrumentation startup
   NANOS_INSTRUMENT ( sys.getInstrumentation()->filterEvents( _instrumentDefault, _enableEvents, _disableEvents ) );
   NANOS_INSTRUMENT ( sys.getInstrumentation()->initialize() );

   verbose0 ( "Starting runtime" );

   _pmInterface->start();

   int numPes = getNumPEs();

   _pes.reserve ( numPes );

   PE *pe = createPE ( _defArch, getBindingId( 0 ), 0 );
   pe->setNUMANode( getNodeOfPE( pe->getId() ) );
   _pes.push_back ( pe );
   _workers.push_back( &pe->associateThisThread ( getUntieMaster() ) );
<<<<<<< HEAD
   _devices.insert( &pe->getDeviceType() );

   CPU_SET( getBindingId( 0 ), &_cpu_active_set );
=======
   CPU_SET( getBindingId( 0 ), &_cpuActiveSet );
>>>>>>> 288bebdb

   WD &mainWD = *myThread->getCurrentWD();
   (void) mainWD.getDirectory(true);
   
   if ( _pmInterface->getInternalDataSize() > 0 ) {
      char *data = NEW char[_pmInterface->getInternalDataSize()];
      _pmInterface->initInternalData( data );
      mainWD.setInternalData( data );
   }

   _pmInterface->setupWD( mainWD );

   /* Renaming currend thread as Master */
   myThread->rename("Master");

   NANOS_INSTRUMENT ( sys.getInstrumentation()->raiseOpenStateEvent (NANOS_STARTUP) );
   
   // For each plugin, notify it's the way to reserve PEs if they are required
   for ( ArchitecturePlugins::const_iterator it = _archs.begin();
        it != _archs.end(); ++it )
   {
      (*it)->createBindingList();
   }   
   // Right now, _bindings should only store SMP PEs ids

   // Create PEs
   int p;
   for ( p = 1; p < numPes ; p++ ) {
      pe = createPE ( "smp", getBindingId( p ), p );
      pe->setNUMANode( getNodeOfPE( pe->getId() ) );
      _pes.push_back ( pe );
      _devices.insert( &pe->getDeviceType() );

      CPU_SET( getBindingId( p ), &_cpuActiveSet );
   }
   
   // Create threads
   for ( int ths = 1; ths < _numThreads; ths++ ) {
      pe = _pes[ ths % numPes ];
      _workers.push_back( &pe->startWorker() );
   }
   
   // For each plugin create PEs and workers
   //! \bug  FIXME (#855)
   for ( ArchitecturePlugins::const_iterator it = _archs.begin();
        it != _archs.end(); ++it )
   {
      for ( unsigned archPE = 0; archPE < (*it)->getNumPEs(); ++archPE )
      {
         PE * processor = (*it)->createPE( archPE, p );
         fatal_cond0( processor == NULL, "ArchPlugin::createPE returned NULL" );
         _pes.push_back( processor );
         _devices.insert( &processor->getDeviceType() );
         _workers.push_back( &processor->startWorker() );
         CPU_SET( processor->getId(), &_cpuActiveSet );
         ++p;
      }
   }

   // Set up internal data for each worker
   for ( ThreadList::const_iterator it = _workers.begin(); it != _workers.end(); it++ ) {

      WD & threadWD = (*it)->getThreadWD();
      if ( _pmInterface->getInternalDataSize() > 0 ) {
         char *data = NEW char[_pmInterface->getInternalDataSize()];
         _pmInterface->initInternalData( data );
         threadWD.setInternalData( data );
      }
      _pmInterface->setupWD( threadWD );
   }
      
#ifdef SPU_DEV
   PE *spu = NEW nanos::ext::SPUProcessor(100, (nanos::ext::SMPProcessor &) *_pes[0]);
   spu->startWorker();
#endif

   if ( getSynchronizedStart() ) {
      // Wait for the rest of the gang to be ready, but do not yet notify master thread is ready
      while (_initializedThreads.value() < ( _targetThreads - 1 ) ) {}
   }

   // FIXME (855): do this before thread creation, after PE creation
   completeNUMAInfo();

   switch ( getInitialMode() )
   {
      case POOL:
         verbose0("Pool model enabled (OmpSs)");
         _mainTeam = createTeam( _workers.size(), /*constraints*/ NULL, /*reuse*/ true, /*enter*/ true, /*parallel*/ false );
         break;
      case ONE_THREAD:
         verbose0("One-thread model enabled (OpenMP)");
         _mainTeam = createTeam( 1, /*constraints*/ NULL, /*reuse*/ true, /*enter*/ true, /*parallel*/ true );
         break;
      default:
         fatal("Unknown initial mode!");
         break;
   }

   NANOS_INSTRUMENT ( static InstrumentationDictionary *ID = sys.getInstrumentation()->getInstrumentationDictionary(); )
   NANOS_INSTRUMENT ( static nanos_event_key_t num_threads_key = ID->getEventKey("set-num-threads"); )
   NANOS_INSTRUMENT ( nanos_event_value_t team_size =  (nanos_event_value_t) myThread->getTeam()->size(); )
   NANOS_INSTRUMENT ( sys.getInstrumentation()->raisePointEvents(1, &num_threads_key, &team_size); )
   
   /* Master thread is ready now */
   if ( getSynchronizedStart() )
     threadReady();

   // Paused threads: set the condition checker 
   _pausedThreadsCond.setConditionChecker( EqualConditionChecker<unsigned int >( &_pausedThreads.override(), _workers.size() ) );
   _unpausedThreadsCond.setConditionChecker( EqualConditionChecker<unsigned int >( &_pausedThreads.override(), 0 ) );

   // All initialization is ready, call postInit hooks
   const OS::InitList & externalInits = OS::getPostInitializationFunctions();
   std::for_each(externalInits.begin(),externalInits.end(), ExecInit());

   NANOS_INSTRUMENT ( sys.getInstrumentation()->raiseCloseStateEvent() );
   NANOS_INSTRUMENT ( sys.getInstrumentation()->raiseOpenStateEvent (NANOS_RUNNING) );
   
   // List unrecognised arguments
   std::string unrecog = Config::getOrphanOptions();
   if ( !unrecog.empty() )
      warning( "Unrecognised arguments: " << unrecog );
   Config::deleteOrphanOptions();
      
   // hwloc can be now unloaded
   if ( isHwlocAvailable() )
      unloadHwloc();

   if ( _summary )
      environmentSummary();
}

System::~System ()
{
   if ( !_delayedStart ) finish();
}

void System::finish ()
{
   //! \note Instrumentation: first removing RUNNING state from top of the state statck
   //! and then pushing SHUTDOWN state in order to instrument this latest phase
   NANOS_INSTRUMENT ( sys.getInstrumentation()->raiseCloseStateEvent() );
   NANOS_INSTRUMENT ( sys.getInstrumentation()->raiseOpenStateEvent(NANOS_SHUTDOWN) );

   verbose ( "NANOS++ statistics");
   verbose ( std::dec << (unsigned int) getCreatedTasks() << " tasks has been executed" );

   verbose ( "NANOS++ shutting down.... init" );

   //! \note waiting for remaining tasks
   myThread->getCurrentWD()->waitCompletion( true );

   //! \note switching main work descriptor (current) to the main thread to shutdown the runtime 
   if ( _workers[0]->isSleeping() ) _workers[0]->wakeup();
   getMyThreadSafe()->getCurrentWD()->tied().tieTo(*_workers[0]);
   Scheduler::switchToThread(_workers[0]);
   
   ensure( getMyThreadSafe()->isMainThread(), "Main thread not finishing the application!");
   
   
   if ( sys.getSchedulerConf().getUseBlock() )
   {
      for ( int t = 1; t < sys.getNumWorkers(); ++t )
      {
         BaseThread * worker = sys.getWorker( t );
         // wake up, Neo
         worker->unblock();
      }
   }

   //! \note stopping all threads
   verbose ( "Joining threads..." );
   for ( unsigned p = 0; p < _pes.size() ; p++ ) {
      _pes[p]->stopAllThreads();
   }
   verbose ( "...thread has been joined" );

   ensure( _schedStats._readyTasks == 0, "Ready task counter has an invalid value!");

   //! \note finalizing instrumentation (if active)
   NANOS_INSTRUMENT ( sys.getInstrumentation()->raiseCloseStateEvent() );
   NANOS_INSTRUMENT ( sys.getInstrumentation()->finalize() );

   //! \note stopping and deleting the programming model interface
   _pmInterface->finish();
   delete _pmInterface;

   //! \note deleting pool of locks
   delete[] _lockPool;

   //! \note deleting main work descriptor
   delete (WorkDescriptor *) (getMyThreadSafe()->getCurrentWD());

   //! \note deleting loaded slicers
   for ( Slicers::const_iterator it = _slicers.begin(); it !=   _slicers.end(); it++ ) {
      delete (Slicer *)  it->second;
   }

   //! \note deleting loaded worksharings
   for ( WorkSharings::const_iterator it = _worksharings.begin(); it !=   _worksharings.end(); it++ ) {
      delete (WorkSharing *)  it->second;
   }
<<<<<<< HEAD

   /* deleting thread team */
=======
   
   //! \note  printing thread team statistics and deleting it
>>>>>>> 288bebdb
   ThreadTeam* team = getMyThreadSafe()->getTeam();

   if ( team->getScheduleData() != NULL ) team->getScheduleData()->printStats();

   myThread->leaveTeam();

   ensure(team->size() == 0, "Trying to finish execution, but team is still not empty");

   delete team;

   //! \note deleting processing elements (but main pe)
   for ( unsigned p = 1; p < _pes.size() ; p++ ) {
      delete _pes[p];
   }
<<<<<<< HEAD

   /* unload modules */
=======
   
   //! \note unload modules
>>>>>>> 288bebdb
   unloadModules();

   //! \note deleting dependency manager
   delete _dependenciesManager;

   //! \note deleting last processing element
   delete _pes[0];

   //! \note deleting allocator (if any)
   if ( allocator != NULL ) free (allocator);

   verbose ( "NANOS++ shutting down.... end" );

   //! \note printing execution summary
   if ( _summary ) executionSummary();

}

/*! \brief Creates a new WD
 *
 *  This function creates a new WD, allocating memory space for device ptrs and
 *  data when necessary. 
 *
 *  \param [in,out] uwd is the related addr for WD if this parameter is null the
 *                  system will allocate space in memory for the new WD
 *  \param [in] num_devices is the number of related devices
 *  \param [in] devices is a vector of device descriptors 
 *  \param [in] data_size is the size of the related data
 *  \param [in,out] data is the related data (allocated if needed)
 *  \param [in] uwg work group to relate with
 *  \param [in] props new WD properties
 *  \param [in] num_copies is the number of copy objects of the WD
 *  \param [in] copies is vector of copy objects of the WD
 *  \param [in] num_dimensions is the number of dimension objects associated to the copies
 *  \param [in] dimensions is vector of dimension objects
 *
 *  When it does a full allocation the layout is the following:
 *  <pre>
 *  +---------------+
 *  |     WD        |
 *  +---------------+
 *  |    data       |
 *  +---------------+
 *  |  dev_ptr[0]   |
 *  +---------------+
 *  |     ....      |
 *  +---------------+
 *  |  dev_ptr[N]   |
 *  +---------------+
 *  |     DD0       |
 *  +---------------+
 *  |     ....      |
 *  +---------------+
 *  |     DDN       |
 *  +---------------+
 *  |    copy0      |
 *  +---------------+
 *  |     ....      |
 *  +---------------+
 *  |    copyM      |
 *  +---------------+
 *  |     dim0      |
 *  +---------------+
 *  |     ....      |
 *  +---------------+
 *  |     dimM      |
 *  +---------------+
 *  |   PM Data     |
 *  +---------------+
 *  </pre>
 */
void System::createWD ( WD **uwd, size_t num_devices, nanos_device_t *devices, size_t data_size, size_t data_align,
                        void **data, WD *uwg, nanos_wd_props_t *props, nanos_wd_dyn_props_t *dyn_props,
                        size_t num_copies, nanos_copy_data_t **copies, size_t num_dimensions,
                        nanos_region_dimension_internal_t **dimensions, nanos_translate_args_t translate_args,
                        const char *description, Slicer *slicer )
{
   ensure(num_devices > 0,"WorkDescriptor has no devices");

   unsigned int i;
   char *chunk = 0;

   size_t size_CopyData;
   size_t size_Data, offset_Data, size_DPtrs, offset_DPtrs, size_Copies, offset_Copies, size_Dimensions, offset_Dimensions, offset_PMD;
   size_t offset_DESC, size_DESC;
   char *desc;
   size_t total_size;

   // WD doesn't need to compute offset, it will always be the chunk allocated address

   // Computing Data info
   size_Data = (data != NULL && *data == NULL)? data_size:0;
   if ( *uwd == NULL ) offset_Data = NANOS_ALIGNED_MEMORY_OFFSET(0, sizeof(WD), data_align );
   else offset_Data = 0; // if there are no wd allocated, it will always be the chunk allocated address

   // Computing Data Device pointers and Data Devicesinfo
   size_DPtrs    = sizeof(DD *) * num_devices;
   offset_DPtrs  = NANOS_ALIGNED_MEMORY_OFFSET(offset_Data, size_Data, __alignof__( DD*) );

   // Computing Copies info
   if ( num_copies != 0 ) {
      size_CopyData = sizeof(CopyData);
      size_Copies   = size_CopyData * num_copies;
      offset_Copies = NANOS_ALIGNED_MEMORY_OFFSET(offset_DPtrs, size_DPtrs, __alignof__(nanos_copy_data_t) );
      // There must be at least 1 dimension entry
      size_Dimensions = num_dimensions * sizeof(nanos_region_dimension_internal_t);
      offset_Dimensions = NANOS_ALIGNED_MEMORY_OFFSET(offset_Copies, size_Copies, __alignof__(nanos_region_dimension_internal_t) );
   } else {
      size_Copies = 0;
      // No dimensions
      size_Dimensions = 0;
      offset_Copies = offset_Dimensions = NANOS_ALIGNED_MEMORY_OFFSET(offset_DPtrs, size_DPtrs, 1);
   }

   // Computing description char * + description
   if ( description == NULL ) {
      offset_DESC = offset_Dimensions;
      size_DESC = size_Dimensions;
   } else {
      offset_DESC = NANOS_ALIGNED_MEMORY_OFFSET(offset_Dimensions, size_Dimensions, __alignof__ (void*) );
      size_DESC = (strlen(description)+1) * sizeof(char);
   }

   // Computing Internal Data info and total size
   static size_t size_PMD   = _pmInterface->getInternalDataSize();
   if ( size_PMD != 0 ) {
      static size_t align_PMD = _pmInterface->getInternalDataAlignment();
      offset_PMD = NANOS_ALIGNED_MEMORY_OFFSET(offset_DESC, size_DESC, align_PMD);
      total_size = NANOS_ALIGNED_MEMORY_OFFSET(offset_PMD,size_PMD,1);
   } else {
      offset_PMD = 0; // needed for a gcc warning
      total_size = NANOS_ALIGNED_MEMORY_OFFSET(offset_DESC, size_DESC, 1);
   }

   chunk = NEW char[total_size];
   if (props->clear_chunk)
       memset(chunk, 0, sizeof(char) * total_size);

   // allocating WD and DATA
   if ( *uwd == NULL ) *uwd = (WD *) chunk;
   if ( data != NULL && *data == NULL ) *data = (chunk + offset_Data);

   // allocating Device Data
   DD **dev_ptrs = ( DD ** ) (chunk + offset_DPtrs);
   for ( i = 0 ; i < num_devices ; i ++ ) dev_ptrs[i] = ( DD* ) devices[i].factory( devices[i].arg );

   ensure ((num_copies==0 && copies==NULL && num_dimensions==0 && dimensions==NULL) || (num_copies!=0 && copies!=NULL && num_dimensions!=0 && dimensions!=NULL ), "Number of copies and copy data conflict" );
   

   // allocating copy-ins/copy-outs
   if ( copies != NULL && *copies == NULL ) {
      *copies = ( CopyData * ) (chunk + offset_Copies);
      *dimensions = ( nanos_region_dimension_internal_t * ) ( chunk + offset_Dimensions );
   }

   // Copying description string
   if ( description == NULL ) desc = NULL;
   else {
      desc = (chunk + offset_DESC);
      strncpy ( desc, description, size_DESC);
//      desc[strlen(description)]='\0';
   }

   WD * wd;
   wd =  new (*uwd) WD( num_devices, dev_ptrs, data_size, data_align, data != NULL ? *data : NULL,
                        num_copies, (copies != NULL)? *copies : NULL, translate_args, desc );

   if ( slicer ) wd->setSlicer(slicer);

   // Set WD's socket
   wd->setSocket( getCurrentSocket() );
   
   // Set total size
   wd->setTotalSize(total_size );
   
   if ( getCurrentSocket() >= sys.getNumSockets() )
      throw NANOS_INVALID_PARAM;

   // All the implementations for a given task will have the same ID
   wd->setVersionGroupId( ( unsigned long ) devices );

   // initializing internal data
   if ( size_PMD > 0) {
      _pmInterface->initInternalData( chunk + offset_PMD );
      wd->setInternalData( chunk + offset_PMD );
   }

   // add to workdescriptor
   if ( uwg != NULL ) {
      WD * wg = ( WD * )uwg;
      wg->addWork( *wd );
   }

   // set properties
   if ( props != NULL ) {
      if ( props->tied ) wd->tied();
      wd->setPriority( dyn_props->priority );
      wd->setFinal ( dyn_props->flags.is_final );
   }
   if ( dyn_props && dyn_props->tie_to ) wd->tieTo( *( BaseThread * )dyn_props->tie_to );
   
   /* DLB */
   // In case the master have been busy crating tasks 
   // every 10 tasks created I'll check available cpus
   if(_atomicWDSeed.value()%10==0)dlb_updateAvailableCpus();
}

/*! \brief Duplicates the whole structure for a given WD
 *
 *  \param [out] uwd is the target addr for the new WD
 *  \param [in] wd is the former WD
 *
 *  \return void
 *
 *  \par Description:
 *
 *  This function duplicates the given WD passed as a parameter copying all the
 *  related data included in the layout (devices ptr, data and DD). First it computes
 *  the size for the layout, then it duplicates each one of the chunks (Data,
 *  Device's pointers, internal data, etc). Finally calls WorkDescriptor constructor
 *  using new and placement.
 *
 *  \sa WorkDescriptor, createWD 
 */
void System::duplicateWD ( WD **uwd, WD *wd)
{
   unsigned int i, num_Devices, num_Copies, num_Dimensions;
   DeviceData **dev_data;
   void *data = NULL;
   char *chunk = 0, *chunk_iter;

   size_t size_CopyData;
   size_t size_Data, offset_Data, size_DPtrs, offset_DPtrs, size_Copies, offset_Copies, size_Dimensions, offset_Dimensions, offset_PMD;
   size_t total_size;

   // WD doesn't need to compute offset, it will always be the chunk allocated address

   // Computing Data info
   size_Data = wd->getDataSize();
   if ( *uwd == NULL ) offset_Data = NANOS_ALIGNED_MEMORY_OFFSET(0, sizeof(WD), wd->getDataAlignment() );
   else offset_Data = 0; // if there are no wd allocated, it will always be the chunk allocated address

   // Computing Data Device pointers and Data Devicesinfo
   num_Devices = wd->getNumDevices();
   dev_data = wd->getDevices();
   size_DPtrs    = sizeof(DD *) * num_Devices;
   offset_DPtrs  = NANOS_ALIGNED_MEMORY_OFFSET(offset_Data, size_Data, __alignof__( DD*) );

   // Computing Copies info
   num_Copies = wd->getNumCopies();
   num_Dimensions = 0;
   for ( i = 0; i < num_Copies; i += 1 ) {
      num_Dimensions += wd->getCopies()[i].getNumDimensions();
   }
   if ( num_Copies != 0 ) {
      size_CopyData = sizeof(CopyData);
      size_Copies   = size_CopyData * num_Copies;
      offset_Copies = NANOS_ALIGNED_MEMORY_OFFSET(offset_DPtrs, size_DPtrs, __alignof__(nanos_copy_data_t) );
      // There must be at least 1 dimension entry
      size_Dimensions = num_Dimensions * sizeof(nanos_region_dimension_internal_t);
      offset_Dimensions = NANOS_ALIGNED_MEMORY_OFFSET(offset_Copies, size_Copies, __alignof__(nanos_region_dimension_internal_t) );
   } else {
      size_Copies = 0;
      // No dimensions
      size_Dimensions = 0;
      offset_Copies = offset_Dimensions = NANOS_ALIGNED_MEMORY_OFFSET(offset_DPtrs, size_DPtrs, 1);
   }

   // Computing Internal Data info and total size
   static size_t size_PMD   = _pmInterface->getInternalDataSize();
   if ( size_PMD != 0 ) {
      static size_t align_PMD = _pmInterface->getInternalDataAlignment();
      offset_PMD = NANOS_ALIGNED_MEMORY_OFFSET(offset_Dimensions, size_Dimensions, align_PMD);
      total_size = NANOS_ALIGNED_MEMORY_OFFSET(offset_PMD,size_PMD,1);
   } else {
      offset_PMD = 0; // needed for a gcc warning
      total_size = NANOS_ALIGNED_MEMORY_OFFSET(offset_Dimensions, size_Dimensions, 1);
   }

   chunk = NEW char[total_size];

   // allocating WD and DATA; if size_Data == 0 data keep the NULL value
   if ( *uwd == NULL ) *uwd = (WD *) chunk;
   if ( size_Data != 0 ) {
      data = chunk + offset_Data;
      memcpy ( data, wd->getData(), size_Data );
   }

   // allocating Device Data
   DD **dev_ptrs = ( DD ** ) (chunk + offset_DPtrs);
   for ( i = 0 ; i < num_Devices; i ++ ) {
      dev_ptrs[i] = dev_data[i]->clone();
   }

   // allocate copy-in/copy-outs
   CopyData *wdCopies = ( CopyData * ) (chunk + offset_Copies);
   chunk_iter = chunk + offset_Copies;
   nanos_region_dimension_internal_t *dimensions = ( nanos_region_dimension_internal_t * ) ( chunk + offset_Dimensions );
   for ( i = 0; i < num_Copies; i++ ) {
      CopyData *wdCopiesCurr = ( CopyData * ) chunk_iter;
      *wdCopiesCurr = wd->getCopies()[i];
      memcpy( dimensions, wd->getCopies()[i].getDimensions(), sizeof( nanos_region_dimension_internal_t ) * wd->getCopies()[i].getNumDimensions() );
      wdCopiesCurr->setDimensions( dimensions );
      dimensions += wd->getCopies()[i].getNumDimensions();
      chunk_iter += size_CopyData;
   }

   // creating new WD 
   //FIXME jbueno (#758) should we have to take into account dimensions?
   new (*uwd) WD( *wd, dev_ptrs, wdCopies, data );

   // Set total size
   (*uwd)->setTotalSize(total_size );
   
   // initializing internal data
   if ( size_PMD != 0) {
      _pmInterface->initInternalData( chunk + offset_PMD );
      (*uwd)->setInternalData( chunk + offset_PMD );
      memcpy ( chunk + offset_PMD, wd->getInternalData(), size_PMD );
   }
}

void System::setupWD ( WD &work, WD *parent )
{
   work.setDepth( parent->getDepth() +1 );
   
   // Inherit priority
   if ( parent != NULL ){
      // Add the specified priority to its parent's
      work.setPriority( work.getPriority() + parent->getPriority() );
   }

   // Prepare private copy structures to use relative addresses
   work.prepareCopies();

   // Invoke pmInterface
   _pmInterface->setupWD(work);
   Scheduler::updateCreateStats(work);
}

void System::submit ( WD &work )
{
   SchedulePolicy* policy = getDefaultSchedulePolicy();
   policy->onSystemSubmit( work, SchedulePolicy::SYS_SUBMIT );
   work.submit();
}

/*! \brief Submit WorkDescriptor to its parent's  dependencies domain
 */
void System::submitWithDependencies (WD& work, size_t numDataAccesses, DataAccess* dataAccesses)
{
   SchedulePolicy* policy = getDefaultSchedulePolicy();
   policy->onSystemSubmit( work, SchedulePolicy::SYS_SUBMIT_WITH_DEPENDENCIES );
   WD *current = myThread->getCurrentWD(); 
   current->submitWithDependencies( work, numDataAccesses , dataAccesses);
}

/*! \brief Wait on the current WorkDescriptor's domain for some dependenices to be satisfied
 */
void System::waitOn( size_t numDataAccesses, DataAccess* dataAccesses )
{
   WD* current = myThread->getCurrentWD();
   current->waitOn( numDataAccesses, dataAccesses );
}

void System::inlineWork ( WD &work )
{
   SchedulePolicy* policy = getDefaultSchedulePolicy();
   policy->onSystemSubmit( work, SchedulePolicy::SYS_INLINE_WORK );
   //! \todo choose actual (active) device...
   if ( Scheduler::checkBasicConstraints( work, *myThread ) ) Scheduler::inlineWork( &work );
   else fatal ("System: Trying to execute inline a task violating basic constraints");
}

void System::createWorker( unsigned p )
{
   NANOS_INSTRUMENT( sys.getInstrumentation()->incrementMaxThreads(); )
   PE *pe = createPE ( "smp", getBindingId( p ), _pes.size() );
   _pes.push_back ( pe );
   BaseThread *thread = &pe->startWorker();
   _workers.push_back( thread );
   ++_targetThreads;

   CPU_SET( getBindingId( p ), &_cpuActiveSet );

   //Set up internal data
   WD & threadWD = thread->getThreadWD();
   if ( _pmInterface->getInternalDataSize() > 0 ) {
      char *data = NEW char[_pmInterface->getInternalDataSize()];
      _pmInterface->initInternalData( data );
      threadWD.setInternalData( data );
   }
   _pmInterface->setupWD( threadWD );
}

BaseThread * System::getUnassignedWorker ( void )
{
   BaseThread *thread;

   for ( unsigned i = 0; i < _workers.size(); i++ ) {
      thread = _workers[i];
      if ( !thread->hasTeam() && !thread->isSleeping() ) {

         // skip if the thread is not in the mask
         if ( sys.getBinding() && !CPU_ISSET( thread->getCpuId(), &_cpuActiveSet) )
            continue;

         // recheck availability with exclusive access
         thread->lock();

         if ( thread->hasTeam() || thread->isSleeping()) {
            // we lost it
            thread->unlock();
            continue;
         }

         thread->reserve(); // set team flag only
         thread->unlock();

         return thread;
      }
   }

   return NULL;
}

BaseThread * System::getInactiveWorker ( void )
{
   BaseThread *thread;

   for ( unsigned i = 0; i < _workers.size(); i++ ) {
      thread = _workers[i];
      if ( !thread->hasTeam() && thread->isWaiting() ) {
         // recheck availability with exclusive access
         thread->lock();
         if ( thread->hasTeam() || !thread->isWaiting() ) {
            // we lost it
            thread->unlock();
            continue;
         }
         thread->reserve(); // set team flag only
         thread->wakeup();
         thread->unlock();

         return thread;
      }
   }
   return NULL;
}

BaseThread * System::getAssignedWorker ( ThreadTeam *team )
{
   BaseThread *thread;

   ThreadList::reverse_iterator rit;
   for ( rit = _workers.rbegin(); rit != _workers.rend(); ++rit ) {
      thread = *rit;
      thread->lock();
      //! \note Checking thread availabitity.
      if ( (thread->getTeam() == team) && !thread->isSleeping() && !thread->isTeamCreator() ) {
         //! \note return this thread LOCKED!!!
         return thread;
      }
      thread->unlock();
   }

   //! \note If no thread has found, return NULL.
   return NULL;
}

BaseThread * System::getWorker ( unsigned int n )
{
   if ( n < _workers.size() ) return _workers[n];
   else return NULL;
}

void System::acquireWorker ( ThreadTeam * team, BaseThread * thread, bool enter, bool star, bool creator )
{
   int thId = team->addThread( thread, star, creator );
   TeamData *data = NEW TeamData();
   if ( creator ) data->setCreator( true );

   data->setStar(star);

   SchedulePolicy &sched = team->getSchedulePolicy();
   ScheduleThreadData *sthdata = 0;
   if ( sched.getThreadDataSize() > 0 )
      sthdata = sched.createThreadData();

   data->setId(thId);
   data->setTeam(team);
   data->setScheduleData(sthdata);
   if ( creator )
      data->setParentTeamData(thread->getTeamData());

   if ( enter ) thread->enterTeam( data );
   else thread->setNextTeamData( data );

   debug( "added thread " << thread << " with id " << toString<int>(thId) << " to " << team );
}

void System::releaseWorker ( BaseThread * thread )
{
   ensure( myThread == thread, "Calling release worker from other thread context" );

   //! \todo Destroy if too many?
   debug("Releasing thread " << thread << " from team " << thread->getTeam() );

   thread->lock();
   thread->sleep();
   thread->unlock();

}

int System::getNumWorkers( DeviceData *arch )
{
   int n = 0;

   for ( ThreadList::iterator it = _workers.begin(); it != _workers.end(); it++ ) {
      if ( arch->isCompatible( ( *it )->runningOn()->getDeviceType() ) ) n++;
   }
   return n;
}

ThreadTeam * System::createTeam ( unsigned nthreads, void *constraints, bool reuse, bool enter, bool parallel )
{
   //! \note Getting default scheduler
   SchedulePolicy *sched = sys.getDefaultSchedulePolicy();

   //! \note Getting scheduler team data (if any)
   ScheduleTeamData *std = ( sched->getTeamDataSize() > 0 )? sched->createTeamData() : NULL;

   //! \note create team object
   ThreadTeam * team = NEW ThreadTeam( nthreads, *sched, std, *_defBarrFactory(), *(_pmInterface->getThreadTeamData()),
                                       reuse? myThread->getTeam() : NULL );

   debug( "Creating team " << team << " of " << nthreads << " threads" );

   team->setFinalSize(nthreads);

   //! \note Reusing current thread
   if ( reuse ) {
      acquireWorker( team, myThread, /* enter */ enter, /* staring */ true, /* creator */ true );
      nthreads--;
   }

   //! \note Getting rest of the members 
   while ( nthreads > 0 ) {

      BaseThread *thread = getUnassignedWorker();

      //! \note if loop cannot find more workers, create them
      if ( !thread ) {
         createWorker( _pes.size() );
         _numPEs++;
         _numThreads++;
         continue;
      }

      acquireWorker( team, thread, /*enter*/ enter, /* staring */ parallel, /* creator */ false );

      nthreads--;
   }

   team->init();

   return team;

}

void System::endTeam ( ThreadTeam *team )
{
   debug("Destroying thread team " << team << " with size " << team->size() );

   dlb_returnCpusIfNeeded();
   while ( team->size ( ) > 0 ) {
      // FIXME: Is it really necessary?
      memoryFence();
   }
   
   fatal_cond( team->size() > 0, "Trying to end a team with running threads");
   
   delete team;
}

void System::updateActiveWorkers ( int nthreads )
{
   NANOS_INSTRUMENT ( static InstrumentationDictionary *ID = sys.getInstrumentation()->getInstrumentationDictionary(); )
   NANOS_INSTRUMENT ( static nanos_event_key_t num_threads_key = ID->getEventKey("set-num-threads"); )
   NANOS_INSTRUMENT ( nanos_event_value_t num_threads_val = (nanos_event_value_t) nthreads; )
   NANOS_INSTRUMENT ( sys.getInstrumentation()->raisePointEvents(1, &num_threads_key, &num_threads_val); )

   BaseThread *thread;
   //! \bug Team variable must be received as a function parameter
   ThreadTeam *team = myThread->getTeam();

   int num_threads = nthreads - team->getFinalSize();

   while ( !(team->isStable()) ) memoryFence();

   if ( num_threads < 0 ) team->setStable(false);

   team->setFinalSize(nthreads);

   //! \bug We need to consider not only numThreads < nthreads but num_threads < availables?
   while (  _numThreads < nthreads ) {
      createWorker( _pes.size() );
      _numThreads++;
      _numPEs++;
   }

   //! \note If requested threads are more than current increase number of threads
   while ( num_threads > 0 ) {
      thread = getUnassignedWorker();
      if (!thread) thread = getInactiveWorker();
      if (thread) {
         acquireWorker( team, thread, /* enterOthers */ true, /* starringOthers */ false, /* creator */ false );
         num_threads--;
      }
   }

   //! \note If requested threads are less than current decrease number of threads
   while ( num_threads < 0 ) {
      thread = getAssignedWorker( team );
      if ( thread ) {
         thread->sleep();
         thread->unlock();
         num_threads++;
      }
   }


}

// Not thread-safe
inline void System::applyCpuMask()
{
   NANOS_INSTRUMENT ( static InstrumentationDictionary *ID = sys.getInstrumentation()->getInstrumentationDictionary(); )
   NANOS_INSTRUMENT ( static nanos_event_key_t num_threads_key = ID->getEventKey("set-num-threads"); )
   NANOS_INSTRUMENT ( nanos_event_value_t num_threads_val = (nanos_event_value_t ) CPU_COUNT(&_cpuActiveSet) )
   NANOS_INSTRUMENT ( sys.getInstrumentation()->raisePointEvents(1, &num_threads_key, &num_threads_val); )

   BaseThread *thread;
   ThreadTeam *team = myThread->getTeam();
   unsigned int _activePEs = 0;

   for ( unsigned pe_id = 0; pe_id < _pes.size() || _activePEs < (size_t)CPU_COUNT(&_cpuActiveSet); pe_id++ ) {

      // Create PE & Worker if it does not exist
      if ( pe_id == _pes.size() ) {
         createWorker( pe_id );
         _numThreads++;
         _numPEs++;
      }

      int pe_binding = getBindingId( pe_id );
      if ( CPU_ISSET( pe_binding, &_cpuActiveSet) ) {
         _activePEs++;
         // This PE should be running
         while ( (thread = _pes[pe_id]->getUnassignedThread()) != NULL ) {
            acquireWorker( team, thread, /* enterOthers */ true, /* starringOthers */ false, /* creator */ false );
            team->increaseFinalSize();
         }
      } else {
         // This PE should not
         while ( (thread = _pes[pe_id]->getActiveThread()) != NULL ) {
            thread->lock();
            thread->sleep();
            thread->unlock();
            team->decreaseFinalSize();
         }
      }
   }
}

void System::getCpuMask ( cpu_set_t *mask ) const
{
   memcpy( mask, &_cpuActiveSet, sizeof(cpu_set_t) );
}

void System::setCpuMask ( const cpu_set_t *mask )
{
   memcpy( &_cpuActiveSet, mask, sizeof(cpu_set_t) );
   sys.processCpuMask();
}

void System::addCpuMask ( const cpu_set_t *mask )
{
   CPU_OR( &_cpuActiveSet, &_cpuActiveSet, mask );
   sys.processCpuMask();
}

inline void System::processCpuMask( void )
{

   // if _bindThreads is enabled, update _bindings adding new elements of _cpuActiveSet
   if ( sys.getBinding() ) {
      std::ostringstream oss_cpu_idx;
      oss_cpu_idx << "[";
      for ( int cpu=0; cpu<CPU_SETSIZE; cpu++) {
         if ( cpu > _maxCpus-1 && !_simulator ) {
            CPU_CLR( cpu, &_cpuActiveSet);
            debug("Trying to use more cpus than available is not allowed (do you forget --simulator option?)");
            continue;
         }
         if ( CPU_ISSET( cpu, &_cpuActiveSet ) ) {

            if ( std::find( _bindings.begin(), _bindings.end(), cpu ) == _bindings.end() ) {
               _bindings.push_back( cpu );
            }

            oss_cpu_idx << cpu << ", ";
         }
      }
      oss_cpu_idx << "]";
      verbose0( "PID[" << getpid() << "]. CPU affinity " << oss_cpu_idx.str() );
      if ( _pmInterface->isMalleable() ) {
         sys.applyCpuMask();
      }
   }
   else {
      verbose0( "PID[" << getpid() << "]. Changing number of threads: " << (int) myThread->getTeam()->getFinalSize() << " to " << (int) CPU_COUNT( &_cpuActiveSet ) );
      if ( _pmInterface->isMalleable() ) {
         sys.updateActiveWorkers( CPU_COUNT( &_cpuActiveSet ) );
      }
   }
}

void System::waitUntilThreadsPaused ()
{
   // Wait until all threads are paused
   _pausedThreadsCond.wait();
}

void System::waitUntilThreadsUnpaused ()
{
   // Wait until all threads are paused
   _unpausedThreadsCond.wait();
}

unsigned System::reservePE ( bool reserveNode, unsigned node, bool & reserved )
{
   // For each available PE
   for ( Bindings::reverse_iterator it = _bindings.rbegin(); it != _bindings.rend(); ++it )
   {
      unsigned pe = *it;
      unsigned currentNode = getNodeOfPE( pe );
      
      // If this PE is in the requested node or we don't need to reserve in
      // a certain node
      if ( currentNode == node || !reserveNode )
      {
         // Ensure there is at least one PE for smp
         if ( _bindings.size() == 1 )
         {
            reserved = false;
            warning( "Cannot reserve PE " << pe << ", there is just one PE left. It will be shared." );
         }
         else
         {
            // Take this pe out of the available bindings list.
            _bindings.erase( --( it.base() ) );
            reserved = true;
         }
         return pe;
      }
   }
   // If we reach this point, there are no PEs available for that node.
   verbose( "reservePE failed for node " << node );
   fatal( "There are no available PEs for the requested node" );
}

void * System::getHwlocTopology ()
{
   return _hwlocTopology;
}

void System::admitCurrentThread ( void )
{
   int pe_id = _pes.size();

   //! \note Create a new PE and configure it
   PE *pe = createPE ( "smp", getBindingId( pe_id ), pe_id );
   pe->setNUMANode( getNodeOfPE( pe->getId() ) );
   _pes.push_back ( pe );

   //! \note Create a new Thread object and associate it to the current thread
   BaseThread *thread = &pe->associateThisThread ( /* untie */ true ) ;
   _workers.push_back( thread );

   //! \note Update current cpu active set mask
   CPU_SET( getBindingId( pe_id ), &_cpuActiveSet );

   //! \note Getting Programming Model interface data
   WD &mainWD = *myThread->getCurrentWD();
   (void) mainWD.getDirectory(true); // FIXME: this may cause future problems
   if ( _pmInterface->getInternalDataSize() > 0 ) {
      char *data = NEW char[_pmInterface->getInternalDataSize()];
      _pmInterface->initInternalData( data );
      mainWD.setInternalData( data );
   }

   //! \note Include thread into main thread
   acquireWorker( _mainTeam, thread, /* enter */ true, /* starring */ false, /* creator */ false );
}

void System::expelCurrentThread ( void )
{
   int pe_id =  myThread->runningOn()->getUId();
   _pes.erase( _pes.begin() + pe_id );
   _workers.erase ( _workers.begin() + myThread->getId() );
}

void System::environmentSummary( void )
{
   /* Get Specific Mask String (depending on _bindThreads) */
   cpu_set_t *cpu_set = _bindThreads ? &_cpuActiveSet : &_cpuSet;
   std::ostringstream mask;
   mask << "[ ";
   for ( int i=0; i<CPU_SETSIZE; i++ ) {
      if ( CPU_ISSET(i, cpu_set) )
         mask << i << ", ";
   }
   mask << "]";

   /* Get Prog. Model string */
   std::string prog_model;
   switch ( getInitialMode() )
   {
      case POOL:
         prog_model = "OmpSs";
         break;
      case ONE_THREAD:
         prog_model = "OpenMP";
         break;
      default:
         prog_model = "Unknown";
         break;
   }

   message0( "========== Nanos++ Initial Environment Summary ==========" );
   message0( "=== PID:            " << getpid() );
   message0( "=== Num. threads:   " << _numThreads );
   message0( "=== Active CPUs:    " << mask.str() );
   message0( "=== Binding:        " << std::boolalpha << _bindThreads );
   message0( "=== Prog. Model:    " << prog_model );

   for ( ArchitecturePlugins::const_iterator it = _archs.begin();
        it != _archs.end(); ++it ) {

      // Temporarily hide SMP plugin because it has empty information
      if ( strcmp( (*it)->getName(), "SMP PE Plugin" ) == 0 )
         continue;

      message0( "=== Plugin:         " << (*it)->getName() );
      message0( "===  | Threads:     " << (*it)->getNumThreads() );
   }

   message0( "=========================================================" );

   // Get start time
   _summaryStartTime = time(NULL);
}

void System::executionSummary( void )
{
   time_t seconds = time(NULL) -_summaryStartTime;
   message0( "============ Nanos++ Final Execution Summary ============" );
   message0( "=== Application ended in " << seconds << " seconds" );
   message0( "=== " << getCreatedTasks() << " tasks have been executed" );
   message0( "=========================================================" );
}

//If someone needs argc and argv, it may be possible, but then a fortran 
//main should be done too
void System::ompss_nanox_main(){
    #ifdef MPI_DEV
    //This function will already do exit(0) after the slave finishes (when we are on slave)
    nanos::ext::MPIProcessor::mpiOffloadSlaveMain();
    #endif    
}<|MERGE_RESOLUTION|>--- conflicted
+++ resolved
@@ -452,13 +452,7 @@
    pe->setNUMANode( getNodeOfPE( pe->getId() ) );
    _pes.push_back ( pe );
    _workers.push_back( &pe->associateThisThread ( getUntieMaster() ) );
-<<<<<<< HEAD
-   _devices.insert( &pe->getDeviceType() );
-
-   CPU_SET( getBindingId( 0 ), &_cpu_active_set );
-=======
    CPU_SET( getBindingId( 0 ), &_cpuActiveSet );
->>>>>>> 288bebdb
 
    WD &mainWD = *myThread->getCurrentWD();
    (void) mainWD.getDirectory(true);
@@ -651,24 +645,19 @@
    delete[] _lockPool;
 
    //! \note deleting main work descriptor
-   delete (WorkDescriptor *) (getMyThreadSafe()->getCurrentWD());
+   delete ( WorkDescriptor * ) ( getMyThreadSafe()->getCurrentWD() );
 
    //! \note deleting loaded slicers
    for ( Slicers::const_iterator it = _slicers.begin(); it !=   _slicers.end(); it++ ) {
-      delete (Slicer *)  it->second;
+      delete ( Slicer * )  it->second;
    }
 
    //! \note deleting loaded worksharings
    for ( WorkSharings::const_iterator it = _worksharings.begin(); it !=   _worksharings.end(); it++ ) {
-      delete (WorkSharing *)  it->second;
-   }
-<<<<<<< HEAD
-
-   /* deleting thread team */
-=======
+      delete ( WorkSharing * )  it->second;
+   }
    
    //! \note  printing thread team statistics and deleting it
->>>>>>> 288bebdb
    ThreadTeam* team = getMyThreadSafe()->getTeam();
 
    if ( team->getScheduleData() != NULL ) team->getScheduleData()->printStats();
@@ -683,13 +672,8 @@
    for ( unsigned p = 1; p < _pes.size() ; p++ ) {
       delete _pes[p];
    }
-<<<<<<< HEAD
-
-   /* unload modules */
-=======
    
    //! \note unload modules
->>>>>>> 288bebdb
    unloadModules();
 
    //! \note deleting dependency manager
@@ -767,7 +751,7 @@
                         nanos_region_dimension_internal_t **dimensions, nanos_translate_args_t translate_args,
                         const char *description, Slicer *slicer )
 {
-   ensure(num_devices > 0,"WorkDescriptor has no devices");
+   ensure( num_devices > 0, "WorkDescriptor has no devices" );
 
    unsigned int i;
    char *chunk = 0;
