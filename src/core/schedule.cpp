/*************************************************************************************/
/*      Copyright 2009 Barcelona Supercomputing Center                               */
/*                                                                                   */
/*      This file is part of the NANOS++ library.                                    */
/*                                                                                   */
/*      NANOS++ is free software: you can redistribute it and/or modify              */
/*      it under the terms of the GNU Lesser General Public License as published by  */
/*      the Free Software Foundation, either version 3 of the License, or            */
/*      (at your option) any later version.                                          */
/*                                                                                   */
/*      NANOS++ is distributed in the hope that it will be useful,                   */
/*      but WITHOUT ANY WARRANTY; without even the implied warranty of               */
/*      MERCHANTABILITY or FITNESS FOR A PARTICULAR PURPOSE.  See the                */
/*      GNU Lesser General Public License for more details.                          */
/*                                                                                   */
/*      You should have received a copy of the GNU Lesser General Public License     */
/*      along with NANOS++.  If not, see <http://www.gnu.org/licenses/>.             */
/*************************************************************************************/

#include "schedule.hpp"
#include "processingelement.hpp"
#include "basethread.hpp"
#include "system.hpp"
#include "config.hpp"
#include "instrumentationmodule_decl.hpp"
#include "os.hpp"
#include "dlb.hpp"

using namespace nanos;

void SchedulerConf::config (Config &cfg)
{
   cfg.setOptionsSection ( "Core [Scheduler]", "Policy independent scheduler options"  );

   cfg.registerConfigOption( "yield-opt", NEW Config::FlagOption( _useYield, true ),
                             "Thread yield on idle and condition waits (default is disabled)" );
   cfg.registerArgOption( "yield-opt", "enable-yield" );

   cfg.registerConfigOption( "block-opt", NEW Config::FlagOption( _useBlock, true ),
                             "Thread block on idle and condition waits (default is disabled)" );
   cfg.registerArgOption( "block-opt", "enable-block" );

   cfg.registerConfigOption ( "num-spins", NEW Config::UintVar( _numSpins ), "Set number of spins before yield (default = 1)" );
   cfg.registerArgOption ( "num-spins", "spins" );

   cfg.registerConfigOption ( "num-checks", NEW Config::UintVar( _numChecks ), "Set number of checks before schedule on wait conditions (default = 1)" );
   cfg.registerArgOption ( "num-checks", "checks" );

   cfg.registerConfigOption ( "num-yields", NEW Config::UintVar( _numYields ), "Set number of yields before block (default = 1)" );
   cfg.registerArgOption ( "num-yields", "yields" );

}

void Scheduler::submit ( WD &wd, bool force_queue )
{
   NANOS_INSTRUMENT( InstrumentState inst(NANOS_SCHEDULING) );
   BaseThread *mythread = myThread;

   debug ( "submitting task " << wd.getId() );

   wd.submitted();
   wd.setReady();

   /* handle tied tasks */
   BaseThread *wd_tiedto = wd.isTiedTo();
   if ( wd.isTied() && wd_tiedto != mythread ) {
      if ( wd_tiedto->getTeam() == NULL ) {
         wd_tiedto->addNextWD( &wd );
      } else {
         wd_tiedto->getTeam()->getSchedulePolicy().queue( wd_tiedto, wd );
      }
      return;
   }

   /* handle tasks which cannot run in current thread */
   if ( force_queue || !wd.canRunIn(*mythread->runningOn()) ) {
     /* We have to avoid work-first scheduler to return this kind of tasks, so we enqueue
      * it in our scheduler system. Global ready task queue will take care about task/thread
      * architecture, while local ready task queue will wait until stealing. */
      mythread->getTeam()->getSchedulePolicy().queue( mythread, wd );
      return;
   }

   //! \todo (#581): move this to the upper if
   if ( !sys.getSchedulerConf().getSchedulerEnabled() ) {
      // Pause this thread
      mythread->pause();
      // Scheduler stopped, queue work.
      mythread->getTeam()->getSchedulePolicy().queue( mythread, wd );
      return;
   }
   // The thread is not paused, mark it as so
   myThread->unpause();
   // And go on
   WD *next = getMyThreadSafe()->getTeam()->getSchedulePolicy().atSubmit( myThread, wd );

   /* If SchedulePolicy have returned a 'next' value, we have to context switch to
      that WorkDescriptor */
   if ( next ) {
      WD *slice;
      /* We must ensure this 'next' has no sliced components. If it have them we have to
       * queue the remaining parts of 'next' */
      if ( !next->dequeue(&slice) ) {
         mythread->getTeam()->getSchedulePolicy().queue( mythread, *next );
      }
      switchTo ( slice );
   }

}

void Scheduler::submit ( WD ** wds, size_t numElems )
{
   NANOS_INSTRUMENT( InstrumentState inst(NANOS_SCHEDULING) );
   
   if ( numElems == 0 ) return;
   
   BaseThread *mythread = myThread;
   
   // create a vector of threads for each wd
   BaseThread ** threadList = NEW BaseThread*[numElems];
   for( size_t i = 0; i < numElems; ++i )
   {
      WD* wd = wds[i];
      
      // If the wd is tied to anyone
      BaseThread *wd_tiedto = wd->isTiedTo();
      if ( wd->isTied() && wd_tiedto != mythread ) {
         if ( wd_tiedto->getTeam() == NULL ) {
            //wd_tiedto->addNextWD( &wd );
            // WHAT HERE???
            fatal( "Uncontrolled batch path");
         } else {
            //wd_tiedto->getTeam()->getSchedulePolicy().queue( wd_tiedto, wd );
            threadList[i] = wd_tiedto;
         }
         continue;
      }
      // Otherwise, use mythread
      threadList[i] = mythread;
   }
   
   // Call the scheduling policy
   mythread->getTeam()->getSchedulePolicy().queue( threadList, wds, numElems );
   
   // Release
   delete[] threadList;
}

void Scheduler::updateCreateStats ( WD &wd )
{
   sys.getSchedulerStats()._createdTasks++;
   sys.getSchedulerStats()._totalTasks++;
   wd.setConfigured(); 

}

void Scheduler::updateExitStats ( WD &wd )
{
   sys.throttleTaskOut();
   if ( wd.isConfigured() ) sys.getSchedulerStats()._totalTasks--;
}

template<class behaviour>
inline void Scheduler::idleLoop ()
{
   NANOS_INSTRUMENT ( static InstrumentationDictionary *ID = sys.getInstrumentation()->getInstrumentationDictionary(); )

   NANOS_INSTRUMENT ( static nanos_event_key_t total_spins_key  = ID->getEventKey("num-spins"); )
   NANOS_INSTRUMENT ( static nanos_event_key_t total_yields_key = ID->getEventKey("num-yields"); )
   NANOS_INSTRUMENT ( static nanos_event_key_t total_blocks_key = ID->getEventKey("num-blocks"); )
   NANOS_INSTRUMENT ( static nanos_event_key_t total_scheds_key  = ID->getEventKey("num-scheds"); )

   NANOS_INSTRUMENT ( static nanos_event_key_t time_yields_key = ID->getEventKey("time-yields"); )
   NANOS_INSTRUMENT ( static nanos_event_key_t time_blocks_key = ID->getEventKey("time-blocks"); )
   NANOS_INSTRUMENT ( static nanos_event_key_t time_scheds_key = ID->getEventKey("time-scheds"); )

   NANOS_INSTRUMENT ( nanos_event_key_t Keys[7]; )

   NANOS_INSTRUMENT ( Keys[0] = total_yields_key; )
   NANOS_INSTRUMENT ( Keys[1] = time_yields_key; )
   NANOS_INSTRUMENT ( Keys[2] = total_blocks_key; )
   NANOS_INSTRUMENT ( Keys[3] = time_blocks_key; )
   NANOS_INSTRUMENT ( Keys[4] = total_spins_key; )
   NANOS_INSTRUMENT ( Keys[5] = total_scheds_key; )
   NANOS_INSTRUMENT ( Keys[6] = time_scheds_key; )

   NANOS_INSTRUMENT ( unsigned event_start; )
   NANOS_INSTRUMENT ( unsigned event_num; )

   NANOS_INSTRUMENT( InstrumentState inst(NANOS_IDLE) );

   const int init_spins = sys.getSchedulerConf().getNumSpins();
   const int init_yields = sys.getSchedulerConf().getNumYields();
   const bool use_yield = sys.getSchedulerConf().getUseYield();
   const bool use_block = sys.getSchedulerConf().getUseBlock();
   int spins = init_spins;
   int yields = init_yields;

   NANOS_INSTRUMENT ( unsigned long total_spins = 0; )  /* Number of spins by idle phase*/
   NANOS_INSTRUMENT ( unsigned long total_yields = 0; ) /* Number of yields by idle phase */
   NANOS_INSTRUMENT ( unsigned long total_blocks = 0; ) /* Number of blocks by idle phase */
   NANOS_INSTRUMENT ( unsigned long total_scheds = 0; ) /* Number of scheds by idle phase */

   NANOS_INSTRUMENT ( unsigned long time_blocks = 0; ) /* Time of blocks by idle phase */
   NANOS_INSTRUMENT ( unsigned long time_yields = 0; ) /* Time of yields by idle phase */
   NANOS_INSTRUMENT ( unsigned long time_scheds = 0; ) /* Time of yields by idle phase */

   WD *current = myThread->getCurrentWD();
   current->setIdle();
   sys.getSchedulerStats()._idleThreads++;
   for ( ; ; ) {
      BaseThread *thread = getMyThreadSafe();
      spins--;

      /* If DLB, perform the adjustment of resources */
      if ( sys.getPMInterface().isMalleable() )
         dlb_updateAvailableCpus();

      if ( !thread->isRunning() && !behaviour::exiting() ) break;

      //! \note thread can only wait if not in exit behaviour, meaning that it has no user's work
      // descriptor in its stack frame
      if ( thread->isSleeping() && !behaviour::exiting() ) thread->wait();



      WD * next = myThread->getNextWD();
      // This should be ideally performed in getNextWD, but it's const...
      if ( !sys.getSchedulerConf().getSchedulerEnabled() ) {
         // The thread is paused, mark it as so
         myThread->pause();
      }
      else {
         // The thread is not paused, mark it as so
         myThread->unpause();
      }

      if ( !next && thread->getTeam() != NULL ) {
         memoryFence();
         if ( sys.getSchedulerStats()._readyTasks > 0 ) {
            NANOS_INSTRUMENT ( total_scheds++; )
            NANOS_INSTRUMENT ( unsigned long begin_sched = (unsigned long) ( OS::getMonotonicTime() * 1.0e9  ); )

            next = behaviour::getWD(thread,current);

            NANOS_INSTRUMENT (  unsigned long end_sched = (unsigned long) ( OS::getMonotonicTime() * 1.0e9  ); )
            NANOS_INSTRUMENT (time_scheds += ( end_sched - begin_sched ); )
         }
      } 

      if ( next ) {

         sys.getSchedulerStats()._idleThreads--;

         NANOS_INSTRUMENT (total_spins+= (init_spins - spins); )

         NANOS_INSTRUMENT ( nanos_event_value_t Values[7]; )

         NANOS_INSTRUMENT ( Values[0] = (nanos_event_value_t) total_yields; )
         NANOS_INSTRUMENT ( Values[1] = (nanos_event_value_t) time_yields; )
         NANOS_INSTRUMENT ( Values[2] = (nanos_event_value_t) total_blocks; )
         NANOS_INSTRUMENT ( Values[3] = (nanos_event_value_t) time_blocks; )
         NANOS_INSTRUMENT ( Values[4] = (nanos_event_value_t) total_spins; )
         NANOS_INSTRUMENT ( Values[5] = (nanos_event_value_t) total_scheds; )
         NANOS_INSTRUMENT ( Values[6] = (nanos_event_value_t) time_scheds; )

         NANOS_INSTRUMENT ( event_start = 0; event_num = 7; )
         NANOS_INSTRUMENT ( if (total_yields == 0 ) { event_start = 2; event_num = 5; } )
         NANOS_INSTRUMENT ( if (total_yields == 0 && total_blocks == 0) { event_start = 4; event_num = 3; } )
         NANOS_INSTRUMENT ( if (total_scheds == 0 ) { event_num -= 2; } )

         NANOS_INSTRUMENT( sys.getInstrumentation()->raisePointEvents(event_num, &Keys[event_start], &Values[event_start]); )

         behaviour::switchWD(thread, current, next);

         thread = getMyThreadSafe();
         sys.getSchedulerStats()._idleThreads++;

         NANOS_INSTRUMENT (total_spins = 0; )
         NANOS_INSTRUMENT (total_blocks = 0; )
         NANOS_INSTRUMENT (total_yields = 0; )
         NANOS_INSTRUMENT (total_scheds = 0; )

         NANOS_INSTRUMENT (time_yields = 0; )
         NANOS_INSTRUMENT (time_blocks = 0; )
         NANOS_INSTRUMENT (time_scheds = 0; )

         spins = init_spins;
         continue;
      }

      thread->idle();

      if ( spins == 0 ) {
         NANOS_INSTRUMENT ( total_spins += init_spins; )
         dlb_returnCpusIfNeeded();
#if 0
         if ( sys.dlbEnabled() && DLB_ReturnClaimedCpus && getMyThreadSafe()->getId() == 0 && sys.getPMInterface().isMalleable() )
            DLB_ReturnClaimedCpus();
#endif
         if ( yields == 0 || !use_yield ) {
            if ( use_block ) {
               NANOS_INSTRUMENT ( total_blocks++; )
               NANOS_INSTRUMENT ( unsigned long begin_block = (unsigned long) ( OS::getMonotonicTime() * 1.0e9  ); )
               // thread->block(); FIXME:xteruel
               NANOS_INSTRUMENT ( unsigned long end_block = (unsigned long) ( OS::getMonotonicTime() * 1.0e9  ); )
               NANOS_INSTRUMENT ( time_blocks += ( end_block - begin_block ); )
            }
<<<<<<< HEAD
            sleeps = nsleeps;
         } else {
            /* if DLB release thread */
            if ( dlb_releaseMyCpu()){
               thread->sleep();
               thread->wait();
            }else{
               NANOS_INSTRUMENT ( total_sleeps++; )
               struct timespec req ={0,tsleep};
               nanosleep ( &req, NULL );
               NANOS_INSTRUMENT ( time_sleeps += time_sleeps + tsleep; )
            }
=======
            yields = init_yields;
         } else if ( use_yield ) {
            NANOS_INSTRUMENT ( total_yields++; )
            NANOS_INSTRUMENT ( unsigned long begin_yield = (unsigned long) ( OS::getMonotonicTime() * 1.0e9  ); )
            thread->yield();
            NANOS_INSTRUMENT ( unsigned long end_yield = (unsigned long) ( OS::getMonotonicTime() * 1.0e9  ); )
            NANOS_INSTRUMENT ( time_yields += ( end_yield - begin_yield ); )
            if ( use_block ) yields--;
>>>>>>> f23603cf
         }
         spins = init_spins;
      }
   }

   NANOS_INSTRUMENT (total_spins+= (init_spins - spins); )

   NANOS_INSTRUMENT ( nanos_event_value_t Values[7]; )

   NANOS_INSTRUMENT ( Values[0] = (nanos_event_value_t) total_yields; )
   NANOS_INSTRUMENT ( Values[1] = (nanos_event_value_t) time_yields; )
   NANOS_INSTRUMENT ( Values[2] = (nanos_event_value_t) total_blocks; )
   NANOS_INSTRUMENT ( Values[3] = (nanos_event_value_t) time_blocks; )
   NANOS_INSTRUMENT ( Values[4] = (nanos_event_value_t) total_spins; )
   NANOS_INSTRUMENT ( Values[5] = (nanos_event_value_t) total_scheds; )
   NANOS_INSTRUMENT ( Values[6] = (nanos_event_value_t) time_scheds; )

   NANOS_INSTRUMENT ( event_start = 0; event_num = 7; )
   NANOS_INSTRUMENT ( if (total_yields == 0 ) { event_start = 2; event_num = 5; } )
   NANOS_INSTRUMENT ( if (total_yields == 0 && total_blocks == 0) { event_start = 4; event_num = 3; } )
   NANOS_INSTRUMENT ( if (total_scheds == 0 ) { event_num -= 2; } )

   NANOS_INSTRUMENT( sys.getInstrumentation()->raisePointEvents(event_num, &Keys[event_start], &Values[event_start]); )

   sys.getSchedulerStats()._idleThreads--;
   current->setReady();
   current->~WorkDescriptor();

   // This is actually a free(current) but dressed up as C++
   delete (char*) current;
}

void Scheduler::waitOnCondition (GenericSyncCond *condition)
{
   NANOS_INSTRUMENT ( static InstrumentationDictionary *ID = sys.getInstrumentation()->getInstrumentationDictionary(); )

   NANOS_INSTRUMENT ( static nanos_event_key_t total_spins_key  = ID->getEventKey("num-spins"); )
   NANOS_INSTRUMENT ( static nanos_event_key_t total_yields_key = ID->getEventKey("num-yields"); )
   NANOS_INSTRUMENT ( static nanos_event_key_t total_blocks_key = ID->getEventKey("num-blocks"); )
   NANOS_INSTRUMENT ( static nanos_event_key_t total_scheds_key  = ID->getEventKey("num-scheds"); )

   NANOS_INSTRUMENT ( static nanos_event_key_t time_yields_key = ID->getEventKey("time-yields"); )
   NANOS_INSTRUMENT ( static nanos_event_key_t time_blocks_key = ID->getEventKey("time-blocks"); )
   NANOS_INSTRUMENT ( static nanos_event_key_t time_scheds_key = ID->getEventKey("time-scheds"); )

   NANOS_INSTRUMENT ( nanos_event_key_t Keys[7]; )

   NANOS_INSTRUMENT ( Keys[0] = total_spins_key; )
   NANOS_INSTRUMENT ( Keys[1] = total_yields_key; )
   NANOS_INSTRUMENT ( Keys[2] = total_blocks_key; )
   NANOS_INSTRUMENT ( Keys[3] = total_scheds_key; )

   NANOS_INSTRUMENT ( Keys[4] = time_yields_key; )
   NANOS_INSTRUMENT ( Keys[5] = time_blocks_key; )
   NANOS_INSTRUMENT ( Keys[6] = time_scheds_key; )

   NANOS_INSTRUMENT ( unsigned event_start; )
   NANOS_INSTRUMENT ( unsigned event_num; )

   NANOS_INSTRUMENT( InstrumentState inst(NANOS_SYNCHRONIZATION) );

   NANOS_INSTRUMENT ( unsigned long total_spins = 0; ) /* Number of spins by idle phase*/
   NANOS_INSTRUMENT ( unsigned long total_yields = 0; ) /* Number of yields by idle phase */
   NANOS_INSTRUMENT ( unsigned long total_blocks = 0; ) /* Number of blocks by idle phase */
   NANOS_INSTRUMENT ( unsigned long total_scheds= 0; ) /* Number of schedulers by idle phase */
   NANOS_INSTRUMENT ( unsigned long time_blocks = 0; ) /* Time of blocks by idle phase */
   NANOS_INSTRUMENT ( unsigned long time_yields = 0; ) /* Time of yields by idle phase */
   NANOS_INSTRUMENT ( unsigned long time_scheds = 0; ) /* Time of sched by idle phase */

   if (condition->check()) {
       return;
   }

   const int init_spins = sys.getSchedulerConf().getNumSpins();
   const int init_checks = sys.getSchedulerConf().getNumChecks();
   const int init_yields = sys.getSchedulerConf().getNumYields();

   const bool use_yield = sys.getSchedulerConf().getUseYield();
   const bool use_block = sys.getSchedulerConf().getUseBlock();

   unsigned int checks = init_checks; 
   unsigned int spins = init_spins;
   unsigned int yields = init_yields;

   WD * current = myThread->getCurrentWD();

   sys.getSchedulerStats()._idleThreads++;
   current->setSyncCond( condition );
   current->setIdle();
   
   BaseThread *thread = getMyThreadSafe();

   while ( !condition->check() && thread->isRunning() ) {
<<<<<<< HEAD
      spins--;
      if ( spins == 0 ) {
         NANOS_INSTRUMENT ( total_spins+= nspins; )
         sleeps--;

         /* If DLB, perform the adjustment of resources */
         if ( sys.getPMInterface().isMalleable() )
            dlb_updateAvailableCpus();

=======
      checks--;
      if ( checks == 0 ) {
         checks = init_checks;
>>>>>>> f23603cf
         condition->lock();
         if ( !( condition->check() ) ) {
            //! Init of schedule phase
            spins--;

            WD * next = myThread->getNextWD();

            if ( !next ) {
               memoryFence();
               if ( sys.getSchedulerStats()._readyTasks > 0 ) {
                  // If the scheduler is running
                  if ( sys.getSchedulerConf().getSchedulerEnabled() ) {
                     // The thread is not paused, mark it as so
                     thread->unpause();
                     
                     NANOS_INSTRUMENT ( total_scheds++; )
                     NANOS_INSTRUMENT ( unsigned long begin_sched = (unsigned long) ( OS::getMonotonicTime() * 1.0e9  ); )

                     next = thread->getTeam()->getSchedulePolicy().atBlock( thread, current );

                     NANOS_INSTRUMENT ( unsigned long end_sched = (unsigned long) ( OS::getMonotonicTime() * 1.0e9  ); )
                     NANOS_INSTRUMENT ( time_scheds += ( end_sched - begin_sched ); )
                  }
                  else {
                     // Pause this thread
                     thread->pause();
                  }
               }
            }

            if ( next ) {


               sys.getSchedulerStats()._idleThreads--;

               NANOS_INSTRUMENT ( nanos_event_value_t Values[7]; )

               NANOS_INSTRUMENT ( total_spins+= spins; )
               NANOS_INSTRUMENT ( Values[0] = (nanos_event_value_t) total_spins; )
               NANOS_INSTRUMENT ( Values[1] = (nanos_event_value_t) total_yields; )
               NANOS_INSTRUMENT ( Values[2] = (nanos_event_value_t) total_blocks; )
               NANOS_INSTRUMENT ( Values[3] = (nanos_event_value_t) total_scheds; )

               NANOS_INSTRUMENT ( Values[4] = (nanos_event_value_t) time_yields; )
               NANOS_INSTRUMENT ( Values[5] = (nanos_event_value_t) time_blocks; )
               NANOS_INSTRUMENT ( Values[6] = (nanos_event_value_t) time_scheds; )

               NANOS_INSTRUMENT ( event_start = 0; event_num = 7; )
               NANOS_INSTRUMENT ( if (total_yields == 0 ) { event_start = 2; event_num = 5; } )
               NANOS_INSTRUMENT ( if (total_yields == 0 && total_blocks == 0) { event_start = 4; event_num = 3; } )
               NANOS_INSTRUMENT ( if (total_scheds == 0 ) { event_num -= 2; } )

               NANOS_INSTRUMENT( sys.getInstrumentation()->raisePointEvents(event_num, &Keys[event_start], &Values[event_start]); )

               switchTo ( next );
               thread = getMyThreadSafe();

               NANOS_INSTRUMENT ( total_spins = 0; )

               NANOS_INSTRUMENT ( total_yields = 0; )
               NANOS_INSTRUMENT ( total_blocks = 0; )
               NANOS_INSTRUMENT ( total_scheds = 0; )

               NANOS_INSTRUMENT ( time_blocks = 0; ) 
               NANOS_INSTRUMENT ( time_yields = 0; )
               NANOS_INSTRUMENT ( time_scheds = 0; )

               sys.getSchedulerStats()._idleThreads++;

               spins = init_spins;
            }

            condition->unlock();

            if ( spins == 0 ) {
               NANOS_INSTRUMENT ( total_spins+= init_spins; )
               /* If DLB, return resources if needed */
               dlb_returnCpusIfNeeded();
#if 0
               if ( sys.dlbEnabled() && DLB_ReturnClaimedCpus && getMyThreadSafe()->getId() == 0 && sys.getPMInterface().isMalleable() )
                  DLB_ReturnClaimedCpus();
#endif
               if ( yields == 0 || !use_yield ) {
                  if ( use_block ) {
                     NANOS_INSTRUMENT ( total_blocks++; )
                     NANOS_INSTRUMENT ( unsigned long begin_block = (unsigned long) ( OS::getMonotonicTime() * 1.0e9  ); )
                     // thread->block(); FIXME:xteruel
                     NANOS_INSTRUMENT ( unsigned long end_block = (unsigned long) ( OS::getMonotonicTime() * 1.0e9  ); )
                     NANOS_INSTRUMENT ( time_blocks += ( end_block - begin_block ); )
                  }
<<<<<<< HEAD
                  sleeps = nsleeps;
               } else {
                  /* if DLB release thread */
                     if ( dlb_releaseMyCpu()){
//                           thread->sleep();
//                           thread->wait();
                     ;
                     
                  }else{
                     NANOS_INSTRUMENT ( total_sleeps++; )
                     struct timespec req = {0,tsleep};
                     nanosleep ( &req, NULL );
                     NANOS_INSTRUMENT ( time_sleeps += tsleep; )
                  }
=======
                  yields = init_yields;
               } else if ( use_yield ) {
                  NANOS_INSTRUMENT ( total_yields++; )
                  NANOS_INSTRUMENT ( unsigned long begin_yield = (unsigned long) ( OS::getMonotonicTime() * 1.0e9  ); )
                  thread->yield();
                  NANOS_INSTRUMENT ( unsigned long end_yield = (unsigned long) ( OS::getMonotonicTime() * 1.0e9  ); )
                  NANOS_INSTRUMENT ( time_yields += ( end_yield - begin_yield ); )
                  if ( use_block ) yields--;
>>>>>>> f23603cf
               }
               spins = init_spins;
            }
         } else {
            condition->unlock();
         }
      }
      thread->idle();
   }

   current->setSyncCond( NULL );
   sys.getSchedulerStats()._idleThreads--;
   if ( !current->isReady() ) {
      current->setReady();
   }

   NANOS_INSTRUMENT ( total_spins+= (init_spins - spins); )

   NANOS_INSTRUMENT ( nanos_event_value_t Values[7]; )

   NANOS_INSTRUMENT ( Values[0] = (nanos_event_value_t) total_spins; )
   NANOS_INSTRUMENT ( Values[1] = (nanos_event_value_t) total_yields; )
   NANOS_INSTRUMENT ( Values[2] = (nanos_event_value_t) total_blocks; )
   NANOS_INSTRUMENT ( Values[3] = (nanos_event_value_t) total_scheds; )

   NANOS_INSTRUMENT ( Values[4] = (nanos_event_value_t) time_yields; )
   NANOS_INSTRUMENT ( Values[5] = (nanos_event_value_t) time_blocks; )
   NANOS_INSTRUMENT ( Values[6] = (nanos_event_value_t) time_scheds; )

   NANOS_INSTRUMENT ( event_start = 0; event_num = 7; )
   NANOS_INSTRUMENT ( if (total_yields == 0 ) { event_start = 2; event_num = 5; } )
   NANOS_INSTRUMENT ( if (total_yields == 0 && total_blocks == 0) { event_start = 4; event_num = 3; } )
   NANOS_INSTRUMENT ( if (total_scheds == 0 ) { event_num -= 2; } )

   NANOS_INSTRUMENT( sys.getInstrumentation()->raisePointEvents(event_num, &Keys[event_start], &Values[event_start]); )

}

void Scheduler::wakeUp ( WD *wd )
{
   NANOS_INSTRUMENT( InstrumentState inst(NANOS_SYNCHRONIZATION) );
   
   if ( !wd->isReady() ) {
      /* Setting ready wd */
      wd->setReady();
      WD *next = NULL;
      if ( sys.getSchedulerConf().getSchedulerEnabled() ) {
         // The thread is not paused, mark it as so
         myThread->unpause();
         
         /* atWakeUp must check basic constraints */
         ThreadTeam *myTeam = getMyThreadSafe()->getTeam();
         if ( myTeam ) next = myTeam->getSchedulePolicy().atWakeUp( myThread, *wd );
         else fatal("Trying to wake up a WD from a thread without team.");
      }
      else {
         // Pause this thread
         myThread->pause();
      }
      /* If SchedulePolicy have returned a 'next' value, we have to context switch to
         that WorkDescriptor */
      if ( next ) {
         WD *slice;
         /* We must ensure this 'next' has no sliced components. If it have them we have to
          * queue the remaining parts of 'next' */
         if ( !next->dequeue(&slice) ) {
            myThread->getTeam()->getSchedulePolicy().queue( myThread, *next );
         }
         switchTo ( slice );
      }
   }
}

WD * Scheduler::prefetch( BaseThread *thread, WD &wd )
{
   if ( sys.getSchedulerConf().getSchedulerEnabled() ) {
      //! If the scheduler is running
      //! The thread is not paused, mark it as so...
      thread->unpause();
      
      //! ... and do the prefetch
      return thread->getTeam()->getSchedulePolicy().atPrefetch( thread, wd );
   } else {
      //! Otherwise, pause this thread
      thread->pause();
   }
   //! \bug FIXME (#581): Otherwise, do nothing: consequences?
   return NULL;
}

struct WorkerBehaviour
{
   static WD * getWD ( BaseThread *thread, WD *current )
   {
      if ( sys.getSchedulerConf().getSchedulerEnabled() ) {
         // The thread is not paused, mark it as so
         thread->unpause();
         
         return thread->getTeam()->getSchedulePolicy().atIdle ( thread );
      }
      // Pause this thread
      thread->pause();
      return NULL;
   }

   static void switchWD ( BaseThread *thread, WD *current, WD *next )
   {
      if (next->started()){
        Scheduler::switchTo(next);
      }
      else {
        if ( Scheduler::inlineWork ( next, true ) ) {
          next->~WorkDescriptor();
          delete[] (char *)next;
        }
      }
   }
   static bool exiting() { return false; }
};

void Scheduler::workerLoop ()
{
   idleLoop<WorkerBehaviour>();
}

void Scheduler::finishWork( WD * wd, bool schedule )
{
   /* If WorkDescriptor has been submitted update statistics */
   updateExitStats (*wd);

   //! \note getting more work to do (only if not going to sleep)
   if ( schedule && !getMyThreadSafe()->isSleeping() ) {
      BaseThread *thread = getMyThreadSafe();
      ThreadTeam *thread_team = thread->getTeam();
      if ( thread_team ) {
         thread->addNextWD( thread_team->getSchedulePolicy().atBeforeExit( thread, *wd, schedule ) );
      }
   }

   wd->done();
   wd->clear();



}

bool Scheduler::inlineWork ( WD *wd, bool schedule )
{
   BaseThread *thread = getMyThreadSafe();

   // run it in the current frame
   WD *oldwd = thread->getCurrentWD();

   GenericSyncCond *syncCond = oldwd->getSyncCond();
   if ( syncCond != NULL ) syncCond->unlock();

   debug( "switching(inlined) from task " << oldwd << ":" << oldwd->getId() <<
          " to " << wd << ":" << wd->getId() );

   // Initializing wd if necessary
   // It will be started later in inlineWorkDependent call
   if ( !wd->started() ) wd->init();

   // This ensures that when we return from the inlining is still the same thread
   // and we don't violate rules about tied WD
   if ( oldwd->isTiedTo() != NULL && (wd->isTiedTo() == NULL)) wd->tieTo(*oldwd->isTiedTo());

   thread->setCurrentWD( *wd );

   /* Instrumenting context switch: wd enters cpu (last = n/a) */
   NANOS_INSTRUMENT( sys.getInstrumentation()->wdSwitch( oldwd, wd, false) );

   const bool done = thread->inlineWorkDependent(*wd);

   // reload thread after running WD due wd may be not tied to thread if
   // both work descriptor were not tied to any thread
   thread = getMyThreadSafe();

   wd->finish();

   if ( done ) {
      finishWork( wd, schedule );
      /* Instrumenting context switch: wd leaves cpu and will not come back (last = true) and new_wd enters */
      NANOS_INSTRUMENT( sys.getInstrumentation()->wdSwitch(wd, oldwd, true) );
   }


   thread->setCurrentWD( *oldwd );

   // While we tie the inlined tasks this is not needed
   // as we will always return to the current thread
   #if 0
   if ( oldwd->isTiedTo() != NULL )
      switchToThread(oldwd->isTiedTo());
   #endif

   ensure(oldwd->isTiedTo() == NULL || thread == oldwd->isTiedTo(),
           "Violating tied rules " + toString<BaseThread*>(thread) + "!=" + toString<BaseThread*>(oldwd->isTiedTo()));
   
  return done;
}

void Scheduler::switchHelper (WD *oldWD, WD *newWD, void *arg)
{
   myThread->switchHelperDependent(oldWD, newWD, arg);

   GenericSyncCond *syncCond = oldWD->getSyncCond();
   if ( syncCond != NULL ) {
      oldWD->setBlocked();
      syncCond->addWaiter( oldWD );
      syncCond->unlock();
   } else {
      myThread->getTeam()->getSchedulePolicy().queue( myThread, *oldWD );
   }
   myThread->setCurrentWD( *newWD );
}

void Scheduler::switchTo ( WD *to )
{
   if ( myThread->runningOn()->supportsUserLevelThreads() ) {
      if (!to->started()) {
         to->init();
         to->start(WD::IsAUserLevelThread);
      }
      
      debug( "switching from task " << myThread->getCurrentWD() << ":" << myThread->getCurrentWD()->getId() <<
          " to " << to << ":" << to->getId() );
          
      NANOS_INSTRUMENT( WD *oldWD = myThread->getCurrentWD(); )
      NANOS_INSTRUMENT( sys.getInstrumentation()->wdSwitch( oldWD, to, false ) );

      myThread->switchTo( to, switchHelper );

   } else {
      if (inlineWork(to)) {
         to->~WorkDescriptor();
         delete[] (char *)to;
      }
   }
}

void Scheduler::yield ()
{
   NANOS_INSTRUMENT( InstrumentState inst(NANOS_SCHEDULING) );
   // If the scheduler is running
   if ( sys.getSchedulerConf().getSchedulerEnabled() ) {
      // The thread is not paused, mark it as so
      myThread->unpause();
      
      WD *next = myThread->getTeam()->getSchedulePolicy().atYield( myThread, myThread->getCurrentWD() );
      if ( next ) {
         switchTo(next);
      }
   }
   else {
      // Pause this thread
      myThread->pause();
   }
}

void Scheduler::switchToThread ( BaseThread *thread )
{
   while ( getMyThreadSafe() != thread )
        yield();
}

void Scheduler::exitHelper (WD *oldWD, WD *newWD, void *arg)
{
    myThread->exitHelperDependent(oldWD, newWD, arg);
    myThread->setCurrentWD( *newWD );
    oldWD->~WorkDescriptor();
    delete[] (char *)oldWD;
}

struct ExitBehaviour
{
   static WD * getWD ( BaseThread *thread, WD *current )
   {
      if ( sys.getSchedulerConf().getSchedulerEnabled() ) {
         // The thread is not paused, mark it as so
         thread->unpause();
         
         return thread->getTeam()->getSchedulePolicy().atAfterExit( thread, current );
      }
      
      // Pause this thread
      thread->pause();
      return NULL;
   }

   static void switchWD ( BaseThread *thread, WD *current, WD *next )
   {
      Scheduler::exitTo(next);
   }
   static bool exiting() { return true; }
};

void Scheduler::exitTo ( WD *to )
 {
//! \bug FIXME: stack reusing was wrongly implementd and it's disabled (see #374)
//    WD *current = myThread->getCurrentWD();

    if (!to->started()) {
       to->init();
//       to->start(true,current);
       to->start(WD::IsAUserLevelThread,NULL);
    }

    debug( "exiting task " << myThread->getCurrentWD() << ":" << myThread->getCurrentWD()->getId() <<
          " to " << to << ":" << to->getId() );

    NANOS_INSTRUMENT( WD *oldWD = myThread->getCurrentWD(); )
    NANOS_INSTRUMENT( sys.getInstrumentation()->wdSwitch( oldWD, to, true ) );
    myThread->exitTo( to, Scheduler::exitHelper );
}

void Scheduler::exit ( void )
{
   // At this point the WD work is done, so we mark it as such and look for other work to do
   // Deallocation doesn't happen here because:
   // a) We are still running in the WD stack
   // b) Resources can potentially be reused by the next WD
   BaseThread *thread = myThread;

   WD *oldwd = thread->getCurrentWD();

   /* get next WorkDescriptor (if any) */
   WD *next =  thread->getNextWD();

   oldwd->finish();

   finishWork( oldwd, ( next == NULL ) );

   /* update next WorkDescriptor (if any) */
   next = ( next == NULL ) ? thread->getNextWD() : next;

   if ( sys.getSchedulerConf().getSchedulerEnabled() ) {
      // The thread is not paused, mark it as so
      thread->unpause();
   } else {
      // Pause this thread (only if we have no next wd to execute )
      if ( !next ) thread->pause();
   }

   if ( !next ) idleLoop<ExitBehaviour>();
   else Scheduler::exitTo(next);

   fatal("A thread should never return from Scheduler::exit");
}

int SchedulerStats::getCreatedTasks() { return _createdTasks.value(); }
int SchedulerStats::getReadyTasks() { return _readyTasks.value(); }
int SchedulerStats::getTotalTasks() { return _totalTasks.value(); }<|MERGE_RESOLUTION|>--- conflicted
+++ resolved
@@ -299,6 +299,13 @@
             DLB_ReturnClaimedCpus();
 #endif
          if ( yields == 0 || !use_yield ) {
+
+            /* if DLB release thread */
+            if ( dlb_releaseMyCpu()){
+               thread->sleep();
+               thread->wait();
+            }
+
             if ( use_block ) {
                NANOS_INSTRUMENT ( total_blocks++; )
                NANOS_INSTRUMENT ( unsigned long begin_block = (unsigned long) ( OS::getMonotonicTime() * 1.0e9  ); )
@@ -306,20 +313,6 @@
                NANOS_INSTRUMENT ( unsigned long end_block = (unsigned long) ( OS::getMonotonicTime() * 1.0e9  ); )
                NANOS_INSTRUMENT ( time_blocks += ( end_block - begin_block ); )
             }
-<<<<<<< HEAD
-            sleeps = nsleeps;
-         } else {
-            /* if DLB release thread */
-            if ( dlb_releaseMyCpu()){
-               thread->sleep();
-               thread->wait();
-            }else{
-               NANOS_INSTRUMENT ( total_sleeps++; )
-               struct timespec req ={0,tsleep};
-               nanosleep ( &req, NULL );
-               NANOS_INSTRUMENT ( time_sleeps += time_sleeps + tsleep; )
-            }
-=======
             yields = init_yields;
          } else if ( use_yield ) {
             NANOS_INSTRUMENT ( total_yields++; )
@@ -328,7 +321,6 @@
             NANOS_INSTRUMENT ( unsigned long end_yield = (unsigned long) ( OS::getMonotonicTime() * 1.0e9  ); )
             NANOS_INSTRUMENT ( time_yields += ( end_yield - begin_yield ); )
             if ( use_block ) yields--;
->>>>>>> f23603cf
          }
          spins = init_spins;
       }
@@ -422,21 +414,15 @@
    BaseThread *thread = getMyThreadSafe();
 
    while ( !condition->check() && thread->isRunning() ) {
-<<<<<<< HEAD
-      spins--;
-      if ( spins == 0 ) {
-         NANOS_INSTRUMENT ( total_spins+= nspins; )
-         sleeps--;
+
+      checks--;
+      if ( checks == 0 ) {
+         checks = init_checks;
 
          /* If DLB, perform the adjustment of resources */
          if ( sys.getPMInterface().isMalleable() )
             dlb_updateAvailableCpus();
 
-=======
-      checks--;
-      if ( checks == 0 ) {
-         checks = init_checks;
->>>>>>> f23603cf
          condition->lock();
          if ( !( condition->check() ) ) {
             //! Init of schedule phase
@@ -520,6 +506,13 @@
                   DLB_ReturnClaimedCpus();
 #endif
                if ( yields == 0 || !use_yield ) {
+
+                  /* if DLB release thread */
+                  if ( dlb_releaseMyCpu()){
+                        thread->sleep();
+                        thread->wait();
+                  }
+                  
                   if ( use_block ) {
                      NANOS_INSTRUMENT ( total_blocks++; )
                      NANOS_INSTRUMENT ( unsigned long begin_block = (unsigned long) ( OS::getMonotonicTime() * 1.0e9  ); )
@@ -527,22 +520,7 @@
                      NANOS_INSTRUMENT ( unsigned long end_block = (unsigned long) ( OS::getMonotonicTime() * 1.0e9  ); )
                      NANOS_INSTRUMENT ( time_blocks += ( end_block - begin_block ); )
                   }
-<<<<<<< HEAD
-                  sleeps = nsleeps;
-               } else {
-                  /* if DLB release thread */
-                     if ( dlb_releaseMyCpu()){
-//                           thread->sleep();
-//                           thread->wait();
-                     ;
-                     
-                  }else{
-                     NANOS_INSTRUMENT ( total_sleeps++; )
-                     struct timespec req = {0,tsleep};
-                     nanosleep ( &req, NULL );
-                     NANOS_INSTRUMENT ( time_sleeps += tsleep; )
-                  }
-=======
+
                   yields = init_yields;
                } else if ( use_yield ) {
                   NANOS_INSTRUMENT ( total_yields++; )
@@ -551,7 +529,6 @@
                   NANOS_INSTRUMENT ( unsigned long end_yield = (unsigned long) ( OS::getMonotonicTime() * 1.0e9  ); )
                   NANOS_INSTRUMENT ( time_yields += ( end_yield - begin_yield ); )
                   if ( use_block ) yields--;
->>>>>>> f23603cf
                }
                spins = init_spins;
             }
