#include "plugin.hpp"
#include "system.hpp"
#include "instrumentation.hpp"
#include "instrumentationcontext_decl.hpp"
#include <extrae_types.h>
#include <mpitrace_user_events.h>
#include "debug.hpp"
#include <sys/stat.h>
#include <sys/types.h>
#include <sys/wait.h>
#include <string.h>
#include <iostream>
#include <fstream>
#include <alloca.h>
#include <stdlib.h>
#include <libgen.h>
#include <unistd.h>

#include "os.hpp"
#include "errno.h"
#include <unistd.h>

#ifdef MPI_DEV
#include "mpi.h"
#include "mpiprocessor_decl.hpp"
#endif

#ifndef EXTRAE_VERSION
#warning Extrae library version is not supported (use >= 2.4):
#else

#  define NANOX_EXTRAE_SUPPORTED_VERSION

#  if EXTRAE_VERSION_MAJOR(EXTRAE_VERSION) == 2 /************* version 2.x.x */
#      define extrae_size_t unsigned int

#    if EXTRAE_VERSION_MINOR(EXTRAE_VERSION) == 2 /*********** version 2.2.x */ 
#      warning Extrae library version is not supported (use >= 2.4):
#      undef NANOX_EXTRAE_SUPPORTED_VERSION
#    endif /*------------------------------------------------- version 2.2.x */

#    if EXTRAE_VERSION_MINOR(EXTRAE_VERSION) == 3 /*********** version 2.3.x */
#      warning Extrae library version is not supported (use >= 2.4):
#      undef NANOX_EXTRAE_SUPPORTED_VERSION
#    endif /*------------------------------------------------- version 2.3.x */

#  endif /*--------------------------------------------------- version 2.x.x */
#  if EXTRAE_VERSION_MAJOR(EXTRAE_VERSION) == 3 /************* version 3.x.x */
#      define extrae_size_t unsigned int
#  endif /*--------------------------------------------------- version 3.x.x */
#endif

#ifdef NANOX_EXTRAE_SUPPORTED_VERSION
extern "C" {
   unsigned int nanos_ompitrace_get_max_threads ( void );
   unsigned int nanos_ompitrace_get_thread_num ( void );
   void nanos_extrae_instrumentation_barrier( void );
   unsigned int nanos_extrae_node_id();
   unsigned int nanos_extrae_num_nodes();
   void         nanos_ompitrace_instrumentation_barrier();
   void         Extrae_change_num_threads (unsigned nthreads);
}

namespace nanos {

   const extrae_type_t _eventState      = 9000000;   /*!< event coding state changes */
   const extrae_type_t _eventPtPStart   = 9000001;   /*!< event coding comm start */
   const extrae_type_t _eventPtPEnd     = 9000002;   /*!< event coding comm end */
   const extrae_type_t _eventSubState   = 9000004;   /*!< event coding sub-state changes */
   const extrae_type_t _eventBase       = 9200000;   /*!< event base (used in key/value pairs) */

class InstrumentationExtrae: public Instrumentation 
{
#ifndef NANOS_INSTRUMENTATION_ENABLED
   public:
      // constructor
      InstrumentationExtrae( ) : Instrumentation() {}

      // destructor
      ~InstrumentationExtrae() {}

      // low-level instrumentation interface (mandatory functions)
      void initialize( void ) {}
      void finalize( void ) {}
      void disable( void ) {}
      void enable( void ) {}
      void addEventList ( unsigned int count, Event *events ) {}
      void addResumeTask( WorkDescriptor &w ) {}
      void addSuspendTask( WorkDescriptor &w ) {}
      void threadStart( BaseThread &thread ) {}
      void threadFinish ( BaseThread &thread ) {}
      void incrementMaxThreads( void ) {}
#else
   private:
      std::string                                    _listOfTraceFileNames;
      std::string                                    _traceDirectory;        /*<< Extrae directory: EXTRAE_DIR */
      std::string                                    _traceFinalDirectory;   /*<< Extrae final directory: EXTRAE_FINAL_DIR */
      std::string                                    _traceParaverDirectory; /*<< Paraver output files directory */
      std::string                                    _traceFileName_PRV;     /*<< Paraver: file.prv */
      std::string                                    _traceFileName_PCF;     /*<< Paraver: file.pcf */
      std::string                                    _traceFileName_ROW;     /*<< Paraver: file.row */
      std::string                                    _binFileName;           /*<< Binnary file name */
      int                                            _maxThreads;
   public:
      static std::string                             _traceBaseName;
      // constructor
      InstrumentationExtrae ( ) : Instrumentation( *NEW InstrumentationContextDisabled() ) {}
      // destructor
      ~InstrumentationExtrae ( ) { }

      void secureCopy(const char *orig, std::string dest)
      {
         pid_t pid;
         int status, options = 0;

         std::cerr << "secure copy " << orig << " to " << dest << std::endl;

         pid = vfork();
         if ( pid == (pid_t) 0 ) {
            int execret = execl ( "/usr/bin/scp", "scp", orig, dest.c_str(), (char *) NULL); 
            if ( execret == -1 )
            {
               std::cerr << "Error calling /usr/bin/scp " << orig << " " << dest.c_str() << std::endl;
               exit(-1);
            }
         } else {
            if ( pid < 0 ) {
                int errsv = errno;
                message0("Error: Cannot execute mpi2prv due following error:");
                switch ( errsv ){
                   case EAGAIN:
                      message0("fork() cannot allocate sufficient memory to copy the parent's page tables and allocate a task structure for the child.");
                      break;
                   case ENOMEM:
                      message0("fork() failed to allocate the necessary kernel structures because memory is tight.");
                      break;
                   default:
                      message0("fork() unknow error.");
                      break;
                }
            } else {
               waitpid( pid, &status, options);
            }
         }
      }

      void copyFilesToMaster()
      {
         /* Removig Temporary trace files */
         char str[255];
         std::fstream p_file;

         for ( unsigned int j = 0; j < sys.getNetwork()->getNumNodes(); j++ )
         {
            if ( j == sys.getNetwork()->getNodeNum() )
            {
               p_file.open(_listOfTraceFileNames.c_str());
               //size_t found = _traceFinalDirectory.find_last_of("/");
               std::string dst = std::string(sys.getNetwork()->getMasterHostname() );

               if (p_file.is_open())
               {
                  unsigned int thread = 0;
                  while (!p_file.eof() )
                  {
                     p_file.getline (str, 255);
                     if ( strlen(str) > 0 )
                     {
                        std::string src_path( str );
                        std::size_t pos = src_path.size() ;
                        for (unsigned int i = 0; i < 2; i++ ) {
                           pos = src_path.find_last_of('/', pos - 1);
                        }
                        //int pos0 =  src_path.find_last_of('/');
                        //int pos1 =  src_path.find_first_of(' ');
                        //std::cerr << "len is " << pos1-pos0 << " pos0: " << pos0 << " total size is " << src_path.size()<< "src_path is " << src_path<< std::endl;
                        //std::string name( src_path.substr( pos0, pos1-pos0 ) );

                        for (unsigned int i = 0; i < strlen(str); i++) if ( str[i] == ' ' ) str[i] = 0x0;
                        // jbueno: cluster workaround until we get the new extrae
                        //if ( sys.getNetwork()->getNodeNum() > 0 ) {
                        //   str[ strlen(str) - 12 ] = '0';// + ( (char) ( sys.getNetwork()->getNodeNum() % 10 ) );
                        //   str[ strlen(str) - 13 ] = '0';// + ( (char) ( sys.getNetwork()->getNodeNum() / 10 ) );
                        //   str[ strlen(str) - 14 ] = '0';
                        //   str[ strlen(str) - 15 ] = '0';
                        //   str[ strlen(str) - 16 ] = '0';
                        //   str[ strlen(str) - 17 ] = '0';
                        //}
                        //std::cerr << "NAME: " << name << std::endl;
                        secureCopy(str, dst + ":" + src_path.substr( 0, pos + 1 ) /* + name */ );

                        //Copy the symbol file
                        if ( thread == 0 ) {
                           char sym_file_name[256];
                           std::size_t dot_pos = src_path.find(".mpit");
                           std::string myName = src_path.substr( src_path.find_last_of('/') + 1, dot_pos - src_path.find_last_of('/') );
                           sprintf( sym_file_name, "%s/set-0/%ssym", _traceDirectory.c_str(), myName.c_str() );
                           secureCopy(sym_file_name, dst + ":" + src_path.substr( 0, pos + 1 ) );
                        }

                        thread += 1;
                     }
                  }
                  p_file.close();
               }
               else std::cout << "Unable to open " << _listOfTraceFileNames << " file" << std::endl;  

               // copy pcf file too
               //{
               //   size_t found = _traceFinalDirectory.find_last_of("/");
               //   size_t found_pcf = _traceFileName_PCF.find_last_of("/");
               //   char number[16];
               //   sprintf(number, "%08d", sys.getNetwork()->getNodeNum() );
               //   secureCopy( _traceFileName_PCF.c_str(), dst + ":" + _traceFinalDirectory.substr(0,found+1) + number + "." + _traceFileName_PCF.substr(found_pcf+1));
               //}
            }
            nanos_extrae_instrumentation_barrier();
         }
      }

      void initialize ( void )
      {
         /* check environment variable: EXTRAE_ON */
         char *mpi_trace_on = getenv("EXTRAE_ON");
         char *mpi_trace_dir;
         char *mpi_trace_final_dir;

         /* if MPITRAE_ON not defined, active it */
         if ( mpi_trace_on == NULL ) {
            mpi_trace_on = NEW char[12];
            strcpy(mpi_trace_on, "EXTRAE_ON=1");
            putenv (mpi_trace_on);
         }

         /* check environment variable: EXTRAE_FINAL_DIR */
         mpi_trace_final_dir = getenv("EXTRAE_FINAL_DIR");
         /* if EXTRAE_FINAL_DIR not defined, active it */
         if ( mpi_trace_final_dir == NULL ) {
            mpi_trace_final_dir = NEW char[3];
            strcpy(mpi_trace_final_dir, "./");
         }

         /* check environment variable: EXTRAE_DIR */
         mpi_trace_dir = getenv("EXTRAE_DIR");
         /* if EXTRAE_DIR not defined, active it */
         if ( mpi_trace_dir == NULL ) {
            mpi_trace_dir = NEW char[3];
            strcpy(mpi_trace_dir, "./");
         }

         _traceDirectory = mpi_trace_dir;
         _traceFinalDirectory = mpi_trace_final_dir;
         _listOfTraceFileNames = _traceFinalDirectory + "/TRACE.mpits";


        // Common thread information
        Extrae_set_threadid_function ( nanos_ompitrace_get_thread_num );
        Extrae_set_numthreads_function ( nanos_ompitrace_get_max_threads );

        // Cluster specific information
        Extrae_set_taskid_function ( nanos_extrae_node_id );
        Extrae_set_numtasks_function ( nanos_extrae_num_nodes );
        Extrae_set_barrier_tasks_function ( nanos_ompitrace_instrumentation_barrier );
#ifdef MPI_DEV
        /* if MPITRAE_ON not defined, activate it */
        int provided;
        //MPI Init triggers extrae init
        //If OmpSs has compiled MPI tasks, we assume we are in an offload environment
        //if (sys.getOmpssUsesOffload()!=0){ //doesnt seem to be working...
        char *offload_trace_on = getenv("NX_OFFLOAD_INSTRUMENTATION");
        if (offload_trace_on != NULL){ 
           if (getenv("I_MPI_WAIT_MODE")==NULL) putenv("I_MPI_WAIT_MODE=1");
           MPI_Init_thread(0, 0, MPI_THREAD_MULTIPLE, &provided);
        } else {
#endif
            /* Regular SMP OMPItrace initialization */      
            OMPItrace_init();      
#ifdef MPI_DEV
        }
#endif
        
        Extrae_register_codelocation_type( 9200011, 9200021, "User Function Name", "User Function Location" );

        Extrae_register_stacked_type( (extrae_type_t) _eventState );
        InstrumentationDictionary::ConstKeyMapIterator itK;
        InstrumentationDictionary *iD = sys.getInstrumentation()->getInstrumentationDictionary();

        /* Generating key/value events */
        for ( itK = iD->beginKeyMap(); itK != iD->endKeyMap(); itK++ ) {
           InstrumentationKeyDescriptor *kD = itK->second;
           if (kD->isStacked()) {
              Extrae_register_stacked_type( (extrae_type_t) _eventBase+kD->getId() );
           }
        }

        /* Keep current number of threads */
        _maxThreads = sys.getNumThreads();
      }
      void doLs(std::string dest)
      {
         pid_t pid;
         int status, options = 0;

         std::cerr << "list directory " << dest << std::endl;

         pid = vfork();
         if ( pid == (pid_t) 0 ) {
            dup2(2, 1);
            int execret = execl ( "/bin/ls", "ls", dest.c_str(), (char *) NULL); 
            if ( execret == -1 )
            {
               std::cerr << "Error calling /bin/ls " << dest.c_str() << std::endl;
               exit(-1);
            }
         } else {
            if ( pid < 0 ) {
                int errsv = errno;
                message0("Error: Cannot execute mpi2prv due following error:");
                switch ( errsv ){
                   case EAGAIN:
                      message0("fork() cannot allocate sufficient memory to copy the parent's page tables and allocate a task structure for the child.");
                      break;
                   case ENOMEM:
                      message0("fork() failed to allocate the necessary kernel structures because memory is tight.");
                      break;
                   default:
                      message0("fork() unknow error.");
                      break;
                }
            } else {
               waitpid( pid, &status, options);
            }
         }
      }

      void finalize ( void )
      {
         /* Getting Instrumentation Dictionary */
         InstrumentationDictionary::ConstKeyMapIterator itK;
         InstrumentationKeyDescriptor::ConstValueMapIterator itV;
         InstrumentationDictionary *iD = sys.getInstrumentation()->getInstrumentationDictionary();
	      nanos_event_key_t usr_functName = iD->getEventKey("user-funct-name");
	      nanos_event_key_t usr_functLocation = iD->getEventKey("user-funct-location");

         for ( itK = iD->beginKeyMap(); itK != iD->endKeyMap(); itK++ ) {
            InstrumentationKeyDescriptor *kD = itK->second;
            extrae_type_t type = _eventBase+kD->getId(); 
            char *type_desc = ( char *) alloca(sizeof(char) * (kD->getDescription().size() + 1) );
            strncpy ( type_desc, kD->getDescription().c_str(), kD->getDescription().size()+1 );
            unsigned nval = kD->getSize();
            if ( kD->getId() == usr_functLocation ) {
               for ( itV = kD->beginValueMap(); itV != kD->endValueMap(); itV++ ) {
                  // Parsing event description
                  std::string description = iD->getValueDescription( kD->getId(), (itV->second)->getId() );
                  int pos1 = description.find_first_of("@");
                  int pos2 = description.find_first_of("@",pos1+1);
                  int length = description.size();
                  int  line = atoi ( (description.substr(pos2+1, length)).c_str());
                  Extrae_register_function_address ( 
                     (void *) (itV->second)->getId(),
                     (char *) description.substr(0,pos1).c_str(),
                     (char *) description.substr(pos1+1,(pos2-pos1-1)).c_str(),
                     (unsigned) line
                  );
               }
            } else if (kD->getId() == usr_functName ) {
               // DO Nothing
            } else {
               extrae_value_t *values = (extrae_value_t *) alloca(sizeof(extrae_value_t) * nval);
               char **val_desc = (char **) alloca(sizeof(char *) * nval);
               unsigned val_id = 0;
               for ( itV = kD->beginValueMap(); itV != kD->endValueMap(); itV++ ) {
                  InstrumentationValueDescriptor *vD = itV->second;
                  values[val_id] = vD->getId();
                  val_desc[val_id] = (char *) alloca(sizeof(char) * (vD->getDescription().size() + 1) );
                  strncpy(val_desc[val_id], vD->getDescription().c_str(), vD->getDescription().size()+1 );
                  val_id++;
               }
               Extrae_define_event_type( (extrae_type_t *) &type, type_desc, &val_id, values, val_desc);

            }
         }
         /* HARDCODED values */
         {
            unsigned nval = NANOS_EVENT_STATE_TYPES;
            extrae_value_t *values = (extrae_value_t *) alloca( sizeof(extrae_value_t) * nval );
            char **val_desc = (char **) alloca( sizeof(char *) * nval );
            unsigned int i = 0;
            static std::string nanos_event_state_value_str[] = {"NOT CREATED", "NOT RUNNING", 
               "STARTUP", "SHUTDOWN", "ERROR", "IDLE",
               "RUNTIME", "RUNNING", "SYNCHRONIZATION", "SCHEDULING", "CREATION",
               "DATA TRANSFER TO DEVICE", "DATA TRANSFER TO HOST", "LOCAL DATA TRANSFER IN DEVICE",
               "DATA TRANSFER TO DEVICE", "DATA TRANSFER TO HOST", "LOCAL DATA TRANSFER IN DEVICE",
               "CACHE ALLOC/FREE", "YIELD", "ACQUIRING LOCK", "CONTEXT SWITCH", "DEBUG"};

            for ( i = 0; i < (nval - 1); i++ ) { // Do not show the DEBUG state
               values[i] = i;
               val_desc[i] = (char *) nanos_event_state_value_str[i].c_str();
            }
            values[i] = 27;
            val_desc[i++] = (char *) "EXTRAE I/O";

            unsigned extrae_zero = 0;
            Extrae_define_event_type( (extrae_type_t *) &_eventState, (char *) "Thread state: ", &nval, values, val_desc );
            Extrae_define_event_type( (extrae_type_t *) &_eventPtPStart, (char *) "Point-to-point origin", &extrae_zero, NULL, NULL );
            Extrae_define_event_type( (extrae_type_t *) &_eventPtPEnd, (char *) "Point-to-point destination", &extrae_zero, NULL, NULL );
            Extrae_define_event_type( (extrae_type_t *) &_eventSubState, (char *) "Thread sub-state", &nval, values, val_desc );
         }

<<<<<<< HEAD
         //If offloading, MPI will finish the trace
         char *offload_trace_on = getenv("NX_OFFLOAD_INSTRUMENTATION");
         if (offload_trace_on == NULL){ 
            OMPItrace_fini();
=======
         OMPItrace_fini();

         if ( sys.usingCluster() ) {
            copyFilesToMaster();
>>>>>>> ff95c8be
         }
      }

      void disable( void ) { Extrae_shutdown(); }
      void enable( void ) { Extrae_restart(); }

      void addEventList ( unsigned int count, Event *events) 
      {
         extrae_combined_events_t ce;
         InstrumentationDictionary *iD = sys.getInstrumentation()->getInstrumentationDictionary();

         ce.HardwareCounters = 1;
         ce.Callers = 0;
         ce.UserFunction = EXTRAE_USER_FUNCTION_NONE;
         ce.nEvents = 0;
         ce.nCommunications = 0;
  
         for (unsigned int i = 0; i < count; i++)
         {
            Event &e = events[i];
            switch ( e.getType() ) {
               case NANOS_STATE_START:
               case NANOS_STATE_END:
               case NANOS_SUBSTATE_START:
               case NANOS_SUBSTATE_END:
                  ce.nEvents++;
                  break;
               case NANOS_PTP_START:
               case NANOS_PTP_END:
                  ce.nCommunications++;
                  break;
               case NANOS_POINT:
               case NANOS_BURST_START:
               case NANOS_BURST_END:
                  ce.nEvents++;
                  break;
               default: break;
            }
         }

         ce.Types = (extrae_type_t *) alloca (ce.nEvents * sizeof (extrae_type_t));
         ce.Values = (extrae_value_t *) alloca (ce.nEvents * sizeof (extrae_value_t));
         ce.Communications = (extrae_user_communication_t *) alloca (ce.nCommunications * sizeof ( extrae_user_communication_t));

         int j = 0; int k = 0;
         nanos_event_key_t ckey = 0;
         extrae_value_t cvalue = 0;
         nanos_event_key_t sizeKey = iD->getEventKey("xfer-size");

         for (unsigned int i = 0; i < count; i++)
         {
            Event &e = events[i];
            unsigned int type = e.getType();
            switch ( type ) {
               case NANOS_STATE_START:
                  ce.Types[j] = _eventState;
                  ce.Values[j++] = e.getState();
                  break;
               case NANOS_STATE_END:
                  ce.Types[j] = _eventState;
                  ce.Values[j++] = 0;
                  break;
               case NANOS_SUBSTATE_START:
                  ce.Types[j] = _eventSubState;
                  ce.Values[j++] = e.getState();
                  break;
               case NANOS_SUBSTATE_END:
                  ce.Types[j] = _eventSubState;
                  ce.Values[j++] = 0;
                  break;
               case NANOS_PTP_START:
               case NANOS_PTP_END:
                  /* Creating PtP event */
                  if ( type == NANOS_PTP_START) ce.Communications[k].type = EXTRAE_USER_SEND;
                  else ce.Communications[k].type = EXTRAE_USER_RECV;
                  ce.Communications[k].tag = e.getDomain();
                  ce.Communications[k].id = e.getId();

                  ckey = e.getKey();
                  if ( ckey == sizeKey ) ce.Communications[k].size = e.getValue();
                  else ce.Communications[k].size = e.getId();

                  if ( e.getPartner() == NANOX_INSTRUMENTATION_PARTNER_MYSELF ) {
                     ce.Communications[k].partner = EXTRAE_COMM_PARTNER_MYSELF;
                  } else {
                     ce.Communications[k].partner = (extrae_comm_partner_t) e.getPartner();
                  }

                  k++;
                  break;
               case NANOS_POINT:
               case NANOS_BURST_START:
                  ckey = e.getKey();
                  cvalue = e.getValue();
                  if (  ckey != 0 ) { 
                     ce.Types[j] = _eventBase + ckey;
                     ce.Values[j++] = cvalue;
                  }
                  break;
               case NANOS_BURST_END:
                  ckey = e.getKey();
                  if (  ckey != 0 ) { 
                     ce.Types[j] = _eventBase + ckey;
                     ce.Values[j++] = 0; // end
                  }
                  break;
               default: break;
            }
         }

         // if showing stacked burst is false remove duplicates
         if ( !_instrumentationContext.showStackedBursts() ) {
            int rmValues = 0;
            for ( extrae_size_t i = 0; i < ce.nEvents; i++ )
            {
               for ( extrae_size_t jj = i+1; jj < ce.nEvents; jj++ )
               {
                  if ( ce.Types[i] == ce.Types[jj] )
                  {
                     ce.Types[i] = 0;
                     rmValues++;
                  }
               }
            }
            ce.nEvents -= rmValues;
            for ( extrae_size_t jj = 0, i = 0; i < ce.nEvents; i++ )
            {
               while ( ce.Types[jj] == 0 ) jj++;
               ce.Types[i] = ce.Types[jj];
               ce.Values[i] = ce.Values[jj++];
            }
         }

         Extrae_emit_CombinedEvents ( &ce );
      }
      void addResumeTask( WorkDescriptor &w )
      {
          Extrae_resume_virtual_thread ( w.getId() );
      }

      void addSuspendTask( WorkDescriptor &w, bool last )
      {
         Extrae_suspend_virtual_thread ();
      }

      void threadStart( BaseThread &thread ) {}
      void threadFinish ( BaseThread &thread ) {}

      void incrementMaxThreads( void )
      {
         Extrae_change_num_threads( ++_maxThreads );
      }

#endif
};

#ifdef NANOS_INSTRUMENTATION_ENABLED
std::string InstrumentationExtrae::_traceBaseName = std::string("");
#endif

namespace ext {

class InstrumentationParaverPlugin : public Plugin {
   public:
      InstrumentationParaverPlugin () : Plugin("Instrumentation which generates a Paraver trace.",1) {}
      ~InstrumentationParaverPlugin () {}

      void config( Config &cfg ) {}

      void init ()
      {
         sys.setInstrumentation( NEW InstrumentationExtrae() );
      }
};

} // namespace ext

} // namespace nanos

DECLARE_PLUGIN("instrumentation-paraver",nanos::ext::InstrumentationParaverPlugin);

#endif<|MERGE_RESOLUTION|>--- conflicted
+++ resolved
@@ -407,17 +407,14 @@
             Extrae_define_event_type( (extrae_type_t *) &_eventSubState, (char *) "Thread sub-state", &nval, values, val_desc );
          }
 
-<<<<<<< HEAD
          //If offloading, MPI will finish the trace
          char *offload_trace_on = getenv("NX_OFFLOAD_INSTRUMENTATION");
          if (offload_trace_on == NULL){ 
             OMPItrace_fini();
-=======
-         OMPItrace_fini();
+         }
 
          if ( sys.usingCluster() ) {
             copyFilesToMaster();
->>>>>>> ff95c8be
          }
       }
 
