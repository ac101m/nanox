--- conflicted
+++ resolved
@@ -1185,19 +1185,15 @@
    
    /* DLB */
    // In case the master have been busy crating tasks 
-<<<<<<< HEAD
    // every 10 tasks created I'll check if I must return claimed cpus
    // or there are available cpus idle
    if(_atomicWDSeed.value()%10==0){
       dlb_returnClaimedCpus();
       dlb_updateAvailableCpus();
-=======
-   // every 10 tasks created I'll check available cpus
-   if(_atomicWDSeed.value()%10==0)dlb_updateAvailableCpus();
+   }
 
    if (_createLocalTasks) {
       wd->tieToLocation( 0 );
->>>>>>> 62a5323b
    }
 }
 
