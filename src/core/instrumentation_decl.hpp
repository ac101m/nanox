--- conflicted
+++ resolved
@@ -615,16 +615,6 @@
             registerEventValue("in-mpi-runtime", "NANOS_MPI_ISEND_EVENT", "Async send" );  /* 25 */
             registerEventValue("in-mpi-runtime", "NANOS_MPI_GENERIC_EVENT", "MPI generic event" );                /* 26 */
 
-<<<<<<< HEAD
-            /* 49 */ registerEventKey("wd-ready", "Work descriptor becomes ready", false);
-            /* 50 */ registerEventKey("wd-blocked", "Work descriptor becomes blocked", false);
-            /* 51 */ registerEventKey("parallel-outline-fct", "Parallel Outline Function", false);
-            /* 52 */ registerEventKey("network-transfer", "Network transfer to node ", false);
-            /* 52 */ registerEventKey("cache-evict", "Cache eviction", false);
-            /* 53 */ registerEventKey("copy-data-alloc","WD id that is copying data in");
-
-            /* ** */ registerEventKey("debug","Debug Key", true); /* Keep this key as the last one */
-=======
             /* 49 */ registerEventKey("wd-ready", "Work descriptor becomes ready", false, EVENT_ADVANCED );
             /* 50 */ registerEventKey("wd-blocked", "Work descriptor becomes blocked", false, EVENT_ADVANCED );
             /* 51 */ registerEventKey("parallel-outline-fct", "Parallel Outline Function", false, EVENT_ADVANCED );
@@ -676,8 +666,11 @@
             registerEventValue("in-xdma", "NANOS_FPGA_WAIT_OUTPUT_DMA_EVENT", "xdma wait out");                /* 7 */
             /* 68 */ registerEventKey("accelerator#", "Accelerator on which task is being executed", EVENT_ADVANCED);
 
+            /* 69 */ registerEventKey("network-transfer", "Network transfer to node ", false);
+            /* 70 */ registerEventKey("cache-evict", "Cache eviction", false);
+            /* 71 */ registerEventKey("copy-data-alloc","WD id that is copying data in");
+
             /* ** */ registerEventKey("debug","Debug Key", true, EVENT_ADVANCED ); /* Keep this key as the last one */
->>>>>>> ed033aab
          }
 
          /*! \brief InstrumentationDictionary destructor
