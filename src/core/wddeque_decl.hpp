--- conflicted
+++ resolved
@@ -107,11 +107,7 @@
       public:
          /*! \brief WDDeque default constructor
           */
-<<<<<<< HEAD
-         WDDeque() : _dq(), _lock(), _nelems( 0 ) {}
-=======
          WDDeque() : _dq(), _lock(), _nelems(0) {}
->>>>>>> bcf5dc23
          /*! \brief WDDeque destructor
           */
          ~WDDeque() {}
