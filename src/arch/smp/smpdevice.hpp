/*************************************************************************************/
/*      Copyright 2009 Barcelona Supercomputing Center                               */
/*                                                                                   */
/*      This file is part of the NANOS++ library.                                    */
/*                                                                                   */
/*      NANOS++ is free software: you can redistribute it and/or modify              */
/*      it under the terms of the GNU Lesser General Public License as published by  */
/*      the Free Software Foundation, either version 3 of the License, or            */
/*      (at your option) any later version.                                          */
/*                                                                                   */
/*      NANOS++ is distributed in the hope that it will be useful,                   */
/*      but WITHOUT ANY WARRANTY; without even the implied warranty of               */
/*      MERCHANTABILITY or FITNESS FOR A PARTICULAR PURPOSE.  See the                */
/*      GNU Lesser General Public License for more details.                          */
/*                                                                                   */
/*      You should have received a copy of the GNU Lesser General Public License     */
/*      along with NANOS++.  If not, see <http://www.gnu.org/licenses/>.             */
/*************************************************************************************/

#ifndef _SMP_DEVICE_DECL
#define _SMP_DEVICE_DECL

#include <stdint.h>
#include <string.h>
#include <stdlib.h>
#include "workdescriptor_decl.hpp"
#include "processingelement_fwd.hpp"
#include "copydescriptor.hpp"
#include "system_decl.hpp"
#include "smptransferqueue.hpp"
#include "globalregt.hpp"
#ifdef HAVE_MEMKIND_H
#include <memkind.h>
#endif


namespace nanos {

SMPDevice::SMPDevice ( const char *n ) : Device ( n ), _transferQueue(), _allocatedBytes(0) {}
SMPDevice::SMPDevice ( const SMPDevice &arch ) : Device ( arch ), _transferQueue(), _allocatedBytes(0) {}

/*! \brief SMPDevice destructor
 */
SMPDevice::~SMPDevice() {};

#define SMP_CAPACITY (1024 * 1024 * 1024 * 12UL)

void *SMPDevice::memAllocate( std::size_t size, SeparateMemoryAddressSpace &mem, WD const *wd, unsigned int copyIdx ) {
   void *retAddr = NULL;
<<<<<<< HEAD

   SimpleAllocator *sallocator = (SimpleAllocator *) mem.getSpecificData();
   sallocator->lock();
   retAddr = sallocator->allocate( size );
   if ( retAddr != NULL ) {
      bzero( retAddr, size );
   }
   sallocator->unlock();
=======
    if ( _allocatedBytes.value() + size <= SMP_CAPACITY ) {
#ifdef MEMKIND_SUPPORT
   retAddr = memkind_malloc(MEMKIND_HBW, size);
   //retAddr = malloc(size);
#else
   retAddr = malloc(size);
//
//   SimpleAllocator *sallocator = (SimpleAllocator *) mem.getSpecificData();
//   sallocator->lock();
//   retAddr = sallocator->allocate( size );
//   if ( retAddr != NULL ) {
//      bzero( retAddr, size );
//   }
//   sallocator->unlock();
#endif
   }
   if ( retAddr != NULL ) _allocatedBytes += size;
>>>>>>> 52d7a423
   return retAddr;
}

void SMPDevice::memFree( uint64_t addr, SeparateMemoryAddressSpace &mem ) {
#ifdef MEMKIND_SUPPORT
   memkind_free( MEMKIND_HBW, (void *) addr );
#else
   free( (void *)addr );
//   SimpleAllocator *sallocator = (SimpleAllocator *) mem.getSpecificData();
//   sallocator->lock();
//   sallocator->free( (void *) addr );
//   sallocator->unlock();
#endif
}

void SMPDevice::_canAllocate( SeparateMemoryAddressSpace &mem, std::size_t *sizes, unsigned int numChunks, std::size_t *remainingSizes ) {
   SimpleAllocator *sallocator = (SimpleAllocator *) mem.getSpecificData();
   sallocator->canAllocate( sizes, numChunks, remainingSizes );
}

std::size_t SMPDevice::getMemCapacity( SeparateMemoryAddressSpace &mem ) {
   return SMP_CAPACITY;
//   SimpleAllocator *sallocator = (SimpleAllocator *) mem.getSpecificData();
//   return sallocator->getCapacity();
}

void SMPDevice::_copyIn( uint64_t devAddr, uint64_t hostAddr, std::size_t len, SeparateMemoryAddressSpace &mem, DeviceOps *ops, WD const *wd, void *hostObject, reg_t hostRegionId ) {
   if ( sys.getSMPPlugin()->asyncTransfersEnabled() ) {
      _transferQueue.addTransfer( ops, ((char *) devAddr), ((char *) hostAddr), len, 1, 0, true );
   } else {
      ops->addOp();
      NANOS_INSTRUMENT ( static InstrumentationDictionary *ID = sys.getInstrumentation()->getInstrumentationDictionary(); )
      NANOS_INSTRUMENT ( static nanos_event_key_t key = ID->getEventKey("cache-copy-in"); )
      NANOS_INSTRUMENT( sys.getInstrumentation()->raiseOpenBurstEvent( key, (nanos_event_value_t) len ); )
      if (sys._watchAddr != NULL ) {
         if ((uint64_t )sys._watchAddr >= hostAddr && (uint64_t )sys._watchAddr < hostAddr + len) {
            // *myThread->_file << "WATCH update dev: value " << *((double *) sys._watchAddr )<< std::endl;
            char buff[256];
            snprintf( buff, 256, "WATCH update dev: value %a", *((double *) sys._watchAddr ) );
            *myThread->_file << buff << std::endl;
         }
      }
      ::memcpy( (void *) devAddr, (void *) hostAddr, len );
      NANOS_INSTRUMENT( sys.getInstrumentation()->raiseCloseBurstEvent( key, (nanos_event_value_t) 0 ); )
      ops->completeOp();
   }
}

void SMPDevice::_copyOut( uint64_t hostAddr, uint64_t devAddr, std::size_t len, SeparateMemoryAddressSpace &mem, DeviceOps *ops, WD const *wd, void *hostObject, reg_t hostRegionId ) {
   if ( sys.getSMPPlugin()->asyncTransfersEnabled() ) {
      _transferQueue.addTransfer( ops, ((char *) hostAddr), ((char *) devAddr), len, 1, 0, true );
   } else {
      ops->addOp();
      NANOS_INSTRUMENT ( static InstrumentationDictionary *ID = sys.getInstrumentation()->getInstrumentationDictionary(); )
      NANOS_INSTRUMENT ( static nanos_event_key_t key = ID->getEventKey("cache-copy-out"); )
      NANOS_INSTRUMENT( sys.getInstrumentation()->raiseOpenBurstEvent( key, (nanos_event_value_t) len ); )
      if (sys._watchAddr != NULL ) {
         if ((uint64_t )sys._watchAddr >= hostAddr && (uint64_t )sys._watchAddr < hostAddr + len) {
            char buff[256];
            snprintf( buff, 256, "WATCH update host: old value %a", *((double *) sys._watchAddr ) );
            *myThread->_file << buff << std::endl;
            //*myThread->_file << "WATCH update host: old value " << *((double *) sys._watchAddr )<< std::endl;
         }
      }
      ::memcpy( (void *) hostAddr, (void *) devAddr, len );
      if (sys._watchAddr != NULL ) {
         if ((uint64_t )sys._watchAddr >= hostAddr && (uint64_t )sys._watchAddr < hostAddr + len) {
            char buff[256];
            //*myThread->_file << "WATCH update host: new value " << *((double *) sys._watchAddr )<< std::endl;
            snprintf( buff, 256, "WATCH update host: new value %a", *((double *) sys._watchAddr ) );
            *myThread->_file << buff << std::endl;
         }
      }
      NANOS_INSTRUMENT( sys.getInstrumentation()->raiseCloseBurstEvent( key, (nanos_event_value_t) 0 ); )
      ops->completeOp();
   }
}

bool SMPDevice::_copyDevToDev( uint64_t devDestAddr, uint64_t devOrigAddr, std::size_t len, SeparateMemoryAddressSpace &memDest, SeparateMemoryAddressSpace &memorig, DeviceOps *ops, WD const *wd, void *hostObject, reg_t hostRegionId ) {
   if ( sys.getSMPPlugin()->asyncTransfersEnabled() ) {
      _transferQueue.addTransfer( ops, ((char *) devDestAddr), ((char *) devOrigAddr), len, 1, 0, true );
   } else {
      ops->addOp();
      NANOS_INSTRUMENT ( static InstrumentationDictionary *ID = sys.getInstrumentation()->getInstrumentationDictionary(); )
      NANOS_INSTRUMENT ( static nanos_event_key_t key = ID->getEventKey("cache-copy-in"); )
      NANOS_INSTRUMENT( sys.getInstrumentation()->raiseOpenBurstEvent( key, (nanos_event_value_t) len ); )
      if (sys._watchAddr != NULL ) {
         global_reg_t reg( hostRegionId, sys.getHostMemory().getRegionDirectoryKey( (uint64_t) hostObject ) );
         uint64_t target_addr = reg.getKeyFirstAddress();
         if ((uint64_t )sys._watchAddr >= target_addr && (uint64_t )sys._watchAddr < target_addr + reg.getBreadth() ) {
            uint64_t offset = (uint64_t) sys._watchAddr - target_addr;
            char buff[256];
            snprintf( buff, 256, "WATCH update dev from dev: old value [ %p ] %a set value [ from %p ] %a", (void *)(devDestAddr + offset), *((double *) (devDestAddr + offset) ), (void *)(devOrigAddr + offset) , *((double *) (devOrigAddr + offset) ) );
            //*myThread->_file << "WATCH update dev from dev: old value [ " << (void *)(devDestAddr + offset) << " ] " << *((double *) (devDestAddr + offset) ) << " set value [from " << (void *)(devOrigAddr + offset) << " ] " << *((double *) (devOrigAddr + offset) )<< std::endl;
            *myThread->_file << buff << std::endl;
         }
      }
      ::memcpy( (void *) devDestAddr, (void *) devOrigAddr, len );
      NANOS_INSTRUMENT( sys.getInstrumentation()->raiseCloseBurstEvent( key, (nanos_event_value_t) 0 ); )
      ops->completeOp();
   }
   return true;
}

void SMPDevice::_copyInStrided1D( uint64_t devAddr, uint64_t hostAddr, std::size_t len, std::size_t numChunks, std::size_t ld, SeparateMemoryAddressSpace &mem, DeviceOps *ops, WD const *wd, void *hostObject, reg_t hostRegionId ) {
   if ( sys.getSMPPlugin()->asyncTransfersEnabled() ) {
      _transferQueue.addTransfer( ops, ((char *) devAddr), ((char *) hostAddr), len, numChunks, ld, true );
   } else {
      ops->addOp();
      NANOS_INSTRUMENT ( static InstrumentationDictionary *ID = sys.getInstrumentation()->getInstrumentationDictionary(); )
      NANOS_INSTRUMENT ( static nanos_event_key_t key = ID->getEventKey("cache-copy-in"); )
      NANOS_INSTRUMENT( sys.getInstrumentation()->raiseOpenBurstEvent( key, (nanos_event_value_t) 2 ); )
      for ( std::size_t count = 0; count < numChunks; count += 1) {
         ::memcpy( ((char *) devAddr) + count * ld, ((char *) hostAddr) + count * ld, len );
      }
      NANOS_INSTRUMENT( sys.getInstrumentation()->raiseCloseBurstEvent( key, (nanos_event_value_t) 0 ); )
      ops->completeOp();
   }
}

void SMPDevice::_copyOutStrided1D( uint64_t hostAddr, uint64_t devAddr, std::size_t len, std::size_t numChunks, std::size_t ld, SeparateMemoryAddressSpace &mem, DeviceOps *ops, WD const *wd, void *hostObject, reg_t hostRegionId ) {
   if ( sys.getSMPPlugin()->asyncTransfersEnabled() ) {
      _transferQueue.addTransfer( ops, ((char *) hostAddr), ((char *) devAddr), len, numChunks, ld, false );
   } else {
      ops->addOp();
      NANOS_INSTRUMENT ( static InstrumentationDictionary *ID = sys.getInstrumentation()->getInstrumentationDictionary(); )
      NANOS_INSTRUMENT ( static nanos_event_key_t key = ID->getEventKey("cache-copy-out"); )
      NANOS_INSTRUMENT( sys.getInstrumentation()->raiseOpenBurstEvent( key, (nanos_event_value_t) 2 ); )
      for ( std::size_t count = 0; count < numChunks; count += 1) {
         ::memcpy( ((char *) hostAddr) + count * ld, ((char *) devAddr) + count * ld, len );
      }
      NANOS_INSTRUMENT( sys.getInstrumentation()->raiseCloseBurstEvent( key, (nanos_event_value_t) 0 ); )
      ops->completeOp();
   }
}

bool SMPDevice::_copyDevToDevStrided1D( uint64_t devDestAddr, uint64_t devOrigAddr, std::size_t len, std::size_t numChunks, std::size_t ld, SeparateMemoryAddressSpace &memDest, SeparateMemoryAddressSpace &memOrig, DeviceOps *ops, WD const *wd, void *hostObject, reg_t hostRegionId ) {
   if ( sys.getSMPPlugin()->asyncTransfersEnabled() ) {
      _transferQueue.addTransfer( ops, ((char *) devDestAddr), ((char *) devOrigAddr), len, numChunks, ld, true );
   } else {
      ops->addOp();
      NANOS_INSTRUMENT ( static InstrumentationDictionary *ID = sys.getInstrumentation()->getInstrumentationDictionary(); )
      NANOS_INSTRUMENT ( static nanos_event_key_t key = ID->getEventKey("cache-copy-in"); )
      NANOS_INSTRUMENT( sys.getInstrumentation()->raiseOpenBurstEvent( key, (nanos_event_value_t) 2 ); )
      for ( std::size_t count = 0; count < numChunks; count += 1) {
         ::memcpy( ((char *) devDestAddr) + count * ld, ((char *) devOrigAddr) + count * ld, len );
      }
      NANOS_INSTRUMENT( sys.getInstrumentation()->raiseCloseBurstEvent( key, (nanos_event_value_t) 0 ); )
      ops->completeOp();
   }
   return true;
}

void SMPDevice::_getFreeMemoryChunksList( SeparateMemoryAddressSpace &mem, SimpleAllocator::ChunkList &list ) {
   SimpleAllocator *sallocator = (SimpleAllocator *) mem.getSpecificData();
   sallocator->getFreeChunksList( list );
}

void SMPDevice::tryExecuteTransfer() {
   if ( sys.getSMPPlugin()->asyncTransfersEnabled() ) {
      _transferQueue.tryExecuteOne();
   }
}

} // namespace nanos

#endif
<|MERGE_RESOLUTION|>--- conflicted
+++ resolved
@@ -47,16 +47,6 @@
 
 void *SMPDevice::memAllocate( std::size_t size, SeparateMemoryAddressSpace &mem, WD const *wd, unsigned int copyIdx ) {
    void *retAddr = NULL;
-<<<<<<< HEAD
-
-   SimpleAllocator *sallocator = (SimpleAllocator *) mem.getSpecificData();
-   sallocator->lock();
-   retAddr = sallocator->allocate( size );
-   if ( retAddr != NULL ) {
-      bzero( retAddr, size );
-   }
-   sallocator->unlock();
-=======
     if ( _allocatedBytes.value() + size <= SMP_CAPACITY ) {
 #ifdef MEMKIND_SUPPORT
    retAddr = memkind_malloc(MEMKIND_HBW, size);
@@ -74,7 +64,6 @@
 #endif
    }
    if ( retAddr != NULL ) _allocatedBytes += size;
->>>>>>> 52d7a423
    return retAddr;
 }
 
