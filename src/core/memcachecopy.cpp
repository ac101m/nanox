--- conflicted
+++ resolved
@@ -70,7 +70,6 @@
          _version = _reg.getVersion();
       }
    }
-<<<<<<< HEAD
 
 
    if ( ops.getPE()->getMemorySpaceId() != 0 ) {
@@ -83,12 +82,6 @@
       } else {
          fatal("invalid path");
       }
-=======
-   if ( input ) {
-      ops.copyInputData( *this, wd, copyIdx );
-   } else if ( output ) {
-      ops.allocateOutputMemory( _reg, _version, wd, copyIdx );
->>>>>>> ed033aab
    } else {
       /* HOST ACCESS */
       if ( input )  {
@@ -134,17 +127,10 @@
    //bool result2;
    bool result3;
 
-<<<<<<< HEAD
    global_reg_t whole_obj( _reg.id, _reg.key );
    result3 = whole_obj.isRooted();
    if ( result3 ) {
       loc = whole_obj.getRootedLocation();
-=======
-   global_reg_t whole_obj( 1, _reg.key );
-   result3 = whole_obj.isRooted();
-   if ( result3 ) {
-      loc = whole_obj.getFirstLocation();
->>>>>>> ed033aab
    }
 
     //if ( _locations.size() > 0 ) {
