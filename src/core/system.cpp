--- conflicted
+++ resolved
@@ -52,15 +52,10 @@
 // default system values go here
 System::System () :
       _numPEs( 1 ), _deviceStackSize( 0 ), _bindThreads( true ), _profile( false ), _instrument( false ),
-<<<<<<< HEAD
-      _verboseMode( false ), _executionMode( DEDICATED ), _initialMode(POOL), _thsPerPE( 1 ), _untieMaster( false ), _delayedStart(false), _isMaster(true), _defSchedule( "bf" ), _defThrottlePolicy( "numtasks" ), _defBarr( "posix" ),
-      _defInstr ( "empty_trace" ), _defArch("smp"), _currentConduit( "mpi" ), _instrumentation ( NULL ), _defSchedulePolicy(NULL), _directory()
-=======
-      _verboseMode( false ), _executionMode( DEDICATED ), _initialMode(POOL), _thsPerPE( 1 ), _untieMaster(true),
-      _delayedStart(false), _useYield(true), _synchronizedStart(true), _defSchedule( "default" ), _defThrottlePolicy( "numtasks" ), 
-      _defBarr( "posix" ), _defInstr ( "empty_trace" ), _defArch("smp"), _instrumentation ( NULL ), 
+      _verboseMode( false ), _executionMode( DEDICATED ), _initialMode(POOL), _thsPerPE( 1 ), _untieMaster( false ),
+      _delayedStart(false), _useYield(true), _synchronizedStart(true), _isMaster(true), _defSchedule( "bf" ), _defThrottlePolicy( "numtasks" ),
+      _defBarr( "posix" ), _defInstr ( "empty_trace" ), _defArch("smp"), _currentConduit( "mpi" ), _instrumentation ( NULL ),
       _defSchedulePolicy(NULL), _directory(), _pmInterface(NULL)
->>>>>>> d182c0b8
 {
    verbose0 ( "NANOS++ initializing... start" );
    // OS::init must be called here and not in System::start() as it can be too late
@@ -188,7 +183,6 @@
    config.registerArgOption ( "instrumentation", "instrumentation" );
    config.registerEnvOption ( "instrumentation", "NX_INSTRUMENTATION" );
 
-<<<<<<< HEAD
    /* Cluster: select wich module to load mpi or udp */
    //config.registerConfigOption ( "enable-cluster", new Config::FlagOption ( _useCluster, false ), "Enables the usage of Nanos++ Cluster" );
    //config.registerArgOption ( "enable-cluster", "enable-cluster" );
@@ -197,10 +191,9 @@
    config.registerConfigOption ( "conduit", new Config::StringVar ( _currentConduit ), "Selects which GasNet conduit will be used" );
    config.registerArgOption ( "conduit", "cluster-network" );
    config.registerEnvOption ( "conduit", "NX_CLUSTER_NETWORK" );
-=======
+
    config.registerConfigOption ( "no-sync-start", new Config::FlagOption( _synchronizedStart, false), "Disables synchronized start" );
    config.registerArgOption ( "no-sync-start", "disable-synchronized-start" );
->>>>>>> d182c0b8
 
    _schedConf.config(config);
    _pmInterface->config(config);
@@ -571,11 +564,7 @@
 
    WD * wd =  new (*uwd) WD( num_devices, dev_ptrs, data_size, data != NULL ? *data : NULL, num_copies, num_copies == 0 ? NULL : wdCopies );
 
-<<<<<<< HEAD
-   wd->setChunk( orig_chunk );
-=======
    if ( pmData ) wd->setInternalData(pmData);
->>>>>>> d182c0b8
 
    // add to workgroup
    if ( uwg != NULL ) {
