/*************************************************************************************/
/*      Copyright 2009 Barcelona Supercomputing Center                               */
/*                                                                                   */
/*      This file is part of the NANOS++ library.                                    */
/*                                                                                   */
/*      NANOS++ is free software: you can redistribute it and/or modify              */
/*      it under the terms of the GNU Lesser General Public License as published by  */
/*      the Free Software Foundation, either version 3 of the License, or            */
/*      (at your option) any later version.                                          */
/*                                                                                   */
/*      NANOS++ is distributed in the hope that it will be useful,                   */
/*      but WITHOUT ANY WARRANTY; without even the implied warranty of               */
/*      MERCHANTABILITY or FITNESS FOR A PARTICULAR PURPOSE.  See the                */
/*      GNU Lesser General Public License for more details.                          */
/*                                                                                   */
/*      You should have received a copy of the GNU Lesser General Public License     */
/*      along with NANOS++.  If not, see <http://www.gnu.org/licenses/>.             */
/*************************************************************************************/

#include <string.h>
#include "system.hpp"
#include "config.hpp"
#include "plugin.hpp"
#include "schedule.hpp"
#include "barrier.hpp"
#include "nanos-int.h"
#include "copydata.hpp"
#include "os.hpp"
#include "basethread.hpp"
#include "malign.hpp"
#include "processingelement.hpp"

#ifdef SPU_DEV
#include "spuprocessor.hpp"
#endif

#ifdef GPU_DEV
#include "gpuprocessor_decl.hpp"
#endif

#ifdef CLUSTER_DEV
#include "clusternode.hpp"
#include "clusterdevice.hpp"
#include "clusterthread.hpp"
#endif

using namespace nanos;

namespace nanos {
  System::Init externInit __attribute__((weak));
}

System nanos::sys;

// default system values go here
System::System () :
      _numPEs( 1 ), _deviceStackSize( 0 ), _bindThreads( true ), _profile( false ), _instrument( false ),
      _verboseMode( false ), _executionMode( DEDICATED ), _initialMode(POOL), _thsPerPE( 1 ), _untieMaster(false),
      _delayedStart(false), _useYield(true), _synchronizedStart(true), _isMaster(true), _throttlePolicy ( NULL ),
      _defSchedule( "default" ), _defThrottlePolicy( "numtasks" ), 
      _defBarr( "posix" ), _defInstr ( "empty_trace" ), _defArch("smp"),
      _initializedThreads ( 0 ), _targetThreads ( 0 ), _currentConduit( "mpi" ),
      _instrumentation ( NULL ), _defSchedulePolicy( NULL ), _directory(), _pmInterface( NULL ), _cacheMap()
{
   verbose0 ( "NANOS++ initializing... start" );
   // OS::init must be called here and not in System::start() as it can be too late
   // to locate the program arguments at that point
   OS::init();
   config();
   if ( !_delayedStart ) {
      start();
   }
   verbose0 ( "NANOS++ initializing... end" );
}

void System::loadModules ()
{
   verbose0 ( "Configuring module manager" );

   PluginManager::init();

   verbose0 ( "Loading modules" );

   // load host processor module
   verbose0( "loading SMP support" );

   if ( !PluginManager::load ( "pe-"+getDefaultArch() ) )
      fatal0 ( "Couldn't load host support" );

   ensure( _hostFactory,"No default host factory" );

#ifdef GPU_DEV
   verbose0( "loading GPU support" );

   if ( !PluginManager::load ( "pe-gpu" ) )
      fatal0 ( "Couldn't load GPU support" );
#endif

#ifdef CLUSTER_DEV
   if ( !PluginManager::load ( "pe-cluster-"+getCurrentConduit() ) )
      fatal0 ( "Couldn't load Cluster support" );
   fprintf(stderr, "Cluster plugin loaded!\n");
#endif

   // load default schedule plugin
   verbose0( "loading " << getDefaultSchedule() << " scheduling policy support" );

   if ( !PluginManager::load ( "sched-"+getDefaultSchedule() ) )
      fatal0 ( "Couldn't load main scheduling policy" );

   ensure( _defSchedulePolicy,"No default system scheduling factory" );

   verbose0( "loading " << getDefaultThrottlePolicy() << " throttle policy" );

   if ( !PluginManager::load( "throttle-"+getDefaultThrottlePolicy() ) )
      fatal0( "Could not load main cutoff policy" );

   ensure(_throttlePolicy, "No default throttle policy");

   verbose0( "loading " << getDefaultBarrier() << " barrier algorithm" );

   if ( !PluginManager::load( "barrier-"+getDefaultBarrier() ) )
      fatal0( "Could not load main barrier algorithm" );

   if ( !PluginManager::load( "instrumentation-"+getDefaultInstrumentation() ) )
      fatal0( "Could not load " + getDefaultInstrumentation() + " instrumentation" );


   ensure( _defBarrFactory,"No default system barrier factory" );

}


void System::config ()
{
   Config config;

   if ( externInit != NULL ) {
      externInit();
   }
   if ( !_pmInterface ) {
      // bare bone run
      _pmInterface = NEW PMInterface();
   }

   verbose0 ( "Preparing library configuration" );

   config.setOptionsSection ( "Core", "Core options of the core of Nanos++ runtime"  );

   config.registerConfigOption ( "num_pes", NEW Config::PositiveVar( _numPEs ), "Defines the number of processing elements" );
   config.registerArgOption ( "num_pes", "pes" );
   config.registerEnvOption ( "num_pes", "NX_PES" );

   config.registerConfigOption ( "stack-size", NEW Config::PositiveVar( _deviceStackSize ), "Defines the default stack size for all devices" );
   config.registerArgOption ( "stack-size", "stack-size" );
   config.registerEnvOption ( "stack-size", "NX_STACK_SIZE" );

   config.registerConfigOption ( "no-binding", NEW Config::FlagOption( _bindThreads, false), "Disables thread binding" );
   config.registerArgOption ( "no-binding", "disable-binding" );

   config.registerConfigOption( "no-yield", NEW Config::FlagOption( _useYield, false), "Do not yield on idle and condition waits");
   config.registerArgOption ( "no-yield", "disable-yield" );

   config.registerConfigOption ( "verbose", NEW Config::FlagOption( _verboseMode), "Activates verbose mode" );
   config.registerArgOption ( "verbose", "verbose" );

#if 0
   FIXME: implement execution modes (#146)
   Config::MapVar<ExecutionMode> map( _executionMode );
   map.addOption( "dedicated", DEDICATED).addOption( "shared", SHARED );
   config.registerConfigOption ( "exec_mode", &map, "Execution mode" );
   config.registerArgOption ( "exec_mode", "mode" );
#endif

   config.registerConfigOption ( "schedule", NEW Config::StringVar ( _defSchedule ), "Defines the scheduling policy" );
   config.registerArgOption ( "schedule", "schedule" );
   config.registerEnvOption ( "schedule", "NX_SCHEDULE" );

   config.registerConfigOption ( "throttle", NEW Config::StringVar ( _defThrottlePolicy ), "Defines the throttle policy" );
   config.registerArgOption ( "throttle", "throttle" );
   config.registerEnvOption ( "throttle", "NX_THROTTLE" );

   config.registerConfigOption ( "barrier", NEW Config::StringVar ( _defBarr ), "Defines barrier algorithm" );
   config.registerArgOption ( "barrier", "barrier" );
   config.registerEnvOption ( "barrier", "NX_BARRIER" );

   config.registerConfigOption ( "instrumentation", NEW Config::StringVar ( _defInstr ), "Defines instrumentation format" );
   config.registerArgOption ( "instrumentation", "instrumentation" );
   config.registerEnvOption ( "instrumentation", "NX_INSTRUMENTATION" );

   /* Cluster: select wich module to load mpi or udp */
   //config.registerConfigOption ( "enable-cluster", NEW Config::FlagOption ( _useCluster, false ), "Enables the usage of Nanos++ Cluster" );
   //config.registerArgOption ( "enable-cluster", "enable-cluster" );
   //config.registerEnvOption ( "enable-cluster", "NX_ENABLE_CLUSTER" );

   config.registerConfigOption ( "conduit", NEW Config::StringVar ( _currentConduit ), "Selects which GasNet conduit will be used" );
   config.registerArgOption ( "conduit", "cluster-network" );
   config.registerEnvOption ( "conduit", "NX_CLUSTER_NETWORK" );

   config.registerConfigOption ( "no-sync-start", NEW Config::FlagOption( _synchronizedStart, false), "Disables synchronized start" );
   config.registerArgOption ( "no-sync-start", "disable-synchronized-start" );

   config.registerConfigOption ( "architecture", NEW Config::StringVar ( _defArch ), "Defines the architecture to use (smp by default)" );
   config.registerArgOption ( "architecture", "architecture" );
   config.registerEnvOption ( "architecture", "NX_ARCHITECTURE" );

   _schedConf.config(config);
   _pmInterface->config(config);

   verbose0 ( "Reading Configuration" );
   config.init();
}

PE * System::createPE ( std::string pe_type, int pid )
{
   // TODO: lookup table for PE factories
   // in the mean time assume only one factory

   return _hostFactory( pid );
}

void System::start ()
{
   loadModules();

   // Instrumentation startup
   NANOS_INSTRUMENT ( sys.getInstrumentation()->initialize() );
   verbose0 ( "Starting runtime" );

   _pmInterface->start();

   int numPes = getNumPEs();

#ifdef CLUSTER_DEV
   if ( _net.getNodeNum() == nanos::Network::MASTER_NODE_NUM )
   {
      _pes.reserve ( numPes + ( _net.getNumNodes() - 1 ) );
      std::cerr << "Reserved  " << ( numPes + ( _net.getNumNodes() - 1 ) )  << " PEs " << std::endl;
   }
   else
   {
     // numPes++;
      _pes.reserve ( numPes );
   }
#else
   _pes.reserve ( numPes );
#endif

   PE *pe = createPE ( _defArch, 0 );
   _pes.push_back ( pe );
   _workers.push_back( &pe->associateThisThread ( getUntieMaster() ) );

   WD &mainWD = *myThread->getCurrentWD();
   
   if ( _pmInterface->getInternalDataSize() > 0 )
     mainWD.setInternalData(NEW char[_pmInterface->getInternalDataSize()]);
      
   _pmInterface->setupWD(mainWD);

   /* Renaming currend thread as Master */
   myThread->rename("Master");

   NANOS_INSTRUMENT ( sys.getInstrumentation()->raiseOpenStateEvent (NANOS_STARTUP) );

   _targetThreads = getThsPerPE() * numPes;
#ifdef GPU_DEV
   _targetThreads += nanos::ext::GPUConfig::getGPUCount();
#endif

   //start as much threads per pe as requested by the user
   for ( int ths = 1; ths < getThsPerPE(); ths++ ) {
      _workers.push_back( &pe->startWorker( ));
   }

#ifdef CLUSTER_DEV
   int effectivePes = ( _net.getNodeNum() == 0 && numPes == 4 ) ? numPes - 1 : numPes;
   int p;
   for ( p = 1; p < effectivePes; p++ ) {
      pe = createPE ( "smp", p );
      _pes.push_back ( pe );

      //starting as much threads per pe as requested by the user

      for ( int ths = 0; ths < getThsPerPE(); ths++ ) {
         _workers.push_back( &pe->startWorker() );
      }
   }
#else
   int p;
   for ( p = 1; p < numPes ; p++ ) {
      pe = createPE ( "smp", p );
      _pes.push_back ( pe );

      //starting as much threads per pe as requested by the user

   //if ( _net.getNodeNum() > 0 )
      for ( int ths = 0; ths < getThsPerPE(); ths++ ) {
         _workers.push_back( &pe->startWorker() );
      }
   }
#endif

#ifdef GPU_DEV
   int gpuC;
   for ( gpuC = 0; gpuC < nanos::ext::GPUConfig::getGPUCount(); gpuC++ ) {
      PE *gpu = NEW nanos::ext::GPUProcessor( p++, gpuC );
      _pes.push_back( gpu );
      _workers.push_back( &gpu->startWorker() );
   }
#endif

#ifdef SPU_DEV
   PE *spu = NEW nanos::ext::SPUProcessor(100, (nanos::ext::SMPProcessor &) *_pes[0]);
   spu->startWorker();
#endif


#ifdef CLUSTER_DEV
   if ( _net.getNodeNum() == 0)
   {
      unsigned int nodeC;

      PE *_peArray[ _net.getNumNodes() - 1];
      PE * smpRep = createPE ( "smp", p );
      _pes.push_back( smpRep );


      for ( nodeC = 1; nodeC < _net.getNumNodes(); nodeC++ ) {
         nanos::ext::ClusterNode *node = new nanos::ext::ClusterNode( nodeC );
         std::cerr << "c:node @ is " << (void * ) node << std::endl;
         _pes.push_back( node );

         _peArray[ nodeC - 1 ] = node;
      }
      ext::SMPMultiThread *smpRepThd = dynamic_cast<ext::SMPMultiThread *>( &smpRep->startMultiWorker( _net.getNumNodes() - 1, _peArray ) );

      for (unsigned int i = 0 ; i < smpRepThd->getNumThreads(); i++ )
         _workers.push_back( smpRepThd->getNextThread() );

   }
#endif

   switch ( getInitialMode() )
   {
      case POOL:
         createTeam( _workers.size() + ( _net.getNumNodes() ) );
         break;
      case ONE_THREAD:
         createTeam(1);
         break;
      default:
         fatal("Unknown inital mode!");
         break;
   }

   /* Master thread is ready and waiting for the rest of the gang */
   if ( getSynchronizedStart() )   
     threadReady();

   NANOS_INSTRUMENT ( sys.getInstrumentation()->raiseCloseStateEvent() );
   NANOS_INSTRUMENT ( sys.getInstrumentation()->raiseOpenStateEvent (NANOS_RUNNING) );

#ifdef CLUSTER_DEV
   setMaster(_net.getNodeNum() == nanos::Network::MASTER_NODE_NUM);
   if (!isMaster())
   {
       Scheduler::workerLoop();
       //fprintf(stderr, "Slave node: I have to finish.\n");
       finish();
   }
   //else
   //   fprintf(stderr, "Im only allowed here if im the master.\n");
#endif
}

System::~System ()
{
   if ( !_delayedStart ) finish();
}

int createdWds=0;
void System::finish ()
{
   /* Instrumentation: First removing RUNNING state from top of the state statck */
   NANOS_INSTRUMENT ( sys.getInstrumentation()->raiseCloseStateEvent() );
   NANOS_INSTRUMENT ( sys.getInstrumentation()->raiseOpenStateEvent(NANOS_SHUTDOWN) );

   verbose ( "NANOS++ shutting down.... init" );
   verbose ( "Wait for main workgroup to complete" );
   myThread->getCurrentWD()->waitCompletionAndSignalers();

   // we need to switch to the main thread here to finish
   // the execution correctly
   getMyThreadSafe()->getCurrentWD()->tieTo(*_workers[0]);
   Scheduler::switchToThread(_workers[0]);
   
   ensure(getMyThreadSafe()->getId() == 0, "Main thread not finishing the application!");

   verbose ( "Joining threads... phase 1" );
   // signal stop PEs

#ifdef CLUSTER_DEV
   if (sys.getNetwork()->getNodeNum() == 0)
   {
      std::cerr << "Created " << createdWds << " wds" << std::endl;
      for ( unsigned int p = getNumPEs() + 1; p < _pes.size() ; p++ )
      {
         std::cerr << "Node " << p << " executed " << ((nanos::ext::ClusterNode *) _pes[p])->getExecutedWDs() << " WDs." << std::endl;
      }
   }
#endif
   std::cerr<<"stoping PES"<<std::endl;
   for ( unsigned p = 1; p < _pes.size() ; p++ ) {
       _pes[p]->stopAll();
   }
//#endif

   verbose ( "Joining threads... phase 2" );


   // shutdown instrumentation
   NANOS_INSTRUMENT ( sys.getInstrumentation()->raiseCloseStateEvent() );
   NANOS_INSTRUMENT ( sys.getInstrumentation()->finalize() );

   ensure( _schedStats._readyTasks == 0, "Ready task counter has an invalid value!");

   // join
   for ( unsigned p = 1; p < _pes.size() ; p++ ) {
      delete _pes[p];
   }

   _pmInterface->finish();

   verbose ( "NANOS++ shutting down.... end" );

   _net.finalize();
}

/*! \brief Creates a new WD
 *
 *  This function creates a new WD, allocating memory space for device ptrs and
 *  data when necessary. 
 *
 *  \param [in,out] uwd is the related addr for WD if this parameter is null the
 *                  system will allocate space in memory for the new WD
 *  \param [in] num_devices is the number of related devices
 *  \param [in] devices is a vector of device descriptors 
 *  \param [in] data_size is the size of the related data
 *  \param [in,out] data is the related data (allocated if needed)
 *  \param [in] uwg work group to relate with
 *  \param [in] props new WD properties
 *  \param [in] num_copies is the number of copy objects of the WD
 *  \param [in] copies is vector of copy objects of the WD
 *
 *  When it does a full allocation the layout is the following:
 *
 *  +---------------+
 *  |     WD        |
 *  +---------------+
 *  |    data       |
 *  +---------------+
 *  |  dev_ptr[0]   |
 *  +---------------+
 *  |     ....      |
 *  +---------------+
 *  |  dev_ptr[N]   |
 *  +---------------+
 *  |     DD0       |
 *  +---------------+
 *  |     ....      |
 *  +---------------+
 *  |     DDN       |
 *  +---------------+
 *  |    copy0      |
 *  +---------------+
 *  |     ....      |
 *  +---------------+
 *  |    copyM      |
 *  +---------------+
 *  |   PM Data     |
 *  +---------------+
 *
 */
void System::createWD ( WD **uwd, size_t num_devices, nanos_device_t *devices, size_t data_size, int data_align,
                        void **data, WG *uwg, nanos_wd_props_t *props, size_t num_copies, nanos_copy_data_t **copies )
{
   ensure(num_devices > 0,"WorkDescriptor has no devices");

   unsigned int i;
   char *chunk = 0, *dd_location;

   size_t size_CopyData;
   size_t size_Data, offset_Data, size_DPtrs, offset_DPtrs, size_DDs, offset_DDs, size_Copies, offset_Copies, offset_PMD;
   size_t total_size;

   // WD doesn't need to compute offset, it will always be the chunk allocated address

   // Computing Data info
   size_Data = (data != NULL && *data == NULL)? data_size:0;
   if ( *uwd == NULL ) offset_Data = NANOS_ALIGNED_MEMORY_OFFSET(0, sizeof(WD), data_align );
   else offset_Data = 0; // if there are no wd allocated, it will always be the chunk allocated address

   // Computing Data Device pointers and Data Devicesinfo
   size_DPtrs    = sizeof(DD *) * num_devices;
   offset_DPtrs  = NANOS_ALIGNED_MEMORY_OFFSET(offset_Data, size_Data, __alignof__( DD*) );

   size_DDs = 0;
   for ( i = 0; i < num_devices; i++ ) size_DDs += devices[i].dd_size;
   offset_DDs    = NANOS_ALIGNED_MEMORY_OFFSET(offset_DPtrs, size_DPtrs, __alignof__(DeviceData) );

<<<<<<< HEAD
   size_t offset_WD, offset_Data, offset_DPtrs, offset_DDs, offset_Copies, offset_PMD, total_size;

   createdWds++;
   offset_WD     = NANOS_ALIGNED_MEMORY_OFFSET(0, 0, align_WD);
   offset_Data   = NANOS_ALIGNED_MEMORY_OFFSET(offset_WD, size_WD, align_Data);
   offset_DPtrs  = NANOS_ALIGNED_MEMORY_OFFSET(offset_Data, size_Data, align_DPtrs);
   offset_DDs    = NANOS_ALIGNED_MEMORY_OFFSET(offset_DPtrs, size_DPtrs, align_DDs);
   offset_Copies = NANOS_ALIGNED_MEMORY_OFFSET(offset_DDs, size_DDs, align_Copies);
   offset_PMD    = NANOS_ALIGNED_MEMORY_OFFSET(offset_Copies, size_Copies,align_PMD);
   total_size    = NANOS_ALIGNED_MEMORY_OFFSET(offset_PMD,size_PMD,1);
=======
   // Computing Copies info
   if ( num_copies != 0 ) {
      size_CopyData = sizeof(CopyData);
      size_Copies   = size_CopyData * num_copies;
      offset_Copies = NANOS_ALIGNED_MEMORY_OFFSET(offset_DDs, size_DDs, __alignof__(nanos_copy_data_t) );
   } else {
      size_Copies = 0;
      offset_Copies = NANOS_ALIGNED_MEMORY_OFFSET(offset_DDs, size_DDs, 1);
   }
>>>>>>> 80d4f324

   // Computing Internal Data info and total size
   static size_t size_PMD   = _pmInterface->getInternalDataSize();
   if ( size_PMD != 0 ) {
      static size_t align_PMD = _pmInterface->getInternalDataAlignment();
      offset_PMD = NANOS_ALIGNED_MEMORY_OFFSET(offset_Copies, size_Copies, align_PMD);
      total_size = NANOS_ALIGNED_MEMORY_OFFSET(offset_PMD,size_PMD,1);
   } else {
      offset_PMD = 0; // needed for a gcc warning
      total_size = NANOS_ALIGNED_MEMORY_OFFSET(offset_Copies, size_Copies, 1);
   }

   chunk = NEW char[total_size];

   // allocating WD and DATA
   if ( *uwd == NULL ) *uwd = (WD *) chunk;
   if ( data != NULL && *data == NULL ) *data = (chunk + offset_Data);

   // allocating Device Data
   DD **dev_ptrs = ( DD ** ) (chunk + offset_DPtrs);
   dd_location = chunk + offset_DDs;
   for ( unsigned int i = 0 ; i < num_devices ; i ++ ) {
      dev_ptrs[i] = ( DD* ) devices[i].factory( dd_location , devices[i].arg );
      dd_location += devices[i].dd_size;
   }

   ensure ((num_copies==0 && copies==NULL) || (num_copies!=0 && copies!=NULL), "Number of copies and copy data conflict" );

   // allocating copy-ins/copy-outs
   if ( copies != NULL && *copies == NULL ) *copies = ( CopyData * ) (chunk + offset_Copies);

   WD * wd =  new (*uwd) WD( num_devices, dev_ptrs, data_size, data_align, data != NULL ? *data : NULL,
                             num_copies, (copies != NULL)? *copies : NULL );

   // initializing internal data
   if ( size_PMD > 0) wd->setInternalData( chunk + offset_PMD );

   // add to workgroup
   if ( uwg != NULL ) {
      WG * wg = ( WG * )uwg;
      wg->addWork( *wd );
   }

   // set properties
   if ( props != NULL ) {
      if ( props->tied ) wd->tied();
      if ( props->tie_to ) wd->tieTo( *( BaseThread * )props->tie_to );
   }
}

/*! \brief Creates a new Sliced WD
 *
 *  This function creates a new Sliced WD, allocating memory space for device ptrs and
 *  data when necessary. Also allocates Slicer Data object which is related with the WD.
 *
 *  \param [in,out] uwd is the related addr for WD if this parameter is null the
 *                  system will allocate space in memory for the new WD
 *  \param [in] num_devices is the number of related devices
 *  \param [in] devices is a vector of device descriptors 
 *  \param [in] outline_data_size is the size of the related data
 *  \param [in,out] outline_data is the related data (allocated if needed)
 *  \param [in] uwg work group to relate with
 *  \param [in] slicer is the related slicer which contains all the methods to manage
 *              this WD
 *  \param [in] slicer_data_size is the size of the related slicer data
 *  \param [in,out] data used as the slicer data (allocated if needed)
 *  \param [in] props new WD properties
 *
 *  When it does a full allocation the layout is the following:
 *
 *  +---------------+
 *  |   slicedWD    |
 *  +---------------+
 *  |    data       |
 *  +---------------+
 *  |  dev_ptr[0]   |
 *  +---------------+
 *  |     ....      |
 *  +---------------+
 *  |  dev_ptr[N]   |
 *  +---------------+
 *  |     DD0       |
 *  +---------------+
 *  |     ....      |
 *  +---------------+
 *  |     DDN       |
 *  +---------------+
 *  |    copy0      |
 *  +---------------+
 *  |     ....      |
 *  +---------------+
 *  |    copyM      |
 *  +---------------+
 *  |  SlicerData   |
 *  +---------------+
 *  |   PM Data     |
 *  +---------------+
 *
 */
void System::createSlicedWD ( WD **uwd, size_t num_devices, nanos_device_t *devices, size_t outline_data_size,
                        int outline_data_align, void **outline_data, WG *uwg, Slicer *slicer, size_t slicer_data_size,
                        int slicer_data_align, SlicerData *&slicer_data, nanos_wd_props_t *props, size_t num_copies,
                        nanos_copy_data_t **copies )
{
   ensure(num_devices > 0,"WorkDescriptor has no devices");

   unsigned int i;
   char *chunk = 0, *dd_location;

   size_t size_CopyData;
   size_t size_Data, offset_Data, size_DPtrs, offset_DPtrs, size_DDs, offset_DDs;
   size_t size_Copies, offset_Copies, offset_PMD, offset_SData;
   size_t total_size;

   // WD doesn't need to compute offset, it will always be the chunk allocated address

   // Computing Data info
   size_Data = (outline_data != NULL && *outline_data == NULL)? outline_data_size:0;
   if ( *uwd == NULL ) offset_Data = NANOS_ALIGNED_MEMORY_OFFSET(0, sizeof(SlicedWD), outline_data_align );
   else offset_Data = 0; // if there are no wd allocated, it will always be the chunk allocated address

   // Computing Data Device pointers and Data Devicesinfo
   size_DPtrs    = sizeof(DD *) * num_devices;
   offset_DPtrs  = NANOS_ALIGNED_MEMORY_OFFSET(offset_Data, size_Data, __alignof__( DD*) );

   size_DDs = 0;
   for ( i = 0; i < num_devices; i++ ) size_DDs += devices[i].dd_size;
   offset_DDs    = NANOS_ALIGNED_MEMORY_OFFSET(offset_DPtrs, size_DPtrs, __alignof__(DeviceData) );

   // Computing Copies info
   if ( num_copies != 0 ) {
      size_CopyData = sizeof(CopyData);
      size_Copies   = size_CopyData * num_copies;
      offset_Copies = NANOS_ALIGNED_MEMORY_OFFSET(offset_DDs, size_DDs, __alignof__(nanos_copy_data_t) );
   } else {
      size_Copies = 0;
      offset_Copies = NANOS_ALIGNED_MEMORY_OFFSET(offset_DDs, size_DDs, 1);
   }

   // Computing Internal Data info and total size
   static size_t size_PMD   = _pmInterface->getInternalDataSize();
   if ( size_PMD != 0 ) {
      static size_t align_PMD = _pmInterface->getInternalDataAlignment();
      offset_PMD = NANOS_ALIGNED_MEMORY_OFFSET(offset_Copies, size_Copies, align_PMD);
   } else {
      offset_PMD = NANOS_ALIGNED_MEMORY_OFFSET(offset_Copies, size_Copies, 1);
   }

   // Computing Slicer Data info
   if ( slicer_data_size != 0) {
      offset_SData  = NANOS_ALIGNED_MEMORY_OFFSET(offset_PMD, size_PMD, slicer_data_align );
   } else {
      offset_SData  = NANOS_ALIGNED_MEMORY_OFFSET(offset_PMD, size_PMD, 1);
   }

   total_size = NANOS_ALIGNED_MEMORY_OFFSET(offset_SData, slicer_data_size, 1);

   chunk = NEW char[total_size];

   // allocating WD and DATA
   if ( *uwd == NULL ) *uwd = (SlicedWD *) chunk;
   if ( outline_data != NULL && *outline_data == NULL ) *outline_data = (chunk + offset_Data);

   // allocating Device Data
   DD **dev_ptrs = ( DD ** ) (chunk + offset_DPtrs);
   dd_location = chunk + offset_DDs;
   for ( unsigned int i = 0 ; i < num_devices ; i ++ ) {
      dev_ptrs[i] = ( DD* ) devices[i].factory( dd_location , devices[i].arg );
      dd_location += devices[i].dd_size;
   }

   ensure ((num_copies==0 && copies==NULL) || (num_copies!=0 && copies!=NULL), "Number of copies and copy data conflict" );

   // allocating copy-ins/copy-outs
   if ( copies != NULL && *copies == NULL ) *copies = ( CopyData * ) (chunk + offset_Copies);

   // allocating Slicer Data
   if ( slicer_data == NULL ) slicer_data = (SlicerData *) (chunk + offset_SData);

   SlicedWD * wd =  new (*uwd) SlicedWD( *slicer, slicer_data_size, slicer_data_align, *slicer_data, num_devices, dev_ptrs, 
                       outline_data_size, outline_data_align, outline_data != NULL ? *outline_data : NULL, num_copies,
                       (copies == NULL) ? NULL : *copies );

   // initializing internal data
   if ( size_PMD > 0) wd->setInternalData( chunk + offset_PMD );

   // add to workgroup
   if ( uwg != NULL ) {
      WG * wg = ( WG * )uwg;
      wg->addWork( *wd );
   }

   // set properties
   if ( props != NULL ) {
      if ( props->tied ) wd->tied();
      if ( props->tie_to ) wd->tieTo( *( BaseThread * )props->tie_to );
   }
}

/*! \brief Duplicates a given WD
 *
 *  This function duplicates the given as a parameter WD copying all the
 *  related data (devices ptr, data and DD)
 *
 *  \param [out] uwd is the target addr for the new WD
 *  \param [in] wd is the former WD
 */
void System::duplicateWD ( WD **uwd, WD *wd)
{
   unsigned int i, num_Devices, num_Copies;
   CopyData *copy_data = NULL;
   DeviceData **dev_data;
   void *data = NULL;
   char *chunk = 0, *dd_location, *chunk_iter;

   size_t size_CopyData;
   size_t size_Data, offset_Data, size_DPtrs, offset_DPtrs, size_DDs, offset_DDs, size_Copies, offset_Copies, offset_PMD;
   size_t total_size;

   // WD doesn't need to compute offset, it will always be the chunk allocated address

   // Computing Data info
   size_Data = wd->getDataSize();
   if ( *uwd == NULL ) offset_Data = NANOS_ALIGNED_MEMORY_OFFSET(0, sizeof(WD), wd->getDataAlignment() );
   else offset_Data = 0; // if there are no wd allocated, it will always be the chunk allocated address

   // Computing Data Device pointers and Data Devicesinfo
   num_Devices = wd->getNumDevices();
   dev_data = wd->getDevices();
   size_DPtrs    = sizeof(DD *) * num_Devices;
   offset_DPtrs  = NANOS_ALIGNED_MEMORY_OFFSET(offset_Data, size_Data, __alignof__( DD*) );

   size_DDs = 0;
   for ( i = 0; i < num_Devices; i++ ) size_DDs += dev_data[i]->size();
   offset_DDs    = NANOS_ALIGNED_MEMORY_OFFSET(offset_DPtrs, size_DPtrs, __alignof__(DeviceData) );

   // Computing Copies info
   num_Copies = wd->getNumCopies();
   if ( num_Copies != 0 ) {
      size_CopyData = sizeof(CopyData);
      copy_data = wd->getCopies();
      size_Copies   = size_CopyData * num_Copies;
      offset_Copies = NANOS_ALIGNED_MEMORY_OFFSET(offset_DDs, size_DDs, __alignof__(nanos_copy_data_t) );
   } else {
      size_Copies = 0;
      offset_Copies = NANOS_ALIGNED_MEMORY_OFFSET(offset_DDs, size_DDs, 1);
   }

   // Computing Internal Data info and total size
   static size_t size_PMD   = _pmInterface->getInternalDataSize();
   if ( size_PMD != 0 ) {
      static size_t align_PMD = _pmInterface->getInternalDataAlignment();
      offset_PMD = NANOS_ALIGNED_MEMORY_OFFSET(offset_Copies, size_Copies, align_PMD);
      total_size = NANOS_ALIGNED_MEMORY_OFFSET(offset_PMD,size_PMD,1);
   } else {
      offset_PMD = 0; // needed for a gcc warning
      total_size = NANOS_ALIGNED_MEMORY_OFFSET(offset_Copies, size_Copies, 1);
   }

   chunk = NEW char[total_size];

   // allocating WD and DATA; if size_Data == 0 data keep the NULL value
   if ( *uwd == NULL ) *uwd = (WD *) chunk;
   if ( size_Data != 0 ) {
      data = chunk + offset_Data;
      memcpy ( data, wd->getData(), size_Data );
   }

   // allocating Device Data
   DD **dev_ptrs = ( DD ** ) (chunk + offset_DPtrs);
   dd_location = chunk + offset_DDs;
   for ( i = 0 ; i < num_Devices; i ++ ) {
      dev_data[i]->copyTo(dd_location);
      dev_ptrs[i] = ( DD* ) dd_location;
      dd_location += dev_data[i]->size();
   }

   // allocate copy-in/copy-outs
   CopyData *wdCopies = ( CopyData * ) (chunk + offset_Copies);
   chunk_iter = chunk + offset_Copies;
   for ( i = 0; i < num_Copies; i++ ) {
      CopyData *wdCopiesCurr = ( CopyData * ) chunk_iter;
      *wdCopiesCurr = wd->getCopies()[i];
      chunk_iter += size_CopyData;
   }

   // creating new WD 
   new (*uwd) WD( *wd, dev_ptrs, wdCopies , data);

   // initializing internal data
   if ( size_PMD != 0) (*uwd)->setInternalData( chunk + offset_PMD );
}

/*! \brief Duplicates a given SlicedWD
 *
 *  This function duplicates the given as a parameter WD copying all the
 *  related data (devices ptr, data and DD)
 *
 *  \param [out] uwd is the target addr for the new WD
 *  \param [in] wd is the former WD
 */
void System::duplicateSlicedWD ( SlicedWD **uwd, SlicedWD *wd)
{
   unsigned int i, num_Devices, num_Copies;
   CopyData *copy_data = NULL;
   DeviceData **dev_data;
   void *data = NULL;
   void *slicer_data = NULL;
   char *chunk = 0, *dd_location, *chunk_iter;

   size_t size_CopyData;
   size_t size_Data, offset_Data, size_DPtrs, offset_DPtrs, size_DDs, offset_DDs;
   size_t size_Copies, offset_Copies, size_PMD, offset_PMD, size_SData, offset_SData;
   size_t total_size;

   // WD doesn't need to compute offset, it will always be the chunk allocated address

   // Computing Data info
   size_Data = wd->getDataSize();
   if ( *uwd == NULL ) offset_Data = NANOS_ALIGNED_MEMORY_OFFSET(0, sizeof(SlicedWD), wd->getDataAlignment() );
   else offset_Data = 0; // if there are no wd allocated, it will always be the chunk allocated address

   // Computing Data Device pointers and Data Devicesinfo
   num_Devices = wd->getNumDevices();
   dev_data = wd->getDevices();
   size_DPtrs    = sizeof(DD *) * num_Devices;
   offset_DPtrs  = NANOS_ALIGNED_MEMORY_OFFSET(offset_Data, size_Data, __alignof__( DD*) );

   size_DDs = 0;
   for ( i = 0; i < num_Devices; i++ ) size_DDs += dev_data[i]->size();
   offset_DDs    = NANOS_ALIGNED_MEMORY_OFFSET(offset_DPtrs, size_DPtrs, __alignof__(DeviceData) );

   // Computing Copies info
   num_Copies = wd->getNumCopies();
   if ( num_Copies != 0 ) {
      size_CopyData = sizeof(CopyData);
      copy_data = wd->getCopies();
      size_Copies   = size_CopyData * num_Copies;
      offset_Copies = NANOS_ALIGNED_MEMORY_OFFSET(offset_DDs, size_DDs, __alignof__(nanos_copy_data_t) );
   } else {
      size_Copies = 0;
      offset_Copies = NANOS_ALIGNED_MEMORY_OFFSET(offset_DDs, size_DDs, 1);
   }

   // Computing Internal Data info and total size
   size_PMD   = _pmInterface->getInternalDataSize();
   if ( size_PMD != 0 ) {
      offset_PMD = NANOS_ALIGNED_MEMORY_OFFSET(offset_Copies, size_Copies, _pmInterface->getInternalDataAlignment());
   } else {
      offset_PMD = NANOS_ALIGNED_MEMORY_OFFSET(offset_Copies, size_Copies, 1);
   }

   // Computing Slicer Data info
   size_SData = wd->getSlicerDataSize();
   if ( size_SData != 0) {
      offset_SData  = NANOS_ALIGNED_MEMORY_OFFSET(offset_PMD, size_PMD, wd->getSlicerDataAlignment());
   } else {
      offset_SData  = NANOS_ALIGNED_MEMORY_OFFSET(offset_PMD, size_PMD, 1);
   }

   total_size = NANOS_ALIGNED_MEMORY_OFFSET(offset_SData, size_SData, 1);

   chunk = NEW char[total_size];

   // allocating WD and DATA
   if ( *uwd == NULL ) *uwd = (SlicedWD *) chunk;
   if ( size_Data != 0 ) {
      data = chunk + offset_Data;
      memcpy ( data, wd->getData(), size_Data );
   }

   // allocating Device Data
   DD **dev_ptrs = ( DD ** ) (chunk + offset_DPtrs);
   dd_location = chunk + offset_DDs;
   for ( i = 0 ; i < num_Devices; i ++ ) {
      dev_data[i]->copyTo(dd_location);
      dev_ptrs[i] = ( DD* ) dd_location;
      dd_location += dev_data[i]->size();
   }

   // allocate copy-in/copy-outs
   CopyData *wdCopies = ( CopyData * ) (chunk + offset_Copies);
   chunk_iter = (chunk + offset_Copies);
   for ( i = 0; i < num_Copies; i++ ) {
      CopyData *wdCopiesCurr = ( CopyData * ) chunk_iter;
      *wdCopiesCurr = wd->getCopies()[i];
      chunk_iter += size_CopyData;
   }

   // copy SlicerData
   if ( size_SData != 0 ) {
      slicer_data = chunk + offset_SData;
      memcpy ( slicer_data, wd->getSlicerData(), size_SData );
   }

   // creating new SlicedWD 
   new (*uwd) SlicedWD( *(wd->getSlicer()), wd->getSlicerDataSize(), wd->getSlicerDataAlignment(),
                        *((SlicerData *)slicer_data), *((WD *)wd), dev_ptrs, wdCopies, data );

   // initializing internal data
   if ( size_PMD != 0) (*uwd)->setInternalData( chunk + offset_PMD );
}

void System::setupWD ( WD &work, WD *parent )
{
   work.setParent ( parent );
   work.setDepth( parent->getDepth() +1 );

#if 0
#ifdef CLUSTER_DEV
   if (sys.getNetwork()->getNodeNum() == 0)
   {
      //std::cerr << "tie wd " << work.getId() << " to my thread" << std::endl;
      //ext::SMPDD * workDD = dynamic_cast<ext::SMPDD *>( &work.getActiveDevice());
      unsigned int selectedNode;
      switch ( work.getDepth() )
      {
         //case 1:
         //   //std::cerr << "tie wd " << work.getId() << " to my thread, @func: " << (void *) workDD->getWorkFct() << std::endl;
         //   work.tieTo( *myThread );
         //   break;
         case 1:
            selectedNode = work.getId() % sys.getNetwork()->getNumNodes();
            if ( selectedNode == 0)
            {
               work.tieTo( *myThread );
            }
            else
            {
               work.tieTo( *( _workers[ _workers.size() - 1 ] ) );
               work.setPe( _pes[ _pes.size() - selectedNode ] );
            }
            break;
         default:
            break;
            //std::cerr << "wd " << work.getId() << " depth is: " << work.getDepth() << " @func: " << (void *) workDD->getWorkFct() << std::endl;
      }
   }
#endif
#endif
   // Prepare private copy structures to use relative addresses
   work.prepareCopies();

   // Invoke pmInterface
   
   _pmInterface->setupWD(work);
}

void System::submit ( WD &work )
{
   setupWD( work, myThread->getCurrentWD() );
   work.submit();
}

/*! \brief Submit WorkDescriptor to its parent's  dependencies domain
 */
void System::submitWithDependencies (WD& work, size_t numDeps, Dependency* deps)
{
   setupWD( work, myThread->getCurrentWD() );
   WD *current = myThread->getCurrentWD();
   current->submitWithDependencies( work, numDeps , deps);
}

/*! \brief Wait on the current WorkDescriptor's domain for some dependenices to be satisfied
 */
void System::waitOn( size_t numDeps, Dependency* deps )
{
   WD* current = myThread->getCurrentWD();
   current->waitOn( numDeps, deps );
}


void System::inlineWork ( WD &work )
{
   setupWD( work, myThread->getCurrentWD() );
   // TODO: choose actual (active) device...
   if ( Scheduler::checkBasicConstraints( work, *myThread ) ) {
      Scheduler::inlineWork( &work );
   } else {
      Scheduler::submitAndWait( work );
   }
}

BaseThread * System:: getUnassignedWorker ( void )
{
   BaseThread *thread;

   for ( unsigned i  = 0; i < _workers.size(); i++ ) {
      if ( !_workers[i]->hasTeam() ) {
         thread = _workers[i];
         // recheck availability with exclusive access
         thread->lock();

         if ( thread->hasTeam() ) {
            // we lost it
            thread->unlock();
            continue;
         }

         thread->reserve(); // set team flag only

         thread->unlock();

         return thread;
      }
   }

   return NULL;
}

BaseThread * System::getWorker ( unsigned int n )
{
   if ( n < _workers.size() ) return _workers[n];
   else return NULL;
}

void System::releaseWorker ( BaseThread * thread )
{
   //TODO: destroy if too many?
   //TODO: to free or not to free team data?
   debug("Releasing thread " << thread << " from team " << thread->getTeam() );
   thread->leaveTeam();
}

ThreadTeam * System:: createTeam ( unsigned nthreads, void *constraints,
                                   bool reuseCurrent, TeamData *tdata )
{
   int thId;
   TeamData *data;

   if ( nthreads == 0 ) {
      nthreads = 1;
      nthreads = getNumPEs()*getThsPerPE();
   }
   
   SchedulePolicy *sched = 0;
   if ( !sched ) sched = sys.getDefaultSchedulePolicy();

   ScheduleTeamData *stdata = 0;
   if ( sched->getTeamDataSize() > 0 )
      stdata = sched->createTeamData(NULL);

   // create team
   ThreadTeam * team = NEW ThreadTeam( nthreads, *sched, stdata, *_defBarrFactory() );

   debug( "Creating team " << team << " of " << nthreads << " threads" );

   // find threads
   if ( reuseCurrent ) {
      nthreads --;

      thId = team->addThread( myThread );

      debug( "adding thread " << myThread << " with id " << toString<int>(thId) << " to " << team );

      
      if (tdata) data = &tdata[thId];
      else data = NEW TeamData();

      ScheduleThreadData *stdata = 0;
      if ( sched->getThreadDataSize() > 0 )
        stdata = sched->createThreadData(NULL);
      
//       data->parentTeam = myThread->getTeamData();

      data->setId(thId);
      data->setScheduleData(stdata);
      
      myThread->enterTeam( team,  data );

      debug( "added thread " << myThread << " with id " << toString<int>(thId) << " to " << team );
   }

   while ( nthreads > 0 ) {
      BaseThread *thread = getUnassignedWorker();

      if ( !thread ) {
         // alex: TODO: create one?
         break;
      }

      nthreads--;
      thId = team->addThread( thread );
      debug( "adding thread " << thread << " with id " << toString<int>(thId) << " to " << team );

      if (tdata) data = &tdata[thId];
      else data = NEW TeamData();

      ScheduleThreadData *stdata = 0;
      if ( sched->getThreadDataSize() > 0 )
        stdata = sched->createThreadData(NULL);

      data->setId(thId);
      data->setScheduleData(stdata);
      
      thread->enterTeam( team, data );
      debug( "added thread " << thread << " with id " << toString<int>(thId) << " to " << thread->getTeam() );
   }

   team->init();

   return team;
}

void System::endTeam ( ThreadTeam *team )
{
   if ( team->size() > 1 ) {
     fatal("Trying to end a team with running threads");
   }

//    if ( myThread->getTeamData()->parentTeam )
//    {
//       myThread->restoreTeam(myThread->getTeamData()->parentTeam);
//    }

   
   delete team;
}<|MERGE_RESOLUTION|>--- conflicted
+++ resolved
@@ -40,8 +40,7 @@
 
 #ifdef CLUSTER_DEV
 #include "clusternode.hpp"
-#include "clusterdevice.hpp"
-#include "clusterthread.hpp"
+#include "smpthread.hpp"
 #endif
 
 using namespace nanos;
@@ -56,7 +55,7 @@
 System::System () :
       _numPEs( 1 ), _deviceStackSize( 0 ), _bindThreads( true ), _profile( false ), _instrument( false ),
       _verboseMode( false ), _executionMode( DEDICATED ), _initialMode(POOL), _thsPerPE( 1 ), _untieMaster(false),
-      _delayedStart(false), _useYield(true), _synchronizedStart(true), _isMaster(true), _throttlePolicy ( NULL ),
+      _delayedStart(false), _useYield(true), _synchronizedStart(true), _useCluster( false ), _isMaster(true), _throttlePolicy ( NULL ),
       _defSchedule( "default" ), _defThrottlePolicy( "numtasks" ), 
       _defBarr( "posix" ), _defInstr ( "empty_trace" ), _defArch("smp"),
       _initializedThreads ( 0 ), _targetThreads ( 0 ), _currentConduit( "mpi" ),
@@ -97,9 +96,12 @@
 #endif
 
 #ifdef CLUSTER_DEV
-   if ( !PluginManager::load ( "pe-cluster-"+getCurrentConduit() ) )
-      fatal0 ( "Couldn't load Cluster support" );
-   fprintf(stderr, "Cluster plugin loaded!\n");
+   if ( useCluster() )
+   {
+      if ( !PluginManager::load ( "pe-cluster-"+getCurrentConduit() ) )
+         fatal0 ( "Couldn't load Cluster support" );
+      fprintf(stderr, "Cluster plugin loaded!\n");
+   }
 #endif
 
    // load default schedule plugin
@@ -188,11 +190,12 @@
    config.registerArgOption ( "instrumentation", "instrumentation" );
    config.registerEnvOption ( "instrumentation", "NX_INSTRUMENTATION" );
 
+   /* Cluster: load the cluster support */
+   config.registerConfigOption ( "enable-cluster", NEW Config::FlagOption ( _useCluster, true ), "Enables the usage of Nanos++ Cluster" );
+   config.registerArgOption ( "enable-cluster", "cluster" );
+   //config.registerEnvOption ( "enable-cluster", "NX_ENABLE_CLUSTER" );
+
    /* Cluster: select wich module to load mpi or udp */
-   //config.registerConfigOption ( "enable-cluster", NEW Config::FlagOption ( _useCluster, false ), "Enables the usage of Nanos++ Cluster" );
-   //config.registerArgOption ( "enable-cluster", "enable-cluster" );
-   //config.registerEnvOption ( "enable-cluster", "NX_ENABLE_CLUSTER" );
-
    config.registerConfigOption ( "conduit", NEW Config::StringVar ( _currentConduit ), "Selects which GasNet conduit will be used" );
    config.registerArgOption ( "conduit", "cluster-network" );
    config.registerEnvOption ( "conduit", "NX_CLUSTER_NETWORK" );
@@ -232,14 +235,21 @@
    int numPes = getNumPEs();
 
 #ifdef CLUSTER_DEV
-   if ( _net.getNodeNum() == nanos::Network::MASTER_NODE_NUM )
+   if ( useCluster() )
    {
-      _pes.reserve ( numPes + ( _net.getNumNodes() - 1 ) );
-      std::cerr << "Reserved  " << ( numPes + ( _net.getNumNodes() - 1 ) )  << " PEs " << std::endl;
+      if ( _net.getNodeNum() == nanos::Network::MASTER_NODE_NUM )
+      {
+         _pes.reserve ( numPes + ( _net.getNumNodes() - 1 ) );
+         std::cerr << "Reserved  " << ( numPes + ( _net.getNumNodes() - 1 ) )  << " PEs " << std::endl;
+      }
+      else
+      {
+         // numPes++;
+         _pes.reserve ( numPes );
+      }
    }
    else
    {
-     // numPes++;
       _pes.reserve ( numPes );
    }
 #else
@@ -272,21 +282,37 @@
       _workers.push_back( &pe->startWorker( ));
    }
 
+   int p;
 #ifdef CLUSTER_DEV
-   int effectivePes = ( _net.getNodeNum() == 0 && numPes == 4 ) ? numPes - 1 : numPes;
-   int p;
-   for ( p = 1; p < effectivePes; p++ ) {
-      pe = createPE ( "smp", p );
-      _pes.push_back ( pe );
-
-      //starting as much threads per pe as requested by the user
-
-      for ( int ths = 0; ths < getThsPerPE(); ths++ ) {
-         _workers.push_back( &pe->startWorker() );
+   if ( useCluster() )
+   {
+      int effectivePes = ( _net.getNodeNum() == 0 && numPes == 4 ) ? numPes - 1 : numPes;
+      for ( p = 1; p < effectivePes; p++ ) {
+         pe = createPE ( "smp", p );
+         _pes.push_back ( pe );
+
+         //starting as much threads per pe as requested by the user
+
+         for ( int ths = 0; ths < getThsPerPE(); ths++ ) {
+            _workers.push_back( &pe->startWorker() );
+         }
       }
    }
+   else
+   {
+      for ( p = 1; p < numPes ; p++ ) {
+         pe = createPE ( "smp", p );
+         _pes.push_back ( pe );
+
+         //starting as much threads per pe as requested by the user
+
+         //if ( _net.getNodeNum() > 0 )
+         for ( int ths = 0; ths < getThsPerPE(); ths++ ) {
+            _workers.push_back( &pe->startWorker() );
+         }
+      }
+   }
 #else
-   int p;
    for ( p = 1; p < numPes ; p++ ) {
       pe = createPE ( "smp", p );
       _pes.push_back ( pe );
@@ -316,27 +342,30 @@
 
 
 #ifdef CLUSTER_DEV
-   if ( _net.getNodeNum() == 0)
+   if ( useCluster() )
    {
-      unsigned int nodeC;
-
-      PE *_peArray[ _net.getNumNodes() - 1];
-      PE * smpRep = createPE ( "smp", p );
-      _pes.push_back( smpRep );
-
-
-      for ( nodeC = 1; nodeC < _net.getNumNodes(); nodeC++ ) {
-         nanos::ext::ClusterNode *node = new nanos::ext::ClusterNode( nodeC );
-         std::cerr << "c:node @ is " << (void * ) node << std::endl;
-         _pes.push_back( node );
-
-         _peArray[ nodeC - 1 ] = node;
+      if ( _net.getNodeNum() == 0)
+      {
+         unsigned int nodeC;
+
+         PE *_peArray[ _net.getNumNodes() - 1];
+         PE * smpRep = createPE ( "smp", p );
+         _pes.push_back( smpRep );
+
+
+         for ( nodeC = 1; nodeC < _net.getNumNodes(); nodeC++ ) {
+            nanos::ext::ClusterNode *node = new nanos::ext::ClusterNode( nodeC );
+            std::cerr << "c:node @ is " << (void * ) node << std::endl;
+            _pes.push_back( node );
+
+            _peArray[ nodeC - 1 ] = node;
+         }
+         ext::SMPMultiThread *smpRepThd = dynamic_cast<ext::SMPMultiThread *>( &smpRep->startMultiWorker( _net.getNumNodes() - 1, _peArray ) );
+
+         for (unsigned int i = 0 ; i < smpRepThd->getNumThreads(); i++ )
+            _workers.push_back( smpRepThd->getNextThread() );
+
       }
-      ext::SMPMultiThread *smpRepThd = dynamic_cast<ext::SMPMultiThread *>( &smpRep->startMultiWorker( _net.getNumNodes() - 1, _peArray ) );
-
-      for (unsigned int i = 0 ; i < smpRepThd->getNumThreads(); i++ )
-         _workers.push_back( smpRepThd->getNextThread() );
-
    }
 #endif
 
@@ -361,15 +390,18 @@
    NANOS_INSTRUMENT ( sys.getInstrumentation()->raiseOpenStateEvent (NANOS_RUNNING) );
 
 #ifdef CLUSTER_DEV
-   setMaster(_net.getNodeNum() == nanos::Network::MASTER_NODE_NUM);
-   if (!isMaster())
+   if ( useCluster() )
    {
-       Scheduler::workerLoop();
-       //fprintf(stderr, "Slave node: I have to finish.\n");
-       finish();
-   }
-   //else
-   //   fprintf(stderr, "Im only allowed here if im the master.\n");
+      setMaster(_net.getNodeNum() == nanos::Network::MASTER_NODE_NUM);
+      if (!isMaster())
+      {
+         Scheduler::workerLoop();
+         //fprintf(stderr, "Slave node: I have to finish.\n");
+         finish();
+      }
+      //else
+      //   fprintf(stderr, "Im only allowed here if im the master.\n");
+   }
 #endif
 }
 
@@ -400,16 +432,18 @@
    // signal stop PEs
 
 #ifdef CLUSTER_DEV
-   if (sys.getNetwork()->getNodeNum() == 0)
+   if ( useCluster() )
    {
-      std::cerr << "Created " << createdWds << " wds" << std::endl;
-      for ( unsigned int p = getNumPEs() + 1; p < _pes.size() ; p++ )
+      if (sys.getNetwork()->getNodeNum() == 0)
       {
-         std::cerr << "Node " << p << " executed " << ((nanos::ext::ClusterNode *) _pes[p])->getExecutedWDs() << " WDs." << std::endl;
+         std::cerr << "Created " << createdWds << " wds" << std::endl;
+         for ( unsigned int p = getNumPEs() + 1; p < _pes.size() ; p++ )
+         {
+            std::cerr << "Node " << p << " executed " << ((nanos::ext::ClusterNode *) _pes[p])->getExecutedWDs() << " WDs." << std::endl;
+         }
       }
    }
 #endif
-   std::cerr<<"stoping PES"<<std::endl;
    for ( unsigned p = 1; p < _pes.size() ; p++ ) {
        _pes[p]->stopAll();
    }
@@ -508,18 +542,6 @@
    for ( i = 0; i < num_devices; i++ ) size_DDs += devices[i].dd_size;
    offset_DDs    = NANOS_ALIGNED_MEMORY_OFFSET(offset_DPtrs, size_DPtrs, __alignof__(DeviceData) );
 
-<<<<<<< HEAD
-   size_t offset_WD, offset_Data, offset_DPtrs, offset_DDs, offset_Copies, offset_PMD, total_size;
-
-   createdWds++;
-   offset_WD     = NANOS_ALIGNED_MEMORY_OFFSET(0, 0, align_WD);
-   offset_Data   = NANOS_ALIGNED_MEMORY_OFFSET(offset_WD, size_WD, align_Data);
-   offset_DPtrs  = NANOS_ALIGNED_MEMORY_OFFSET(offset_Data, size_Data, align_DPtrs);
-   offset_DDs    = NANOS_ALIGNED_MEMORY_OFFSET(offset_DPtrs, size_DPtrs, align_DDs);
-   offset_Copies = NANOS_ALIGNED_MEMORY_OFFSET(offset_DDs, size_DDs, align_Copies);
-   offset_PMD    = NANOS_ALIGNED_MEMORY_OFFSET(offset_Copies, size_Copies,align_PMD);
-   total_size    = NANOS_ALIGNED_MEMORY_OFFSET(offset_PMD,size_PMD,1);
-=======
    // Computing Copies info
    if ( num_copies != 0 ) {
       size_CopyData = sizeof(CopyData);
@@ -529,7 +551,6 @@
       size_Copies = 0;
       offset_Copies = NANOS_ALIGNED_MEMORY_OFFSET(offset_DDs, size_DDs, 1);
    }
->>>>>>> 80d4f324
 
    // Computing Internal Data info and total size
    static size_t size_PMD   = _pmInterface->getInternalDataSize();
