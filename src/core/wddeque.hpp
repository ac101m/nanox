--- conflicted
+++ resolved
@@ -32,16 +32,12 @@
    return _dq.empty();
 }
 
-<<<<<<< HEAD
-inline void WDDeque::push_front ( WorkDescriptor *wd, bool trace)
-=======
 inline size_t WDDeque::size() const
 {
    return _dq.size();
 }
 
-inline void WDDeque::push_front ( WorkDescriptor *wd )
->>>>>>> 3b1d4cab
+inline void WDDeque::push_front ( WorkDescriptor *wd, bool trace)
 {
    wd->setMyQueue( this );
    _lock++;
