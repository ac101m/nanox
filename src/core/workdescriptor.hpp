--- conflicted
+++ resolved
@@ -50,11 +50,7 @@
                                  _versionGroupId( 0 ), _executionTime( 0.0 ), _estimatedExecTime( 0.0 ),
                                  _doSubmit(), _doWait(), _depsDomain( sys.getDependenciesManager()->createDependenciesDomain() ), 
                                  _directory(), _instrumentationContextData(), _submitted( false ), _translateArgs( translate_args ),
-<<<<<<< HEAD
-                                 _priority( 0 ), _wakeUpQueue( 0 ), _implicit(false), _copiesNotInChunk(false), _description(description) { }
-=======
-                                 _priority( 0 ), _wakeUpQueue( UINT_MAX ), _implicit(false), _copiesNotInChunk(false) { }
->>>>>>> 2fe21a1c
+                                 _priority( 0 ), _wakeUpQueue( UINT_MAX ), _implicit(false), _copiesNotInChunk(false), _description(description) { }
 
 inline WorkDescriptor::WorkDescriptor ( DeviceData *device, size_t data_size, size_t data_align, void *wdata,
                                  size_t numCopies, CopyData *copies, nanos_translate_args_t translate_args, char *description )
@@ -66,11 +62,7 @@
                                  _versionGroupId( 0 ), _executionTime( 0.0 ), _estimatedExecTime( 0.0 ), 
                                  _doSubmit(), _doWait(), _depsDomain( sys.getDependenciesManager()->createDependenciesDomain() ),
                                  _directory(), _instrumentationContextData(), _submitted( false ), _translateArgs( translate_args ),
-<<<<<<< HEAD
-                                 _priority( 0 ), _wakeUpQueue( 0 ), _implicit(false), _copiesNotInChunk(false), _description(description) { }
-=======
-                                 _priority( 0 ), _wakeUpQueue( UINT_MAX ), _implicit(false), _copiesNotInChunk(false) { }
->>>>>>> 2fe21a1c
+                                 _priority( 0 ), _wakeUpQueue( UINT_MAX ), _implicit(false), _copiesNotInChunk(false), _description(description) { }
 
 inline WorkDescriptor::WorkDescriptor ( const WorkDescriptor &wd, DeviceData **devs, CopyData * copies, void *data, char *description )
                                : WorkGroup( wd ), _data_size( wd._data_size ), _data_align( wd._data_align ), _data ( data ),
