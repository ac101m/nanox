#ifndef _NANOS_SCHEDULE
#define _NANOS_SCHEDULE

#include <string>

#include "workdescriptor.hpp"
#include "wddeque.hpp"
#include "basethread.hpp"
#include "atomic.hpp"
#include "barrier.hpp"

namespace nanos {

class SchedulingData {
private:
      int schId;
public:

      // constructor
      SchedulingData(int id=0) : schId(id) {}
      //TODO: copy & assigment costructor

      // destructor
      ~SchedulingData() {}

      void setSchId(int id)  { schId = id; }
      int getSchId() const { return schId; }
};
  
// Groups a number of BaseThreads and a number of WD with a policy
// Each BaseThread and WD can pertain only to a SG
class SchedulingGroup {
private:
  typedef std::vector<SchedulingData *> group_t;

  std::string    name;
  WDDeque        idleQueue;

  group_t        group;

  Barrier * barrierImpl;

    // disable copy and assignment
    SchedulingGroup(const SchedulingGroup &);
    SchedulingGroup & operator= (const SchedulingGroup &);

    void init(int groupSize);
public:
    // constructors
    SchedulingGroup(std::string &policy_name, int groupSize=1) : name(policy_name) { init(groupSize); }
    SchedulingGroup(const char  *policy_name, int groupSize=1) : name(policy_name) { init(groupSize); }
    // destructor
    virtual ~SchedulingGroup() {}


    //modifiers
    SchedulingData * getMemberData(int id) { return group[id]; }
    int getSize() { return group.size(); }

    // membership related methods. This members are not thread-safe
    virtual void addMember (BaseThread &thread);
    virtual void removeMember (BaseThread &thread);
    virtual SchedulingData * createMemberData (BaseThread &thread) { return new SchedulingData(); };

    // policy related methods
    virtual WD *atCreation (BaseThread *thread, WD &newWD) { return 0; }
    virtual WD *atIdle     (BaseThread *thread) = 0;
    virtual WD *atExit     (BaseThread *thread) { return atIdle(thread); }
    virtual WD *atBlock    (BaseThread *thread, WD *hint=0) { return atIdle(thread); }
    virtual WD *atWakeUp   (BaseThread *thread, WD &wd) { return 0; }

    virtual void queue (BaseThread *thread,WD &wd)  = 0;

    // idle management
    virtual void queueIdle (BaseThread *thread,WD &wd);
    virtual WD *getIdle(BaseThread *thread);

   //barrier strategy
   void setBarrierImpl(Barrier * barr) { barrierImpl = barr; }
   void barrier() { barrierImpl->barrier(); }
};

// singleton class to encapsulate scheduling data and methods
class Scheduler {
public:
    static void submit (WD &wd);
    static void exit (void);
<<<<<<< HEAD
    static void blockOnCondition (volatile int *var, int condition = 0);
    static void blockOnConditionLess (volatile int *var, int condition = 0);
=======
    template<typename T>
    static void blockOnCondition (volatile T *var, T condition = 0);
>>>>>>> 1e40a227
    static void idle (void);
    static void queue (WD &wd);
};

typedef SchedulingGroup SG;
typedef SG * (*sgFactory) (int groupSize);

};

#endif
<|MERGE_RESOLUTION|>--- conflicted
+++ resolved
@@ -85,13 +85,12 @@
 public:
     static void submit (WD &wd);
     static void exit (void);
-<<<<<<< HEAD
-    static void blockOnCondition (volatile int *var, int condition = 0);
-    static void blockOnConditionLess (volatile int *var, int condition = 0);
-=======
+
     template<typename T>
     static void blockOnCondition (volatile T *var, T condition = 0);
->>>>>>> 1e40a227
+    template<typename T> 
+    static void blockOnConditionLess (volatile T *var, T condition = 0);
+
     static void idle (void);
     static void queue (WD &wd);
 };
