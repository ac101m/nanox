/*************************************************************************************/
/*      Copyright 2009 Barcelona Supercomputing Center                               */
/*                                                                                   */
/*      This file is part of the NANOS++ library.                                    */
/*                                                                                   */
/*      NANOS++ is free software: you can redistribute it and/or modify              */
/*      it under the terms of the GNU Lesser General Public License as published by  */
/*      the Free Software Foundation, either version 3 of the License, or            */
/*      (at your option) any later version.                                          */
/*                                                                                   */
/*      NANOS++ is distributed in the hope that it will be useful,                   */
/*      but WITHOUT ANY WARRANTY; without even the implied warranty of               */
/*      MERCHANTABILITY or FITNESS FOR A PARTICULAR PURPOSE.  See the                */
/*      GNU Lesser General Public License for more details.                          */
/*                                                                                   */
/*      You should have received a copy of the GNU Lesser General Public License     */
/*      along with NANOS++.  If not, see <http://www.gnu.org/licenses/>.             */
/*************************************************************************************/

#include "system.hpp"
#include "config.hpp"
#include "plugin.hpp"
#include "schedule.hpp"
#include "barrier.hpp"
#include "nanos-int.h"
#include "copydata.hpp"
#include "os.hpp"
#include "basethread.hpp"
#include "malign.hpp"
#include "processingelement.hpp"
#include "allocator.hpp"
#include "debug.hpp"
#include "dlb.hpp"
#include <string.h>
#include <set>
#include <climits>

#ifdef SPU_DEV
#include "spuprocessor.hpp"
#endif

#ifdef GPU_DEV
#include "gpuprocessor_decl.hpp"
#endif

#ifdef OpenCL_DEV
#include "openclprocessor.hpp"
#endif

using namespace nanos;

System nanos::sys;

// default system values go here
System::System () :
      _atomicWDSeed( 1 ), _threadIdSeed( 0 ),
      _numPEs( INT_MAX ), _numThreads( 0 ), _deviceStackSize( 0 ), _bindingStart (0), _bindingStride(1),  _bindThreads( true ), _profile( false ),
      _instrument( false ), _verboseMode( false ), _summary( false ), _executionMode( DEDICATED ), _initialMode( POOL ),
      _untieMaster( true ), _delayedStart( false ), _useYield( false ), _synchronizedStart( true ),
      _numSockets( 0 ), _coresPerSocket( 0 ), _numAvailSockets( 0 ), _enable_dlb( false ), _throttlePolicy ( NULL ),
      _schedStats(), _schedConf(), _defSchedule( "bf" ), _defThrottlePolicy( "hysteresis" ), 
      _defBarr( "centralized" ), _defInstr ( "empty_trace" ), _defDepsManager( "plain" ), _defArch( "smp" ),
      _initializedThreads ( 0 ), _targetThreads ( 0 ), _pausedThreads( 0 ),
      _pausedThreadsCond(), _unpausedThreadsCond(),
      _instrumentation ( NULL ), _defSchedulePolicy( NULL ), _dependenciesManager( NULL ),
      _pmInterface( NULL ), _useCaches( true ), _cachePolicy( System::DEFAULT ), _cacheMap()

#ifdef GPU_DEV
      , _pinnedMemoryCUDA( NEW CUDAPinnedMemoryManager() )
#endif
#ifdef NANOS_INSTRUMENTATION_ENABLED
      , _enableEvents(), _disableEvents(), _instrumentDefault("default"), _enable_cpuid_event( false )
#endif
      , _lockPoolSize(37), _lockPool( NULL ), _mainTeam (NULL)
{
   verbose0 ( "NANOS++ initializing... start" );

   // OS::init must be called here and not in System::start() as it can be too late
   // to locate the program arguments at that point
   OS::init();
   config();

   OS::getProcessAffinity( &_cpu_set );

   int cpu_count = getCpuCount();

   std::vector<int> cpu_affinity;
   cpu_affinity.reserve( cpu_count );
   std::ostringstream oss_cpu_idx;
   oss_cpu_idx << "[";
   for ( int i=0; i<CPU_SETSIZE; i++ ) {
      if ( CPU_ISSET(i, &_cpu_set) ) {
         cpu_affinity.push_back(i);
         oss_cpu_idx << i << ", ";
      }
   }
   oss_cpu_idx << "]";
   
   verbose0("PID[" << getpid() << "]. CPU affinity " << oss_cpu_idx.str());
   
   // Ensure everything is properly configured
   if( getNumPEs() == INT_MAX && _numThreads == 0 )
      // If no parameter specified, use all available CPUs
      setNumPEs( cpu_count );
   
   if ( _numThreads == 0 )
      // No threads specified? Use as many as PEs
      _numThreads = _numPEs;
   else if ( getNumPEs() == INT_MAX ){
      // No number of PEs given? Use 1 thread per PE
      setNumPEs(  _numThreads );
   }

   // Set _bindings structure once we have the system mask and the binding info
   _bindings.reserve( cpu_count );
   for ( int i=0, collisions = 0; i < cpu_count; ) {

      // The cast over cpu_affinity is needed because std::vector::size() returns a size_t type
      int pos = (_bindingStart + _bindingStride*i + collisions) % (int)cpu_affinity.size();

      // 'pos' may be negative if either bindingStart or bindingStride were negative
      // this loop fixes that % operator is the remainder, not the modulo operation
      while ( pos < 0 ) pos+=cpu_affinity.size();

      if ( std::find( _bindings.begin(), _bindings.end(), cpu_affinity[pos] ) != _bindings.end() ) {
         collisions++;
         ensure( collisions != cpu_count, "Reached limit of collisions. We should never get here." );
         continue;
      }
      _bindings.push_back( cpu_affinity[pos] );
      i++;
   }

   CPU_ZERO( &_cpu_active_set );

   _lockPool = NEW Lock[_lockPoolSize];

   if ( !_delayedStart ) {
      start();
   }
   verbose0 ( "NANOS++ initializing... end" );
}

struct LoadModule
{
   void operator() ( const char *module )
   {
      if ( module ) {
        verbose0( "loading " << module << " module" );
        sys.loadPlugin(module);
      }
   }
};

void System::loadModules ()
{
   verbose0 ( "Configuring module manager" );

   _pluginManager.init();

   verbose0 ( "Loading modules" );

   const OS::ModuleList & modules = OS::getRequestedModules();
   std::for_each(modules.begin(),modules.end(), LoadModule());

   // load host processor module
   if ( _hostFactory == NULL ) {
     verbose0( "loading Host support" );

     if ( !loadPlugin( "pe-"+getDefaultArch() ) )
       fatal0 ( "Couldn't load host support" );
   }
   ensure0( _hostFactory,"No default host factory" );

#ifdef GPU_DEV
   verbose0( "loading GPU support" );

   if ( !loadPlugin( "pe-gpu" ) )
      fatal0 ( "Couldn't load GPU support" );
#endif
   
#ifdef OpenCL_DEV
   verbose0( "loading OpenCL support" );

   if ( !loadPlugin( "pe-opencl" ) )
     fatal0 ( "Couldn't load OpenCL support" );
#endif
   
   // load default schedule plugin
   verbose0( "loading " << getDefaultSchedule() << " scheduling policy support" );

   if ( !loadPlugin( "sched-"+getDefaultSchedule() ) )
      fatal0 ( "Couldn't load main scheduling policy" );

   ensure0( _defSchedulePolicy,"No default system scheduling factory" );

   verbose0( "loading " << getDefaultThrottlePolicy() << " throttle policy" );

   if ( !loadPlugin( "throttle-"+getDefaultThrottlePolicy() ) )
      fatal0( "Could not load main cutoff policy" );

   ensure0( _throttlePolicy, "No default throttle policy" );

   verbose0( "loading " << getDefaultBarrier() << " barrier algorithm" );

   if ( !loadPlugin( "barrier-"+getDefaultBarrier() ) )
      fatal0( "Could not load main barrier algorithm" );

   if ( !loadPlugin( "instrumentation-"+getDefaultInstrumentation() ) )
      fatal0( "Could not load " + getDefaultInstrumentation() + " instrumentation" );

   ensure0( _defBarrFactory,"No default system barrier factory" );
   
   // load default dependencies plugin
   verbose0( "loading " << getDefaultDependenciesManager() << " dependencies manager support" );

   if ( !loadPlugin( "deps-"+getDefaultDependenciesManager() ) )
      fatal0 ( "Couldn't load main dependencies manager" );

   ensure0( _dependenciesManager,"No default dependencies manager" );

}

void System::unloadModules ()
{   
   delete _throttlePolicy;
   
   delete _defSchedulePolicy;
   
   //! \todo (#613): delete GPU plugin?
}

// Config Functor
struct ExecInit
{
   std::set<void *> _initialized;

   ExecInit() : _initialized() {}

   void operator() ( const nanos_init_desc_t & init )
   {
      if ( _initialized.find( (void *)init.func ) == _initialized.end() ) {
         init.func( init.data );
         _initialized.insert( ( void * ) init.func );
      }
   }
};

void System::config ()
{
   Config cfg;

   const OS::InitList & externalInits = OS::getInitializationFunctions();
   std::for_each(externalInits.begin(),externalInits.end(), ExecInit());
   
   if ( !_pmInterface ) {
      // bare bone run
      _pmInterface = NEW PMInterface();
   }

   //! Declare all configuration core's flags
   verbose0( "Preparing library configuration" );

   cfg.setOptionsSection( "Core", "Core options of the core of Nanos++ runtime" );

   cfg.registerConfigOption( "num_pes", NEW Config::UintVar( _numPEs ),
                             "Defines the number of processing elements" );
   cfg.registerArgOption( "num_pes", "pes" );
   cfg.registerEnvOption( "num_pes", "NX_PES" );

   cfg.registerConfigOption( "num_threads", NEW Config::PositiveVar( _numThreads ),
                             "Defines the number of threads. Note that OMP_NUM_THREADS is an alias to this." );
   cfg.registerArgOption( "num_threads", "threads" );
   cfg.registerEnvOption( "num_threads", "NX_THREADS" );
   
   cfg.registerConfigOption( "cores-per-socket", NEW Config::PositiveVar( _coresPerSocket ),
                             "Number of cores per socket." );
   cfg.registerArgOption( "cores-per-socket", "cores-per-socket" );
   
   cfg.registerConfigOption( "num-sockets", NEW Config::PositiveVar( _numSockets ),
                             "Number of sockets available." );
   cfg.registerArgOption( "num-sockets", "num-sockets" );
   
   cfg.registerConfigOption( "hwloc-topology", NEW Config::StringVar( _topologyPath ),
                             "Overrides hwloc's topology discovery and uses the one provided by an XML file." );
   cfg.registerArgOption( "hwloc-topology", "hwloc-topology" );
   cfg.registerEnvOption( "hwloc-topology", "NX_HWLOC_TOPOLOGY_PATH" );
   

   cfg.registerConfigOption( "stack-size", NEW Config::PositiveVar( _deviceStackSize ),
                             "Defines the default stack size for all devices" );
   cfg.registerArgOption( "stack-size", "stack-size" );
   cfg.registerEnvOption( "stack-size", "NX_STACK_SIZE" );

   cfg.registerConfigOption( "binding-start", NEW Config::IntegerVar ( _bindingStart ),
                             "Set initial cpu id for binding (binding required)" );
   cfg.registerArgOption( "binding-start", "binding-start" );
   cfg.registerEnvOption( "binding-start", "NX_BINDING_START" );

   cfg.registerConfigOption( "binding-stride", NEW Config::IntegerVar ( _bindingStride ),
                             "Set binding stride (binding required)" );
   cfg.registerArgOption( "binding-stride", "binding-stride" );
   cfg.registerEnvOption( "binding-stride", "NX_BINDING_STRIDE" );

   cfg.registerConfigOption( "no-binding", NEW Config::FlagOption( _bindThreads, false ),
                             "Disables thread binding" );
   cfg.registerArgOption( "no-binding", "disable-binding" );

   cfg.registerConfigOption( "no-yield", NEW Config::FlagOption( _useYield, false ),
                             "Do not yield on idle and condition waits" );
   cfg.registerArgOption( "no-yield", "disable-yield" );

   cfg.registerConfigOption( "verbose", NEW Config::FlagOption( _verboseMode ),
                             "Activates verbose mode" );
   cfg.registerArgOption( "verbose", "verbose" );

   cfg.registerConfigOption( "summary", NEW Config::FlagOption( _summary ),
                             "Activates summary mode" );
   cfg.registerArgOption( "summary", "summary" );

//! \bug implement execution modes (#146) */
#if 0
   cfg::MapVar<ExecutionMode> map( _executionMode );
   map.addOption( "dedicated", DEDICATED).addOption( "shared", SHARED );
   cfg.registerConfigOption ( "exec_mode", &map, "Execution mode" );
   cfg.registerArgOption ( "exec_mode", "mode" );
#endif

   registerPluginOption( "schedule", "sched", _defSchedule,
                         "Defines the scheduling policy", cfg );
   cfg.registerArgOption( "schedule", "schedule" );
   cfg.registerEnvOption( "schedule", "NX_SCHEDULE" );

   registerPluginOption( "throttle", "throttle", _defThrottlePolicy,
                         "Defines the throttle policy", cfg );
   cfg.registerArgOption( "throttle", "throttle" );
   cfg.registerEnvOption( "throttle", "NX_THROTTLE" );

   cfg.registerConfigOption( "barrier", NEW Config::StringVar ( _defBarr ),
                             "Defines barrier algorithm" );
   cfg.registerArgOption( "barrier", "barrier" );
   cfg.registerEnvOption( "barrier", "NX_BARRIER" );

   registerPluginOption( "instrumentation", "instrumentation", _defInstr,
                         "Defines instrumentation format", cfg );
   cfg.registerArgOption( "instrumentation", "instrumentation" );
   cfg.registerEnvOption( "instrumentation", "NX_INSTRUMENTATION" );

   cfg.registerConfigOption( "no-sync-start", NEW Config::FlagOption( _synchronizedStart, false),
                             "Disables synchronized start" );
   cfg.registerArgOption( "no-sync-start", "disable-synchronized-start" );

   cfg.registerConfigOption( "architecture", NEW Config::StringVar ( _defArch ),
                             "Defines the architecture to use (smp by default)" );
   cfg.registerArgOption( "architecture", "architecture" );
   cfg.registerEnvOption( "architecture", "NX_ARCHITECTURE" );

   cfg.registerConfigOption( "no-caches", NEW Config::FlagOption( _useCaches, false ), "Disables the use of caches" );
   cfg.registerArgOption( "no-caches", "disable-caches" );

   CachePolicyConfig *cachePolicyCfg = NEW CachePolicyConfig ( _cachePolicy );
   cachePolicyCfg->addOption("wt", System::WRITE_THROUGH );
   cachePolicyCfg->addOption("wb", System::WRITE_BACK );
   cachePolicyCfg->addOption( "nocache", System::NONE );

   cfg.registerConfigOption( "cache-policy", cachePolicyCfg,
                             "Defines the general cache policy to use: write-through / write-back. Can be overwritten for specific architectures" );
   cfg.registerArgOption( "cache-policy", "cache-policy" );
   cfg.registerEnvOption( "cache-policy", "NX_CACHE_POLICY" );
   
   registerPluginOption( "deps", "deps", _defDepsManager,
                         "Defines the dependencies plugin", cfg );
   cfg.registerArgOption( "deps", "deps" );
   cfg.registerEnvOption( "deps", "NX_DEPS" );
   

#ifdef NANOS_INSTRUMENTATION_ENABLED
   cfg.registerConfigOption( "instrument-default", NEW Config::StringVar ( _instrumentDefault ),
                             "Set instrumentation event list default (none, all)" );
   cfg.registerArgOption( "instrument-default", "instrument-default" );

   cfg.registerConfigOption( "instrument-enable", NEW Config::StringVarList ( _enableEvents ),
                             "Add events to instrumentation event list" );
   cfg.registerArgOption( "instrument-enable", "instrument-enable" );

   cfg.registerConfigOption( "instrument-disable", NEW Config::StringVarList ( _disableEvents ),
                             "Remove events to instrumentation event list" );
   cfg.registerArgOption( "instrument-disable", "instrument-disable" );

   cfg.registerConfigOption( "instrument-cpuid", NEW Config::FlagOption ( _enable_cpuid_event ),
                             "Add cpuid event when binding is disabled (expensive)" );
   cfg.registerArgOption( "instrument-cpuid", "instrument-cpuid" );
#endif

   cfg.registerConfigOption( "enable-dlb", NEW Config::FlagOption ( _enable_dlb ),
                              "Tune Nanos Runtime to be used with Dynamic Load Balancing library)" );
   cfg.registerArgOption( "enable-dlb", "enable-dlb" );

   _schedConf.config( cfg );
   _pmInterface->config( cfg );

   verbose0 ( "Reading Configuration" );

   cfg.init();
}

PE * System::createPE ( std::string pe_type, int pid, int uid )
{
   //! \todo lookup table for PE factories, in the mean time assume only one factory
   return _hostFactory( pid, uid );
}

void System::start ()
{
   if ( !_useCaches ) _cachePolicy = System::NONE;
   
   //! Load hwloc first, in order to make it available for modules
   if ( isHwlocAvailable() )
      loadHwloc();

   // loadNUMAInfo needs _targetThreads when hwloc is not available.
   // Note that it is not its final value!
   _targetThreads = _numThreads;
   
   // Load & check NUMA config
   loadNUMAInfo();

   // Modules can be loaded now
   loadModules();

   // Increase targetThreads, ask the architecture plugins
   for ( ArchitecturePlugins::const_iterator it = _archs.begin();
        it != _archs.end(); ++it )
   {
      _targetThreads += (*it)->getNumThreads();
   }

   // Instrumentation startup
   NANOS_INSTRUMENT ( sys.getInstrumentation()->filterEvents( _instrumentDefault, _enableEvents, _disableEvents ) );
   NANOS_INSTRUMENT ( sys.getInstrumentation()->initialize() );

   verbose0 ( "Starting runtime" );

   _pmInterface->start();

   int numPes = getNumPEs();

   _pes.reserve ( numPes );

   PE *pe = createPE ( _defArch, getBindingId( 0 ), 0 );
   pe->setNUMANode( getNodeOfPE( pe->getId() ) );
   _pes.push_back ( pe );
   _workers.push_back( &pe->associateThisThread ( getUntieMaster() ) );
   CPU_SET( getBindingId( 0 ), &_cpu_active_set );

   WD &mainWD = *myThread->getCurrentWD();
   (void) mainWD.getDirectory(true);
   
   if ( _pmInterface->getInternalDataSize() > 0 ) {
      char *data = NEW char[_pmInterface->getInternalDataSize()];
      _pmInterface->initInternalData( data );
      mainWD.setInternalData( data );
   }

   _pmInterface->setupWD( mainWD );

   /* Renaming currend thread as Master */
   myThread->rename("Master");

   NANOS_INSTRUMENT ( sys.getInstrumentation()->raiseOpenStateEvent (NANOS_STARTUP) );
   
   // For each plugin, notify it's the way to reserve PEs if they are required
   for ( ArchitecturePlugins::const_iterator it = _archs.begin();
        it != _archs.end(); ++it )
   {
      (*it)->createBindingList();
   }   
   // Right now, _bindings should only store SMP PEs ids

   // Create PEs
   int p;
   for ( p = 1; p < numPes ; p++ ) {
      pe = createPE ( "smp", getBindingId( p ), p );
      pe->setNUMANode( getNodeOfPE( pe->getId() ) );
      _pes.push_back ( pe );

      CPU_SET( getBindingId( p ), &_cpu_active_set );
   }
   
   // Create threads
   for ( int ths = 1; ths < _numThreads; ths++ ) {
      pe = _pes[ ths % numPes ];
      _workers.push_back( &pe->startWorker() );
   }
   
   // For each plugin create PEs and workers
   //! \bug  FIXME (#855)
   for ( ArchitecturePlugins::const_iterator it = _archs.begin();
        it != _archs.end(); ++it )
   {
      for ( unsigned archPE = 0; archPE < (*it)->getNumPEs(); ++archPE )
      {
         PE * processor = (*it)->createPE( archPE, p );
         fatal_cond0( processor == NULL, "ArchPlugin::createPE returned NULL" );
         _pes.push_back( processor );
         _workers.push_back( &processor->startWorker() );
         CPU_SET( processor->getId(), &_cpu_active_set );
         ++p;
      }
   }

   // Set up internal data for each worker
   for ( ThreadList::const_iterator it = _workers.begin(); it != _workers.end(); it++ ) {

      WD & threadWD = (*it)->getThreadWD();
      if ( _pmInterface->getInternalDataSize() > 0 ) {
         char *data = NEW char[_pmInterface->getInternalDataSize()];
         _pmInterface->initInternalData( data );
         threadWD.setInternalData( data );
      }
      _pmInterface->setupWD( threadWD );
   }
      
#ifdef SPU_DEV
   PE *spu = NEW nanos::ext::SPUProcessor(100, (nanos::ext::SMPProcessor &) *_pes[0]);
   spu->startWorker();
#endif


   if ( getSynchronizedStart() ) {
      // Wait for the rest of the gang to be ready, but do not yet notify master thread is ready
      while (_initializedThreads.value() < ( _targetThreads - 1 ) ) {}
   }

   // FIXME (855): do this before thread creation, after PE creation
   completeNUMAInfo();

   switch ( getInitialMode() )
   {
      case POOL:
         verbose0("Pool model enabled (OmpSs)");
<<<<<<< HEAD
         createTeam( _workers.size(), /*constraints*/ NULL, /*reuse*/ true, /*enter*/ true, /*parallel*/ false );
         break;
      case ONE_THREAD:
         verbose0("One-thread model enabled (OpenMP)");
         createTeam( 1, /*constraints*/ NULL, /*reuse*/ true, /*enter*/ true, /*parallel*/ true );
=======
         _mainTeam = createTeam( _workers.size() );
         break;
      case ONE_THREAD:
         verbose0("One-thread model enabled (OpenMP)");
         _mainTeam = createTeam(1);
>>>>>>> 6c795852
         break;
      default:
         fatal("Unknown initial mode!");
         break;
   }

   NANOS_INSTRUMENT ( static InstrumentationDictionary *ID = sys.getInstrumentation()->getInstrumentationDictionary(); )
   NANOS_INSTRUMENT ( static nanos_event_key_t num_threads_key = ID->getEventKey("set-num-threads"); )
   NANOS_INSTRUMENT ( nanos_event_value_t team_size =  (nanos_event_value_t) myThread->getTeam()->size(); )
   NANOS_INSTRUMENT ( sys.getInstrumentation()->raisePointEvents(1, &num_threads_key, &team_size); )
   
   /* Master thread is ready now */
   if ( getSynchronizedStart() )
     threadReady();

   // Paused threads: set the condition checker 
   _pausedThreadsCond.setConditionChecker( EqualConditionChecker<unsigned int >( &_pausedThreads.override(), _workers.size() ) );
   _unpausedThreadsCond.setConditionChecker( EqualConditionChecker<unsigned int >( &_pausedThreads.override(), 0 ) );

   // All initialization is ready, call postInit hooks
   const OS::InitList & externalInits = OS::getPostInitializationFunctions();
   std::for_each(externalInits.begin(),externalInits.end(), ExecInit());

   NANOS_INSTRUMENT ( sys.getInstrumentation()->raiseCloseStateEvent() );
   NANOS_INSTRUMENT ( sys.getInstrumentation()->raiseOpenStateEvent (NANOS_RUNNING) );
   
   // List unrecognised arguments
   std::string unrecog = Config::getOrphanOptions();
   if ( !unrecog.empty() )
      warning( "Unrecognised arguments: " << unrecog );
   Config::deleteOrphanOptions();
      
   // hwloc can be now unloaded
   if ( isHwlocAvailable() )
      unloadHwloc();

   if ( _summary )
      environmentSummary();
}

System::~System ()
{
   if ( !_delayedStart ) finish();
}

void System::finish ()
{
   //! \note Instrumentation: first removing RUNNING state from top of the state statck
   //! and then pushing SHUTDOWN state in order to instrument this latest phase
   NANOS_INSTRUMENT ( sys.getInstrumentation()->raiseCloseStateEvent() );
   NANOS_INSTRUMENT ( sys.getInstrumentation()->raiseOpenStateEvent(NANOS_SHUTDOWN) );

   verbose ( "NANOS++ statistics");
   verbose ( std::dec << (unsigned int) getCreatedTasks() << " tasks has been executed" );

   verbose ( "NANOS++ shutting down.... init" );

   //! \note waiting for remaining tasks
   myThread->getCurrentWD()->waitCompletion( true );

   //! \note switching main work descriptor (current) to the main thread to shutdown the runtime 
   if ( _workers[0]->isSleeping() ) _workers[0]->wakeup();
   getMyThreadSafe()->getCurrentWD()->tied().tieTo(*_workers[0]);
   Scheduler::switchToThread(_workers[0]);
   
   ensure( getMyThreadSafe()->isMainThread(), "Main thread not finishing the application!");

   //! \note stopping all threads
   verbose ( "Joining threads..." );
   for ( unsigned p = 0; p < _pes.size() ; p++ ) {
      _pes[p]->stopAllThreads();
   }
   verbose ( "...thread has been joined" );

   ensure( _schedStats._readyTasks == 0, "Ready task counter has an invalid value!");

   //! \note finalizing instrumentation (if active)
   NANOS_INSTRUMENT ( sys.getInstrumentation()->raiseCloseStateEvent() );
   NANOS_INSTRUMENT ( sys.getInstrumentation()->finalize() );

   //! \note stopping and deleting the programming model interface
   _pmInterface->finish();
   delete _pmInterface;

   //! \note deleting pool of locks
   delete[] _lockPool;

   //! \note deleting main work descriptor
   delete (WorkDescriptor *) (getMyThreadSafe()->getCurrentWD());

   //! \note deleting loaded slicers
   for ( Slicers::const_iterator it = _slicers.begin(); it !=   _slicers.end(); it++ ) {
      delete (Slicer *)  it->second;
   }

   //! \note deleting loaded worksharings
   for ( WorkSharings::const_iterator it = _worksharings.begin(); it !=   _worksharings.end(); it++ ) {
      delete (WorkSharing *)  it->second;
   }
   
   //! \note  printing thread team statistics and deleting it
   ThreadTeam* team = getMyThreadSafe()->getTeam();

   if ( team->getScheduleData() != NULL ) team->getScheduleData()->printStats();

   myThread->leaveTeam();

   ensure(team->size() == 0, "Trying to finish execution, but team is still not empty");

   delete team;

   //! \note deleting processing elements (but main pe)
   for ( unsigned p = 1; p < _pes.size() ; p++ ) {
      delete _pes[p];
   }
   
   //! \note unload modules
   unloadModules();

   //! \note deleting dependency manager
   delete _dependenciesManager;

   //! \note deleting last processing element
   delete _pes[0];

   //! \note deleting allocator (if any)
   if ( allocator != NULL ) free (allocator);

   verbose ( "NANOS++ shutting down.... end" );

   //! \note printing execution summary
   if ( _summary ) executionSummary();

}

/*! \brief Creates a new WD
 *
 *  This function creates a new WD, allocating memory space for device ptrs and
 *  data when necessary. 
 *
 *  \param [in,out] uwd is the related addr for WD if this parameter is null the
 *                  system will allocate space in memory for the new WD
 *  \param [in] num_devices is the number of related devices
 *  \param [in] devices is a vector of device descriptors 
 *  \param [in] data_size is the size of the related data
 *  \param [in,out] data is the related data (allocated if needed)
 *  \param [in] uwg work group to relate with
 *  \param [in] props new WD properties
 *  \param [in] num_copies is the number of copy objects of the WD
 *  \param [in] copies is vector of copy objects of the WD
 *  \param [in] num_dimensions is the number of dimension objects associated to the copies
 *  \param [in] dimensions is vector of dimension objects
 *
 *  When it does a full allocation the layout is the following:
 *  <pre>
 *  +---------------+
 *  |     WD        |
 *  +---------------+
 *  |    data       |
 *  +---------------+
 *  |  dev_ptr[0]   |
 *  +---------------+
 *  |     ....      |
 *  +---------------+
 *  |  dev_ptr[N]   |
 *  +---------------+
 *  |     DD0       |
 *  +---------------+
 *  |     ....      |
 *  +---------------+
 *  |     DDN       |
 *  +---------------+
 *  |    copy0      |
 *  +---------------+
 *  |     ....      |
 *  +---------------+
 *  |    copyM      |
 *  +---------------+
 *  |     dim0      |
 *  +---------------+
 *  |     ....      |
 *  +---------------+
 *  |     dimM      |
 *  +---------------+
 *  |   PM Data     |
 *  +---------------+
 *  </pre>
 */
void System::createWD ( WD **uwd, size_t num_devices, nanos_device_t *devices, size_t data_size, size_t data_align,
                        void **data, WG *uwg, nanos_wd_props_t *props, nanos_wd_dyn_props_t *dyn_props,
                        size_t num_copies, nanos_copy_data_t **copies, size_t num_dimensions,
                        nanos_region_dimension_internal_t **dimensions, nanos_translate_args_t translate_args,
                        const char *description )
{
   ensure(num_devices > 0,"WorkDescriptor has no devices");

   unsigned int i;
   char *chunk = 0;

   size_t size_CopyData;
   size_t size_Data, offset_Data, size_DPtrs, offset_DPtrs, size_Copies, offset_Copies, size_Dimensions, offset_Dimensions, offset_PMD;
   size_t offset_DESC, size_DESC;
   char *desc;
   size_t total_size;

   // WD doesn't need to compute offset, it will always be the chunk allocated address

   // Computing Data info
   size_Data = (data != NULL && *data == NULL)? data_size:0;
   if ( *uwd == NULL ) offset_Data = NANOS_ALIGNED_MEMORY_OFFSET(0, sizeof(WD), data_align );
   else offset_Data = 0; // if there are no wd allocated, it will always be the chunk allocated address

   // Computing Data Device pointers and Data Devicesinfo
   size_DPtrs    = sizeof(DD *) * num_devices;
   offset_DPtrs  = NANOS_ALIGNED_MEMORY_OFFSET(offset_Data, size_Data, __alignof__( DD*) );

   // Computing Copies info
   if ( num_copies != 0 ) {
      size_CopyData = sizeof(CopyData);
      size_Copies   = size_CopyData * num_copies;
      offset_Copies = NANOS_ALIGNED_MEMORY_OFFSET(offset_DPtrs, size_DPtrs, __alignof__(nanos_copy_data_t) );
      // There must be at least 1 dimension entry
      size_Dimensions = num_dimensions * sizeof(nanos_region_dimension_internal_t);
      offset_Dimensions = NANOS_ALIGNED_MEMORY_OFFSET(offset_Copies, size_Copies, __alignof__(nanos_region_dimension_internal_t) );
   } else {
      size_Copies = 0;
      // No dimensions
      size_Dimensions = 0;
      offset_Copies = offset_Dimensions = NANOS_ALIGNED_MEMORY_OFFSET(offset_DPtrs, size_DPtrs, 1);
   }

   // Computing description char * + description
   if ( description == NULL ) {
      offset_DESC = offset_Dimensions;
      size_DESC = size_Dimensions;
   } else {
      offset_DESC = NANOS_ALIGNED_MEMORY_OFFSET(offset_Dimensions, size_Dimensions, __alignof__ (void*) );
      size_DESC = (strlen(description)+1) * sizeof(char);
   }

   // Computing Internal Data info and total size
   static size_t size_PMD   = _pmInterface->getInternalDataSize();
   if ( size_PMD != 0 ) {
      static size_t align_PMD = _pmInterface->getInternalDataAlignment();
      offset_PMD = NANOS_ALIGNED_MEMORY_OFFSET(offset_DESC, size_DESC, align_PMD);
      total_size = NANOS_ALIGNED_MEMORY_OFFSET(offset_PMD,size_PMD,1);
   } else {
      offset_PMD = 0; // needed for a gcc warning
      total_size = NANOS_ALIGNED_MEMORY_OFFSET(offset_DESC, size_DESC, 1);
   }

   chunk = NEW char[total_size];
   if (props->clear_chunk)
       memset(chunk, 0, sizeof(char) * total_size);

   // allocating WD and DATA
   if ( *uwd == NULL ) *uwd = (WD *) chunk;
   if ( data != NULL && *data == NULL ) *data = (chunk + offset_Data);

   // allocating Device Data
   DD **dev_ptrs = ( DD ** ) (chunk + offset_DPtrs);
   for ( i = 0 ; i < num_devices ; i ++ ) dev_ptrs[i] = ( DD* ) devices[i].factory( devices[i].arg );

   ensure ((num_copies==0 && copies==NULL && num_dimensions==0 && dimensions==NULL) || (num_copies!=0 && copies!=NULL && num_dimensions!=0 && dimensions!=NULL ), "Number of copies and copy data conflict" );
   

   // allocating copy-ins/copy-outs
   if ( copies != NULL && *copies == NULL ) {
      *copies = ( CopyData * ) (chunk + offset_Copies);
      *dimensions = ( nanos_region_dimension_internal_t * ) ( chunk + offset_Dimensions );
   }

   // Copying description string
   if ( description == NULL ) desc = NULL;
   else {
      desc = (chunk + offset_DESC);
      strncpy ( desc, description, size_DESC);
//      desc[strlen(description)]='\0';
   }

   WD * wd =  new (*uwd) WD( num_devices, dev_ptrs, data_size, data_align, data != NULL ? *data : NULL,
                             num_copies, (copies != NULL)? *copies : NULL, translate_args, desc );
   // Set WD's socket
   wd->setSocket( getCurrentSocket() );
   
   // Set total size
   wd->setTotalSize(total_size );
   
   if ( getCurrentSocket() >= sys.getNumSockets() )
      throw NANOS_INVALID_PARAM;

   // All the implementations for a given task will have the same ID
   wd->setVersionGroupId( ( unsigned long ) devices );

   // initializing internal data
   if ( size_PMD > 0) {
      _pmInterface->initInternalData( chunk + offset_PMD );
      wd->setInternalData( chunk + offset_PMD );
   }

   // add to workgroup
   if ( uwg != NULL ) {
      WG * wg = ( WG * )uwg;
      wg->addWork( *wd );
   }

   // set properties
   if ( props != NULL ) {
      if ( props->tied ) wd->tied();
      wd->setPriority( dyn_props->priority );
      wd->setFinal ( dyn_props->flags.is_final );
   }
   if ( dyn_props && dyn_props->tie_to ) wd->tieTo( *( BaseThread * )dyn_props->tie_to );
   
   /* DLB */
   // In case the master have been busy crating tasks 
   // every 10 tasks created I'll check available cpus
   if(_atomicWDSeed.value()%10==0)dlb_updateAvailableCpus();
}

/*! \brief Creates a new Sliced WD
 *
 *  \param [in,out] uwd is the related addr for WD if this parameter is null the
 *                  system will allocate space in memory for the new WD
 *  \param [in] num_devices is the number of related devices
 *  \param [in] devices is a vector of device descriptors 
 *  \param [in] outline_data_size is the size of the related data
 *  \param [in,out] outline_data is the related data (allocated if needed)
 *  \param [in] uwg work group to relate with
 *  \param [in] slicer is the related slicer which contains all the methods to manage this WD
 *  \param [in,out] data used as the slicer data (allocated if needed)
 *  \param [in] props new WD properties
 *
 *  \return void
 *
 *  \par Description:
 * 
 *  This function creates a new Sliced WD, allocating memory space for device ptrs and
 *  data when necessary. Also allocates Slicer Data object which is related with the WD.
 *
 *  When it does a full allocation the layout is the following:
 *  <pre>
 *  +---------------+
 *  |   slicedWD    |
 *  +---------------+
 *  |    data       |
 *  +---------------+
 *  |  dev_ptr[0]   |
 *  +---------------+
 *  |     ....      |
 *  +---------------+
 *  |  dev_ptr[N]   |
 *  +---------------+
 *  |     DD0       |
 *  +---------------+
 *  |     ....      |
 *  +---------------+
 *  |     DDN       |
 *  +---------------+
 *  |    copy0      |
 *  +---------------+
 *  |     ....      |
 *  +---------------+
 *  |    copyM      |
 *  +---------------+
 *  |     dim0      |
 *  +---------------+
 *  |     ....      |
 *  +---------------+
 *  |     dimM      |
 *  +---------------+
 *  |   PM Data     |
 *  +---------------+
 *  </pre>
 *
 * \sa createWD, duplicateWD, duplicateSlicedWD
 */
void System::createSlicedWD ( WD **uwd, size_t num_devices, nanos_device_t *devices, size_t outline_data_size,
                        int outline_data_align, void **outline_data, WG *uwg, Slicer *slicer, nanos_wd_props_t *props,
                        nanos_wd_dyn_props_t *dyn_props, size_t num_copies, nanos_copy_data_t **copies, size_t num_dimensions,
                        nanos_region_dimension_internal_t **dimensions, const char *description )
{
   ensure(num_devices > 0,"WorkDescriptor has no devices");

   unsigned int i;
   char *chunk = 0;

   size_t size_CopyData;
   size_t size_Data, offset_Data, size_DPtrs, offset_DPtrs;
   size_t size_Copies, offset_Copies, size_Dimensions, offset_Dimensions, offset_PMD;
   size_t offset_DESC, size_DESC;
   char *desc;
   size_t total_size;

   // WD doesn't need to compute offset, it will always be the chunk allocated address

   // Computing Data info
   size_Data = (outline_data != NULL && *outline_data == NULL)? outline_data_size:0;
   if ( *uwd == NULL ) offset_Data = NANOS_ALIGNED_MEMORY_OFFSET(0, sizeof(SlicedWD), outline_data_align );
   else offset_Data = 0; // if there are no wd allocated, it will always be the chunk allocated address

   // Computing Data Device pointers and Data Devicesinfo
   size_DPtrs    = sizeof(DD *) * num_devices;
   offset_DPtrs  = NANOS_ALIGNED_MEMORY_OFFSET(offset_Data, size_Data, __alignof__( DD*) );

   // Computing Copies info
   if ( num_copies != 0 ) {
      size_CopyData = sizeof(CopyData);
      size_Copies   = size_CopyData * num_copies;
      offset_Copies = NANOS_ALIGNED_MEMORY_OFFSET(offset_DPtrs, size_DPtrs, __alignof__(nanos_copy_data_t) );
      // There must be at least 1 dimension entry
      size_Dimensions = num_dimensions * sizeof(nanos_region_dimension_internal_t);
      offset_Dimensions = NANOS_ALIGNED_MEMORY_OFFSET(offset_Copies, size_Copies, __alignof__(nanos_region_dimension_internal_t) );
   } else {
      size_Copies = 0;
      // No dimensions
      size_Dimensions = 0;
      offset_Copies = offset_Dimensions = NANOS_ALIGNED_MEMORY_OFFSET(offset_DPtrs, size_DPtrs, 1);
   }

   // Computing description char * + description
   if ( description == NULL ) {
      offset_DESC = offset_Dimensions;
      size_DESC = size_Dimensions;
   } else {
      offset_DESC = NANOS_ALIGNED_MEMORY_OFFSET(offset_Dimensions, size_Dimensions, __alignof__ (void*) );
      size_DESC = (strlen(description)+1) * sizeof(char);
   }

   // Computing Internal Data info and total size
   static size_t size_PMD   = _pmInterface->getInternalDataSize();
   if ( size_PMD != 0 ) {
      static size_t align_PMD = _pmInterface->getInternalDataAlignment();
      offset_PMD = NANOS_ALIGNED_MEMORY_OFFSET(offset_DESC, size_DESC, align_PMD);
   } else {
      offset_PMD = NANOS_ALIGNED_MEMORY_OFFSET(offset_DESC, size_DESC, 1);
   }

   total_size = NANOS_ALIGNED_MEMORY_OFFSET(offset_PMD, size_PMD, 1);

   chunk = NEW char[total_size];

   // allocating WD and DATA
   if ( *uwd == NULL ) *uwd = (SlicedWD *) chunk;
   if ( outline_data != NULL && *outline_data == NULL ) *outline_data = (chunk + offset_Data);

   // allocating and initializing Device Data pointers
   DD **dev_ptrs = ( DD ** ) (chunk + offset_DPtrs);
   for ( i = 0 ; i < num_devices ; i ++ ) dev_ptrs[i] = ( DD* ) devices[i].factory( devices[i].arg );

   ensure ((num_copies==0 && copies==NULL && num_dimensions==0 && dimensions==NULL) || (num_copies!=0 && copies!=NULL && num_dimensions!=0 && dimensions!=NULL ), "Number of copies and copy data conflict" );

   // allocating copy-ins/copy-outs
   if ( copies != NULL && *copies == NULL ) {
      *copies = ( CopyData * ) (chunk + offset_Copies);
      *dimensions = ( nanos_region_dimension_internal_t * ) ( chunk + offset_Dimensions );
   }

   // Copying description string
   if ( description == NULL ) desc = NULL;
   else desc = (chunk + offset_DESC);

   SlicedWD * wd =  new (*uwd) SlicedWD( *slicer, num_devices, dev_ptrs, outline_data_size, outline_data_align,
                                         outline_data != NULL ? *outline_data : NULL, num_copies, (copies == NULL) ? NULL : *copies, desc );
   // Set WD's socket
   wd->setSocket(  getCurrentSocket() );

   // Set total size
   wd->setTotalSize(total_size );
   
   if ( getCurrentSocket() >= sys.getNumSockets() )
      throw NANOS_INVALID_PARAM;

   // initializing internal data
   if ( size_PMD > 0) {
      _pmInterface->initInternalData( chunk + offset_PMD );
      wd->setInternalData( chunk + offset_PMD );
   }

   // add to workgroup
   if ( uwg != NULL ) {
      WG * wg = ( WG * )uwg;
      wg->addWork( *wd );
   }

   // set properties
   if ( props != NULL ) {
      if ( props->tied ) wd->tied();
      wd->setPriority( dyn_props->priority );
      wd->setFinal ( dyn_props->flags.is_final );
   }
   if ( dyn_props && dyn_props->tie_to ) wd->tieTo( *( BaseThread * )dyn_props->tie_to );
}

/*! \brief Duplicates the whole structure for a given WD
 *
 *  \param [out] uwd is the target addr for the new WD
 *  \param [in] wd is the former WD
 *
 *  \return void
 *
 *  \par Description:
 *
 *  This function duplicates the given WD passed as a parameter copying all the
 *  related data included in the layout (devices ptr, data and DD). First it computes
 *  the size for the layout, then it duplicates each one of the chunks (Data,
 *  Device's pointers, internal data, etc). Finally calls WorkDescriptor constructor
 *  using new and placement.
 *
 *  \sa WorkDescriptor, createWD, createSlicedWD, duplicateSlicedWD
 */
void System::duplicateWD ( WD **uwd, WD *wd)
{
   unsigned int i, num_Devices, num_Copies, num_Dimensions;
   DeviceData **dev_data;
   void *data = NULL;
   char *chunk = 0, *chunk_iter;

   size_t size_CopyData;
   size_t size_Data, offset_Data, size_DPtrs, offset_DPtrs, size_Copies, offset_Copies, size_Dimensions, offset_Dimensions, offset_PMD;
   size_t total_size;

   // WD doesn't need to compute offset, it will always be the chunk allocated address

   // Computing Data info
   size_Data = wd->getDataSize();
   if ( *uwd == NULL ) offset_Data = NANOS_ALIGNED_MEMORY_OFFSET(0, sizeof(WD), wd->getDataAlignment() );
   else offset_Data = 0; // if there are no wd allocated, it will always be the chunk allocated address

   // Computing Data Device pointers and Data Devicesinfo
   num_Devices = wd->getNumDevices();
   dev_data = wd->getDevices();
   size_DPtrs    = sizeof(DD *) * num_Devices;
   offset_DPtrs  = NANOS_ALIGNED_MEMORY_OFFSET(offset_Data, size_Data, __alignof__( DD*) );

   // Computing Copies info
   num_Copies = wd->getNumCopies();
   num_Dimensions = 0;
   for ( i = 0; i < num_Copies; i += 1 ) {
      num_Dimensions += wd->getCopies()[i].getNumDimensions();
   }
   if ( num_Copies != 0 ) {
      size_CopyData = sizeof(CopyData);
      size_Copies   = size_CopyData * num_Copies;
      offset_Copies = NANOS_ALIGNED_MEMORY_OFFSET(offset_DPtrs, size_DPtrs, __alignof__(nanos_copy_data_t) );
      // There must be at least 1 dimension entry
      size_Dimensions = num_Dimensions * sizeof(nanos_region_dimension_internal_t);
      offset_Dimensions = NANOS_ALIGNED_MEMORY_OFFSET(offset_Copies, size_Copies, __alignof__(nanos_region_dimension_internal_t) );
   } else {
      size_Copies = 0;
      // No dimensions
      size_Dimensions = 0;
      offset_Copies = offset_Dimensions = NANOS_ALIGNED_MEMORY_OFFSET(offset_DPtrs, size_DPtrs, 1);
   }

   // Computing Internal Data info and total size
   static size_t size_PMD   = _pmInterface->getInternalDataSize();
   if ( size_PMD != 0 ) {
      static size_t align_PMD = _pmInterface->getInternalDataAlignment();
      offset_PMD = NANOS_ALIGNED_MEMORY_OFFSET(offset_Dimensions, size_Dimensions, align_PMD);
      total_size = NANOS_ALIGNED_MEMORY_OFFSET(offset_PMD,size_PMD,1);
   } else {
      offset_PMD = 0; // needed for a gcc warning
      total_size = NANOS_ALIGNED_MEMORY_OFFSET(offset_Dimensions, size_Dimensions, 1);
   }

   chunk = NEW char[total_size];

   // allocating WD and DATA; if size_Data == 0 data keep the NULL value
   if ( *uwd == NULL ) *uwd = (WD *) chunk;
   if ( size_Data != 0 ) {
      data = chunk + offset_Data;
      memcpy ( data, wd->getData(), size_Data );
   }

   // allocating Device Data
   DD **dev_ptrs = ( DD ** ) (chunk + offset_DPtrs);
   for ( i = 0 ; i < num_Devices; i ++ ) {
      dev_ptrs[i] = dev_data[i]->clone();
   }

   // allocate copy-in/copy-outs
   CopyData *wdCopies = ( CopyData * ) (chunk + offset_Copies);
   chunk_iter = chunk + offset_Copies;
   nanos_region_dimension_internal_t *dimensions = ( nanos_region_dimension_internal_t * ) ( chunk + offset_Dimensions );
   for ( i = 0; i < num_Copies; i++ ) {
      CopyData *wdCopiesCurr = ( CopyData * ) chunk_iter;
      *wdCopiesCurr = wd->getCopies()[i];
      memcpy( dimensions, wd->getCopies()[i].getDimensions(), sizeof( nanos_region_dimension_internal_t ) * wd->getCopies()[i].getNumDimensions() );
      wdCopiesCurr->setDimensions( dimensions );
      dimensions += wd->getCopies()[i].getNumDimensions();
      chunk_iter += size_CopyData;
   }

   // creating new WD 
   //FIXME jbueno (#758) should we have to take into account dimensions?
   new (*uwd) WD( *wd, dev_ptrs, wdCopies, data );

   // Set total size
   (*uwd)->setTotalSize(total_size );
   
   // initializing internal data
   if ( size_PMD != 0) {
      _pmInterface->initInternalData( chunk + offset_PMD );
      (*uwd)->setInternalData( chunk + offset_PMD );
      memcpy ( chunk + offset_PMD, wd->getInternalData(), size_PMD );
   }
}

/*! \brief Duplicates a given SlicedWD
 *
 *  This function duplicates the given as a parameter WD copying all the
 *  related data (devices ptr, data and DD)
 *
 *  \param [out] uwd is the target addr for the new WD
 *  \param [in] wd is the former WD
 */
void System::duplicateSlicedWD ( SlicedWD **uwd, SlicedWD *wd)
{
   unsigned int i, num_Devices, num_Copies;
   DeviceData **dev_data;
   void *data = NULL;
   char *chunk = 0, *chunk_iter;

   size_t size_CopyData;
   size_t size_Data, offset_Data, size_DPtrs, offset_DPtrs;
   size_t size_Copies, offset_Copies, size_PMD, offset_PMD;
   size_t total_size;

   // WD doesn't need to compute offset, it will always be the chunk allocated address

   // Computing Data info
   size_Data = wd->getDataSize();
   if ( *uwd == NULL ) offset_Data = NANOS_ALIGNED_MEMORY_OFFSET(0, sizeof(SlicedWD), wd->getDataAlignment() );
   else offset_Data = 0; // if there are no wd allocated, it will always be the chunk allocated address

   // Computing Data Device pointers and Data Devicesinfo
   num_Devices = wd->getNumDevices();
   dev_data = wd->getDevices();
   size_DPtrs    = sizeof(DD *) * num_Devices;
   offset_DPtrs  = NANOS_ALIGNED_MEMORY_OFFSET(offset_Data, size_Data, __alignof__( DD*) );

   // Computing Copies info
   num_Copies = wd->getNumCopies();
   if ( num_Copies != 0 ) {
      size_CopyData = sizeof(CopyData);
      size_Copies   = size_CopyData * num_Copies;
      offset_Copies = NANOS_ALIGNED_MEMORY_OFFSET(offset_DPtrs, size_DPtrs, __alignof__(nanos_copy_data_t) );
   } else {
      size_Copies = 0;
      offset_Copies = NANOS_ALIGNED_MEMORY_OFFSET(offset_DPtrs, size_DPtrs, 1);
   }

   // Computing Internal Data info and total size
   size_PMD   = _pmInterface->getInternalDataSize();
   if ( size_PMD != 0 ) {
      offset_PMD = NANOS_ALIGNED_MEMORY_OFFSET(offset_Copies, size_Copies, _pmInterface->getInternalDataAlignment());
   } else {
      offset_PMD = NANOS_ALIGNED_MEMORY_OFFSET(offset_Copies, size_Copies, 1);
   }

   total_size = NANOS_ALIGNED_MEMORY_OFFSET(offset_PMD, size_PMD, 1);

   chunk = NEW char[total_size];

   // allocating WD and DATA
   if ( *uwd == NULL ) *uwd = (SlicedWD *) chunk;
   if ( size_Data != 0 ) {
      data = chunk + offset_Data;
      memcpy ( data, wd->getData(), size_Data );
   }

   // allocating Device Data
   DD **dev_ptrs = ( DD ** ) (chunk + offset_DPtrs);
   for ( i = 0 ; i < num_Devices; i ++ ) {
      dev_ptrs[i] = dev_data[i]->clone();
   }

   // allocate copy-in/copy-outs
   CopyData *wdCopies = ( CopyData * ) (chunk + offset_Copies);
   chunk_iter = (chunk + offset_Copies);
   for ( i = 0; i < num_Copies; i++ ) {
      CopyData *wdCopiesCurr = ( CopyData * ) chunk_iter;
      *wdCopiesCurr = wd->getCopies()[i];
      chunk_iter += size_CopyData;
   }

   // creating new SlicedWD 
   new (*uwd) SlicedWD( *(wd->getSlicer()), *((WD *)wd), dev_ptrs, wdCopies, data );

   // Set total size
   (*uwd)->setTotalSize(total_size );
   
   // initializing internal data
   if ( size_PMD != 0) {
      _pmInterface->initInternalData( chunk + offset_PMD );
      (*uwd)->setInternalData( chunk + offset_PMD );
      memcpy ( chunk + offset_PMD, wd->getInternalData(), size_PMD );
   }
}

void System::setupWD ( WD &work, WD *parent )
{
   work.setParent ( parent );
   work.setDepth( parent->getDepth() +1 );
   
   // Inherit priority
   if ( parent != NULL ){
      // Add the specified priority to its parent's
      work.setPriority( work.getPriority() + parent->getPriority() );
   }

   // Prepare private copy structures to use relative addresses
   work.prepareCopies();

   // Invoke pmInterface
   _pmInterface->setupWD(work);
   Scheduler::updateCreateStats(work);
}

void System::submit ( WD &work )
{
   SchedulePolicy* policy = getDefaultSchedulePolicy();
   policy->onSystemSubmit( work, SchedulePolicy::SYS_SUBMIT );
   work.submit();
}

/*! \brief Submit WorkDescriptor to its parent's  dependencies domain
 */
void System::submitWithDependencies (WD& work, size_t numDataAccesses, DataAccess* dataAccesses)
{
   SchedulePolicy* policy = getDefaultSchedulePolicy();
   policy->onSystemSubmit( work, SchedulePolicy::SYS_SUBMIT_WITH_DEPENDENCIES );
   WD *current = myThread->getCurrentWD(); 
   current->submitWithDependencies( work, numDataAccesses , dataAccesses);
}

/*! \brief Wait on the current WorkDescriptor's domain for some dependenices to be satisfied
 */
void System::waitOn( size_t numDataAccesses, DataAccess* dataAccesses )
{
   WD* current = myThread->getCurrentWD();
   current->waitOn( numDataAccesses, dataAccesses );
}


void System::inlineWork ( WD &work )
{
   SchedulePolicy* policy = getDefaultSchedulePolicy();
   policy->onSystemSubmit( work, SchedulePolicy::SYS_INLINE_WORK );
   //! \todo choose actual (active) device...
   if ( Scheduler::checkBasicConstraints( work, *myThread ) ) {
      Scheduler::inlineWork( &work );
   } else {
      Scheduler::submitAndWait( work );
   }
}

void System::createWorker( unsigned p )
{
   NANOS_INSTRUMENT( sys.getInstrumentation()->incrementMaxThreads(); )
   PE *pe = createPE ( "smp", getBindingId( p ), _pes.size() );
   _pes.push_back ( pe );
   BaseThread *thread = &pe->startWorker();
   _workers.push_back( thread );
   ++_targetThreads;

   CPU_SET( getBindingId( p ), &_cpu_active_set );

   //Set up internal data
   WD & threadWD = thread->getThreadWD();
   if ( _pmInterface->getInternalDataSize() > 0 ) {
      char *data = NEW char[_pmInterface->getInternalDataSize()];
      _pmInterface->initInternalData( data );
      threadWD.setInternalData( data );
   }
   _pmInterface->setupWD( threadWD );
}

BaseThread * System::getUnassignedWorker ( void )
{
   BaseThread *thread;

   for ( unsigned i = 0; i < _workers.size(); i++ ) {
      thread = _workers[i];
      if ( !thread->hasTeam() && !thread->isSleeping() ) {

         // skip if the thread is not in the mask
         if ( sys.getBinding() && !CPU_ISSET( thread->getCpuId(), &_cpu_active_set) )
            continue;

         // recheck availability with exclusive access
         thread->lock();

         if ( thread->hasTeam() || thread->isSleeping()) {
            // we lost it
            thread->unlock();
            continue;
         }

         thread->reserve(); // set team flag only
         thread->unlock();

         return thread;
      }
   }

   return NULL;
}

BaseThread * System::getInactiveWorker ( void )
{
   BaseThread *thread;

   for ( unsigned i = 0; i < _workers.size(); i++ ) {
      thread = _workers[i];
      if ( !thread->hasTeam() && thread->isWaiting() ) {
         // recheck availability with exclusive access
         thread->lock();
         if ( thread->hasTeam() || !thread->isWaiting() ) {
            // we lost it
            thread->unlock();
            continue;
         }
         thread->reserve(); // set team flag only
         thread->wakeup();
         thread->unlock();

         return thread;
      }
   }
   return NULL;
}

BaseThread * System::getAssignedWorker ( ThreadTeam *team )
{
   BaseThread *thread;

   ThreadList::reverse_iterator rit;
   for ( rit = _workers.rbegin(); rit != _workers.rend(); ++rit ) {
      thread = *rit;
      thread->lock();
      //! \note Checking thread availabitity.
      if ( (thread->getTeam() == team) && !thread->isSleeping() && !thread->isTeamCreator() ) {
         //! \note return this thread LOCKED!!!
         return thread;
      }
      thread->unlock();
   }

   //! \note If no thread has found, return NULL.
   return NULL;
}

BaseThread * System::getWorker ( unsigned int n )
{
   if ( n < _workers.size() ) return _workers[n];
   else return NULL;
}

void System::acquireWorker ( ThreadTeam * team, BaseThread * thread, bool enter, bool star, bool creator )
{
   int thId = team->addThread( thread, star, creator );
   TeamData *data = NEW TeamData();
   if ( creator ) data->setCreator( true );

   data->setStar(star);

   SchedulePolicy &sched = team->getSchedulePolicy();
   ScheduleThreadData *sthdata = 0;
   if ( sched.getThreadDataSize() > 0 )
      sthdata = sched.createThreadData();

   data->setId(thId);
   data->setTeam(team);
   data->setScheduleData(sthdata);
   if ( creator )
      data->setParentTeamData(thread->getTeamData());

   if ( enter ) thread->enterTeam( data );
   else thread->setNextTeamData( data );

   debug( "added thread " << thread << " with id " << toString<int>(thId) << " to " << team );
}

void System::releaseWorker ( BaseThread * thread )
{
   ensure( myThread == thread, "Calling release worker from other thread context" );

   //! \todo Destroy if too many?
   debug("Releasing thread " << thread << " from team " << thread->getTeam() );

   thread->lock();
   thread->sleep();
   thread->unlock();

}

int System::getNumWorkers( DeviceData *arch )
{
   int n = 0;

   for ( ThreadList::iterator it = _workers.begin(); it != _workers.end(); it++ ) {
      if ( arch->isCompatible( ( *it )->runningOn()->getDeviceType() ) ) n++;
   }
   return n;
}

ThreadTeam * System::createTeam ( unsigned nthreads, void *constraints, bool reuse, bool enter, bool parallel )
{
   //! \note Getting default scheduler
   SchedulePolicy *sched = sys.getDefaultSchedulePolicy();

   //! \note Getting scheduler team data (if any)
   ScheduleTeamData *std = ( sched->getTeamDataSize() > 0 )? sched->createTeamData() : NULL;

   //! \note create team object
   ThreadTeam * team = NEW ThreadTeam( nthreads, *sched, std, *_defBarrFactory(), *(_pmInterface->getThreadTeamData()),
                                       reuse? myThread->getTeam() : NULL );

   debug( "Creating team " << team << " of " << nthreads << " threads" );

   team->setFinalSize(nthreads);

   //! \note Reusing current thread
   if ( reuse ) {
      acquireWorker( team, myThread, /* enter */ enter, /* staring */ true, /* creator */ true );
      nthreads--;
   }

   //! \note Getting rest of the members 
   while ( nthreads > 0 ) {

      BaseThread *thread = getUnassignedWorker();

      //! \note if loop cannot find more workers, create them
      if ( !thread ) {
         createWorker( _pes.size() );
         _numPEs++;
         _numThreads++;
         continue;
      }

      acquireWorker( team, thread, /*enter*/ enter, /* staring */ parallel, /* creator */ false );

      nthreads--;
   }

   team->init();

   return team;

}

void System::endTeam ( ThreadTeam *team )
{
   debug("Destroying thread team " << team << " with size " << team->size() );

   dlb_returnCpusIfNeeded();
   while ( team->size ( ) > 0 ) {
      // FIXME: Is it really necessary?
      memoryFence();
   }
   
   fatal_cond( team->size() > 0, "Trying to end a team with running threads");
   
   delete team;
}

void System::updateActiveWorkers ( int nthreads )
{
   NANOS_INSTRUMENT ( static InstrumentationDictionary *ID = sys.getInstrumentation()->getInstrumentationDictionary(); )
   NANOS_INSTRUMENT ( static nanos_event_key_t num_threads_key = ID->getEventKey("set-num-threads"); )
   NANOS_INSTRUMENT ( sys.getInstrumentation()->raisePointEvents(1, &num_threads_key, (nanos_event_value_t *) &nthreads); )

   BaseThread *thread;
   //! \bug Team variable must be received as a function parameter
   ThreadTeam *team = myThread->getTeam();

   int num_threads = nthreads - team->getFinalSize();

   while ( !(team->isStable()) ) memoryFence();

   if ( num_threads < 0 ) team->setStable(false);

   team->setFinalSize(nthreads);

   //! \bug We need to consider not only numThreads < nthreads but num_threads < availables?
   while (  _numThreads < nthreads ) {
      createWorker( _pes.size() );
      _numThreads++;
      _numPEs++;
   }

   //! \note If requested threads are more than current increase number of threads
   while ( num_threads > 0 ) {
      thread = getUnassignedWorker();
      if (!thread) thread = getInactiveWorker();
      if (thread) {
         acquireWorker( team, thread, /* enterOthers */ true, /* starringOthers */ false, /* creator */ false );
         num_threads--;
      }
   }

   //! \note If requested threads are less than current decrease number of threads
   while ( num_threads < 0 ) {
      thread = getAssignedWorker( team );
      if ( thread ) {
         thread->sleep();
         thread->unlock();
         num_threads++;
      }
   }


}

// Not thread-safe
inline void System::applyCpuMask()
{
   NANOS_INSTRUMENT ( static InstrumentationDictionary *ID = sys.getInstrumentation()->getInstrumentationDictionary(); )
   NANOS_INSTRUMENT ( static nanos_event_key_t num_threads_key = ID->getEventKey("set-num-threads"); )
   NANOS_INSTRUMENT ( nanos_event_value_t num_threads_val = (nanos_event_value_t ) CPU_COUNT(&_cpu_active_set) )
   NANOS_INSTRUMENT ( sys.getInstrumentation()->raisePointEvents(1, &num_threads_key, &num_threads_val); )

   BaseThread *thread;
   ThreadTeam *team = myThread->getTeam();
   unsigned int _activePEs = 0;

   for ( unsigned pe_id = 0; pe_id < _pes.size() || _activePEs < (size_t)CPU_COUNT(&_cpu_active_set); pe_id++ ) {

      // Create PE & Worker if it does not exist
      if ( pe_id == _pes.size() ) {
         createWorker( pe_id );
         _numThreads++;
         _numPEs++;
      }

      int pe_binding = getBindingId( pe_id );
      if ( CPU_ISSET( pe_binding, &_cpu_active_set) ) {
         _activePEs++;
         // This PE should be running
         while ( (thread = _pes[pe_id]->getUnassignedThread()) != NULL ) {
            acquireWorker( team, thread, /* enterOthers */ true, /* starringOthers */ false, /* creator */ false );
            team->increaseFinalSize();
         }
      } else {
         // This PE should not
         while ( (thread = _pes[pe_id]->getActiveThread()) != NULL ) {
            thread->lock();
            thread->sleep();
            thread->unlock();
            team->decreaseFinalSize();
         }
      }
   }
}

void System::getCpuMask ( cpu_set_t *mask ) const
{
   memcpy( mask, &_cpu_active_set, sizeof(cpu_set_t) );
}

void System::setCpuMask ( const cpu_set_t *mask )
{
   memcpy( &_cpu_active_set, mask, sizeof(cpu_set_t) );
   sys.processCpuMask();
}

void System::addCpuMask ( const cpu_set_t *mask )
{
   CPU_OR( &_cpu_active_set, &_cpu_active_set, mask );
   sys.processCpuMask();
}

inline void System::processCpuMask( void )
{
   // if _bindThreads is enabled, update _bindings adding new elements of _cpu_active_set
   if ( sys.getBinding() ) {
      std::ostringstream oss_cpu_idx;
      oss_cpu_idx << "[";
      for ( int cpu=0; cpu<CPU_SETSIZE; cpu++) {
         if ( CPU_ISSET( cpu, &_cpu_active_set ) ) {

            if ( std::find( _bindings.begin(), _bindings.end(), cpu ) == _bindings.end() ) {
               _bindings.push_back( cpu );
            }

            oss_cpu_idx << cpu << ", ";
         }
      }
      oss_cpu_idx << "]";
      verbose0( "PID[" << getpid() << "]. CPU affinity " << oss_cpu_idx.str() );
      if ( _pmInterface->isMalleable() ) {
         sys.applyCpuMask();
      }
   }
   else {
      verbose0( "PID[" << getpid() << "]. Changing number of threads: " << (int) myThread->getTeam()->getFinalSize() << " to " << (int) CPU_COUNT( &_cpu_active_set ) );
      if ( _pmInterface->isMalleable() ) {
         sys.updateActiveWorkers( CPU_COUNT( &_cpu_active_set ) );
      }
   }
}

void System::waitUntilThreadsPaused ()
{
   // Wait until all threads are paused
   _pausedThreadsCond.wait();
}

void System::waitUntilThreadsUnpaused ()
{
   // Wait until all threads are paused
   _unpausedThreadsCond.wait();
}

unsigned System::reservePE ( bool reserveNode, unsigned node, bool & reserved )
{
   // For each available PE
   for ( Bindings::reverse_iterator it = _bindings.rbegin(); it != _bindings.rend(); ++it )
   {
      unsigned pe = *it;
      unsigned currentNode = getNodeOfPE( pe );
      
      // If this PE is in the requested node or we don't need to reserve in
      // a certain node
      if ( currentNode == node || !reserveNode )
      {
         // Ensure there is at least one PE for smp
         if ( _bindings.size() == 1 )
         {
            reserved = false;
            warning( "Cannot reserve PE " << pe << ", there is just one PE left. It will be shared." );
         }
         else
         {
            // Take this pe out of the available bindings list.
            _bindings.erase( --( it.base() ) );
            reserved = true;
         }
         return pe;
      }
   }
   // If we reach this point, there are no PEs available for that node.
   verbose( "reservePE failed for node " << node );
   fatal( "There are no available PEs for the requested node" );
}

void * System::getHwlocTopology ()
{
   return _hwlocTopology;
}

void System::environmentSummary( void )
{
   /* Get Specific Mask String (depending on _bindThreads) */
   cpu_set_t *cpu_set = _bindThreads ? &_cpu_active_set : &_cpu_set;
   std::ostringstream mask;
   mask << "[ ";
   for ( int i=0; i<CPU_SETSIZE; i++ ) {
      if ( CPU_ISSET(i, cpu_set) )
         mask << i << ", ";
   }
   mask << "]";

   /* Get Prog. Model string */
   std::string prog_model;
   switch ( getInitialMode() )
   {
      case POOL:
         prog_model = "OmpSs";
         break;
      case ONE_THREAD:
         prog_model = "OpenMP";
         break;
      default:
         prog_model = "Unknown";
         break;
   }

   message0( "========== Nanos++ Initial Environment Summary ==========" );
   message0( "=== PID:            " << getpid() );
   message0( "=== Num. threads:   " << _numThreads );
   message0( "=== Active CPUs:    " << mask.str() );
   message0( "=== Binding:        " << std::boolalpha << _bindThreads );
   message0( "=== Prog. Model:    " << prog_model );

   for ( ArchitecturePlugins::const_iterator it = _archs.begin();
        it != _archs.end(); ++it ) {

      // Temporarily hide SMP plugin because it has empty information
      if ( strcmp( (*it)->getName(), "SMP PE Plugin" ) == 0 )
         continue;

      message0( "=== Plugin:         " << (*it)->getName() );
      message0( "===  | Threads:     " << (*it)->getNumThreads() );
   }

   message0( "=========================================================" );

   // Get start time
   _summary_start_time = time(NULL);
}

void System::admitCurrentThread ( void )
{
   int pe_id = _pes.size();   

   //! \note Create a new PE and configure it
   PE *pe = createPE ( "smp", getBindingId( pe_id ), pe_id );
   pe->setNUMANode( getNodeOfPE( pe->getId() ) );
   _pes.push_back ( pe );

   //! \note Create a new Thread object and associate it to the current thread
   BaseThread *thread = &pe->associateThisThread ( /* untie */ true ) ;
   _workers.push_back( thread );

   //! \note Update current cpu active set mask
   CPU_SET( getBindingId( pe_id ), &_cpu_active_set );

   //! \note Getting Programming Model interface data
   WD &mainWD = *myThread->getCurrentWD();
   (void) mainWD.getDirectory(true); // FIXME: this may cause future problems
   if ( _pmInterface->getInternalDataSize() > 0 ) {
      char *data = NEW char[_pmInterface->getInternalDataSize()];
      _pmInterface->initInternalData( data );
      mainWD.setInternalData( data );
   }

   //! \note Include thread into main thread
   acquireWorker( _mainTeam, thread, /* enter */ true, /* starring */ false, /* creator */ false );
   
}

void System::expelCurrentThread ( void )
{
   int pe_id =  myThread->runningOn()->getUId();
   _pes.erase( _pes.begin() + pe_id );
   _workers.erase ( _workers.begin() + myThread->getId() );
}

void System::executionSummary( void )
{
   time_t seconds = time(NULL) -_summary_start_time;
   message0( "============ Nanos++ Final Execution Summary ============" );
   message0( "=== Application ended in " << seconds << " seconds" );
   message0( "=== " << getCreatedTasks() << " tasks have been executed" );
   message0( "=========================================================" );
}

//If someone needs argc and argv, it may be possible, but then a fortran 
//main should be done too
void System::ompss_nanox_main(){
    #ifdef MPI_DEV
    //This function will already do exit(0) after the slave finishes (when we are on slave)
    nanos::ext::MPIProcessor::mpiOffloadSlaveMain();
    #endif    
}<|MERGE_RESOLUTION|>--- conflicted
+++ resolved
@@ -539,19 +539,11 @@
    {
       case POOL:
          verbose0("Pool model enabled (OmpSs)");
-<<<<<<< HEAD
-         createTeam( _workers.size(), /*constraints*/ NULL, /*reuse*/ true, /*enter*/ true, /*parallel*/ false );
+         _mainTeam = createTeam( _workers.size(), /*constraints*/ NULL, /*reuse*/ true, /*enter*/ true, /*parallel*/ false );
          break;
       case ONE_THREAD:
          verbose0("One-thread model enabled (OpenMP)");
-         createTeam( 1, /*constraints*/ NULL, /*reuse*/ true, /*enter*/ true, /*parallel*/ true );
-=======
-         _mainTeam = createTeam( _workers.size() );
-         break;
-      case ONE_THREAD:
-         verbose0("One-thread model enabled (OpenMP)");
-         _mainTeam = createTeam(1);
->>>>>>> 6c795852
+         _mainTeam = createTeam( 1, /*constraints*/ NULL, /*reuse*/ true, /*enter*/ true, /*parallel*/ true );
          break;
       default:
          fatal("Unknown initial mode!");
