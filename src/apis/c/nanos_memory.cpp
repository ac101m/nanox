/*************************************************************************************/
/*      Copyright 2009 Barcelona Supercomputing Center                               */
/*                                                                                   */
/*      This file is part of the NANOS++ library.                                    */
/*                                                                                   */
/*      NANOS++ is free software: you can redistribute it and/or modify              */
/*      it under the terms of the GNU Lesser General Public License as published by  */
/*      the Free Software Foundation, either version 3 of the License, or            */
/*      (at your option) any later version.                                          */
/*                                                                                   */
/*      NANOS++ is distributed in the hope that it will be useful,                   */
/*      but WITHOUT ANY WARRANTY; without even the implied warranty of               */
/*      MERCHANTABILITY or FITNESS FOR A PARTICULAR PURPOSE.  See the                */
/*      GNU Lesser General Public License for more details.                          */
/*                                                                                   */
/*      You should have received a copy of the GNU Lesser General Public License     */
/*      along with NANOS++.  If not, see <http://www.gnu.org/licenses/>.             */
/*************************************************************************************/
/*! \file nanos_memory.cpp
 *  \brief 
 */
#include "nanos.h"
#include "allocator.hpp"
#include "memtracker.hpp"
#include "osallocator_decl.hpp"
#include "instrumentation_decl.hpp"
#include "instrumentationmodule_decl.hpp"

#include <cstring>

/*! \defgroup capi_mem Memory services.
 *  \ingroup capi
 */
/*! \addtogroup capi_mem
 *  \{
 */

NANOS_API_DEF(nanos_err_t, nanos_malloc, ( void **p, size_t size, const char *file, int line ))
{
   NANOS_INSTRUMENT( InstrumentStateAndBurst inst("api","malloc",NANOS_RUNTIME ) );

   try 
   {
#if defined(NANOS_DEBUG_ENABLED) && defined(NANOS_MEMTRACKER_ENABLED)
      if ( line != 0 ) *p = nanos::getMemTracker().allocate( size, file, line );
      else *p = nanos::getMemTracker().allocate( size );
#else
      *p = nanos::getAllocator().allocate ( size );
#endif
   } catch ( nanos_err_t e) {
      return e;
   }

   return NANOS_OK;
}

NANOS_API_DEF(nanos_err_t, nanos_memalign, ( void **p, size_t size, const char *file, int line ))
{
   NANOS_INSTRUMENT( InstrumentStateAndBurst inst("api","memalign",NANOS_RUNTIME ) );

   try 
   {
<<<<<<< HEAD
      nanos::OSAllocator osallocator;
      *p = osallocator.allocate ( size );
=======
      nanos::OSAllocator tmp_allocator;
      *p = tmp_allocator.allocate ( size );
>>>>>>> a35bddd8
   } catch ( nanos_err_t e ) {
      return e;
   }

   return NANOS_OK;
}


NANOS_API_DEF(nanos_err_t, nanos_cmalloc, ( void **p, size_t size, unsigned int node, const char *file, int line ))
{
   NANOS_INSTRUMENT( InstrumentStateAndBurst inst("api","cmalloc",NANOS_RUNTIME ) );

   try 
   {
<<<<<<< HEAD
      nanos::OSAllocator osallocator;
      *p = osallocator.allocate_none( size );
=======
      nanos::OSAllocator tmp_allocator;
      *p = tmp_allocator.allocate_none( size );
>>>>>>> a35bddd8
      sys.registerNodeOwnedMemory(node, *p, size);
   } catch ( nanos_err_t e ) {
      return e;
   }

   return NANOS_OK;
}

NANOS_API_DEF(nanos_err_t, nanos_stick_to_producer, ( void *p, size_t size ))
{
   NANOS_INSTRUMENT( InstrumentStateAndBurst inst("api","stick_to_producer",NANOS_RUNTIME ) );

   try 
   {
      sys.stickToProducer(p, size);
   } catch ( nanos_err_t e ) {
      return e;
   }

   return NANOS_OK;
}

NANOS_API_DEF(nanos_err_t, nanos_free, ( void *p ))
{
   NANOS_INSTRUMENT( InstrumentStateAndBurst inst("api","free",NANOS_RUNTIME ) );

   try 
   {
#if defined(NANOS_DEBUG_ENABLED) && defined(NANOS_MEMTRACKER_ENABLED)
      nanos::getMemTracker().deallocate( p );
#else
      nanos::getAllocator().deallocate ( p );
#endif
   } catch ( nanos_err_t e) {
      return e;
   }

   return NANOS_OK;
}

NANOS_API_DEF(void, nanos_free0, ( void *p ))
{
   nanos_free(p);
}

NANOS_API_DEF(nanos_err_t, nanos_memcpy, (void *dest, const void *src, size_t n))
{
    std::memcpy(dest, src, n);
    return NANOS_OK;
}
/*!
 * \}
 */ <|MERGE_RESOLUTION|>--- conflicted
+++ resolved
@@ -60,13 +60,8 @@
 
    try 
    {
-<<<<<<< HEAD
-      nanos::OSAllocator osallocator;
-      *p = osallocator.allocate ( size );
-=======
       nanos::OSAllocator tmp_allocator;
       *p = tmp_allocator.allocate ( size );
->>>>>>> a35bddd8
    } catch ( nanos_err_t e ) {
       return e;
    }
@@ -81,13 +76,8 @@
 
    try 
    {
-<<<<<<< HEAD
-      nanos::OSAllocator osallocator;
-      *p = osallocator.allocate_none( size );
-=======
       nanos::OSAllocator tmp_allocator;
       *p = tmp_allocator.allocate_none( size );
->>>>>>> a35bddd8
       sys.registerNodeOwnedMemory(node, *p, size);
    } catch ( nanos_err_t e ) {
       return e;
