--- conflicted
+++ resolved
@@ -34,12 +34,8 @@
       status.setCommDO( NULL );
       status.setLastWriter( *commDO );
       commDO->resetReferences();
-<<<<<<< HEAD
-      commDO->decreasePredecessors( NULL );
-=======
       //! Finally decrease dummy dependence added in createCommutationDO
-      commDO->decreasePredecessors( NULL ); 
->>>>>>> 288bebdb
+      commDO->decreasePredecessors( NULL, NULL ); 
    }
 }
 
@@ -289,7 +285,7 @@
    // The dummy predecessor is to make sure that initialCommDO does not execute 'finished'
    // while depObj is being added as its successor
    if ( initialCommDO != NULL ) {
-      initialCommDO->decreasePredecessors( NULL );
+      initialCommDO->decreasePredecessors( NULL, NULL );
    }
 }
 
