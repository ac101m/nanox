/*************************************************************************************/
/*      Copyright 2009 Barcelona Supercomputing Center                               */
/*                                                                                   */
/*      This file is part of the NANOS++ library.                                    */
/*                                                                                   */
/*      NANOS++ is free software: you can redistribute it and/or modify              */
/*      it under the terms of the GNU Lesser General Public License as published by  */
/*      the Free Software Foundation, either version 3 of the License, or            */
/*      (at your option) any later version.                                          */
/*                                                                                   */
/*      NANOS++ is distributed in the hope that it will be useful,                   */
/*      but WITHOUT ANY WARRANTY; without even the implied warranty of               */
/*      MERCHANTABILITY or FITNESS FOR A PARTICULAR PURPOSE.  See the                */
/*      GNU Lesser General Public License for more details.                          */
/*                                                                                   */
/*      You should have received a copy of the GNU Lesser General Public License     */
/*      along with NANOS++.  If not, see <http://www.gnu.org/licenses/>.             */
/*************************************************************************************/

#ifndef _NANOS_H_
#define _NANOS_H_

#include <unistd.h>
#include "nanos-int.h"


#ifdef _MERCURIUM
// define API version
<<<<<<< HEAD
#pragma nanos interface family(master) version(5007)
=======
#pragma nanos interface family(master) version(5008)
>>>>>>> 23855a4f
#endif

// data types

// C++ types hidden as void *
typedef void * nanos_wg_t;
typedef void * nanos_team_t;
typedef void * nanos_sched_t;
typedef void * nanos_slicer_t;
typedef void * nanos_dd_t;
typedef void * nanos_sync_cond_t;
typedef unsigned int nanos_copy_id_t;

typedef struct {
   int nthreads;
   void *arch;
} nanos_constraint_t;

typedef enum { NANOS_OK=0,
               NANOS_UNKNOWN_ERR,          // generic error
               NANOS_UNIMPLEMENTED,        // service not implemented
} nanos_err_t;

// TODO: move smp to some dependent part
typedef struct {
   void (*outline) (void *);
} nanos_smp_args_t;

#ifdef __cplusplus

#define _Bool bool

extern "C" {
#endif

// Functions related to WD
nanos_wd_t nanos_current_wd (void);
int nanos_get_wd_id(nanos_wd_t wd);

nanos_slicer_t nanos_find_slicer ( const char * slicer );

nanos_err_t nanos_create_wd ( nanos_wd_t *wd, size_t num_devices, nanos_device_t *devices, size_t data_size, int data_align,
                              void ** data, nanos_wg_t wg, nanos_wd_props_t *props, size_t num_copies, nanos_copy_data_t **copies );

nanos_err_t nanos_set_translate_function ( nanos_wd_t wd, nanos_translate_args_t translate_args );

nanos_err_t nanos_create_sliced_wd ( nanos_wd_t *uwd, size_t num_devices, nanos_device_t *devices,
                                     size_t outline_data_size, int outline_data_align,
                                     void **outline_data, nanos_wg_t uwg, nanos_slicer_t slicer,
                                     nanos_wd_props_t *props, size_t num_copies, nanos_copy_data_t **copies );

nanos_err_t nanos_submit ( nanos_wd_t wd, size_t num_deps, nanos_dependence_t *deps, nanos_team_t team );

nanos_err_t nanos_create_wd_and_run ( size_t num_devices, nanos_device_t *devices, size_t data_size, int data_align, void * data,
                                      size_t num_deps, nanos_dependence_t *deps, nanos_wd_props_t *props,
                                      size_t num_copies, nanos_copy_data_t *copies, nanos_translate_args_t translate_args );

nanos_err_t nanos_create_for ( void );

nanos_err_t nanos_set_internal_wd_data ( nanos_wd_t wd, void *data );
nanos_err_t nanos_get_internal_wd_data ( nanos_wd_t wd, void **data );
nanos_err_t nanos_yield ( void );

nanos_err_t nanos_slicer_get_specific_data ( nanos_slicer_t slicer, void ** data );

// Team related functions

nanos_err_t nanos_create_team(nanos_team_t *team, nanos_sched_t sg, unsigned int *nthreads,
                              nanos_constraint_t * constraints, bool reuse, nanos_thread_t *info);

nanos_err_t nanos_create_team_mapped (nanos_team_t *team, nanos_sched_t sg, unsigned int *nthreads,                                                           unsigned int *mapping);

nanos_err_t nanos_leave_team ( );
nanos_err_t nanos_end_team ( nanos_team_t team );

nanos_err_t nanos_team_barrier ( void );

nanos_err_t nanos_single_guard ( bool *);

// sync

nanos_err_t nanos_wg_wait_completion ( nanos_wg_t wg, bool avoid_flush );

nanos_err_t nanos_create_int_sync_cond ( nanos_sync_cond_t *sync_cond, volatile int *p, int condition );
nanos_err_t nanos_create_bool_sync_cond ( nanos_sync_cond_t *sync_cond, volatile bool *p, bool condition );
nanos_err_t nanos_sync_cond_wait ( nanos_sync_cond_t *sync_cond );
nanos_err_t nanos_sync_cond_signal ( nanos_sync_cond_t *sync_cond );
nanos_err_t nanos_destroy_sync_cond ( nanos_sync_cond_t *sync_cond );

nanos_err_t nanos_wait_on ( size_t num_deps, nanos_dependence_t *deps );

#define NANOS_INIT_LOCK_FREE { NANOS_LOCK_FREE }
#define NANOS_INIT_LOCK_BUSY { NANOS_LOCK_BUSY }
nanos_err_t nanos_init_lock ( nanos_lock_t **lock );
nanos_err_t nanos_set_lock (nanos_lock_t *lock);
nanos_err_t nanos_unset_lock (nanos_lock_t *lock);
nanos_err_t nanos_try_lock ( nanos_lock_t *lock, bool *result );
nanos_err_t nanos_destroy_lock ( nanos_lock_t *lock );

// Device copies
nanos_err_t nanos_get_addr ( nanos_copy_id_t copy_id, void **addr, nanos_wd_t cwd );

nanos_err_t nanos_copy_value ( void *dst, nanos_copy_id_t copy_id, nanos_wd_t cwd );

// system interface
nanos_err_t nanos_get_num_running_tasks ( int *num );

// error handling
void nanos_handle_error ( nanos_err_t err );

// factories
   // smp
void * nanos_smp_factory( void *prealloc ,void *args);
extern const size_t nanos_smp_dd_size;
#define NANOS_SMP_DESC( args ) { nanos_smp_factory, nanos_smp_dd_size, &( args ) }

// instrumentation interface
nanos_err_t nanos_instrument_register_key ( nanos_event_key_t *event_key, const char *key, const char *description, bool abort_when_registered );
nanos_err_t nanos_instrument_register_value ( nanos_event_value_t *event_value, const char *key, const char *value, const char *description, bool abort_when_registered );

nanos_err_t nanos_instrument_register_value_with_val ( nanos_event_value_t val, const char *key, const char *value, const char *description, bool abort_when_registered );

nanos_err_t nanos_instrument_get_key (const char *key, nanos_event_key_t *event_key);
nanos_err_t nanos_instrument_get_value (const char *key, const char *value, nanos_event_value_t *event_value);


nanos_err_t nanos_instrument_events ( unsigned int num_events, nanos_event_t events[] );
nanos_err_t nanos_instrument_enter_state ( nanos_event_state_value_t state );
nanos_err_t nanos_instrument_leave_state ( void );
nanos_err_t nanos_instrument_enter_burst( nanos_event_key_t key, nanos_event_value_t value );
nanos_err_t nanos_instrument_leave_burst( nanos_event_key_t key );
nanos_err_t nanos_instrument_point_event ( unsigned int nkvs, nanos_event_key_t *keys, nanos_event_value_t *values );
nanos_err_t nanos_instrument_ptp_start ( nanos_event_domain_t domain, nanos_event_id_t id,
                                         unsigned int nkvs, nanos_event_key_t *keys, nanos_event_value_t *values );
nanos_err_t nanos_instrument_ptp_end ( nanos_event_domain_t domain, nanos_event_id_t id,
                                         unsigned int nkvs, nanos_event_key_t *keys, nanos_event_value_t *values );

nanos_err_t nanos_instrument_disable_state_events ( nanos_event_state_value_t state );
nanos_err_t nanos_instrument_enable_state_events ( void );

nanos_err_t nanos_instrument_close_user_fun_event();

nanos_err_t nanos_instrument_enable( void );

nanos_err_t nanos_instrument_disable( void );

// utility macros

#define NANOS_SAFE( call ) \
do {\
   nanos_err_t err = call;\
   if ( err != NANOS_OK ) nanos_handle_error( err );\
} while (0)

#ifdef __cplusplus
}
#endif

#endif<|MERGE_RESOLUTION|>--- conflicted
+++ resolved
@@ -26,11 +26,7 @@
 
 #ifdef _MERCURIUM
 // define API version
-<<<<<<< HEAD
-#pragma nanos interface family(master) version(5007)
-=======
 #pragma nanos interface family(master) version(5008)
->>>>>>> 23855a4f
 #endif
 
 // data types
