--- conflicted
+++ resolved
@@ -1,4 +1,4 @@
-
+/*************************************************************************************/
 /*      Copyright 2009 Barcelona Supercomputing Center                               */
 /*                                                                                   */
 /*      This file is part of the NANOS++ library.                                    */
@@ -32,60 +32,7 @@
 #include "system_fwd.hpp"
 #include "basethread_decl.hpp"
 
-<<<<<<< HEAD
-namespace nanos
-{
-   class Config;
-
-// singleton class to encapsulate scheduling data and methods
-   typedef void SchedulerHelper ( WD *oldWD, WD *newWD, void *arg);
-
-   class Scheduler
-   {
-      private:
-         static void switchHelper (WD *oldWD, WD *newWD, void *arg);
-         static void exitHelper (WD *oldWD, WD *newWD, void *arg);
-         
-         template<class behaviour>
-         static void idleLoop (void);
-
-      public:
-         static void preOutlineWork ( WD *work );
-         static void postOutlineWork ( WD *work, bool schedule = false );
-         static void inlineWork ( WD *work, bool schedule = false );
-
-         static void submit ( WD &wd );
-         static void submitAndWait ( WD &wd );
-         static void switchTo ( WD *to );
-         static void exitTo ( WD *next );
-         static void switchToThread ( BaseThread * thread );
-
-         static void workerLoop ( void );
-         static void workerClusterLoop ( void );
-         static void yield ( void );
-
-         static void exit ( void );
-
-         static void waitOnCondition ( GenericSyncCond *condition );
-         static void wakeUp ( WD *wd );
-
-         static WD * prefetch ( BaseThread *thread, WD &wd );
-
-         static void updateExitStats ( WD &wd );
-
-         /*! \brief checks if a WD is elegible to run in a given thread */
-         static bool checkBasicConstraints ( WD &wd, BaseThread &thread )
-         {
-            return wd.canRunIn(*thread.runningOn()) && ( !wd.isTied() || wd.isTiedTo() == &thread );
-         }
-   };
-
-   class SchedulerConf
-   {
-      friend class System;
-=======
 using namespace nanos;
->>>>>>> 80d4f324
 
 inline bool Scheduler::checkBasicConstraints ( WD &wd, BaseThread &thread )
 {
