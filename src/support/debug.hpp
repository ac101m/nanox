/*************************************************************************************/
/*      Copyright 2015 Barcelona Supercomputing Center                               */
/*                                                                                   */
/*      This file is part of the NANOS++ library.                                    */
/*                                                                                   */
/*      NANOS++ is free software: you can redistribute it and/or modify              */
/*      it under the terms of the GNU Lesser General Public License as published by  */
/*      the Free Software Foundation, either version 3 of the License, or            */
/*      (at your option) any later version.                                          */
/*                                                                                   */
/*      NANOS++ is distributed in the hope that it will be useful,                   */
/*      but WITHOUT ANY WARRANTY; without even the implied warranty of               */
/*      MERCHANTABILITY or FITNESS FOR A PARTICULAR PURPOSE.  See the                */
/*      GNU Lesser General Public License for more details.                          */
/*                                                                                   */
/*      You should have received a copy of the GNU Lesser General Public License     */
/*      along with NANOS++.  If not, see <http://www.gnu.org/licenses/>.             */
/*************************************************************************************/

#ifndef _NANOS_LIB_DEBUG
#define _NANOS_LIB_DEBUG

#include <stdexcept>
#include <iostream>
//Having system.hpp here generate too many circular dependences
//but it's not really needed so we can delay it most times until the actual usage
//#include "system.hpp"
#include "xstring.hpp"

namespace nanos {

   class FatalError : public  std::runtime_error
   {

      public:
         FatalError ( const std::string &value, int peId=-1 ) :
               runtime_error( std::string( "FATAL ERROR: [" ) + toString<int>( peId ) + "] " + value ) {}

   };

   class FailedAssertion : public  std::runtime_error
   {

      public:
         FailedAssertion ( const char *file, const int line, const std::string &value,
                           const std::string msg, int peId=-1 ) :
               runtime_error(
                  std::string( "ASSERT failed: [" )+ toString<int>( peId ) + "] "
                  + value + ":" + msg
                  + " (" + file + ":" + toString<int>( line )+ ")" ) {}

   };

   void printBt( std::ostream &o );

   void printCpuSet( std::ostream &o, const std::string str, const cpu_set_t *cpu_set );

} // namespace nanos

#define _nanos_ostream ( /* myThread ? *(myThread->_file) : */ std::cerr )

#define fatal(msg) { std::stringstream sts; sts<<msg ; throw ::nanos::FatalError(sts.str(),getMyThreadSafe()->getId()); }
#define fatal0(msg)  { std::stringstream sts; sts<<msg ; throw ::nanos::FatalError(sts.str()); }
#define fatal_cond(cond,msg) if ( cond ) fatal(msg);
#define fatal_cond0(cond,msg) if ( cond ) fatal0(msg);

#define warning(msg) { _nanos_ostream << "WARNING: [" << std::dec << getMyThreadSafe()->getId() << "]" << msg << std::endl; }
#define warning0(msg) { _nanos_ostream << "WARNING: [?]" << msg << std::endl; }

#define message(msg) \
   _nanos_ostream << "MSG: [" << std::dec << getMyThreadSafe()->getId() << "] " << msg << std::endl;
#define message0(msg) \
   _nanos_ostream << "MSG: [?] " << msg << std::endl;

#define messageMaster(msg) \
   do { if (sys.getNetwork()->getNodeNum() == 0) { _nanos_ostream << "MSG: m:[" << std::dec << getMyThreadSafe()->getId() << "] " << msg << std::endl; } } while (0)
#define message0Master(msg) \
   do { if (sys.getNetwork()->getNodeNum() == 0) { _nanos_ostream << "MSG: m:[?] " << msg << std::endl; } } while (0)

#ifdef NANOS_DEBUG_ENABLED
#define ensure(cond,msg)  do { if ( !(cond) ) { printBt(_nanos_ostream); throw ::nanos::FailedAssertion(__FILE__, __LINE__ , #cond, msg, getMyThreadSafe()->getId()); } } while (0)
#define ensure0(cond,msg) do { if ( !(cond) ) { printBt(_nanos_ostream); throw ::nanos::FailedAssertion(__FILE__, __LINE__, #cond, msg ); } } while (0)

#define verbose(msg) \
   if (sys.getVerbose()) _nanos_ostream << "[" << std::dec << getMyThreadSafe()->getId() << "]" << msg << std::endl;
#define verbose0(msg) \
   if (sys.getVerbose()) _nanos_ostream << "[?]" << msg << std::endl;

#define debug(msg) \
   if (sys.getVerbose()) _nanos_ostream << "DBG: [" << std::dec << getMyThreadSafe()->getId() << "]" << msg << std::endl;
#define debug0(msg) \
   if (sys.getVerbose()) _nanos_ostream << "DBG: [?]" << msg << std::endl;
#else
#define ensure(cond,msg)
#define ensure0(cond,msg)
#define verbose(msg)
#define verbose0(msg)
#define debug(msg)
#define debug0(msg)
#endif

<<<<<<< HEAD
};

=======
>>>>>>> ada03f4e
#endif<|MERGE_RESOLUTION|>--- conflicted
+++ resolved
@@ -21,11 +21,11 @@
 #define _NANOS_LIB_DEBUG
 
 #include <stdexcept>
-#include <iostream>
 //Having system.hpp here generate too many circular dependences
 //but it's not really needed so we can delay it most times until the actual usage
 //#include "system.hpp"
 #include "xstring.hpp"
+#include <iostream>
 
 namespace nanos {
 
@@ -59,8 +59,8 @@
 
 #define _nanos_ostream ( /* myThread ? *(myThread->_file) : */ std::cerr )
 
-#define fatal(msg) { std::stringstream sts; sts<<msg ; throw ::nanos::FatalError(sts.str(),getMyThreadSafe()->getId()); }
-#define fatal0(msg)  { std::stringstream sts; sts<<msg ; throw ::nanos::FatalError(sts.str()); }
+#define fatal(msg) { std::stringstream sts; sts<<msg ; throw nanos::FatalError(sts.str(),getMyThreadSafe()->getId()); }
+#define fatal0(msg)  { std::stringstream sts; sts<<msg ; throw nanos::FatalError(sts.str()); }
 #define fatal_cond(cond,msg) if ( cond ) fatal(msg);
 #define fatal_cond0(cond,msg) if ( cond ) fatal0(msg);
 
@@ -78,8 +78,8 @@
    do { if (sys.getNetwork()->getNodeNum() == 0) { _nanos_ostream << "MSG: m:[?] " << msg << std::endl; } } while (0)
 
 #ifdef NANOS_DEBUG_ENABLED
-#define ensure(cond,msg)  do { if ( !(cond) ) { printBt(_nanos_ostream); throw ::nanos::FailedAssertion(__FILE__, __LINE__ , #cond, msg, getMyThreadSafe()->getId()); } } while (0)
-#define ensure0(cond,msg) do { if ( !(cond) ) { printBt(_nanos_ostream); throw ::nanos::FailedAssertion(__FILE__, __LINE__, #cond, msg ); } } while (0)
+#define ensure(cond,msg) if ( !(cond) ) throw nanos::FailedAssertion(__FILE__, __LINE__ , #cond, msg, getMyThreadSafe()->getId());
+#define ensure0(cond,msg) if ( !(cond) ) throw nanos::FailedAssertion(__FILE__, __LINE__, #cond, msg );
 
 #define verbose(msg) \
    if (sys.getVerbose()) _nanos_ostream << "[" << std::dec << getMyThreadSafe()->getId() << "]" << msg << std::endl;
@@ -99,9 +99,4 @@
 #define debug0(msg)
 #endif
 
-<<<<<<< HEAD
-};
-
-=======
->>>>>>> ada03f4e
 #endif