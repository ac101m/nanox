/*************************************************************************************/
/*      Copyright 2009 Barcelona Supercomputing Center                               */
/*                                                                                   */
/*      This file is part of the NANOS++ library.                                    */
/*                                                                                   */
/*      NANOS++ is free software: you can redistribute it and/or modify              */
/*      it under the terms of the GNU Lesser General Public License as published by  */
/*      the Free Software Foundation, either version 3 of the License, or            */
/*      (at your option) any later version.                                          */
/*                                                                                   */
/*      NANOS++ is distributed in the hope that it will be useful,                   */
/*      but WITHOUT ANY WARRANTY; without even the implied warranty of               */
/*      MERCHANTABILITY or FITNESS FOR A PARTICULAR PURPOSE.  See the                */
/*      GNU Lesser General Public License for more details.                          */
/*                                                                                   */
/*      You should have received a copy of the GNU Lesser General Public License     */
/*      along with NANOS++.  If not, see <http://www.gnu.org/licenses/>.             */
/*************************************************************************************/

#ifndef _NANOS_OS
#define _NANOS_OS

#include <string>
#include <vector>
#include <stdlib.h>
#include <dlfcn.h>
#include <time.h>

namespace nanos
{

// this is UNIX-like OS
// TODO: ABS and virtualize

   class OS
   {
      // All members are static so we don't need a constructor/destructor/...
      
         static long _argc; 
         static char ** _argv; 
      public:

         static void init ();

         static const char *getEnvironmentVariable( const std::string &variable );

         static void * loadDL( const std::string &dir, const std::string &name );
         static void * dlFindSymbol( void *dlHandler, const std::string &symbolName );
         static void * dlFindSymbol( void *dlHandler, const char *symbolName );
         // too-specific?
         static char * dlError( void *dlHandler ) { return dlerror(); }

         static const char * getArg (int i) { return _argv[i]; }
         static long getArgc() { return _argc; }
<<<<<<< HEAD
         static char **getArgv() { return _argv; }
=======

         static double getMonotonicTime ();
	 static double getMonotonicTimeResolution ();
>>>>>>> d182c0b8
   };

// inlined functions

   inline const char * OS::getEnvironmentVariable ( const std::string &name )
   {
      return getenv( name.c_str() );
   }

   inline double OS::getMonotonicTime ()
   {
      struct timespec ts;
      double t;

      clock_gettime(CLOCK_MONOTONIC,&ts);

      t = (double) (ts.tv_sec)  + (double) ts.tv_nsec * 1.0e-9;

      return t;
   }

   inline double OS::getMonotonicTimeResolution ()
   {
      struct timespec ts;
      double res;

      clock_getres(CLOCK_MONOTONIC,&ts);

      res = (double) (ts.tv_sec)  + (double) ts.tv_nsec * 1.0e-9;

      return res;
   }

};


#endif
<|MERGE_RESOLUTION|>--- conflicted
+++ resolved
@@ -52,13 +52,10 @@
 
          static const char * getArg (int i) { return _argv[i]; }
          static long getArgc() { return _argc; }
-<<<<<<< HEAD
          static char **getArgv() { return _argv; }
-=======
 
          static double getMonotonicTime ();
 	 static double getMonotonicTimeResolution ();
->>>>>>> d182c0b8
    };
 
 // inlined functions
