/*************************************************************************************/
/*      Copyright 2009 Barcelona Supercomputing Center                               */
/*                                                                                   */
/*      This file is part of the NANOS++ library.                                    */
/*                                                                                   */
/*      NANOS++ is free software: you can redistribute it and/or modify              */
/*      it under the terms of the GNU Lesser General Public License as published by  */
/*      the Free Software Foundation, either version 3 of the License, or            */
/*      (at your option) any later version.                                          */
/*                                                                                   */
/*      NANOS++ is distributed in the hope that it will be useful,                   */
/*      but WITHOUT ANY WARRANTY; without even the implied warranty of               */
/*      MERCHANTABILITY or FITNESS FOR A PARTICULAR PURPOSE.  See the                */
/*      GNU Lesser General Public License for more details.                          */
/*                                                                                   */
/*      You should have received a copy of the GNU Lesser General Public License     */
/*      along with NANOS++.  If not, see <http://www.gnu.org/licenses/>.             */
/*************************************************************************************/

#include "workdescriptor.hpp"
#include "schedule.hpp"
#include "processingelement.hpp"
#include "basethread.hpp"
#include "debug.hpp"
#include "schedule.hpp"
#include "system.hpp"
#include "os.hpp"

using namespace nanos;

void WorkDescriptor::init ()
{
   if ( _state != INIT ) return;

   ProcessingElement *pe = myThread->runningOn();

   /* Initializing instrumentation context */
   NANOS_INSTRUMENT( sys.getInstrumentation()->wdCreate( this ) );

   _numDevices == 1 ? _executionTime = 0.0 : _executionTime = OS::getMonotonicTime();
   if ( getNumCopies() > 0 ) {
      pe->copyDataIn( *this );
      if ( _translateArgs != NULL ) {
         _translateArgs( _data, this );
      }
   }
   setStart();
}

void WorkDescriptor::start(ULTFlag isUserLevelThread, WorkDescriptor *previous)
{
   ensure ( _state == START , "Trying to start a wd twice or trying to start an uninitialized wd");

<<<<<<< HEAD
   ensure ( _activeDevice != NULL, "WD's _activeDevice is not set. If you are using 'implements' feature, please use versioning scheduler." );

=======
>>>>>>> 15cb52ef
   _activeDevice->lazyInit(*this,isUserLevelThread,previous);
   
   ProcessingElement *pe = myThread->runningOn();

   if ( getNumCopies() > 0 )
      pe->waitInputs( *this );

   if ( _tie ) tieTo(*myThread);

   sys.getPMInterface().wdStarted( *this );
   setReady();
}

void WorkDescriptor::prepareDevice ()
{
   // Do nothing if there is already an active device
   if ( _activeDevice ) return;

   if ( _numDevices == 1 ) {
      _activeDevice = _devices[0];
      _activeDeviceIdx = 0;
      return;
   }

   // Choose between the supported devices
   message("No active device --> selecting one");
   _activeDevice = _devices[_numDevices-1];
   _activeDeviceIdx = _numDevices-1;
}

DeviceData * WorkDescriptor::findDeviceData ( const Device &device ) const
{
   for ( unsigned i = 0; i < _numDevices; i++ ) {
      if ( _devices[i]->isCompatible( device ) ) {
         return _devices[i];
      }
   }

   return 0;
}

DeviceData & WorkDescriptor::activateDevice ( const Device &device )
{
   if ( _activeDevice ) {
      ensure( _activeDevice->isCompatible( device ),"Bogus double device activation" );
      return *_activeDevice;
   }

   DD * dd = findDeviceData( device );

   ensure( dd,"Did not find requested device in activation" );
   _activeDevice = dd;
   return *dd;
}

bool WorkDescriptor::canRunIn( const Device &device ) const
{
   if ( _activeDevice ) return _activeDevice->isCompatible( device );

   return findDeviceData( device ) != NULL;
}

bool WorkDescriptor::canRunIn ( const ProcessingElement &pe ) const
{
   if ( started() && !pe.supportsUserLevelThreads() ) return false;
   return canRunIn( pe.getDeviceType() );
}

void WorkDescriptor::submit( void )
{
   Scheduler::submit(*this);
} 

void WorkDescriptor::finish ()
{
   ProcessingElement *pe = myThread->runningOn();
   waitCompletionAndSignalers();
   if ( getNumCopies() > 0 )
     pe->copyDataOut( *this );

   _numDevices == 1 ? _executionTime = 0.0 : _executionTime = OS::getMonotonicTime() - _executionTime;
}

void WorkDescriptor::done ()
{
   sys.getPMInterface().wdFinished( *this );
   this->getParent()->workFinished( *this );
   WorkGroup::done();
}

void WorkDescriptor::prepareCopies()
{
   for (unsigned int i = 0; i < _numCopies; i++ ) {
      _copiesSize += _copies[i].getSize();

      if ( _copies[i].isPrivate() )
         _copies[i].setAddress( ( (uint64_t)_copies[i].getAddress() - (unsigned long)_data ) );
   }

   _paramsSize = _copiesSize;
}
<|MERGE_RESOLUTION|>--- conflicted
+++ resolved
@@ -51,11 +51,8 @@
 {
    ensure ( _state == START , "Trying to start a wd twice or trying to start an uninitialized wd");
 
-<<<<<<< HEAD
    ensure ( _activeDevice != NULL, "WD's _activeDevice is not set. If you are using 'implements' feature, please use versioning scheduler." );
 
-=======
->>>>>>> 15cb52ef
    _activeDevice->lazyInit(*this,isUserLevelThread,previous);
    
    ProcessingElement *pe = myThread->runningOn();
@@ -111,6 +108,17 @@
    return *dd;
 }
 
+DeviceData & WorkDescriptor::activateDevice ( unsigned int deviceIdx )
+{
+   ensure( _numDevices > deviceIdx, "The requested device does not exist" );
+
+   _activeDevice = _devices[deviceIdx];
+   _activeDeviceIdx = deviceIdx;
+
+   return *_activeDevice;
+}
+
+
 bool WorkDescriptor::canRunIn( const Device &device ) const
 {
    if ( _activeDevice ) return _activeDevice->isCompatible( device );
