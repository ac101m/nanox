--- conflicted
+++ resolved
@@ -68,21 +68,16 @@
 	$(top_srcdir)/src/core/synchronizedcondition_fwd.hpp \
 	$(top_srcdir)/src/core/synchronizedcondition_decl.hpp \
 	$(top_srcdir)/src/core/synchronizedcondition.hpp \
-<<<<<<< HEAD
-   $(top_srcdir)/src/core/directory_decl.hpp \
-   $(top_srcdir)/src/core/directory.hpp \
-	$(top_srcdir)/src/core/networkapi.hpp  \
-	$(top_srcdir)/src/core/network.hpp  \
-	$(top_srcdir)/src/core/network.cpp  \
-=======
         $(top_srcdir)/src/core/directory_decl.hpp \
         $(top_srcdir)/src/core/directory.hpp \
 	$(top_srcdir)/src/core/pminterface_decl.hpp  \
 	$(top_srcdir)/src/core/basethread_decl.hpp \
+	$(top_srcdir)/src/core/networkapi.hpp  \
+	$(top_srcdir)/src/core/network.hpp  \
+	$(top_srcdir)/src/core/network.cpp  \
 	$(END)
 
 instr_sources = \
 	$(top_srcdir)/src/core/instrumentation.cpp \
 	$(top_srcdir)/src/core/instrumentationcontext.cpp \
->>>>>>> eafefa2e
 	$(END)
