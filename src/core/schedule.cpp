/*************************************************************************************/
/*      Copyright 2009 Barcelona Supercomputing Center                               */
/*                                                                                   */
/*      This file is part of the NANOS++ library.                                    */
/*                                                                                   */
/*      NANOS++ is free software: you can redistribute it and/or modify              */
/*      it under the terms of the GNU Lesser General Public License as published by  */
/*      the Free Software Foundation, either version 3 of the License, or            */
/*      (at your option) any later version.                                          */
/*                                                                                   */
/*      NANOS++ is distributed in the hope that it will be useful,                   */
/*      but WITHOUT ANY WARRANTY; without even the implied warranty of               */
/*      MERCHANTABILITY or FITNESS FOR A PARTICULAR PURPOSE.  See the                */
/*      GNU Lesser General Public License for more details.                          */
/*                                                                                   */
/*      You should have received a copy of the GNU Lesser General Public License     */
/*      along with NANOS++.  If not, see <http://www.gnu.org/licenses/>.             */
/*************************************************************************************/

#include "schedule.hpp"
#include "processingelement.hpp"
#include "basethread.hpp"
#include "system.hpp"
#include "config.hpp"
#include "instrumentationmodule_decl.hpp"
#include "os.hpp"

#ifdef CLUSTER_DEV
#include "clusterthread_decl.hpp"
#include "clusternode_decl.hpp"
#include "gpudd.hpp"
#include "smpdd.hpp"
#endif

using namespace nanos;

void SchedulerConf::config (Config &cfg)
{
   cfg.setOptionsSection ( "Core [Scheduler]", "Policy independent scheduler options"  );

   cfg.registerConfigOption ( "num_spins", NEW Config::UintVar( _numSpins ), "Determines the amount of spinning before sleeping (default = 100)" );
   cfg.registerArgOption ( "num_spins", "spins" );
   cfg.registerEnvOption ( "num_spins", "NX_SPINS" );

   cfg.registerConfigOption ( "num_sleeps", NEW Config::IntegerVar( _numSleeps ), "Determines the amount of sleeping before yielding (default = 20)" );
   cfg.registerArgOption ( "num_sleeps", "sleeps" );
   cfg.registerEnvOption ( "num_sleeps", "NX_SLEEPS" );

   cfg.registerConfigOption ( "sleep_time", NEW Config::IntegerVar( _timeSleep ), "Determines amount of time (in nsec) in each sleeping phase (default = 100)" );
   cfg.registerArgOption ( "sleep_time", "sleep-time" );
   cfg.registerEnvOption ( "sleep_time", "NX_SLEEP_TIME" );
}

void Scheduler::submit ( WD &wd )
{
   NANOS_INSTRUMENT( InstrumentState inst(NANOS_SCHEDULING) );
   BaseThread *mythread = getMyThreadSafe();

   sys.getSchedulerStats()._createdTasks++;
   sys.getSchedulerStats()._totalTasks++;

   debug ( "submitting task " << wd.getId() );

   wd.submitted();

   /* handle tied tasks */
   if ( wd.isTied() && wd.isTiedTo() != mythread ) {
      wd.isTiedTo()->getTeam()->getSchedulePolicy().queue( wd.isTiedTo(), wd );
      return;
   }

   /* handle tasks which cannot run in current thread */
   if ( !wd.canRunIn(*mythread->runningOn()) ) {
     /* We have to avoid work-first scheduler to return this kind of tasks, so we enqueue
      * it in our scheduler system. Global ready task queue will take care about task/thread
      * architecture, while local ready task queue will wait until stealing. */
      mythread->getTeam()->getSchedulePolicy().queue( mythread, wd );
      return;
   }

   // TODO (#581): move this to the upper if
   if ( !sys.getSchedulerConf().getSchedulerEnabled() ) {
      // Pause this thread
      mythread->pause();
      // Scheduler stopped, queue work.
      mythread->getTeam()->getSchedulePolicy().queue( mythread, wd );
      return;
   }
   // The thread is not paused, mark it as so
   myThread->unpause();
   // And go on
   WD *next = getMyThreadSafe()->getTeam()->getSchedulePolicy().atSubmit( myThread, wd );

   /* If SchedulePolicy have returned a 'next' value, we have to context switch to
      that WorkDescriptor */
   if ( next ) {
      WD *slice;
      /* We must ensure this 'next' has no sliced components. If it have them we have to
       * queue the remaining parts of 'next' */
      if ( !next->dequeue(&slice) ) {
         mythread->getTeam()->getSchedulePolicy().queue( mythread, *next );
      }
      switchTo ( slice );
   }

}

void Scheduler::submitAndWait ( WD &wd )
{
   debug ( "submitting and waiting task " << wd.getId() );
   fatal ( "Scheduler::submitAndWait(): This feature is still not supported" );

   // Create a new WorkGroup and add WD
   WG myWG;
   myWG.addWork( wd );

   // Submit WD
   submit( wd );

   // Wait for WD to be finished
   myWG.waitCompletionAndSignalers();
}

void Scheduler::updateExitStats ( WD &wd )
{
   if ( wd.isSubmitted() ) 
     sys.getSchedulerStats()._totalTasks--;
}

template<class behaviour>
inline void Scheduler::idleLoop ()
{
   NANOS_INSTRUMENT ( static InstrumentationDictionary *ID = sys.getInstrumentation()->getInstrumentationDictionary(); )

   NANOS_INSTRUMENT ( static nanos_event_key_t total_spins_key  = ID->getEventKey("num-spins"); )
   NANOS_INSTRUMENT ( static nanos_event_key_t total_yields_key = ID->getEventKey("num-yields"); )
   NANOS_INSTRUMENT ( static nanos_event_key_t total_sleeps_key = ID->getEventKey("num-sleeps"); )
   NANOS_INSTRUMENT ( static nanos_event_key_t total_scheds_key  = ID->getEventKey("num-scheds"); )

   NANOS_INSTRUMENT ( static nanos_event_key_t time_yields_key = ID->getEventKey("time-yields"); )
   NANOS_INSTRUMENT ( static nanos_event_key_t time_sleeps_key = ID->getEventKey("time-sleeps"); )
   NANOS_INSTRUMENT ( static nanos_event_key_t time_scheds_key = ID->getEventKey("time-scheds"); )

   NANOS_INSTRUMENT ( nanos_event_key_t Keys[7]; )

   NANOS_INSTRUMENT ( Keys[0] = total_yields_key; )
   NANOS_INSTRUMENT ( Keys[1] = time_yields_key; )
   NANOS_INSTRUMENT ( Keys[2] = total_sleeps_key; )
   NANOS_INSTRUMENT ( Keys[3] = time_sleeps_key; )
   NANOS_INSTRUMENT ( Keys[4] = total_spins_key; )
   NANOS_INSTRUMENT ( Keys[5] = total_scheds_key; )
   NANOS_INSTRUMENT ( Keys[6] = time_scheds_key; )

   NANOS_INSTRUMENT ( unsigned event_start; )
   NANOS_INSTRUMENT ( unsigned event_num; )

   NANOS_INSTRUMENT( InstrumentState inst(NANOS_IDLE) );

   const int nspins = sys.getSchedulerConf().getNumSpins();
   const int nsleeps = sys.getSchedulerConf().getNumSleeps();
   const int tsleep = sys.getSchedulerConf().getTimeSleep();
   int spins = nspins;
   int sleeps = nsleeps;

   unsigned long total_spins = 0;  /* Number of spins by idle phase*/
   unsigned long total_yields = 0; /* Number of yields by idle phase */
   unsigned long total_sleeps = 0; /* Number of sleeps by idle phase */
   unsigned long total_scheds = 0; /* Number of scheds by idle phase */

   unsigned long time_sleeps = 0;  /* Time of sleeps by idle phase */
   unsigned long time_yields = 0;  /* Time of yields by idle phase */
   unsigned long time_scheds = 0;  /* Time of yields by idle phase */

   WD *current = myThread->getCurrentWD();
   //WD *prefetchedWD = NULL; 
   //current->setIdle();
   sys.getSchedulerStats()._idleThreads++;
   for ( ; ; ) {
      BaseThread *thread = getMyThreadSafe();
      spins--;

      if ( !thread->isRunning() ) break;

      if ( thread->getTeam() != NULL ) {
         WD * next = myThread->getNextWD();
         // This should be ideally performed in getNextWD, but it's const...
         if ( !sys.getSchedulerConf().getSchedulerEnabled() ) {
            // The thread is paused, mark it as so
            myThread->pause();
         }
         else {
            // The thread is not paused, mark it as so
            myThread->unpause();
         }

         if ( next ) {
         //  if ( !next->isSubmitted() && !next->started() ) 
         //    sys.getSchedulerStats()._readyTasks++;
         //} else if ( prefetchedWD != NULL ) {
         //   next = prefetchedWD;
         //      std::cerr << "executing prefetched wd " << next->getId() << std::endl;
         //   prefetchedWD = NULL;
            myThread->resetNextWD();
         } else {
           memoryFence();
           if ( sys.getSchedulerStats()._readyTasks > 0 ) {
              total_scheds++;
              unsigned long begin_sched = (unsigned long) ( OS::getMonotonicTime() * 1.0e9  );
              next = behaviour::getWD(thread,current);
              unsigned long end_sched = (unsigned long) ( OS::getMonotonicTime() * 1.0e9  );
              time_scheds += ( end_sched - begin_sched );
           }
         } 

         if ( next ) {
            sys.getSchedulerStats()._idleThreads--;

            total_spins+= (nspins - spins);
            NANOS_INSTRUMENT ( nanos_event_value_t Values[7]; )

            NANOS_INSTRUMENT ( Values[0] = (nanos_event_value_t) total_yields; )
            NANOS_INSTRUMENT ( Values[1] = (nanos_event_value_t) time_yields; )

            NANOS_INSTRUMENT ( Values[2] = (nanos_event_value_t) total_sleeps; )
            NANOS_INSTRUMENT ( Values[3] = (nanos_event_value_t) time_sleeps; )

            NANOS_INSTRUMENT ( Values[4] = (nanos_event_value_t) total_spins; )

            NANOS_INSTRUMENT ( Values[5] = (nanos_event_value_t) total_scheds; )
            NANOS_INSTRUMENT ( Values[6] = (nanos_event_value_t) time_scheds; )

            NANOS_INSTRUMENT ( event_start = 0; event_num = 7; )

            NANOS_INSTRUMENT ( if (total_yields == 0 ) { event_start = 2; event_num = 5; } )
            NANOS_INSTRUMENT ( if (total_yields == 0 && total_sleeps == 0) { event_start = 4; event_num = 3; } )
            NANOS_INSTRUMENT ( if (total_scheds == 0 ) { event_num -= 2; } )

            NANOS_INSTRUMENT( sys.getInstrumentation()->raisePointEventNkvs(event_num, &Keys[event_start], &Values[event_start]); )

            NANOS_INSTRUMENT( InstrumentState inst2(NANOS_RUNTIME) )
            behaviour::switchWD(thread,current, next);
//std::cerr <<"n:" << sys.getNetwork()->getNodeNum() << " finished switchWD" << std::endl;
            thread = getMyThreadSafe();
            NANOS_INSTRUMENT( inst2.close() );
            //prefetchedWD = next->getPrefetchedWD();
            //if (prefetchedWD != NULL)
            //   std::cerr << "setting prefetched wd " << prefetchedWD->getId() << std::endl;
            sys.getSchedulerStats()._idleThreads++;

            total_spins = 0;
            total_sleeps = 0;
            total_yields = 0;
            total_scheds = 0;

            time_yields = 0;
            time_sleeps = 0;
            time_scheds = 0;

            spins = nspins;
            continue;
         }
      }


      if ( spins == 0 ) {
        total_spins+= nspins;
        sleeps--;
        if ( sleeps < 0 ) {
           if ( sys.useYield() ) {
              total_yields++;
              unsigned long begin_yield = (unsigned long) ( OS::getMonotonicTime() * 1.0e9  );
              thread->yield();
              unsigned long end_yield = (unsigned long) ( OS::getMonotonicTime() * 1.0e9  );
              time_yields += ( end_yield - begin_yield );
           }
           sleeps = nsleeps;
        } else {
           total_sleeps++;
           struct timespec req ={0,tsleep};
           nanosleep ( &req, NULL );
           time_sleeps += time_sleeps + tsleep;
        }
        spins = nspins;
      }
      else {
         thread->idle();
      }
   }
   sys.getSchedulerStats()._idleThreads--;
   current->setReady();
   //current->~WorkDescriptor();
   //delete[] (char *) current;
}

void Scheduler::waitOnCondition (GenericSyncCond *condition)
{
   NANOS_INSTRUMENT ( static InstrumentationDictionary *ID = sys.getInstrumentation()->getInstrumentationDictionary(); )

   NANOS_INSTRUMENT ( static nanos_event_key_t total_spins_key  = ID->getEventKey("num-spins"); )
   NANOS_INSTRUMENT ( static nanos_event_key_t total_yields_key = ID->getEventKey("num-yields"); )
   NANOS_INSTRUMENT ( static nanos_event_key_t total_sleeps_key = ID->getEventKey("num-sleeps"); )
   NANOS_INSTRUMENT ( static nanos_event_key_t total_scheds_key  = ID->getEventKey("num-scheds"); )

   NANOS_INSTRUMENT ( static nanos_event_key_t time_yields_key = ID->getEventKey("time-yields"); )
   NANOS_INSTRUMENT ( static nanos_event_key_t time_sleeps_key = ID->getEventKey("time-sleeps"); )
   NANOS_INSTRUMENT ( static nanos_event_key_t time_scheds_key = ID->getEventKey("time-scheds"); )

   NANOS_INSTRUMENT ( nanos_event_key_t Keys[7]; )

   NANOS_INSTRUMENT ( Keys[0] = total_spins_key; )
   NANOS_INSTRUMENT ( Keys[1] = total_yields_key; )
   NANOS_INSTRUMENT ( Keys[2] = total_sleeps_key; )
   NANOS_INSTRUMENT ( Keys[3] = total_scheds_key; )

   NANOS_INSTRUMENT ( Keys[4] = time_yields_key; )
   NANOS_INSTRUMENT ( Keys[5] = time_sleeps_key; )
   NANOS_INSTRUMENT ( Keys[6] = time_scheds_key; )

   NANOS_INSTRUMENT( InstrumentState inst(NANOS_SYNCHRONIZATION) );

   const int nspins = sys.getSchedulerConf().getNumSpins();
   const int nsleeps = sys.getSchedulerConf().getNumSleeps();
   const int tsleep = sys.getSchedulerConf().getTimeSleep();
   unsigned int spins = nspins; 
   int sleeps = nsleeps;
   unsigned long total_spins = 0;  /* Number of spins by idle phase*/
   unsigned long total_yields = 0; /* Number of yields by idle phase */
   unsigned long total_sleeps = 0; /* Number of sleeps by idle phase */
   unsigned long total_scheds= 0;   /* Number of schedulers by idle phase */
   unsigned long time_sleeps = 0;  /* Time of sleeps by idle phase */
   unsigned long time_yields = 0;  /* Time of yields by idle phase */
   unsigned long time_scheds = 0;   /* Time of sched by idle phase */

   WD * current = myThread->getCurrentWD();

   sys.getSchedulerStats()._idleThreads++;
   current->setSyncCond( condition );
   //current->setIdle();
   
   BaseThread *thread = getMyThreadSafe();

   while ( !condition->check() && thread->isRunning() ) {
      spins--;
      if ( spins == 0 ) {
         total_spins+= nspins;
         sleeps--;
         condition->lock();
         if ( !( condition->check() ) ) {
            condition->addWaiter( current );

            WD * next = myThread->getNextWD();

            if ( next) {
               myThread->resetNextWD();
            } else {
               memoryFence();
               if ( sys.getSchedulerStats()._readyTasks > 0 ) {
                  total_scheds++;
                  unsigned long begin_sched = (unsigned long) ( OS::getMonotonicTime() * 1.0e9  );
                  // If the scheduler is running
                  if ( sys.getSchedulerConf().getSchedulerEnabled() ) {
                     // The thread is not paused, mark it as so
                     thread->unpause();
                     
                     next = thread->getTeam()->getSchedulePolicy().atBlock( thread, current );
                  }
                  else {
                     // Pause this thread
                     thread->pause();
                  }
                  unsigned long end_sched = (unsigned long) ( OS::getMonotonicTime() * 1.0e9  );
                  time_scheds += ( end_sched - begin_sched );
               }
            }

            if ( next ) {
               sys.getSchedulerStats()._idleThreads--;

               NANOS_INSTRUMENT ( nanos_event_value_t Values[7]; )

               NANOS_INSTRUMENT ( Values[0] = (nanos_event_value_t) total_spins; )
               NANOS_INSTRUMENT ( Values[1] = (nanos_event_value_t) total_yields; )
               NANOS_INSTRUMENT ( Values[2] = (nanos_event_value_t) total_sleeps; )
               NANOS_INSTRUMENT ( Values[3] = (nanos_event_value_t) total_scheds; )

               NANOS_INSTRUMENT ( Values[4] = (nanos_event_value_t) time_yields; )
               NANOS_INSTRUMENT ( Values[5] = (nanos_event_value_t) time_sleeps; )
               NANOS_INSTRUMENT ( Values[6] = (nanos_event_value_t) time_scheds; )

               NANOS_INSTRUMENT( sys.getInstrumentation()->raisePointEventNkvs(7, Keys, Values); )

               NANOS_INSTRUMENT( InstrumentState inst2(NANOS_RUNTIME); );
               switchTo ( next );
               thread = getMyThreadSafe();
               NANOS_INSTRUMENT( inst2.close() );

               total_spins = 0;

               total_yields = 0;
               total_sleeps = 0;
               total_scheds = 0;

               time_sleeps = 0;
               time_yields = 0;
               time_scheds = 0;

               sys.getSchedulerStats()._idleThreads++;
            } else {
               condition->unlock();
               if ( sleeps < 0 ) {
                  if ( sys.useYield() ) {
                     total_yields++;
                     unsigned long begin_yield = (unsigned long) ( OS::getMonotonicTime() * 1.0e9  );
                     thread->yield();
                     unsigned long end_yield = (unsigned long) ( OS::getMonotonicTime() * 1.0e9  );
                     time_yields += ( end_yield - begin_yield );
                  }
                  sleeps = nsleeps;
               } else {
                  total_sleeps++;
                  struct timespec req = {0,tsleep};
                  nanosleep ( &req, NULL );
                  time_sleeps += tsleep;
               }
            }
         } else {
            condition->unlock();
         }
         spins = nspins;
      }

      thread->idle();
   }

   current->setSyncCond( NULL );
   sys.getSchedulerStats()._idleThreads--;
   if ( !current->isReady() ) {
      current->setReady();
   }

   total_spins+= (nspins - spins);

   NANOS_INSTRUMENT ( nanos_event_value_t Values[7]; )

   NANOS_INSTRUMENT ( Values[0] = (nanos_event_value_t) total_spins; )
   NANOS_INSTRUMENT ( Values[1] = (nanos_event_value_t) total_yields; )
   NANOS_INSTRUMENT ( Values[2] = (nanos_event_value_t) total_sleeps; )
   NANOS_INSTRUMENT ( Values[3] = (nanos_event_value_t) total_scheds; )

   NANOS_INSTRUMENT ( Values[4] = (nanos_event_value_t) time_yields; )
   NANOS_INSTRUMENT ( Values[5] = (nanos_event_value_t) time_sleeps; )
   NANOS_INSTRUMENT ( Values[6] = (nanos_event_value_t) time_scheds; )

   NANOS_INSTRUMENT( sys.getInstrumentation()->raisePointEventNkvs(7, Keys, Values); )
}

void Scheduler::wakeUp ( WD *wd )
{
   NANOS_INSTRUMENT( InstrumentState inst(NANOS_SYNCHRONIZATION) );

   if ( wd->isBlocked() ) {
      /* Setting ready wd */
      wd->setReady();
      if ( checkBasicConstraints ( *wd, *myThread ) ) {
         WD *next = NULL;
         if ( sys.getSchedulerConf().getSchedulerEnabled() ) {
            // The thread is not paused, mark it as so
            myThread->unpause();
            
            next = getMyThreadSafe()->getTeam()->getSchedulePolicy().atWakeUp( myThread, *wd );
         }
         else {
            // Pause this thread
            myThread->pause();
         }
         /* If SchedulePolicy have returned a 'next' value, we have to context switch to
            that WorkDescriptor */
         if ( next ) {
            WD *slice;
            /* We must ensure this 'next' has no sliced components. If it have them we have to
             * queue the remaining parts of 'next' */
            if ( !next->dequeue(&slice) ) {
               myThread->getTeam()->getSchedulePolicy().queue( myThread, *next );
            }
            switchTo ( slice );
         }
      } else {
         myThread->getTeam()->getSchedulePolicy().queue( myThread, *wd );
      }
   }
}

WD * Scheduler::prefetch( BaseThread *thread, WD &wd )
{
   // If the scheduler is running
   if ( sys.getSchedulerConf().getSchedulerEnabled() ) {
      // The thread is not paused, mark it as so
      thread->unpause();
      
      return thread->getTeam()->getSchedulePolicy().atPrefetch( thread, wd );
   }
   else {
      // Pause this thread
      thread->pause();
   }
   // Otherwise, do nothing
   // FIXME (#581): Consequences?
   return NULL;
}

WD * Scheduler::getClusterWD( BaseThread *thread, int inGPU )
{
	WD * wd = NULL;
	if ( thread->getTeam() != NULL )
	{
		wd = thread->getNextWD();
		if ( wd )
		{
#ifdef GPU_DEV
         if ( ( inGPU == 1 && !wd->canRunIn( ext::GPU ) ) || ( inGPU == 0 && !wd->canRunIn( ext::SMP ) ) )
#else
         if ( inGPU == 0 && !wd->canRunIn( ext::SMP ) )
#endif
         { // found a non compatible wd in "nextWD", ignore it
            wd = thread->getTeam()->getSchedulePolicy().atIdle ( thread );
         }
         else {
            thread->resetNextWD();
         }
		}
		else
		{
			wd = thread->getTeam()->getSchedulePolicy().atIdle ( thread );
		}
	}
	return wd;
}


void Scheduler::workerClusterLoop ()
{
	BaseThread *parent = myThread;
	myThread = myThread->getNextThread();

	sys.preMainBarrier();

	for ( ; ; ) {
		if ( !parent->isRunning() ) break; //{ std::cerr << "FINISHING CLUSTER THD!" << std::endl; break; }

		if ( parent != myThread ) // if parent == myThread, then there are no "soft" threads and just do nothing but polling.
		{
			ext::ClusterThread *myClusterThread = dynamic_cast< ext::ClusterThread * >( myThread );
			ext::ClusterNode *thisNode = dynamic_cast< ext::ClusterNode * >( myThread->runningOn() );
			thisNode->disableDevice( 1 ); 
			if ( ( (int) myClusterThread->numRunningWDsSMP() ) < ext::ClusterInfo::getSmpPresend() )
			{
				myClusterThread->clearCompletedWDsSMP2();
				//WD * wd = myClusterThread->getBlockingWDSMP();
				//WD * wd = myClusterThread->fetchBlockingWDSMP();
				//if ( wd )
				//{ 
				//	if ( !wd->canBeBlocked() ) 
				//	{
				//		myClusterThread->addRunningWDSMP( wd );
				//		//myClusterThread->setBlockingWDSMP( NULL );
				//		Scheduler::preOutlineWork(wd);
				//		myThread->outlineWorkDependent(*wd);
				//	} else myClusterThread->addBlockingWDSMP( wd );
				////	else
				////		std::cerr << "Data can block me AGAIN SMP (node " << thisNode->getClusterNodeNum() << ") task is " << wd->getId() <<std::endl;
				//}
				//else
				{
					WD * wd = getClusterWD( myThread, 0 );
					if ( wd )
					{
						if ( /*!wd->canBeBlocked()*/ true ) 
						{
							myClusterThread->addRunningWDSMP( wd );
							Scheduler::preOutlineWork(wd);
							myThread->outlineWorkDependent(*wd);
						}
						else
						{
							//std::cerr << "Data can block me SMP (node " << thisNode->getClusterNodeNum() << ") task is " << wd->getId() <<std::endl;
							//myClusterThread->setBlockingWDSMP( wd );
							myClusterThread->addBlockingWDSMP( wd );
						}
					}
				}
			}
			//if ( myClusterThread->areThereCompletedWDsSMP() )
			//{
			//   WD *completedWD = myClusterThread->fetchCompletedWDSMP();
			//   Scheduler::postOutlineWork( completedWD, true );
			//   delete completedWD;
			//}
			thisNode->enableDevice( 1 ); 
#ifdef GPU_DEV
			thisNode->disableDevice( 0 ); 
         myClusterThread->clearCompletedWDsGPU2();
			if ( ( (int) myClusterThread->numRunningWDsGPU() ) < ext::ClusterInfo::getGpuPresend() )
				//if ( !myThread->isWorking(1) )
			{
				//WD * runningWD = myClusterThread->getRunningWD( 1 );
				//if ( runningWD != NULL )
				//{
				//   myClusterThread->clearRunningWD( 1 );
				//   Scheduler::postOutlineWork( runningWD, false, myThread );
				//   delete runningWD;
				//} 
				WD * wd = myClusterThread->fetchBlockingWDGPU();
				if ( wd )
				{ 
					if ( !wd->canBeBlocked() ) 
					{
						myClusterThread->addRunningWDGPU( wd );
							//message("adding a GPU task for node " << thisNode->getClusterNodeNum() << " task is " << wd->getId() << " RELEASE TASK " );
						Scheduler::preOutlineWork(wd);
						myThread->outlineWorkDependent(*wd);
					} else {
                  myClusterThread->addBlockingWDGPU(wd );
						//message("Data can block me AGAIN GPU (node " << thisNode->getClusterNodeNum() << ") task is " << wd->getId() );
               }
				}
				else
				{
					WD* newwd = getClusterWD( myThread, 1 );
					if ( newwd )
					{
						//if ( true /*!wd->canBeBlocked() */) 
						if ( !newwd->canBeBlocked() ) 
						{
							//message("adding a GPU task for node " << thisNode->getClusterNodeNum() << " task is " << newwd->getId());
							myClusterThread->addRunningWDGPU( newwd );
							Scheduler::preOutlineWork(newwd);
							myThread->outlineWorkDependent(*newwd);
						}
						else
						{
							//message( "Data can block me GPU (node " << thisNode->getClusterNodeNum() << ") task is " << newwd->getId() );
							myClusterThread->addBlockingWDGPU(newwd );
						}
					}
				}
			}
			thisNode->enableDevice( 0 ); 
#endif
		}
		sys.getNetwork()->poll(parent->getId());
		myThread = myThread->getNextThread();
	}
}


struct WorkerBehaviour
{
   static WD * getWD ( BaseThread *thread, WD *current )
   {
      if ( sys.getSchedulerConf().getSchedulerEnabled() ) {
         // The thread is not paused, mark it as so
         thread->unpause();
         
         return thread->getTeam()->getSchedulePolicy().atIdle ( thread );
      }
      // Pause this thread
      thread->pause();
      return NULL;
   }

   static void switchWD ( BaseThread *thread, WD *current, WD *next )
   {
      if (next->started()){
        Scheduler::switchTo(next);
      }
      else {
        Scheduler::inlineWork ( next /*, true */ );
        next->~WorkDescriptor();
        delete[] (char *)next;
      }
   }
   static bool checkThreadRunning( WD *current) { return true; }
};

void Scheduler::workerLoop ()
{
   idleLoop<WorkerBehaviour>();
}

void Scheduler::preOutlineWork ( WD *wd )
{
   BaseThread *thread = getMyThreadSafe();

               NANOS_INSTRUMENT( InstrumentState inst2(NANOS_PRE_OUTLINE_WORK); );
   //std::cerr << "starting WD " << wd->getId() << " at thd " << thread->getId() << " thd addr " << thread << std::endl; 
   // run it in the current frame
   //WD *oldwd = thread->getCurrentWD();

   //GenericSyncCond *syncCond = oldwd->getSyncCond();
   //if ( syncCond != NULL ) {
   //   syncCond->unlock();
   //}

   //std::cerr << "thd " << myThread->getId() <<  " switching(outlined) to task " << wd << ":" << wd->getId() << std::endl;
   debug( "switching(pre outline) from task " << &(thread->getThreadWD()) << ":" << thread->getThreadWD().getId() << " to " << wd << ":" << wd->getId() );

   //NANOS_INSTRUMENT( sys.getInstrumentation()->wdSwitch(oldwd, NULL, false) );

   // OLD: This ensures that when we return from the inlining is still the same thread
   // OLD: and we don't violate rules about tied WD

   // we tie to when outlining, because we will notify the tied thread when the execution completes
   wd->tieTo( *thread );
   thread->setCurrentWD( *wd );
   if (!wd->started())
      wd->init();

   //NANOS_INSTRUMENT( sys.getInstrumentation()->wdSwitch( NULL, wd, false) );
               NANOS_INSTRUMENT( inst2.close(); );
}

void Scheduler::postOutlineWork ( WD *wd, bool schedule, BaseThread *owner )
{
   BaseThread *thread = owner;
               NANOS_INSTRUMENT( InstrumentState inst2(NANOS_POST_OUTLINE_WORK); );

   //std::cerr << "completing WD " << wd->getId() << " at thd " << owner->getId() << " thd addr " << owner << std::endl; 
   if (schedule && thread->getNextWD() == NULL ) {
        thread->setNextWD(thread->getTeam()->getSchedulePolicy().atBeforeExit(thread,*wd));
   }

   /* If WorkDescriptor has been submitted update statistics */
   updateExitStats (*wd);

   wd->done();
   wd->clear();

   //NANOS_INSTRUMENT( sys.getInstrumentation()->wdSwitch(wd, NULL, false) );


   //std::cerr << "thd " << myThread->getId() << "exiting task(inlined) " << wd << ":" << wd->getId() <<
   //       " to " << oldwd << ":" << oldwd->getId() << std::endl;
   debug( "exiting task(post outline) " << wd << ":" << wd->getId() << " to " << &(thread->getThreadWD()) << ":" << thread->getThreadWD().getId() );


   thread->setCurrentWD( thread->getThreadWD() );

   //NANOS_INSTRUMENT( sys.getInstrumentation()->wdSwitch( NULL, oldwd, false) );

   // While we tie the inlined tasks this is not needed
   // as we will always return to the current thread
   #if 0
   if ( oldwd->isTiedTo() != NULL )
      switchToThread(oldwd->isTiedTo());
   #endif

   //ensure(oldwd->isTiedTo() == NULL || thread == oldwd->isTiedTo(),
   //        "Violating tied rules " + toString<BaseThread*>(thread) + "!=" + toString<BaseThread*>(oldwd->isTiedTo()));

               NANOS_INSTRUMENT( inst2.close(); );
}

void Scheduler::inlineWork ( WD *wd, bool schedule )
{
   BaseThread *thread = getMyThreadSafe();

   // run it in the current frame
   WD *oldwd = thread->getCurrentWD();

   GenericSyncCond *syncCond = oldwd->getSyncCond();
   if ( syncCond != NULL ) syncCond->unlock();

   debug( "switching(inlined) from task " << oldwd << ":" << oldwd->getId() <<
          " to " << wd << ":" << wd->getId() << " at node " << sys.getNetwork()->getNodeNum() );

   // Initializing wd if necessary
   // It will be started later in inlineWorkDependent call
   if ( !wd->started() ) wd->init();

   // This ensures that when we return from the inlining is still the same thread
   // and we don't violate rules about tied WD
   if ( oldwd->isTiedTo() != NULL && (wd->isTiedTo() == NULL)) wd->tieTo(*oldwd->isTiedTo());

   /* Instrumenting context switch: wd enters cpu (last = n/a) */
   NANOS_INSTRUMENT( sys.getInstrumentation()->wdSwitch( oldwd, NULL, false) );

   thread->setCurrentWD( *wd );
   NANOS_INSTRUMENT( sys.getInstrumentation()->wdSwitch(NULL, wd, false) );

   NANOS_INSTRUMENT( sys.getInstrumentation()->wdSwitch( NULL, wd, false) );

   thread->inlineWorkDependent(*wd);

   // reload thread after running WD due wd may be not tied to thread if
   // both work descriptor were not tied to any thread
   thread = getMyThreadSafe();

   if (schedule) {
        if ( thread->reserveNextWD() ) {
           thread->setReservedNextWD(thread->getTeam()->getSchedulePolicy().atBeforeExit(thread,*wd));
        }
   }

   /* If WorkDescriptor has been submitted update statistics */
   updateExitStats (*wd);

   /* Instrumenting context switch: wd leaves cpu and will not come back (last = true) and oldwd enters */
   NANOS_INSTRUMENT( sys.getInstrumentation()->wdSwitch(wd, NULL, true) );

   wd->done();
   wd->clear();
   NANOS_INSTRUMENT( sys.getInstrumentation()->wdSwitch(wd, NULL, true) );

   debug( "exiting task(inlined) " << wd << ":" << wd->getId() <<
          " to " << oldwd << ":" << oldwd->getId() );

<<<<<<< HEAD
//<<<<<<< HEAD
//   thread->setCurrentWD( *oldwd );
//   /* Instrumenting context switch: wd leaves cpu and will not come back (last = true) and oldwd enters */
//   NANOS_INSTRUMENT( sys.getInstrumentation()->wdSwitch(NULL, oldwd, false) );
//=======
   /* Instrumenting context switch: wd leaves cpu and will not come back (last = true) and oldwd enters */
   NANOS_INSTRUMENT( sys.getInstrumentation()->wdSwitch(NULL, wd, true) );
   thread->setCurrentWD( *oldwd );
   NANOS_INSTRUMENT( sys.getInstrumentation()->wdSwitch(oldwd, NULL, false) );
//>>>>>>> gpu
=======
   thread->setCurrentWD( *oldwd );
   NANOS_INSTRUMENT( sys.getInstrumentation()->wdSwitch(NULL, oldwd, false) );
>>>>>>> 644e711d

   // While we tie the inlined tasks this is not needed
   // as we will always return to the current thread
   #if 0
   if ( oldwd->isTiedTo() != NULL )
      switchToThread(oldwd->isTiedTo());
   #endif

   ensure(oldwd->isTiedTo() == NULL || thread == oldwd->isTiedTo(),
           "Violating tied rules " + toString<BaseThread*>(thread) + "!=" + toString<BaseThread*>(oldwd->isTiedTo()));

}

void Scheduler::switchHelper (WD *oldWD, WD *newWD, void *arg)
{

   NANOS_INSTRUMENT( sys.getInstrumentation()->wdSwitch(oldWD, NULL, false) );
   myThread->switchHelperDependent(oldWD, newWD, arg);

   GenericSyncCond *syncCond = oldWD->getSyncCond();
   if ( syncCond != NULL ) {
      oldWD->setBlocked();
      syncCond->unlock();
   } else {
      myThread->getTeam()->getSchedulePolicy().queue( myThread, *oldWD );
   }

   myThread->setCurrentWD( *newWD );
   NANOS_INSTRUMENT( sys.getInstrumentation()->wdSwitch( NULL, newWD, false) );
}

void Scheduler::switchTo ( WD *to )
{
   if ( false /*myThread->runningOn()->supportsUserLevelThreads() */) {
      if (!to->started()) {
         to->init();
         to->start(WD::IsAUserLevelThread);
      }
      
      debug( "switching from task " << myThread->getCurrentWD() << ":" << myThread->getCurrentWD()->getId() << " to " << to << ":" << to->getId() );
          
      myThread->switchTo( to, switchHelper );
   } else {
      inlineWork(to);
      to->~WorkDescriptor();
      delete[] (char *)to;
   }
}

void Scheduler::yield ()
{
   NANOS_INSTRUMENT( InstrumentState inst(NANOS_SCHEDULING) );
   // If the scheduler is running
   if ( sys.getSchedulerConf().getSchedulerEnabled() ) {
      // The thread is not paused, mark it as so
      myThread->unpause();
      
      WD *next = myThread->getTeam()->getSchedulePolicy().atYield( myThread, myThread->getCurrentWD() );
      if ( next ) {
         switchTo(next);
      }
   }
   else {
      // Pause this thread
      myThread->pause();
   }
}

void Scheduler::switchToThread ( BaseThread *thread )
{
   while ( getMyThreadSafe() != thread )
        yield();
}

void Scheduler::exitHelper (WD *oldWD, WD *newWD, void *arg)
{
    myThread->exitHelperDependent(oldWD, newWD, arg);
    NANOS_INSTRUMENT ( sys.getInstrumentation()->wdSwitch(oldWD,NULL,true) );
    myThread->setCurrentWD( *newWD );
    oldWD->~WorkDescriptor();
    delete[] (char *)oldWD;
    NANOS_INSTRUMENT ( sys.getInstrumentation()->wdSwitch(NULL,newWD,false) );
}

struct ExitBehaviour
{
   static WD * getWD ( BaseThread *thread, WD *current )
   {
      if ( sys.getSchedulerConf().getSchedulerEnabled() ) {
         // The thread is not paused, mark it as so
         thread->unpause();
         
         return thread->getTeam()->getSchedulePolicy().atAfterExit( thread, current );
      }
      
      // Pause this thread
      thread->pause();
      return NULL;
   }

   static void switchWD ( BaseThread *thread, WD *current, WD *next )
   {
      Scheduler::exitTo(next);
   }
   static bool checkThreadRunning( WD *current ) { return true; }
};

void Scheduler::exitTo ( WD *to )
 {
//   FIXME: stack reusing was wrongly implementd and it's disabled (see #374)
//    WD *current = myThread->getCurrentWD();

    if (!to->started()) {
       to->init();
//       to->start(true,current);
       to->start(WD::IsAUserLevelThread,NULL);
    }

    //std::cerr << "thd " << myThread->getId() << "exiting task " << myThread->getCurrentWD() << ":" << myThread->getCurrentWD()->getId() <<
    //      " to " << to << ":" << to->getId() << std::endl;;
    debug( "exiting task " << myThread->getCurrentWD() << ":" << myThread->getCurrentWD()->getId() <<
          " to " << to << ":" << to->getId() );

    myThread->exitTo ( to, Scheduler::exitHelper );
}

void Scheduler::exit ( void )
{
   // At this point the WD work is done, so we mark it as such and look for other work to do
   // Deallocation doesn't happen here because:
   // a) We are still running in the WD stack
   // b) Resources can potentially be reused by the next WD
   BaseThread *thread = myThread;

   WD *oldwd = thread->getCurrentWD();

   /* get next WorkDescriptor (if any) */
   WD *next =  thread->getNextWD();

  /* if getNextWD() has returned a WD, we need to resetNextWD(). If no WD has
   * been returned call scheduler policy */
   if (next) thread->resetNextWD();
   else if ( sys.getSchedulerConf().getSchedulerEnabled() ) {
      // The thread is not paused, mark it as so
      thread->unpause();
   
      next = thread->getTeam()->getSchedulePolicy().atBeforeExit(thread,*oldwd);
   }
   else {
      // Pause this thread
      thread->pause();
   }

   updateExitStats (*oldwd);
   oldwd->done();
   oldwd->clear();

   if (!next) {
     idleLoop<ExitBehaviour>();
   } else {
     Scheduler::exitTo(next);
   } 

   fatal("A thread should never return from Scheduler::exit");
}
<|MERGE_RESOLUTION|>--- conflicted
+++ resolved
@@ -814,21 +814,21 @@
    debug( "exiting task(inlined) " << wd << ":" << wd->getId() <<
           " to " << oldwd << ":" << oldwd->getId() );
 
-<<<<<<< HEAD
 //<<<<<<< HEAD
-//   thread->setCurrentWD( *oldwd );
-//   /* Instrumenting context switch: wd leaves cpu and will not come back (last = true) and oldwd enters */
-//   NANOS_INSTRUMENT( sys.getInstrumentation()->wdSwitch(NULL, oldwd, false) );
-//=======
+////<<<<<<< HEAD
+////   thread->setCurrentWD( *oldwd );
+////   /* Instrumenting context switch: wd leaves cpu and will not come back (last = true) and oldwd enters */
+////   NANOS_INSTRUMENT( sys.getInstrumentation()->wdSwitch(NULL, oldwd, false) );
+////=======
    /* Instrumenting context switch: wd leaves cpu and will not come back (last = true) and oldwd enters */
    NANOS_INSTRUMENT( sys.getInstrumentation()->wdSwitch(NULL, wd, true) );
    thread->setCurrentWD( *oldwd );
    NANOS_INSTRUMENT( sys.getInstrumentation()->wdSwitch(oldwd, NULL, false) );
-//>>>>>>> gpu
-=======
-   thread->setCurrentWD( *oldwd );
-   NANOS_INSTRUMENT( sys.getInstrumentation()->wdSwitch(NULL, oldwd, false) );
->>>>>>> 644e711d
+////>>>>>>> gpu
+//=======
+//   thread->setCurrentWD( *oldwd );
+//   NANOS_INSTRUMENT( sys.getInstrumentation()->wdSwitch(NULL, oldwd, false) );
+//>>>>>>> new_copy_data
 
    // While we tie the inlined tasks this is not needed
    // as we will always return to the current thread
