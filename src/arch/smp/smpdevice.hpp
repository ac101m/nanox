--- conflicted
+++ resolved
@@ -1,5 +1,5 @@
 /*************************************************************************************/
-/*      Copyright 2015 Barcelona Supercomputing Center                               */
+/*      Copyright 2009 Barcelona Supercomputing Center                               */
 /*                                                                                   */
 /*      This file is part of the NANOS++ library.                                    */
 /*                                                                                   */
@@ -32,7 +32,6 @@
 namespace nanos
 {
 
-<<<<<<< HEAD
 SMPDevice::SMPDevice ( const char *n ) : Device ( n ), _transferQueue() {}
 SMPDevice::SMPDevice ( const SMPDevice &arch ) : Device ( arch ), _transferQueue() {}
 
@@ -57,12 +56,12 @@
    sallocator->unlock();
 }
 
-void SMPDevice::_canAllocate( SeparateMemoryAddressSpace const &mem, std::size_t *sizes, unsigned int numChunks, std::size_t *remainingSizes ) const {
+void SMPDevice::_canAllocate( SeparateMemoryAddressSpace &mem, std::size_t *sizes, unsigned int numChunks, std::size_t *remainingSizes ) {
    SimpleAllocator *sallocator = (SimpleAllocator *) mem.getSpecificData();
    sallocator->canAllocate( sizes, numChunks, remainingSizes );
 }
 
-std::size_t SMPDevice::getMemCapacity( SeparateMemoryAddressSpace const &mem ) const {
+std::size_t SMPDevice::getMemCapacity( SeparateMemoryAddressSpace &mem ) {
    SimpleAllocator *sallocator = (SimpleAllocator *) mem.getSpecificData();
    return sallocator->getCapacity();
 }
@@ -110,7 +109,7 @@
    return true;
 }
 
-void SMPDevice::_copyInStrided1D( uint64_t devAddr, uint64_t hostAddr, std::size_t len, std::size_t numChunks, std::size_t ld, SeparateMemoryAddressSpace const &mem, DeviceOps *ops, Functor *f, WorkDescriptor const &wd, void *hostObject, reg_t hostRegionId ) {
+void SMPDevice::_copyInStrided1D( uint64_t devAddr, uint64_t hostAddr, std::size_t len, std::size_t numChunks, std::size_t ld, SeparateMemoryAddressSpace &mem, DeviceOps *ops, Functor *f, WorkDescriptor const &wd, void *hostObject, reg_t hostRegionId ) {
    if ( sys.getSMPPlugin()->asyncTransfersEnabled() ) {
       _transferQueue.addTransfer( ops, ((char *) devAddr), ((char *) hostAddr), len, numChunks, ld, true );
    } else {
@@ -142,7 +141,7 @@
    }
 }
 
-bool SMPDevice::_copyDevToDevStrided1D( uint64_t devDestAddr, uint64_t devOrigAddr, std::size_t len, std::size_t numChunks, std::size_t ld, SeparateMemoryAddressSpace const &memDest, SeparateMemoryAddressSpace const &memOrig, DeviceOps *ops, Functor *f, WorkDescriptor const &wd, void *hostObject, reg_t hostRegionId ) {
+bool SMPDevice::_copyDevToDevStrided1D( uint64_t devDestAddr, uint64_t devOrigAddr, std::size_t len, std::size_t numChunks, std::size_t ld, SeparateMemoryAddressSpace &memDest, SeparateMemoryAddressSpace &memOrig, DeviceOps *ops, Functor *f, WorkDescriptor const &wd, void *hostObject, reg_t hostRegionId ) {
    if ( sys.getSMPPlugin()->asyncTransfersEnabled() ) {
       _transferQueue.addTransfer( ops, ((char *) devDestAddr), ((char *) devOrigAddr), len, numChunks, ld, true );
    } else {
@@ -159,7 +158,7 @@
    return true;
 }
 
-void SMPDevice::_getFreeMemoryChunksList( SeparateMemoryAddressSpace const &mem, SimpleAllocator::ChunkList &list ) const {
+void SMPDevice::_getFreeMemoryChunksList( SeparateMemoryAddressSpace &mem, SimpleAllocator::ChunkList &list ) {
    SimpleAllocator *sallocator = (SimpleAllocator *) mem.getSpecificData();
    sallocator->getFreeChunksList( list );
 }
@@ -167,91 +166,6 @@
 void SMPDevice::tryExecuteTransfer() {
    _transferQueue.tryExecuteOne();
 }
-=======
-  /* \brief Device specialization for SMP architecture
-   * provides functions to allocate and copy data in the device
-   */
-   class SMPDevice : public Device
-   {
-      public:
-         /*! \brief SMPDevice constructor
-          */
-         SMPDevice ( const char *n ) : Device ( n ) {}
-
-         /*! \brief SMPDevice copy constructor
-          */
-         SMPDevice ( const SMPDevice &arch ) : Device ( arch ) {}
-
-         /*! \brief SMPDevice destructor
-          */
-         ~SMPDevice() {};
-
-         virtual void *memAllocate( std::size_t size, SeparateMemoryAddressSpace &mem, WorkDescriptor const &wd, unsigned int copyIdx ) {
-            void *retAddr = NULL;
-
-            SimpleAllocator *sallocator = (SimpleAllocator *) mem.getSpecificData();
-            sallocator->lock();
-            retAddr = sallocator->allocate( size );
-            sallocator->unlock();
-            return retAddr;
-         }
-
-         virtual void memFree( uint64_t addr, SeparateMemoryAddressSpace &mem ) {
-            SimpleAllocator *sallocator = (SimpleAllocator *) mem.getSpecificData();
-            sallocator->lock();
-            sallocator->free( (void *) addr );
-            sallocator->unlock();
-         }
-
-         virtual void _canAllocate( SeparateMemoryAddressSpace &mem, std::size_t *sizes, unsigned int numChunks, std::size_t *remainingSizes ) {
-            SimpleAllocator *sallocator = (SimpleAllocator *) mem.getSpecificData();
-            sallocator->canAllocate( sizes, numChunks, remainingSizes );
-         }
-
-         virtual std::size_t getMemCapacity( SeparateMemoryAddressSpace &mem ) {
-            SimpleAllocator *sallocator = (SimpleAllocator *) mem.getSpecificData();
-            return sallocator->getCapacity();
-         }
-
-         virtual void _copyIn( uint64_t devAddr, uint64_t hostAddr, std::size_t len, SeparateMemoryAddressSpace &mem, DeviceOps *ops, Functor *f, WorkDescriptor const &wd, void *hostObject, reg_t hostRegionId ) {
-            ::memcpy( (void *) devAddr, (void *) hostAddr, len );
-         }
-
-         virtual void _copyOut( uint64_t hostAddr, uint64_t devAddr, std::size_t len, SeparateMemoryAddressSpace &mem, DeviceOps *ops, Functor *f, WorkDescriptor const &wd, void *hostObject, reg_t hostRegionId ) {
-            ::memcpy( (void *) hostAddr, (void *) devAddr, len );
-         }
-
-         virtual bool _copyDevToDev( uint64_t devDestAddr, uint64_t devOrigAddr, std::size_t len, SeparateMemoryAddressSpace &memDest, SeparateMemoryAddressSpace &memorig, DeviceOps *ops, Functor *f, WorkDescriptor const &wd, void *hostObject, reg_t hostRegionId ) {
-            ::memcpy( (void *) devDestAddr, (void *) devOrigAddr, len );
-            return true;
-         }
-
-         virtual void _copyInStrided1D( uint64_t devAddr, uint64_t hostAddr, std::size_t len, std::size_t numChunks, std::size_t ld, SeparateMemoryAddressSpace &mem, DeviceOps *ops, Functor *f, WorkDescriptor const &wd, void *hostObject, reg_t hostRegionId ) {
-            for ( std::size_t count = 0; count < numChunks; count += 1) {
-               ::memcpy( ((char *) devAddr) + count * ld, ((char *) hostAddr) + count * ld, len );
-            }
-         }
-
-         virtual void _copyOutStrided1D( uint64_t hostAddr, uint64_t devAddr, std::size_t len, std::size_t numChunks, std::size_t ld, SeparateMemoryAddressSpace &mem, DeviceOps *ops, Functor *f, WorkDescriptor const &wd, void *hostObject, reg_t hostRegionId ) {
-            for ( std::size_t count = 0; count < numChunks; count += 1) {
-               ::memcpy( ((char *) hostAddr) + count * ld, ((char *) devAddr) + count * ld, len );
-            }
-         }
-
-         virtual bool _copyDevToDevStrided1D( uint64_t devDestAddr, uint64_t devOrigAddr, std::size_t len, std::size_t numChunks, std::size_t ld, SeparateMemoryAddressSpace &memDest, SeparateMemoryAddressSpace &memOrig, DeviceOps *ops, Functor *f, WorkDescriptor const &wd, void *hostObject, reg_t hostRegionId ) {
-            for ( std::size_t count = 0; count < numChunks; count += 1) {
-               ::memcpy( ((char *) devDestAddr) + count * ld, ((char *) devOrigAddr) + count * ld, len );
-            }
-            return true;
-         }
-
-         virtual void _getFreeMemoryChunksList( SeparateMemoryAddressSpace &mem, SimpleAllocator::ChunkList &list ) {
-            SimpleAllocator *sallocator = (SimpleAllocator *) mem.getSpecificData();
-            sallocator->getFreeChunksList( list );
-         }
-
-   };
->>>>>>> ed033aab
 }
 
 #endif
