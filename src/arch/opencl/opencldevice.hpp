/*************************************************************************************/
/*      Copyright 2015 Barcelona Supercomputing Center                               */
/*                                                                                   */
/*      This file is part of the NANOS++ library.                                    */
/*                                                                                   */
/*      NANOS++ is free software: you can redistribute it and/or modify              */
/*      it under the terms of the GNU Lesser General Public License as published by  */
/*      the Free Software Foundation, either version 3 of the License, or            */
/*      (at your option) any later version.                                          */
/*                                                                                   */
/*      NANOS++ is distributed in the hope that it will be useful,                   */
/*      but WITHOUT ANY WARRANTY; without even the implied warranty of               */
/*      MERCHANTABILITY or FITNESS FOR A PARTICULAR PURPOSE.  See the                */
/*      GNU Lesser General Public License for more details.                          */
/*                                                                                   */
/*      You should have received a copy of the GNU Lesser General Public License     */
/*      along with NANOS++.  If not, see <http://www.gnu.org/licenses/>.             */
/*************************************************************************************/

#ifndef _OpenCL_DEVICE
#define _OpenCL_DEVICE

#include "opencldevice_decl.hpp"
#include "openclprocessor.hpp" 
#include "deviceops.hpp"

using namespace nanos;
using namespace nanos::ext;

OpenCLDevice::OpenCLDevice( const char *name ) : Device( name ) { }

void *OpenCLDevice::memAllocate( std::size_t size, SeparateMemoryAddressSpace &mem, WorkDescriptor const &wd, unsigned int copyIdx)
{ 
   nanos::ProcessingElement * pe = &(mem.getPE());
   if( OpenCLProcessor *proc = dynamic_cast<OpenCLProcessor *>( pe ) ) {
       CopyData cdata=wd.getCopies()[copyIdx];
       //If we are on allocWide mode and we have the complete size (aka we are allocating the whole structure), do offset = 0
       if (nanos::ext::OpenCLConfig::getAllocWide() && cdata.getSize()!=cdata.getMaxSize()) {
         return proc->allocate( size , cdata.getAddress(), 0);
       } else {
         return proc->allocate( size , cdata.getAddress(), cdata.getOffset());
       }
   }


   fatal( "Can allocate only on OpenCLProcessor" );
}

//void *OpenCLDevice::realloc( void * address,
//                          size_t size,
//                          size_t ceSize,
//                          ProcessingElement *pe )
//{
//   if( OpenCLProcessor *proc = dynamic_cast<OpenCLProcessor *>( pe ) )
//      return proc->realloc( address, size, ceSize );
//   fatal( "Can reallocate only on OpenCLProcessor" );
//}

void OpenCLDevice::memFree( uint64_t addr, SeparateMemoryAddressSpace &mem )
{
    nanos::ProcessingElement * pe = &(mem.getPE());

    if( OpenCLProcessor *proc = dynamic_cast<OpenCLProcessor *>( pe ) )
      return proc->free( (void*) addr );


   fatal( "Can free only on OpenCLProcessor" );
}

<<<<<<< HEAD
void OpenCLDevice::_copyIn( uint64_t devAddr, uint64_t hostAddr, std::size_t len, SeparateMemoryAddressSpace &mem, DeviceOps *ops, Functor *f, WD const &wd, void *hostObject, reg_t hostRegionId ) 
=======
void OpenCLDevice::_copyIn( uint64_t devAddr, uint64_t hostAddr, std::size_t len, SeparateMemoryAddressSpace &mem, DeviceOps *ops, Functor *f, WD const &wd, void *hostObject, reg_t hostRegionId )
>>>>>>> ed033aab
{
   nanos::ProcessingElement * pe = &(mem.getPE());
   if( OpenCLProcessor *proc = dynamic_cast<OpenCLProcessor *>( pe ) )
   {
        proc->copyIn( devAddr, hostAddr, len, ops );
   }
}

<<<<<<< HEAD
void OpenCLDevice::_copyOut( uint64_t hostAddr, uint64_t devAddr, std::size_t len, SeparateMemoryAddressSpace &mem, DeviceOps *ops, Functor *f, WD const &wd, void *hostObject, reg_t hostRegionId ) 
=======
void OpenCLDevice::_copyOut( uint64_t hostAddr, uint64_t devAddr, std::size_t len, SeparateMemoryAddressSpace &mem, DeviceOps *ops, Functor *f, WD const &wd, void *hostObject, reg_t hostRegionId )
>>>>>>> ed033aab
{
   nanos::ProcessingElement * pe = &(mem.getPE());
   if( OpenCLProcessor *proc = dynamic_cast<OpenCLProcessor *>( pe ) )
   {
        proc->copyOut( hostAddr, devAddr, len, ops );
   }
}

<<<<<<< HEAD
bool OpenCLDevice::_copyDevToDev( uint64_t devDestAddr, uint64_t devOrigAddr, std::size_t len, SeparateMemoryAddressSpace &memDest, SeparateMemoryAddressSpace &memOrig, DeviceOps *ops, Functor *f, WD const &wd, void *hostObject, reg_t hostRegionId ) 
=======
bool OpenCLDevice::_copyDevToDev( uint64_t devDestAddr, uint64_t devOrigAddr, std::size_t len, SeparateMemoryAddressSpace &memDest, SeparateMemoryAddressSpace &memOrig, DeviceOps *ops, Functor *f, WD const &wd, void *hostObject, reg_t hostRegionId )
>>>>>>> ed033aab
{
    //If user disabled devToDev copies (sometimes they give bad performance...)
    if (nanos::ext::OpenCLConfig::getDisableDev2Dev()) return false;
    nanos::ext::OpenCLProcessor *procDst = (nanos::ext::OpenCLProcessor *)( &(memDest.getPE()) );
    nanos::ext::OpenCLProcessor *procSrc = (nanos::ext::OpenCLProcessor *)( &(memOrig.getPE()) );
    //If both devices are in the same vendor/context do a real copy in       
   //If shared memory, no need to copy (I hope, all OCL devices should share the same memory space...)
    if (procDst->getContext()==procSrc->getContext() && !OpenCLProcessor::getSharedMemAllocator().isSharedMem( (void*) devOrigAddr, len)) {       
        cl_mem buf=procSrc->getBuffer( (void*) devOrigAddr, len);
        procDst->copyInBuffer( (void*) devDestAddr, buf, len, ops);
        //TODO: Check this functor
        if ( f ) {
           (*f)(); 
        }
        return true;
    }
    return false;
}


void OpenCLDevice::_getFreeMemoryChunksList( SeparateMemoryAddressSpace &mem, SimpleAllocator::ChunkList &list ) {
    nanos::ext::OpenCLProcessor const *pe = (nanos::ext::OpenCLProcessor const *)&(mem.getConstPE());
    pe->getConstCacheAllocator().getFreeChunksList(list);
}

std::size_t OpenCLDevice::getMemCapacity( SeparateMemoryAddressSpace &mem ) {
    nanos::ext::OpenCLProcessor const *pe = (nanos::ext::OpenCLProcessor const *)&(mem.getConstPE());
    return pe->getConstCacheAllocator().getCapacity();
}

void OpenCLDevice::_canAllocate( SeparateMemoryAddressSpace &mem, std::size_t *sizes, unsigned int numChunks, std::size_t *remainingSizes ) { }

void OpenCLDevice::_copyInStrided1D( uint64_t devAddr, uint64_t hostAddr, std::size_t len, std::size_t numChunks, std::size_t ld, SeparateMemoryAddressSpace &mem, DeviceOps *ops, Functor *f, WD const &wd, void *hostObject, reg_t hostRegionId ) {
   fatal("Error: " << __PRETTY_FUNCTION__ << " is not implemented.");
}

void OpenCLDevice::_copyOutStrided1D( uint64_t hostAddr, uint64_t devAddr, std::size_t len, std::size_t count, std::size_t ld, SeparateMemoryAddressSpace &mem, DeviceOps *ops, Functor *f, WD const &wd, void *hostObject, reg_t hostRegionId ) {
   fatal("Error: " << __PRETTY_FUNCTION__ << " is not implemented.");
}

<<<<<<< HEAD
bool OpenCLDevice::_copyDevToDevStrided1D( uint64_t devDestAddr, uint64_t devOrigAddr, std::size_t len, std::size_t numChunks, std::size_t ld, SeparateMemoryAddressSpace const &memDest, SeparateMemoryAddressSpace const &memOrig, DeviceOps *ops, Functor *f, WD const &wd, void *hostObject, reg_t hostRegionId ) {
=======
bool OpenCLDevice::_copyDevToDevStrided1D( uint64_t devDestAddr, uint64_t devOrigAddr, std::size_t len, std::size_t numChunks, std::size_t ld, SeparateMemoryAddressSpace &memDest, SeparateMemoryAddressSpace &memOrig, DeviceOps *ops, Functor *f, WD const &wd, void *hostObject, reg_t hostRegionId ) {
>>>>>>> ed033aab
   fatal("Error: " << __PRETTY_FUNCTION__ << " is not implemented.");
}

#endif // _OpenCL_DEVICE<|MERGE_RESOLUTION|>--- conflicted
+++ resolved
@@ -67,11 +67,7 @@
    fatal( "Can free only on OpenCLProcessor" );
 }
 
-<<<<<<< HEAD
-void OpenCLDevice::_copyIn( uint64_t devAddr, uint64_t hostAddr, std::size_t len, SeparateMemoryAddressSpace &mem, DeviceOps *ops, Functor *f, WD const &wd, void *hostObject, reg_t hostRegionId ) 
-=======
 void OpenCLDevice::_copyIn( uint64_t devAddr, uint64_t hostAddr, std::size_t len, SeparateMemoryAddressSpace &mem, DeviceOps *ops, Functor *f, WD const &wd, void *hostObject, reg_t hostRegionId )
->>>>>>> ed033aab
 {
    nanos::ProcessingElement * pe = &(mem.getPE());
    if( OpenCLProcessor *proc = dynamic_cast<OpenCLProcessor *>( pe ) )
@@ -80,11 +76,7 @@
    }
 }
 
-<<<<<<< HEAD
-void OpenCLDevice::_copyOut( uint64_t hostAddr, uint64_t devAddr, std::size_t len, SeparateMemoryAddressSpace &mem, DeviceOps *ops, Functor *f, WD const &wd, void *hostObject, reg_t hostRegionId ) 
-=======
 void OpenCLDevice::_copyOut( uint64_t hostAddr, uint64_t devAddr, std::size_t len, SeparateMemoryAddressSpace &mem, DeviceOps *ops, Functor *f, WD const &wd, void *hostObject, reg_t hostRegionId )
->>>>>>> ed033aab
 {
    nanos::ProcessingElement * pe = &(mem.getPE());
    if( OpenCLProcessor *proc = dynamic_cast<OpenCLProcessor *>( pe ) )
@@ -93,11 +85,7 @@
    }
 }
 
-<<<<<<< HEAD
-bool OpenCLDevice::_copyDevToDev( uint64_t devDestAddr, uint64_t devOrigAddr, std::size_t len, SeparateMemoryAddressSpace &memDest, SeparateMemoryAddressSpace &memOrig, DeviceOps *ops, Functor *f, WD const &wd, void *hostObject, reg_t hostRegionId ) 
-=======
 bool OpenCLDevice::_copyDevToDev( uint64_t devDestAddr, uint64_t devOrigAddr, std::size_t len, SeparateMemoryAddressSpace &memDest, SeparateMemoryAddressSpace &memOrig, DeviceOps *ops, Functor *f, WD const &wd, void *hostObject, reg_t hostRegionId )
->>>>>>> ed033aab
 {
     //If user disabled devToDev copies (sometimes they give bad performance...)
     if (nanos::ext::OpenCLConfig::getDisableDev2Dev()) return false;
@@ -138,11 +126,7 @@
    fatal("Error: " << __PRETTY_FUNCTION__ << " is not implemented.");
 }
 
-<<<<<<< HEAD
-bool OpenCLDevice::_copyDevToDevStrided1D( uint64_t devDestAddr, uint64_t devOrigAddr, std::size_t len, std::size_t numChunks, std::size_t ld, SeparateMemoryAddressSpace const &memDest, SeparateMemoryAddressSpace const &memOrig, DeviceOps *ops, Functor *f, WD const &wd, void *hostObject, reg_t hostRegionId ) {
-=======
 bool OpenCLDevice::_copyDevToDevStrided1D( uint64_t devDestAddr, uint64_t devOrigAddr, std::size_t len, std::size_t numChunks, std::size_t ld, SeparateMemoryAddressSpace &memDest, SeparateMemoryAddressSpace &memOrig, DeviceOps *ops, Functor *f, WD const &wd, void *hostObject, reg_t hostRegionId ) {
->>>>>>> ed033aab
    fatal("Error: " << __PRETTY_FUNCTION__ << " is not implemented.");
 }
 
