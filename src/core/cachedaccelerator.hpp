--- conflicted
+++ resolved
@@ -27,126 +27,70 @@
 
 using namespace nanos;
 
-<<<<<<< HEAD
-template <class CacheDevice, class Policy>
-inline void CachedAccelerator<CacheDevice,Policy>::setCacheSize( size_t size )
-=======
 
-template <class Device>
-void CachedAccelerator<Device>::configureCache( int cacheSize, NANOS_CACHE_POLICY cachePolicy )
->>>>>>> 3e76719c
+template <class CacheDevice>
+void CachedAccelerator<CacheDevice>::configureCache( int cacheSize, NANOS_CACHE_POLICY cachePolicy )
 {
-   _cache = NEW DeviceCache<Device>( cacheSize, cachePolicy, this );
+   _cache = NEW DeviceCache<CacheDevice>( cacheSize, cachePolicy, this );
 }
 
-<<<<<<< HEAD
-template <class CacheDevice, class Policy>
-inline bool CachedAccelerator<CacheDevice,Policy>::checkBlockingCacheAccessDependent( Directory& dir, uint64_t tag, size_t size, bool input, bool output )
-{
-   //std::cerr << "n:" << sys.getNetwork()->getNodeNum() << " register cache access: dir " << (void *) &dir << " addr " << (void *) tag << std::endl;
-   return _cache.checkBlockingCacheAccess( dir, tag, size, input, output );
-}
-
-template <class CacheDevice, class Policy>
-inline void CachedAccelerator<CacheDevice,Policy>::registerCacheAccessDependent( Directory& dir, uint64_t tag, size_t size, bool input, bool output )
-{
-   //std::cerr << "n:" << sys.getNetwork()->getNodeNum() << " register cache access: dir " << (void *) &dir << " addr " << (void *) tag << std::endl;
-   _cache.registerCacheAccess( dir, tag, size, input, output );
-}
-
-template <class CacheDevice, class Policy>
-inline void CachedAccelerator<CacheDevice,Policy>::unregisterCacheAccessDependent( Directory& dir, uint64_t tag, size_t size, bool output )
-{
-   //std::cerr << "n:" << sys.getNetwork()->getNodeNum() << " UNregister cache access: dir " << (void *) &dir << " addr " << (void *) tag << std::endl;
-   _cache.unregisterCacheAccess( dir, tag, size, output );
-}
-
-template <class CacheDevice, class Policy>
-inline void CachedAccelerator<CacheDevice,Policy>::registerPrivateAccessDependent( Directory& dir, uint64_t tag, size_t size, bool input, bool output )
-=======
-template <class Device>
-inline void CachedAccelerator<Device>::registerCacheAccessDependent( Directory& dir, uint64_t tag, size_t size, bool input, bool output )
+template <class CacheDevice>
+inline void CachedAccelerator<CacheDevice>::registerCacheAccessDependent( Directory& dir, uint64_t tag, size_t size, bool input, bool output )
 {
    _cache->registerCacheAccess( dir, tag, size, input, output );
 }
 
-template <class Device>
-inline void CachedAccelerator<Device>::unregisterCacheAccessDependent( Directory& dir, uint64_t tag, size_t size, bool output )
+template <class CacheDevice>
+inline void CachedAccelerator<CacheDevice>::unregisterCacheAccessDependent( Directory& dir, uint64_t tag, size_t size, bool output )
 {
    _cache->unregisterCacheAccess( dir, tag, size, output );
 }
 
-template <class Device>
-inline void CachedAccelerator<Device>::registerPrivateAccessDependent( Directory& dir, uint64_t tag, size_t size, bool input, bool output )
->>>>>>> 3e76719c
+template <class CacheDevice>
+inline void CachedAccelerator<CacheDevice>::registerPrivateAccessDependent( Directory& dir, uint64_t tag, size_t size, bool input, bool output )
 {
    _cache->registerPrivateAccess( dir, tag, size, input, output );
 }
 
-<<<<<<< HEAD
-template <class CacheDevice, class Policy>
-inline void CachedAccelerator<CacheDevice,Policy>::unregisterPrivateAccessDependent( Directory& dir, uint64_t tag, size_t size )
-=======
-template <class Device>
-inline void CachedAccelerator<Device>::unregisterPrivateAccessDependent( Directory& dir, uint64_t tag, size_t size )
->>>>>>> 3e76719c
+template <class CacheDevice>
+inline void CachedAccelerator<CacheDevice>::unregisterPrivateAccessDependent( Directory& dir, uint64_t tag, size_t size )
 {
    _cache->unregisterPrivateAccess( dir, tag, size );
 }
 
-<<<<<<< HEAD
-template <class CacheDevice, class Policy>
-inline void CachedAccelerator<CacheDevice,Policy>::synchronize( CopyDescriptor &cd )
-=======
-template <class Device>
-inline void CachedAccelerator<Device>::synchronize( CopyDescriptor &cd )
->>>>>>> 3e76719c
+template <class CacheDevice>
+inline void CachedAccelerator<CacheDevice>::synchronize( CopyDescriptor &cd )
 {
    _cache->synchronize( cd );
 }
 
-<<<<<<< HEAD
-template <class CacheDevice, class Policy>
-inline void CachedAccelerator<CacheDevice,Policy>::synchronize( std::list<CopyDescriptor> &cds )
-=======
-template <class Device>
-inline void CachedAccelerator<Device>::synchronize( std::list<CopyDescriptor> &cds )
->>>>>>> 3e76719c
+template <class CacheDevice>
+inline void CachedAccelerator<CacheDevice>::synchronize( std::list<CopyDescriptor> &cds )
 {
    _cache->synchronize( cds );
 }
 
-<<<<<<< HEAD
-template <class CacheDevice, class Policy>
-inline void CachedAccelerator<CacheDevice,Policy>::waitInputDependent( uint64_t tag )
-=======
-template <class Device>
-inline void CachedAccelerator<Device>::waitInputDependent( uint64_t tag )
->>>>>>> 3e76719c
+template <class CacheDevice>
+inline void CachedAccelerator<CacheDevice>::waitInputDependent( uint64_t tag )
 {
    _cache->waitInput( tag );
 }
 
-<<<<<<< HEAD
-template <class CacheDevice, class Policy>
-inline void* CachedAccelerator<CacheDevice,Policy>::getAddressDependent( uint64_t tag )
-=======
-template <class Device>
-inline void* CachedAccelerator<Device>::getAddressDependent( uint64_t tag )
->>>>>>> 3e76719c
+template <class CacheDevice>
+inline void* CachedAccelerator<CacheDevice>::getAddressDependent( uint64_t tag )
 {
    return _cache->getAddress( tag );
 }
 
-<<<<<<< HEAD
-template <class CacheDevice, class Policy>
-inline void CachedAccelerator<CacheDevice,Policy>::copyToDependent( void *dst, uint64_t tag, size_t size )
-=======
-template <class Device>
-inline void CachedAccelerator<Device>::copyToDependent( void *dst, uint64_t tag, size_t size )
->>>>>>> 3e76719c
+template <class CacheDevice>
+inline void CachedAccelerator<CacheDevice>::copyToDependent( void *dst, uint64_t tag, size_t size )
 {
    _cache->copyTo( dst, tag, size );
 }
 
+template <class CacheDevice>
+inline bool CachedAccelerator<CacheDevice>::checkBlockingCacheAccessDependent( Directory &dir, uint64_t tag, size_t size, bool input, bool output )
+{
+   return _cache->checkBlockingCacheAccess( dir, tag, size, input, output ) ;
+}
 #endif