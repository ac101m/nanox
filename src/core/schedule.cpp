/*************************************************************************************/
/*      Copyright 2009 Barcelona Supercomputing Center                               */
/*                                                                                   */
/*      This file is part of the NANOS++ library.                                    */
/*                                                                                   */
/*      NANOS++ is free software: you can redistribute it and/or modify              */
/*      it under the terms of the GNU Lesser General Public License as published by  */
/*      the Free Software Foundation, either version 3 of the License, or            */
/*      (at your option) any later version.                                          */
/*                                                                                   */
/*      NANOS++ is distributed in the hope that it will be useful,                   */
/*      but WITHOUT ANY WARRANTY; without even the implied warranty of               */
/*      MERCHANTABILITY or FITNESS FOR A PARTICULAR PURPOSE.  See the                */
/*      GNU Lesser General Public License for more details.                          */
/*                                                                                   */
/*      You should have received a copy of the GNU Lesser General Public License     */
/*      along with NANOS++.  If not, see <http://www.gnu.org/licenses/>.             */
/*************************************************************************************/

#include "schedule.hpp"
#include "processingelement.hpp"
#include "basethread.hpp"
#include "system.hpp"
#include "config.hpp"
#include "instrumentationmodule_decl.hpp"
#include "os.hpp"

#ifdef CLUSTER_DEV
#include "clusterthread_decl.hpp"
#include "clusternode_decl.hpp"
#include "gpudd.hpp"
#include "smpdd.hpp"
#include "wddeque.hpp"
#endif
#include "dlb.hpp"

using namespace nanos;

void SchedulerConf::config (Config &cfg)
{
   cfg.setOptionsSection ( "Core [Scheduler]", "Policy independent scheduler options"  );

   cfg.registerConfigOption ( "num_spins", NEW Config::UintVar( _numSpins ), "Determines the amount of spinning before sleeping (default = 100)" );
   cfg.registerArgOption ( "num_spins", "spins" );
   cfg.registerEnvOption ( "num_spins", "NX_SPINS" );

   cfg.registerConfigOption ( "num_sleeps", NEW Config::IntegerVar( _numSleeps ), "Determines the amount of sleeping before yielding (default = 20)" );
   cfg.registerArgOption ( "num_sleeps", "sleeps" );
   cfg.registerEnvOption ( "num_sleeps", "NX_SLEEPS" );

   cfg.registerConfigOption ( "sleep_time", NEW Config::IntegerVar( _timeSleep ), "Determines amount of time (in nsec) in each sleeping phase (default = 100)" );
   cfg.registerArgOption ( "sleep_time", "sleep-time" );
   cfg.registerEnvOption ( "sleep_time", "NX_SLEEP_TIME" );
}

void Scheduler::submit ( WD &wd )
{
   NANOS_INSTRUMENT( InstrumentState inst(NANOS_SCHEDULING) );
   BaseThread *mythread = getMyThreadSafe();

   debug ( "submitting task " << wd.getId() );

   wd.submitted();
   wd.setReady();

   /* handle tied tasks */
   BaseThread *wd_tiedto = wd.isTiedTo();
   if ( wd.isTied() && wd_tiedto != mythread ) {
      if ( wd_tiedto->getTeam() == NULL ) {
         wd_tiedto->addNextWD( &wd );
      } else {
         wd_tiedto->getTeam()->getSchedulePolicy().queue( wd_tiedto, wd );
      }
      return;
   }

   /* handle tasks which cannot run in current thread */
   if ( !wd.canRunIn(*mythread->runningOn()) ) {
     /* We have to avoid work-first scheduler to return this kind of tasks, so we enqueue
      * it in our scheduler system. Global ready task queue will take care about task/thread
      * architecture, while local ready task queue will wait until stealing. */
      mythread->getTeam()->getSchedulePolicy().queue( mythread, wd );
      return;
   }

   //! \todo (#581): move this to the upper if
   if ( !sys.getSchedulerConf().getSchedulerEnabled() ) {
      // Pause this thread
      mythread->pause();
      // Scheduler stopped, queue work.
      mythread->getTeam()->getSchedulePolicy().queue( mythread, wd );
      return;
   }
   // The thread is not paused, mark it as so
   mythread->unpause();
   // And go on
   WD *next = mythread->getTeam()->getSchedulePolicy().atSubmit( mythread, wd );

   /* If SchedulePolicy have returned a 'next' value, we have to context switch to
      that WorkDescriptor */
   if ( next ) {
      WD *slice;
      /* We must ensure this 'next' has no sliced components. If it have them we have to
       * queue the remaining parts of 'next' */
      if ( !next->dequeue(&slice) ) {
         mythread->getTeam()->getSchedulePolicy().queue( mythread, *next );
      }
      switchTo ( slice );
   }

}

void Scheduler::submitAndWait ( WD &wd )
{
   debug ( "submitting and waiting task " << wd.getId() );
   fatal ( "Scheduler::submitAndWait(): This feature is still not supported" );

   // Create a new WorkGroup and add WD
   WG myWG;
   myWG.addWork( wd );

   // Submit WD
   submit( wd );

   // Wait for WD to be finished
   myWG.waitCompletion();
}

void Scheduler::updateCreateStats ( WD &wd )
{
   sys.getSchedulerStats()._createdTasks++;
   sys.getSchedulerStats()._totalTasks++;
   wd.setConfigured(); 

}

void Scheduler::updateExitStats ( WD &wd )
{
   sys.throttleTaskOut();
   if ( wd.isConfigured() ) sys.getSchedulerStats()._totalTasks--;
}

struct TestInputs {
   static void call( ProcessingElement *pe, WorkDescriptor *wd ) {
      pe->testInputs( *wd );
   }
};

template<class behaviour>
inline void Scheduler::idleLoop ()
{
   NANOS_INSTRUMENT ( static InstrumentationDictionary *ID = sys.getInstrumentation()->getInstrumentationDictionary(); )

   NANOS_INSTRUMENT ( static nanos_event_key_t total_spins_key  = ID->getEventKey("num-spins"); )
   NANOS_INSTRUMENT ( static nanos_event_key_t total_yields_key = ID->getEventKey("num-yields"); )
   NANOS_INSTRUMENT ( static nanos_event_key_t total_sleeps_key = ID->getEventKey("num-sleeps"); )
   NANOS_INSTRUMENT ( static nanos_event_key_t total_scheds_key  = ID->getEventKey("num-scheds"); )

   NANOS_INSTRUMENT ( static nanos_event_key_t time_yields_key = ID->getEventKey("time-yields"); )
   NANOS_INSTRUMENT ( static nanos_event_key_t time_sleeps_key = ID->getEventKey("time-sleeps"); )
   NANOS_INSTRUMENT ( static nanos_event_key_t time_scheds_key = ID->getEventKey("time-scheds"); )

   NANOS_INSTRUMENT ( nanos_event_key_t Keys[7]; )

   NANOS_INSTRUMENT ( Keys[0] = total_yields_key; )
   NANOS_INSTRUMENT ( Keys[1] = time_yields_key; )
   NANOS_INSTRUMENT ( Keys[2] = total_sleeps_key; )
   NANOS_INSTRUMENT ( Keys[3] = time_sleeps_key; )
   NANOS_INSTRUMENT ( Keys[4] = total_spins_key; )
   NANOS_INSTRUMENT ( Keys[5] = total_scheds_key; )
   NANOS_INSTRUMENT ( Keys[6] = time_scheds_key; )

   NANOS_INSTRUMENT ( unsigned event_start; )
   NANOS_INSTRUMENT ( unsigned event_num; )

   NANOS_INSTRUMENT( InstrumentState inst(NANOS_IDLE) );

   const int nspins = sys.getSchedulerConf().getNumSpins();
   const int nsleeps = sys.getSchedulerConf().getNumSleeps();
   const int tsleep = sys.getSchedulerConf().getTimeSleep();
   int spins = nspins;
   int sleeps = nsleeps;

   NANOS_INSTRUMENT ( unsigned long total_spins = 0; )  /* Number of spins by idle phase*/
   NANOS_INSTRUMENT ( unsigned long total_yields = 0; ) /* Number of yields by idle phase */
   NANOS_INSTRUMENT ( unsigned long total_sleeps = 0; ) /* Number of sleeps by idle phase */
   NANOS_INSTRUMENT ( unsigned long total_scheds = 0; ) /* Number of scheds by idle phase */

   NANOS_INSTRUMENT ( unsigned long time_sleeps = 0; ) /* Time of sleeps by idle phase */
   NANOS_INSTRUMENT ( unsigned long time_yields = 0; ) /* Time of yields by idle phase */
   NANOS_INSTRUMENT ( unsigned long time_scheds = 0; ) /* Time of yields by idle phase */

   WD *current = myThread->getCurrentWD();
   //WD *prefetchedWD = NULL; 
   //current->setIdle();
   sys.getSchedulerStats()._idleThreads++;
   for ( ; ; ) {
      BaseThread *thread = getMyThreadSafe();
      spins--;

      if ( !thread->isRunning() && !behaviour::exiting() ) break;

      if ( thread->isTaggedToSleep() && !behaviour::exiting() ) thread->wait();

      myThread->getNextWDQueue().iterate<TestInputs>();
      WD * next = myThread->getNextWD();
      // This should be ideally performed in getNextWD, but it's const...
      if ( !sys.getSchedulerConf().getSchedulerEnabled() ) {
         // The thread is paused, mark it as so
         myThread->pause();
      }
      else {
         // The thread is not paused, mark it as so
         myThread->unpause();
      }

      if ( !next && thread->getTeam() != NULL ) {
         memoryFence();
         if ( sys.getSchedulerStats()._readyTasks > 0 ) {
            NANOS_INSTRUMENT ( total_scheds++; )
            NANOS_INSTRUMENT ( unsigned long begin_sched = (unsigned long) ( OS::getMonotonicTime() * 1.0e9  ); )

            next = behaviour::getWD(thread,current);

            NANOS_INSTRUMENT (  unsigned long end_sched = (unsigned long) ( OS::getMonotonicTime() * 1.0e9  ); )
            NANOS_INSTRUMENT (time_scheds += ( end_sched - begin_sched ); )
         }
      } 

      if ( next ) {
         sys.getSchedulerStats()._idleThreads--;

         NANOS_INSTRUMENT (total_spins+= (nspins - spins); )

         NANOS_INSTRUMENT ( nanos_event_value_t Values[7]; )

         NANOS_INSTRUMENT ( Values[0] = (nanos_event_value_t) total_yields; )
         NANOS_INSTRUMENT ( Values[1] = (nanos_event_value_t) time_yields; )
         NANOS_INSTRUMENT ( Values[2] = (nanos_event_value_t) total_sleeps; )
         NANOS_INSTRUMENT ( Values[3] = (nanos_event_value_t) time_sleeps; )
         NANOS_INSTRUMENT ( Values[4] = (nanos_event_value_t) total_spins; )
         NANOS_INSTRUMENT ( Values[5] = (nanos_event_value_t) total_scheds; )
         NANOS_INSTRUMENT ( Values[6] = (nanos_event_value_t) time_scheds; )

         NANOS_INSTRUMENT ( event_start = 0; event_num = 7; )
         NANOS_INSTRUMENT ( if (total_yields == 0 ) { event_start = 2; event_num = 5; } )
         NANOS_INSTRUMENT ( if (total_yields == 0 && total_sleeps == 0) { event_start = 4; event_num = 3; } )
         NANOS_INSTRUMENT ( if (total_scheds == 0 ) { event_num -= 2; } )

         NANOS_INSTRUMENT( sys.getInstrumentation()->raisePointEvents(event_num, &Keys[event_start], &Values[event_start]); )

         behaviour::switchWD(thread, current, next);

         thread = getMyThreadSafe();
         sys.getSchedulerStats()._idleThreads++;

         NANOS_INSTRUMENT (total_spins = 0; )
         NANOS_INSTRUMENT (total_sleeps = 0; )
         NANOS_INSTRUMENT (total_yields = 0; )
         NANOS_INSTRUMENT (total_scheds = 0; )

         NANOS_INSTRUMENT (time_yields = 0; )
         NANOS_INSTRUMENT (time_sleeps = 0; )
         NANOS_INSTRUMENT (time_scheds = 0; )

         spins = nspins;
         continue;
      }


      if ( spins == 0 ) {
         /* If DLB, return resources if needed */
	dlb_returnCpusIfNeeded();
/*         if ( sys.dlbEnabled() && DLB_ReturnClaimedCpus && getMyThreadSafe()->getId() == 0 && sys.getPMInterface().isMalleable() )
            DLB_ReturnClaimedCpus();*/

         NANOS_INSTRUMENT ( total_spins+= nspins; )
         sleeps--;
         if ( sleeps < 0 ) {
            if ( sys.useYield() ) {
               NANOS_INSTRUMENT ( total_yields++; )
               NANOS_INSTRUMENT ( unsigned long begin_yield = (unsigned long) ( OS::getMonotonicTime() * 1.0e9  ); )
               thread->yield();
               NANOS_INSTRUMENT ( unsigned long end_yield = (unsigned long) ( OS::getMonotonicTime() * 1.0e9  ); )
               NANOS_INSTRUMENT ( time_yields += ( end_yield - begin_yield ); )
            }
            sleeps = nsleeps;
         } else {
            NANOS_INSTRUMENT ( total_sleeps++; )
            struct timespec req ={0,tsleep};
            nanosleep ( &req, NULL );
            NANOS_INSTRUMENT ( time_sleeps += time_sleeps + tsleep; )
         }
         spins = nspins;
      }
      else {
         thread->idle();
         if ( sys.getNetwork()->getNodeNum() > 0 ) { sys.getNetwork()->poll(0); }
      }
   }
   sys.getSchedulerStats()._idleThreads--;
   current->setReady();
<<<<<<< HEAD
   //current->~WorkDescriptor();
   //delete[] (char *) current;
=======
   current->~WorkDescriptor();

   // This is actually a free(current) but dressed up as C++
   delete (char*) current;
>>>>>>> 9df1667d
}

void Scheduler::waitOnCondition (GenericSyncCond *condition)
{
   NANOS_INSTRUMENT ( static InstrumentationDictionary *ID = sys.getInstrumentation()->getInstrumentationDictionary(); )

   NANOS_INSTRUMENT ( static nanos_event_key_t total_spins_key  = ID->getEventKey("num-spins"); )
   NANOS_INSTRUMENT ( static nanos_event_key_t total_yields_key = ID->getEventKey("num-yields"); )
   NANOS_INSTRUMENT ( static nanos_event_key_t total_sleeps_key = ID->getEventKey("num-sleeps"); )
   NANOS_INSTRUMENT ( static nanos_event_key_t total_scheds_key  = ID->getEventKey("num-scheds"); )

   NANOS_INSTRUMENT ( static nanos_event_key_t time_yields_key = ID->getEventKey("time-yields"); )
   NANOS_INSTRUMENT ( static nanos_event_key_t time_sleeps_key = ID->getEventKey("time-sleeps"); )
   NANOS_INSTRUMENT ( static nanos_event_key_t time_scheds_key = ID->getEventKey("time-scheds"); )

   NANOS_INSTRUMENT ( nanos_event_key_t Keys[7]; )

   NANOS_INSTRUMENT ( Keys[0] = total_spins_key; )
   NANOS_INSTRUMENT ( Keys[1] = total_yields_key; )
   NANOS_INSTRUMENT ( Keys[2] = total_sleeps_key; )
   NANOS_INSTRUMENT ( Keys[3] = total_scheds_key; )

   NANOS_INSTRUMENT ( Keys[4] = time_yields_key; )
   NANOS_INSTRUMENT ( Keys[5] = time_sleeps_key; )
   NANOS_INSTRUMENT ( Keys[6] = time_scheds_key; )

   NANOS_INSTRUMENT ( unsigned event_start; )
   NANOS_INSTRUMENT ( unsigned event_num; )

   NANOS_INSTRUMENT( InstrumentState inst(NANOS_SYNCHRONIZATION) );

   const int nspins = sys.getSchedulerConf().getNumSpins();
   const int nsleeps = sys.getSchedulerConf().getNumSleeps();
   const int tsleep = sys.getSchedulerConf().getTimeSleep();
   unsigned int spins = nspins; 
   int sleeps = nsleeps;

   NANOS_INSTRUMENT ( unsigned long total_spins = 0; ) /* Number of spins by idle phase*/
   NANOS_INSTRUMENT ( unsigned long total_yields = 0; ) /* Number of yields by idle phase */
   NANOS_INSTRUMENT ( unsigned long total_sleeps = 0; ) /* Number of sleeps by idle phase */
   NANOS_INSTRUMENT ( unsigned long total_scheds= 0; ) /* Number of schedulers by idle phase */
   NANOS_INSTRUMENT ( unsigned long time_sleeps = 0; ) /* Time of sleeps by idle phase */
   NANOS_INSTRUMENT ( unsigned long time_yields = 0; ) /* Time of yields by idle phase */
   NANOS_INSTRUMENT ( unsigned long time_scheds = 0; ) /* Time of sched by idle phase */

   WD * current = myThread->getCurrentWD();

   sys.getSchedulerStats()._idleThreads++;
   current->setSyncCond( condition );
   //current->setIdle();
   
   BaseThread *thread = getMyThreadSafe();

   while ( !condition->check() && thread->isRunning() ) {
      spins--;
      if ( spins == 0 ) {
         NANOS_INSTRUMENT ( total_spins+= nspins; )
         sleeps--;
         condition->lock();
         if ( !( condition->check() ) ) {
            WD * next = myThread->getNextWD();

            if ( !next ) {
               memoryFence();
               if ( sys.getSchedulerStats()._readyTasks > 0 ) {
                  // If the scheduler is running
                  if ( sys.getSchedulerConf().getSchedulerEnabled() ) {
                     // The thread is not paused, mark it as so
                     thread->unpause();
                     
                     NANOS_INSTRUMENT ( total_scheds++; )
                     NANOS_INSTRUMENT ( unsigned long begin_sched = (unsigned long) ( OS::getMonotonicTime() * 1.0e9  ); )

                     next = thread->getTeam()->getSchedulePolicy().atBlock( thread, current );

                     NANOS_INSTRUMENT ( unsigned long end_sched = (unsigned long) ( OS::getMonotonicTime() * 1.0e9  ); )
                     NANOS_INSTRUMENT ( time_scheds += ( end_sched - begin_sched ); )
                  }
                  else {
                     // Pause this thread
                     thread->pause();
                  }
               }
            }

            if ( next ) {
               sys.getSchedulerStats()._idleThreads--;

               NANOS_INSTRUMENT ( nanos_event_value_t Values[7]; )

               NANOS_INSTRUMENT ( Values[0] = (nanos_event_value_t) total_spins; )
               NANOS_INSTRUMENT ( Values[1] = (nanos_event_value_t) total_yields; )
               NANOS_INSTRUMENT ( Values[2] = (nanos_event_value_t) total_sleeps; )
               NANOS_INSTRUMENT ( Values[3] = (nanos_event_value_t) total_scheds; )

               NANOS_INSTRUMENT ( Values[4] = (nanos_event_value_t) time_yields; )
               NANOS_INSTRUMENT ( Values[5] = (nanos_event_value_t) time_sleeps; )
               NANOS_INSTRUMENT ( Values[6] = (nanos_event_value_t) time_scheds; )

               NANOS_INSTRUMENT ( event_start = 0; event_num = 7; )
               NANOS_INSTRUMENT ( if (total_yields == 0 ) { event_start = 2; event_num = 5; } )
               NANOS_INSTRUMENT ( if (total_yields == 0 && total_sleeps == 0) { event_start = 4; event_num = 3; } )
               NANOS_INSTRUMENT ( if (total_scheds == 0 ) { event_num -= 2; } )

               NANOS_INSTRUMENT( sys.getInstrumentation()->raisePointEvents(event_num, &Keys[event_start], &Values[event_start]); )

               switchTo ( next );
               thread = getMyThreadSafe();

               NANOS_INSTRUMENT ( total_spins = 0; )

               NANOS_INSTRUMENT ( total_yields = 0; )
               NANOS_INSTRUMENT ( total_sleeps = 0; )
               NANOS_INSTRUMENT ( total_scheds = 0; )

               NANOS_INSTRUMENT ( time_sleeps = 0; ) 
               NANOS_INSTRUMENT ( time_yields = 0; )
               NANOS_INSTRUMENT ( time_scheds = 0; )

               sys.getSchedulerStats()._idleThreads++;
            } else {
               /* If DLB, return resources if needed */
		dlb_returnCpusIfNeeded();
/*               if ( sys.dlbEnabled() && DLB_ReturnClaimedCpus && getMyThreadSafe()->getId() == 0 && sys.getPMInterface().isMalleable() )
                  DLB_ReturnClaimedCpus();*/

               condition->unlock();
               if ( sleeps < 0 ) {
                  if ( sys.useYield() ) {
                     NANOS_INSTRUMENT ( total_yields++; )
                     NANOS_INSTRUMENT ( unsigned long begin_yield = (unsigned long) ( OS::getMonotonicTime() * 1.0e9  ); ) 
                     thread->yield();
                     NANOS_INSTRUMENT ( unsigned long end_yield = (unsigned long) ( OS::getMonotonicTime() * 1.0e9  ); )
                     NANOS_INSTRUMENT ( time_yields += ( end_yield - begin_yield ); )
                  }
                  sleeps = nsleeps;
               } else {
                  NANOS_INSTRUMENT ( total_sleeps++; )
                  struct timespec req = {0,tsleep};
                  nanosleep ( &req, NULL );
                  NANOS_INSTRUMENT ( time_sleeps += tsleep; )
               }
            }
         } else {
            condition->unlock();
         }
         spins = nspins;
      }

      thread->idle();
   }

   current->setSyncCond( NULL );
   sys.getSchedulerStats()._idleThreads--;
   if ( !current->isReady() ) {
      current->setReady();
   }

   NANOS_INSTRUMENT ( total_spins+= (nspins - spins); )

   NANOS_INSTRUMENT ( nanos_event_value_t Values[7]; )

   NANOS_INSTRUMENT ( Values[0] = (nanos_event_value_t) total_spins; )
   NANOS_INSTRUMENT ( Values[1] = (nanos_event_value_t) total_yields; )
   NANOS_INSTRUMENT ( Values[2] = (nanos_event_value_t) total_sleeps; )
   NANOS_INSTRUMENT ( Values[3] = (nanos_event_value_t) total_scheds; )

   NANOS_INSTRUMENT ( Values[4] = (nanos_event_value_t) time_yields; )
   NANOS_INSTRUMENT ( Values[5] = (nanos_event_value_t) time_sleeps; )
   NANOS_INSTRUMENT ( Values[6] = (nanos_event_value_t) time_scheds; )

   NANOS_INSTRUMENT ( event_start = 0; event_num = 7; )
   NANOS_INSTRUMENT ( if (total_yields == 0 ) { event_start = 2; event_num = 5; } )
   NANOS_INSTRUMENT ( if (total_yields == 0 && total_sleeps == 0) { event_start = 4; event_num = 3; } )
   NANOS_INSTRUMENT ( if (total_scheds == 0 ) { event_num -= 2; } )

   NANOS_INSTRUMENT( sys.getInstrumentation()->raisePointEvents(event_num, &Keys[event_start], &Values[event_start]); )

}

void Scheduler::wakeUp ( WD *wd )
{
   NANOS_INSTRUMENT( InstrumentState inst(NANOS_SYNCHRONIZATION) );
   
   if ( !wd->isReady() ) {
      /* Setting ready wd */
      wd->setReady();
      WD *next = NULL;
      if ( sys.getSchedulerConf().getSchedulerEnabled() ) {
         // The thread is not paused, mark it as so
         myThread->unpause();
         
         /* atWakeUp must check basic constraints */
         next = getMyThreadSafe()->getTeam()->getSchedulePolicy().atWakeUp( myThread, *wd );
      }
      else {
         // Pause this thread
         myThread->pause();
      }
      /* If SchedulePolicy have returned a 'next' value, we have to context switch to
         that WorkDescriptor */
      if ( next ) {
         WD *slice;
         /* We must ensure this 'next' has no sliced components. If it have them we have to
          * queue the remaining parts of 'next' */
         if ( !next->dequeue(&slice) ) {
            myThread->getTeam()->getSchedulePolicy().queue( myThread, *next );
         }
         switchTo ( slice );
      }
   }
}

WD * Scheduler::prefetch( BaseThread *thread, WD &wd )
{
   if ( sys.getSchedulerConf().getSchedulerEnabled() ) {
      //! If the scheduler is running
      //! The thread is not paused, mark it as so...
      thread->unpause();
      
      //! ... and do the prefetch
      WD *prefetchedWD = thread->getTeam()->getSchedulePolicy().atPrefetch( thread, wd );
      if ( prefetchedWD ) {
         prefetchedWD->_mcontrol.preInit();
      }
      return prefetchedWD;
   } else {
      //! Otherwise, pause this thread
      thread->pause();
   }
   //! \bug FIXME (#581): Otherwise, do nothing: consequences?
   return NULL;
}

#ifdef CLUSTER_DEV
WD * Scheduler::getClusterWD( BaseThread *thread, int inGPU )
{
   WD * wd = NULL;
   if ( thread->getTeam() != NULL ) {
      wd = thread->getNextWD();
      if ( wd ) {
#ifdef GPU_DEV
         if ( ( inGPU == 1 && !wd->canRunIn( ext::GPU ) ) || ( inGPU == 0 && !wd->canRunIn( ext::SMP ) ) )
#else
         if ( inGPU == 0 && !wd->canRunIn( ext::SMP ) )
#endif
         { // found a non compatible wd in "nextWD", ignore it
            wd = thread->getTeam()->getSchedulePolicy().atIdle ( thread );
            //if(wd!=NULL)std::cerr << "GN got a wd with depth " <<wd->getDepth() << std::endl;
         } else {
           // thread->resetNextWD();
            std::cerr << "FIXME" << std::endl;
         }
      } else {
         wd = thread->getTeam()->getSchedulePolicy().atIdle ( thread );
         //if(wd!=NULL)std::cerr << "got a wd with depth " <<wd->getDepth() << std::endl;
      }
   }
   return wd;
}
#endif

#ifdef CLUSTER_DEV
void Scheduler::workerClusterLoop ()
{
   BaseThread *parent = myThread;
   myThread = myThread->getNextThread();

   for ( ; ; ) {
      if ( !parent->isRunning() ) break; //{ std::cerr << "FINISHING CLUSTER THD!" << std::endl; break; }

      if ( parent != myThread ) // if parent == myThread, then there are no "soft" threads and just do nothing but polling.
      {
         ext::ClusterThread * volatile myClusterThread = dynamic_cast< ext::ClusterThread * >( myThread );
         if ( myClusterThread->tryLock() ) {
            ext::ClusterNode *thisNode = dynamic_cast< ext::ClusterNode * >( myThread->runningOn() );
            thisNode->disableDevice( 1 ); 
            myClusterThread->clearCompletedWDsSMP2();

            if ( myClusterThread->hasWaitingDataWDs() ) {
               WD * wd_waiting = myClusterThread->getWaitingDataWD();
               if ( wd_waiting->isInputDataReady() ) {
                  myClusterThread->addRunningWDSMP( wd_waiting );
                  myThread->outlineWorkDependent(*wd_waiting);
               } else {
                  myClusterThread->addWaitingDataWD( wd_waiting );


// Try to get a WD normally, this is needed because otherwise we will keep only checking the WaitingData WDs
               if ( myClusterThread->hasAPendingWDToInit() ) {
                  WD * wd = myClusterThread->getPendingInitWD();
                  if ( Scheduler::tryPreOutlineWork(wd) ) {
                     myThread->preOutlineWorkDependent( *wd );
                     //std::cerr << "GOT A PENDIGN WD for thd " << myThread->getId() <<" wd is " << wd->getId() << std::endl;
                     if ( wd->isInputDataReady() ) {
                        myClusterThread->addRunningWDSMP( wd );
                     //NANOS_INSTRUMENT( InstrumentState inst2(NANOS_OUTLINE_WORK); );
                        myThread->outlineWorkDependent(*wd);
                     //NANOS_INSTRUMENT( inst2.close(); );
                     } else {
                        myClusterThread->addWaitingDataWD( wd );
                     }
                  } else {
                     //std::cerr << "REPEND WD for thd " << myThread->getId() <<" wd is " << wd->getId() << std::endl;
                     myClusterThread->setPendingInitWD( wd );
                  }
               } else {
                  if ( myClusterThread->acceptsWDsSMP() )
                  {
                     WD * wd = getClusterWD( myThread, 0 );
                     if ( wd )
                     {
                        Scheduler::prePreOutlineWork(wd); 
                        if ( Scheduler::tryPreOutlineWork(wd) ) {
                           myThread->preOutlineWorkDependent( *wd );
                           if ( wd->isInputDataReady() ) {
                              //std::cerr << "SUCCED WD for thd " << myThread->getId() <<" wd is " << wd->getId() << std::endl;
                              myClusterThread->addRunningWDSMP( wd );
                              //NANOS_INSTRUMENT( InstrumentState inst2(NANOS_OUTLINE_WORK); );
                              myThread->outlineWorkDependent(*wd);
                              //NANOS_INSTRUMENT( inst2.close(); );
                           } else {
                              myClusterThread->addWaitingDataWD( wd );
                           }
                        } else {
                           //std::cerr << "ADDED A PENDIGN WD for thd " << myThread->getId() <<" wd is " << wd->getId() << std::endl;
                           myClusterThread->setPendingInitWD( wd );
                        }
                     }
                  }// else { std::cerr << "Max presend reached "<<myClusterThread->getId()  << std::endl; }
               }




               }
            } else {

               if ( myClusterThread->hasAPendingWDToInit() ) {
                  WD * wd = myClusterThread->getPendingInitWD();
                  if ( Scheduler::tryPreOutlineWork(wd) ) {
                     myThread->preOutlineWorkDependent( *wd );
                     //std::cerr << "GOT A PENDIGN WD for thd " << myThread->getId() <<" wd is " << wd->getId() << std::endl;
                     if ( wd->isInputDataReady() ) {
                        myClusterThread->addRunningWDSMP( wd );
                     //NANOS_INSTRUMENT( InstrumentState inst2(NANOS_OUTLINE_WORK); );
                        myThread->outlineWorkDependent(*wd);
                     //NANOS_INSTRUMENT( inst2.close(); );
                     } else {
                        myClusterThread->addWaitingDataWD( wd );
                     }
                  } else {
                     //std::cerr << "REPEND WD for thd " << myThread->getId() <<" wd is " << wd->getId() << std::endl;
                     myClusterThread->setPendingInitWD( wd );
                  }
               } else {
                  if ( myClusterThread->acceptsWDsSMP() )
                  {
                     WD * wd = getClusterWD( myThread, 0 );
                     if ( wd )
                     {
                        Scheduler::prePreOutlineWork(wd); 
                        if ( Scheduler::tryPreOutlineWork(wd) ) {
                           myThread->preOutlineWorkDependent( *wd );
                           if ( wd->isInputDataReady() ) {
                              //std::cerr << "SUCCED WD for thd " << myThread->getId() <<" wd is " << wd->getId() << std::endl;
                              myClusterThread->addRunningWDSMP( wd );
                              //NANOS_INSTRUMENT( InstrumentState inst2(NANOS_OUTLINE_WORK); );
                              myThread->outlineWorkDependent(*wd);
                              //NANOS_INSTRUMENT( inst2.close(); );
                           } else {
                              myClusterThread->addWaitingDataWD( wd );
                           }
                        } else {
                           //std::cerr << "ADDED A PENDIGN WD for thd " << myThread->getId() <<" wd is " << wd->getId() << std::endl;
                           myClusterThread->setPendingInitWD( wd );
                        }
                     }
                  }// else { std::cerr << "Max presend reached "<<myClusterThread->getId()  << std::endl; }
               }
            }
            thisNode->enableDevice( 1 ); 
#ifdef GPU_DEV
            thisNode->disableDevice( 0 ); 
            myClusterThread->clearCompletedWDsGPU2();

            if ( myClusterThread->hasWaitingDataWDs() ) {
               WD * wd_waiting = myClusterThread->getWaitingDataWD();
               if ( wd_waiting->isInputDataReady() ) {
                  myClusterThread->addRunningWDGPU( wd_waiting );
                  myThread->outlineWorkDependent(*wd_waiting);
               } else {
                  myClusterThread->addWaitingDataWD( wd_waiting );


// Try to get a WD normally, this is needed because otherwise we will keep only checking the WaitingData WDs
               if ( myClusterThread->hasAPendingWDToInit() ) {
                  WD * wd = myClusterThread->getPendingInitWD();
                  if ( Scheduler::tryPreOutlineWork(wd) ) {
                     myThread->preOutlineWorkDependent( *wd );
                     //std::cerr << "GOT A PENDIGN WD for thd " << myThread->getId() <<" wd is " << wd->getId() << std::endl;
                     if ( wd->isInputDataReady() ) {
                        myClusterThread->addRunningWDGPU( wd );
                     //NANOS_INSTRUMENT( InstrumentState inst2(NANOS_OUTLINE_WORK); );
                        myThread->outlineWorkDependent(*wd);
                     //NANOS_INSTRUMENT( inst2.close(); );
                     } else {
                        myClusterThread->addWaitingDataWD( wd );
                     }
                  } else {
                     //std::cerr << "REPEND WD for thd " << myThread->getId() <<" wd is " << wd->getId() << std::endl;
                     myClusterThread->setPendingInitWD( wd );
                  }
               } else {
                  if ( myClusterThread->acceptsWDsGPU() )
                  {
                     WD * wd = getClusterWD( myThread, 0 );
                     if ( wd )
                     {
                        Scheduler::prePreOutlineWork(wd); 
                        if ( Scheduler::tryPreOutlineWork(wd) ) {
                           myThread->preOutlineWorkDependent( *wd );
                           if ( wd->isInputDataReady() ) {
                              //std::cerr << "SUCCED WD for thd " << myThread->getId() <<" wd is " << wd->getId() << std::endl;
                              myClusterThread->addRunningWDGPU( wd );
                              //NANOS_INSTRUMENT( InstrumentState inst2(NANOS_OUTLINE_WORK); );
                              myThread->outlineWorkDependent(*wd);
                              //NANOS_INSTRUMENT( inst2.close(); );
                           } else {
                              myClusterThread->addWaitingDataWD( wd );
                           }
                        } else {
                           //std::cerr << "ADDED A PENDIGN WD for thd " << myThread->getId() <<" wd is " << wd->getId() << std::endl;
                           myClusterThread->setPendingInitWD( wd );
                        }
                     }
                  }// else { std::cerr << "Max presend reached "<<myClusterThread->getId()  << std::endl; }
               }




               }
            } else {

               if ( myClusterThread->hasAPendingWDToInit() ) {
                  WD * wd = myClusterThread->getPendingInitWD();
                  if ( Scheduler::tryPreOutlineWork(wd) ) {
                     myThread->preOutlineWorkDependent( *wd );
                     //std::cerr << "GOT A PENDIGN WD for thd " << myThread->getId() <<" wd is " << wd->getId() << std::endl;
                     if ( wd->isInputDataReady() ) {
                        myClusterThread->addRunningWDGPU( wd );
                     //NANOS_INSTRUMENT( InstrumentState inst2(NANOS_OUTLINE_WORK); );
                        myThread->outlineWorkDependent(*wd);
                     //NANOS_INSTRUMENT( inst2.close(); );
                     } else {
                        myClusterThread->addWaitingDataWD( wd );
                     }
                  } else {
                     //std::cerr << "REPEND WD for thd " << myThread->getId() <<" wd is " << wd->getId() << std::endl;
                     myClusterThread->setPendingInitWD( wd );
                  }
               } else {
                  if ( myClusterThread->acceptsWDsGPU() )
                  {
                     WD * wd = getClusterWD( myThread, 0 );
                     if ( wd )
                     {
                        Scheduler::prePreOutlineWork(wd); 
                        if ( Scheduler::tryPreOutlineWork(wd) ) {
                           myThread->preOutlineWorkDependent( *wd );
                           if ( wd->isInputDataReady() ) {
                              //std::cerr << "SUCCED WD for thd " << myThread->getId() <<" wd is " << wd->getId() << std::endl;
                              myClusterThread->addRunningWDGPU( wd );
                              //NANOS_INSTRUMENT( InstrumentState inst2(NANOS_OUTLINE_WORK); );
                              myThread->outlineWorkDependent(*wd);
                              //NANOS_INSTRUMENT( inst2.close(); );
                           } else {
                              myClusterThread->addWaitingDataWD( wd );
                           }
                        } else {
                           //std::cerr << "ADDED A PENDIGN WD for thd " << myThread->getId() <<" wd is " << wd->getId() << std::endl;
                           myClusterThread->setPendingInitWD( wd );
                        }
                     }
                  }// else { std::cerr << "Max presend reached "<<myClusterThread->getId()  << std::endl; }
               }
            }
            thisNode->enableDevice( 0 ); 
#endif
            myClusterThread->unlock();
         }
      }
      sys.getNetwork()->poll(parent->getId());
      myThread = myThread->getNextThread();
   }
}
#endif


struct WorkerBehaviour
{
   static WD * getWD ( BaseThread *thread, WD *current )
   {
      if ( sys.getSchedulerConf().getSchedulerEnabled() ) {
         // The thread is not paused, mark it as so
         thread->unpause();
         
         return thread->getTeam()->getSchedulePolicy().atIdle ( thread );
      }
      // Pause this thread
      thread->pause();
      return NULL;
   }

   static void switchWD ( BaseThread *thread, WD *current, WD *next )
   {
      if (next->started()){
        Scheduler::switchTo(next);
      }
      else {
        if ( Scheduler::inlineWork ( next ) ) {
          next->~WorkDescriptor();
          delete[] (char *)next;
        }
      }
   }
   static bool checkThreadRunning( WD *current) { return true; }
   static bool exiting() { return false; }
};

void Scheduler::workerLoop ()
{
   idleLoop<WorkerBehaviour>();
}

void Scheduler::preOutlineWorkWithThread ( BaseThread * thread, WD *wd )
{
   //NANOS_INSTRUMENT( InstrumentState inst2(NANOS_PRE_OUTLINE_WORK); );
   NANOS_INSTRUMENT ( static InstrumentationDictionary *ID = sys.getInstrumentation()->getInstrumentationDictionary(); )
   NANOS_INSTRUMENT ( static nanos_event_key_t copy_data_in_key = ID->getEventKey("copy-data-in"); )
   NANOS_INSTRUMENT( sys.getInstrumentation()->raiseOpenBurstEvent( copy_data_in_key, (nanos_event_value_t) wd->getId() ); )
   //std::cerr << "starting WD " << wd->getId() << " at thd " << thread->getId() << " thd addr " << thread << std::endl; 
   // run it in the current frame
   //WD *oldwd = thread->getCurrentWD();

   //GenericSyncCond *syncCond = oldwd->getSyncCond();
   //if ( syncCond != NULL ) {
   //   syncCond->unlock();
   //}

   //std::cerr << "thd " << myThread->getId() <<  " switching(outlined) to task " << wd << ":" << wd->getId() << std::endl;
   debug( "switching(pre outline) from task " << &(thread->getThreadWD()) << ":" << thread->getThreadWD().getId() << " to " << wd << ":" << wd->getId() );

   //NANOS_INSTRUMENT( sys.getInstrumentation()->wdSwitch(oldwd, NULL, false) );

   // OLD: This ensures that when we return from the inlining is still the same thread
   // OLD: and we don't violate rules about tied WD

   // we tie to when outlining, because we will notify the tied thread when the execution completes
   wd->tieTo( *thread );
   thread->setCurrentWD( *wd );
   if (!wd->started())
      wd->init();

   NANOS_INSTRUMENT( sys.getInstrumentation()->raiseCloseBurstEvent( copy_data_in_key, 0 ); )
   //NANOS_INSTRUMENT( sys.getInstrumentation()->wdSwitch( NULL, wd, false) );
   //NANOS_INSTRUMENT( inst2.close(); );
}

void Scheduler::preOutlineWork ( WD *wd )
{
   BaseThread *thread = getMyThreadSafe();

   //NANOS_INSTRUMENT( InstrumentState inst2(NANOS_PRE_OUTLINE_WORK); );
   NANOS_INSTRUMENT ( static InstrumentationDictionary *ID = sys.getInstrumentation()->getInstrumentationDictionary(); )
   NANOS_INSTRUMENT ( static nanos_event_key_t copy_data_in_key = ID->getEventKey("copy-data-in"); )
   NANOS_INSTRUMENT( sys.getInstrumentation()->raiseOpenBurstEvent( copy_data_in_key, (nanos_event_value_t) wd->getId() ); )
   //std::cerr << "starting WD " << wd->getId() << " at thd " << thread->getId() << " thd addr " << thread << std::endl; 
   // run it in the current frame
   //WD *oldwd = thread->getCurrentWD();

   //GenericSyncCond *syncCond = oldwd->getSyncCond();
   //if ( syncCond != NULL ) {
   //   syncCond->unlock();
   //}

   //std::cerr << "thd " << myThread->getId() <<  " switching(outlined) to task " << wd << ":" << wd->getId() << std::endl;
   debug( "switching(pre outline) from task " << &(thread->getThreadWD()) << ":" << thread->getThreadWD().getId() << " to " << wd << ":" << wd->getId() );

   //NANOS_INSTRUMENT( sys.getInstrumentation()->wdSwitch(oldwd, NULL, false) );

   // OLD: This ensures that when we return from the inlining is still the same thread
   // OLD: and we don't violate rules about tied WD

   // we tie to when outlining, because we will notify the tied thread when the execution completes
   wd->tieTo( *thread );
   thread->setCurrentWD( *wd );
   if (!wd->started())
      wd->init();

   NANOS_INSTRUMENT( sys.getInstrumentation()->raiseCloseBurstEvent( copy_data_in_key, 0 ); )
   //NANOS_INSTRUMENT( sys.getInstrumentation()->wdSwitch( NULL, wd, false) );
   //NANOS_INSTRUMENT( inst2.close(); );
}

void Scheduler::prePreOutlineWork ( WD *wd )
{
   BaseThread *thread = getMyThreadSafe();
   wd->_mcontrol.initialize( *(thread->runningOn()) );
}

bool Scheduler::tryPreOutlineWork ( WD *wd )
{
   bool result = false;
   BaseThread *thread = getMyThreadSafe();

   if ( wd->_mcontrol.allocateInputMemory() ) {
      //NANOS_INSTRUMENT( InstrumentState inst2(NANOS_PRE_OUTLINE_WORK); );
      NANOS_INSTRUMENT ( static InstrumentationDictionary *ID = sys.getInstrumentation()->getInstrumentationDictionary(); )
      NANOS_INSTRUMENT ( static nanos_event_key_t copy_data_in_key = ID->getEventKey("copy-data-in"); )
      NANOS_INSTRUMENT( sys.getInstrumentation()->raiseOpenBurstEvent( copy_data_in_key, (nanos_event_value_t) wd->getId() ); )
      debug( "switching(try pre outline) from task " << &(thread->getThreadWD()) << ":" << thread->getThreadWD().getId() << " to " << wd << ":" << wd->getId() );

      result = true;
      wd->tieTo( *thread );
      thread->setCurrentWD( *wd );
      if ( !wd->started() ) {
         wd->init();
      }

      NANOS_INSTRUMENT( sys.getInstrumentation()->raiseCloseBurstEvent( copy_data_in_key, 0 ); )
      //NANOS_INSTRUMENT( inst2.close(); );
   }
   return result;
}

void Scheduler::postOutlineWork ( WD *wd, bool schedule, BaseThread *owner )
{
   BaseThread *thread = owner;
   //NANOS_INSTRUMENT( InstrumentState inst2(NANOS_POST_OUTLINE_WORK); );

   //std::cerr << "completing WD " << wd->getId() << " at thd " << owner->getId() << " thd addr " << owner << std::endl; 
   //if (schedule && thread->getNextWD() == NULL ) {
   //     thread->setNextWD(thread->getTeam()->getSchedulePolicy().atBeforeExit(thread,*wd));
   //}

   /* If WorkDescriptor has been submitted update statistics */
   updateExitStats (*wd);

   wd->finish();
   wd->done();
   wd->clear();

   //NANOS_INSTRUMENT( sys.getInstrumentation()->wdSwitch(wd, NULL, false) );


   //std::cerr << "thd " << myThread->getId() << "exiting task(inlined) " << wd << ":" << wd->getId() <<
   //       " to " << oldwd << ":" << oldwd->getId() << std::endl;
   debug( "exiting task(post outline) " << wd << ":" << wd->getId() << " to " << &(thread->getThreadWD()) << ":" << thread->getThreadWD().getId() );


   thread->setCurrentWD( thread->getThreadWD() );

   //std::cerr << "completed WD " << wd->getId() << " at thd " << owner->getId() << " thd addr " << owner << std::endl; 
   //NANOS_INSTRUMENT( sys.getInstrumentation()->wdSwitch( NULL, oldwd, false) );

   // While we tie the inlined tasks this is not needed
   // as we will always return to the current thread
   #if 0
   if ( oldwd->isTiedTo() != NULL )
      switchToThread(oldwd->isTiedTo());
   #endif

   //ensure(oldwd->isTiedTo() == NULL || thread == oldwd->isTiedTo(),
   //        "Violating tied rules " + toString<BaseThread*>(thread) + "!=" + toString<BaseThread*>(oldwd->isTiedTo()));

   //NANOS_INSTRUMENT( inst2.close(); );
}

void Scheduler::finishWork( WD * wd, bool schedule )
{
   /* If WorkDescriptor has been submitted update statistics */
   updateExitStats (*wd);

   if ( schedule && !getMyThreadSafe()->isTaggedToSleep() ) {
      BaseThread *thread = getMyThreadSafe();
      ThreadTeam *thread_team = thread->getTeam();
      if ( thread_team ) {
         thread->addNextWD( thread_team->getSchedulePolicy().atBeforeExit( thread, *wd, schedule ) );
      }
   }

   wd->done();
   wd->clear();

   /* If DLB, perform the adjustment of resources */
   if ( sys.getPMInterface().isMalleable() )
	dlb_updateAvailableCpus();

/*   if ( sys.dlbEnabled() && DLB_UpdateResources_max && getMyThreadSafe()->getId() == 0 ) {
      if ( sys.getPMInterface().isMalleable() )
         DLB_ReturnClaimedCpus();

      int needed_resources = sys.getSchedulerStats()._readyTasks.value() - sys.getNumThreads();
      if ( needed_resources > 0 )
         DLB_UpdateResources_max( needed_resources );
   }*/

}

bool Scheduler::inlineWork ( WD *wd, bool schedule )
{
   BaseThread *thread = getMyThreadSafe();

   // run it in the current frame
   WD *oldwd = thread->getCurrentWD();

   GenericSyncCond *syncCond = oldwd->getSyncCond();
   if ( syncCond != NULL ) syncCond->unlock();

   debug( "switching(inlined) from task " << oldwd << ":" << oldwd->getId() <<
          " to " << wd << ":" << wd->getId() << " at node " << sys.getNetwork()->getNodeNum() );

   //std::cerr << " ççç RUN TASK " << wd->getId() << " Depth " << wd->getDepth() << " ççç " << std::endl;
   // Initializing wd if necessary
   // It will be started later in inlineWorkDependent call
   
   wd->_mcontrol.initialize( *(thread->runningOn()) );
   bool result;
   do {
      result = wd->_mcontrol.allocateInputMemory();
   } while( result == false );

   if ( !wd->started() ) wd->init();

   // This ensures that when we return from the inlining is still the same thread
   // and we don't violate rules about tied WD
   if ( oldwd->isTiedTo() != NULL && (wd->isTiedTo() == NULL)) wd->tieTo(*oldwd->isTiedTo());

   thread->setCurrentWD( *wd );

   /* Instrumenting context switch: wd enters cpu (last = n/a) */
   NANOS_INSTRUMENT( sys.getInstrumentation()->wdSwitch( oldwd, wd, false) );

   const bool done = thread->inlineWorkDependent(*wd);

   // reload thread after running WD due wd may be not tied to thread if
   // both work descriptor were not tied to any thread
   thread = getMyThreadSafe();

   wd->finish();

   if ( done ) {
      finishWork( wd, schedule );
      /* Instrumenting context switch: wd leaves cpu and will not come back (last = true) and new_wd enters */
      NANOS_INSTRUMENT( sys.getInstrumentation()->wdSwitch(wd, oldwd, true) );
   }

   thread->setCurrentWD( *oldwd );

   // While we tie the inlined tasks this is not needed
   // as we will always return to the current thread
   #if 0
   if ( oldwd->isTiedTo() != NULL )
      switchToThread(oldwd->isTiedTo());
   #endif

   //std::cerr << " ççç END TASK " << wd->getId() << " Depth " << wd->getDepth() << " ççç " << std::endl;
   ensure(oldwd->isTiedTo() == NULL || thread == oldwd->isTiedTo(),
           "Violating tied rules " + toString<BaseThread*>(thread) + "!=" + toString<BaseThread*>(oldwd->isTiedTo()));
   
  return done;
}

void Scheduler::switchHelper (WD *oldWD, WD *newWD, void *arg)
{
   myThread->switchHelperDependent(oldWD, newWD, arg);

   GenericSyncCond *syncCond = oldWD->getSyncCond();
   if ( syncCond != NULL ) {
      oldWD->setBlocked();
      syncCond->addWaiter( oldWD );
      syncCond->unlock();
   } else {
      myThread->getTeam()->getSchedulePolicy().queue( myThread, *oldWD );
   }
   myThread->setCurrentWD( *newWD );
}

void Scheduler::switchTo ( WD *to )
{
   if ( false /*myThread->runningOn()->supportsUserLevelThreads() */) {
      if (!to->started()) {
         to->init();
         to->start(WD::IsAUserLevelThread);
      }
      
      debug( "switching from task " << myThread->getCurrentWD() << ":" << myThread->getCurrentWD()->getId() << " to " << to << ":" << to->getId() );
          
      NANOS_INSTRUMENT( WD *oldWD = myThread->getCurrentWD(); )
      NANOS_INSTRUMENT( sys.getInstrumentation()->wdSwitch( oldWD, to, false ) );

      myThread->switchTo( to, switchHelper );

   } else {
      if (inlineWork(to)) {
         to->~WorkDescriptor();
         delete[] (char *)to;
      }
   }
}

void Scheduler::yield ()
{
   NANOS_INSTRUMENT( InstrumentState inst(NANOS_SCHEDULING) );
   // If the scheduler is running
   if ( sys.getSchedulerConf().getSchedulerEnabled() ) {
      // The thread is not paused, mark it as so
      myThread->unpause();
      
      WD *next = myThread->getTeam()->getSchedulePolicy().atYield( myThread, myThread->getCurrentWD() );
      if ( next ) {
         switchTo(next);
      }
   }
   else {
      // Pause this thread
      myThread->pause();
   }
}

void Scheduler::switchToThread ( BaseThread *thread )
{
   while ( getMyThreadSafe() != thread )
        yield();
}

void Scheduler::exitHelper (WD *oldWD, WD *newWD, void *arg)
{
    myThread->exitHelperDependent(oldWD, newWD, arg);
    myThread->setCurrentWD( *newWD );
    oldWD->~WorkDescriptor();
    delete[] (char *)oldWD;
}

struct ExitBehaviour
{
   static WD * getWD ( BaseThread *thread, WD *current )
   {
      if ( sys.getSchedulerConf().getSchedulerEnabled() ) {
         // The thread is not paused, mark it as so
         thread->unpause();
         
         return thread->getTeam()->getSchedulePolicy().atAfterExit( thread, current );
      }
      
      // Pause this thread
      thread->pause();
      return NULL;
   }

   static void switchWD ( BaseThread *thread, WD *current, WD *next )
   {
      Scheduler::exitTo(next);
   }
   static bool checkThreadRunning( WD *current ) { return true; }
   static bool exiting() { return true; }
};

void Scheduler::exitTo ( WD *to )
 {
//! \bug FIXME: stack reusing was wrongly implementd and it's disabled (see #374)
//    WD *current = myThread->getCurrentWD();

    if (!to->started()) {
       to->init();
//       to->start(true,current);
       to->start(WD::IsAUserLevelThread,NULL);
    }

    //std::cerr << "thd " << myThread->getId() << "exiting task " << myThread->getCurrentWD() << ":" << myThread->getCurrentWD()->getId() <<
    //      " to " << to << ":" << to->getId() << std::endl;;
    debug( "exiting task " << myThread->getCurrentWD() << ":" << myThread->getCurrentWD()->getId() <<
          " to " << to << ":" << to->getId() );

    NANOS_INSTRUMENT( WD *oldWD = myThread->getCurrentWD(); )
    NANOS_INSTRUMENT( sys.getInstrumentation()->wdSwitch( oldWD, to, true ) );
    myThread->exitTo( to, Scheduler::exitHelper );
}

void Scheduler::exit ( void )
{
   // At this point the WD work is done, so we mark it as such and look for other work to do
   // Deallocation doesn't happen here because:
   // a) We are still running in the WD stack
   // b) Resources can potentially be reused by the next WD
   BaseThread *thread = myThread;

   WD *oldwd = thread->getCurrentWD();

   /* get next WorkDescriptor (if any) */
   WD *next =  thread->getNextWD();

   oldwd->finish();

   finishWork( oldwd, ( next == NULL ) );

   /* update next WorkDescriptor (if any) */
   next = ( next == NULL ) ? thread->getNextWD() : next;

   if ( sys.getSchedulerConf().getSchedulerEnabled() ) {
      // The thread is not paused, mark it as so
      thread->unpause();
   } else {
      // Pause this thread (only if we have no next wd to execute )
      if ( !next ) thread->pause();
   }

   if ( !next ) idleLoop<ExitBehaviour>();
   else Scheduler::exitTo(next);

   fatal("A thread should never return from Scheduler::exit");
}

int SchedulerStats::getCreatedTasks() { return _createdTasks.value(); }
int SchedulerStats::getReadyTasks() { return _readyTasks.value(); }
int SchedulerStats::getTotalTasks() { return _totalTasks.value(); }<|MERGE_RESOLUTION|>--- conflicted
+++ resolved
@@ -300,15 +300,10 @@
    }
    sys.getSchedulerStats()._idleThreads--;
    current->setReady();
-<<<<<<< HEAD
    //current->~WorkDescriptor();
-   //delete[] (char *) current;
-=======
-   current->~WorkDescriptor();
-
-   // This is actually a free(current) but dressed up as C++
-   delete (char*) current;
->>>>>>> 9df1667d
+
+   //// This is actually a free(current) but dressed up as C++
+   //delete (char*) current;
 }
 
 void Scheduler::waitOnCondition (GenericSyncCond *condition)
