/*************************************************************************************/
/*      Copyright 2009 Barcelona Supercomputing Center                               */
/*                                                                                   */
/*      This file is part of the NANOS++ library.                                    */
/*                                                                                   */
/*      NANOS++ is free software: you can redistribute it and/or modify              */
/*      it under the terms of the GNU Lesser General Public License as published by  */
/*      the Free Software Foundation, either version 3 of the License, or            */
/*      (at your option) any later version.                                          */
/*                                                                                   */
/*      NANOS++ is distributed in the hope that it will be useful,                   */
/*      but WITHOUT ANY WARRANTY; without even the implied warranty of               */
/*      MERCHANTABILITY or FITNESS FOR A PARTICULAR PURPOSE.  See the                */
/*      GNU Lesser General Public License for more details.                          */
/*                                                                                   */
/*      You should have received a copy of the GNU Lesser General Public License     */
/*      along with NANOS++.  If not, see <http://www.gnu.org/licenses/>.             */
/*************************************************************************************/

#ifndef __NANOS_INT_H
#define __NANOS_INT_H

<<<<<<< HEAD
typedef struct {
   void **address;
   struct {
     bool  input: 1;
     bool  output: 1;
     bool  can_rename:1;
   } flags;
   size_t  size;
} nanos_dependence_internal_t;

#ifndef _NANOS_INTERNAL

typedef nanos_dependence_internal_t nanos_dependence_t;

#else

namespace nanos {
   class Dependency;
}
typedef nanos::Dependency nanos_dependence_t;

#endif

=======
#include <stdio.h>
#include "dependency.hpp"
>>>>>>> add9de02

// C++ types hidden as void *
typedef void * nanos_thread_t;

typedef struct {
   int lower;
   int upper;
   int step;
} nanos_loop_info_t;

typedef struct {
   bool mandatory_creation:1;
   bool tied:1;
   bool reserved0:1;
   bool reserved1:1;
   bool reserved2:1;
   bool reserved3:1;
   bool reserved4:1;
   bool reserved5:1;
   nanos_thread_t * tie_to;
   unsigned int priority;
} nanos_wd_props_t;

typedef struct {
  void * (*factory) (void *prealloc, void *arg);
  size_t dd_size;
  void * arg;
} nanos_device_t;

#endif<|MERGE_RESOLUTION|>--- conflicted
+++ resolved
@@ -20,7 +20,6 @@
 #ifndef __NANOS_INT_H
 #define __NANOS_INT_H
 
-<<<<<<< HEAD
 typedef struct {
    void **address;
    struct {
@@ -43,11 +42,6 @@
 typedef nanos::Dependency nanos_dependence_t;
 
 #endif
-
-=======
-#include <stdio.h>
-#include "dependency.hpp"
->>>>>>> add9de02
 
 // C++ types hidden as void *
 typedef void * nanos_thread_t;
