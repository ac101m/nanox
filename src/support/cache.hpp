/*************************************************************************************/
/*      Copyright 2009 Barcelona Supercomputing Center                               */
/*                                                                                   */
/*      This file is part of the NANOS++ library.                                    */
/*                                                                                   */
/*      NANOS++ is free software: you can redistribute it and/or modify              */
/*      it under the terms of the GNU Lesser General Public License as published by  */
/*      the Free Software Foundation, either version 3 of the License, or            */
/*      (at your option) any later version.                                          */
/*                                                                                   */
/*      NANOS++ is distributed in the hope that it will be useful,                   */
/*      but WITHOUT ANY WARRANTY; without even the implied warranty of               */
/*      MERCHANTABILITY or FITNESS FOR A PARTICULAR PURPOSE.  See the                */
/*      GNU Lesser General Public License for more details.                          */
/*                                                                                   */
/*      You should have received a copy of the GNU Lesser General Public License     */
/*      along with NANOS++.  If not, see <http://www.gnu.org/licenses/>.             */
/*************************************************************************************/

#ifndef _NANOS_CACHE
#define _NANOS_CACHE

#include <iostream>
#include <exception>
#include "config.hpp"
#include "compatibility.hpp"
#include "instrumentation.hpp"
#include "system.hpp"
#include "directory.hpp"

namespace nanos {

  /*! \brief Represents a cache entry identified by an address
   */
   class CacheEntry : public Entry
   {
      private:
         /**< Address identifier of the cache entry  */
         void *_addr;

         /**< Entry references counter  */
         unsigned int _refs;

         bool _dirty;

      public:
        /*! \brief Default constructor
         */
         CacheEntry(): Entry(), _addr( NULL ), _refs( 0 ), _dirty( false ) {}

        /*! \brief Constructor
         *  \param addr: address of the cache entry
         */
         CacheEntry( void *addr, uint64_t tag, unsigned int version, bool dirty ): Entry( tag, version ), _addr( addr ), _refs( 0 ), _dirty( dirty ) {}

        /*! \brief Copy constructor
         *  \param Another CacheEntry
         */
         CacheEntry( const CacheEntry &ce ): Entry( ce.getTag(), ce.getVersion() ), _addr( ce._addr ), _refs( ce._refs ), _dirty( false ) {}

        /* \brief Destructor
         */
         ~CacheEntry() {}

        /* \brief Assign operator
         */
         CacheEntry& operator=( const CacheEntry &ce )
         {
            if ( this == &ce ) return *this;
            this->setTag( ce.getTag() );
            this->setVersion( ce.getVersion() );
            this->_addr = ce._addr;
            this->_refs = ce._refs;
            this->_dirty = ce._dirty;
            return *this;
         }

        /* \brief Returns the address identifier of the Cache Entry
         */
         void * getAddress() const
         { return _addr; }

        /* \brief Address setter
         */
         void setAddress( void *addr )
         { _addr = addr; }

        /* \brief Whether the Entry has references or not
         */
         bool hasRefs() const
         { return _refs > 0; }

        /* \brief Increase the references to the entry
         */
         void increaseRefs()
         { _refs++; }

        /* \brief Decrease the references to the entry
         */
         bool decreaseRefs()
         { return (--_refs) == 0; }

         bool isDirty()
         { return _dirty; }

         void setDirty( bool dirty )
         { _dirty = dirty; }
   };


   class Cache
   {
      public:
         virtual ~Cache() { }
         virtual void * allocate( size_t size ) = 0;
         virtual CacheEntry& newEntry( uint64_t tag, unsigned int version, bool dirty ) = 0;
         virtual void deleteEntry( uint64_t tag, size_t size ) = 0;
         virtual CacheEntry* getEntry( uint64_t tag ) = 0;
         virtual void copyDataToCache( uint64_t tag, size_t size ) = 0;
         virtual void copyBackFromCache( uint64_t tag, size_t size ) = 0;
         virtual void copyTo( void *dst, uint64_t tag, size_t size ) = 0;
   };

   class CachePolicy
   {
      private:
         CachePolicy( const CachePolicy &policy );
         const CachePolicy & operator= ( const CachePolicy &policy );

      public:
         Cache& _cache;
         Directory& _directory;

         CachePolicy( Cache& cache ) : _cache( cache ), _directory( sys.getDirectory() ) { }

         virtual ~CachePolicy() { }

         virtual void registerCacheAccess( uint64_t tag, size_t size, bool input, bool output ) = 0;

         virtual void unregisterCacheAccess( uint64_t tag, size_t size ) = 0;

         virtual void registerPrivateAccess( uint64_t tag, size_t size, bool input, bool output ) = 0;
         virtual void unregisterPrivateAccess( uint64_t tag, size_t size ) = 0;
   };

   // A plugin maybe??
   class WriteThroughPolicy : public CachePolicy
   {
      private:

         WriteThroughPolicy( const WriteThroughPolicy &policy );
         const WriteThroughPolicy & operator= ( const WriteThroughPolicy &policy );

      public:

         WriteThroughPolicy( Cache& cache ) : CachePolicy( cache ) { }

         virtual ~WriteThroughPolicy() { }

         virtual void registerCacheAccess( uint64_t tag, size_t size, bool input, bool output )
         {
            DirectoryEntry *de = _directory.getEntry( tag );

            if ( de == NULL ) { // Memory access not registered in the directory
               // Create directory entry, if the access is output, own it
               _directory.unLock();
               de = &( _directory.newEntry( tag, 0, ( output ? &_cache : NULL ) ) );

               // Create cache entry (we assume it is not in the cache)
               CacheEntry& ce = _cache.newEntry( tag, 0, output ); 
               ce.increaseRefs();
               ce.setAddress( _cache.allocate( size ) );

               // Need to copy in ?
               if ( input ) {
                  _cache.copyDataToCache( tag, size );
               }
            } else {
               Cache *owner = de->getOwner();
               if ( owner != NULL ) {
                  // FIXME Is dirty we need to interact with the other cache
                  CacheEntry *ce = _cache.getEntry( tag );
                  if ( ce == NULL ) {
                     
                     if ( output ) {
                        de->setOwner( &_cache );
                        de->setVersion( de->getVersion() );
                     }

                     CacheEntry& nce = _cache.newEntry( tag, 0, output ); 
                     nce.increaseRefs();
                     nce.setAddress( _cache.allocate( size ) );

                     // Need to copy in ?
                     if ( input ) {
                        _cache.copyDataToCache( tag, size );
                     }
                  }
                  else
                  {
                     if ( ( ce->getVersion() < de->getVersion() ) && input ) {
                        _cache.copyDataToCache( tag, size );
                        ce->setVersion( de->getVersion() );
                     }
                     if ( output ) {
                        de->setOwner( &_cache );
                        ce->setDirty( true );
                        de->setVersion( de->getVersion() + 1 ) ;
                        ce->setVersion( de->getVersion() );
                     }

                  }

               } else {
                  // lookup in cache
                  CacheEntry *ce = _cache.getEntry( tag );
                  if ( ce != NULL ) {
                     if ( ( ce->getVersion() < de->getVersion() ) && input ) {
                        _cache.copyDataToCache( tag, size );
                        ce->setVersion( de->getVersion() );
                     }

                     if ( output ) {
                        de->setOwner( &_cache );
                        ce->setDirty( true );
                        de->setVersion( de->getVersion() + 1 ) ;
                        ce->setVersion( de->getVersion() );
                     }

                     NANOS_INSTRUMENT( static nanos_event_key_t key = sys.getInstrumentation()->getInstrumentationDictionary()->getEventKey("cache-hit") );
                     NANOS_INSTRUMENT( sys.getInstrumentation()->raisePointEvent( key, (nanos_event_value_t) tag ) );
                  } else {
                     if ( output ) {
                        de->setOwner( &_cache );
                        de->setVersion( de->getVersion() + 1 );
                     }
                     ce = & (_cache.newEntry( tag, de->getVersion(), output ) );
                     ce->increaseRefs();
                     ce->setAddress( _cache.allocate( size ) );
                     if ( input ) {
                        _cache.copyDataToCache( tag, size );
                     }
                  }
                  ce->increaseRefs();
               }
            }

            _directory.unLock();
         }

         virtual void unregisterCacheAccess( uint64_t tag, size_t size )
         {
            CacheEntry *ce = _cache.getEntry( tag );
            //ensure (ce != NULL, "Cache has been corrupted");
            if ( ce->isDirty() ) {
               _cache.copyBackFromCache( tag, size );
               DirectoryEntry *de = _directory.getEntry( tag );
               //ensure (de != NULL, "Cache has been corrupted");
               de->setOwner( NULL );
               _directory.unLock();
            }
            ce->decreaseRefs();
         }

         virtual void registerPrivateAccess( uint64_t tag, size_t size, bool input, bool output )
         {
            // Private accesses are never found in the cache, the directory is not used because they can't be shared
            CacheEntry& ce = _cache.newEntry( tag, 0, output ); 
            ce.increaseRefs();
            ce.setAddress( _cache.allocate( size ) );
            if ( input )
               _cache.copyDataToCache( tag, size );
         }

         virtual void unregisterPrivateAccess( uint64_t tag, size_t size )
         {
            CacheEntry *ce = _cache.getEntry( tag );
            ensure ( ce != NULL, "Private access cannot miss in the cache.");
            if ( ce->isDirty() )
               _cache.copyBackFromCache( tag, size );
            _cache.deleteEntry( tag, size );
         }
   };

  /*! \brief A Cache is a class that provides basic services for registering and
   *         searching for memory blocks in a device using an identifier represented
   *         by an unsigned int of 64 bits which represents the address of the original
   *         data in the host. 
   */
   template <class _T, class _Policy = WriteThroughPolicy>
   class DeviceCache : public Cache
   {
     /* FIXME (see #195)
      *   - Code in the cache c file?
      *   - check for errors 
      */
      private:
         /**< Maps keys with CacheEntries  */
         typedef TR1::unordered_map< uint64_t, CacheEntry> CacheHash;
         CacheHash _cache;
         Lock _lock;

         _Policy _policy;

         // disable copy constructor and assignment operator
         DeviceCache( const DeviceCache &cache );
         const DeviceCache & operator= ( const DeviceCache &cache );

      public:
        /* \brief Default constructor
         */
         DeviceCache() : _cache(), _policy( *this ) {}

         void * allocate( size_t size )
         {
            void *result;
<<<<<<< HEAD
            NANOS_INSTRUMENT( static nanos_event_key_t key = sys.getInstrumentor()->getInstrumentorDictionary()->getEventKey("cache-malloc") );
            NANOS_INSTRUMENT( sys.getInstrumentor()->raiseOpenStateAndBurst( CACHE, key, (nanos_event_value_t) size) );
            _lock.acquire();
            result = _T::allocate( size );
            _lock.release();
            NANOS_INSTRUMENT( sys.getInstrumentor()->raiseCloseStateAndBurst( key ) );
=======
            NANOS_INSTRUMENT( static nanos_event_key_t key = sys.getInstrumentation()->getInstrumentationDictionary()->getEventKey("cache-malloc") );
            NANOS_INSTRUMENT( sys.getInstrumentation()->raiseOpenStateAndBurst( CACHE, key, (nanos_event_value_t) size) );
            result = _T::allocate( size );
            NANOS_INSTRUMENT( sys.getInstrumentation()->raiseCloseStateAndBurst( key ) );
>>>>>>> 6edf05d2
            return result;
         }

         void deleteEntry( uint64_t tag, size_t size )
         {
            NANOS_INSTRUMENT( static nanos_event_key_t key = sys.getInstrumentation()->getInstrumentationDictionary()->getEventKey("cache-free") );
            NANOS_INSTRUMENT( sys.getInstrumentation()->raiseOpenStateAndBurst ( CACHE, key, (nanos_event_value_t) size) );
            // it assumes the entry exists
            _lock.acquire();
            CacheEntry &ce = _cache[tag];
            _T::free( ce.getAddress() );
            _cache.erase( tag );
<<<<<<< HEAD
            _lock.release();
            NANOS_INSTRUMENT( sys.getInstrumentor()->raiseCloseStateAndBurst( key ) );
=======
            NANOS_INSTRUMENT( sys.getInstrumentation()->raiseCloseStateAndBurst( key ) );
>>>>>>> 6edf05d2
         }

        /* \brief get the Address in the cache for tag
         * \param tag: Identifier of the entry to look for
         */
         void * getAddress( uint64_t tag )
         {
            _lock.acquire();
            void *result = _cache[tag].getAddress();
            _lock.release();
            return result;
         }

        /* \brief Copy data from the address represented by the tag to the entry in the device.
         * \param tag: identifier of the entry
         * \param size: number of bytes to copy
         */
         void copyDataToCache( uint64_t tag, size_t size )
         {
<<<<<<< HEAD
            NANOS_INSTRUMENT( static nanos_event_key_t key = sys.getInstrumentor()->getInstrumentorDictionary()->getEventKey("cache-copy-in") );
            NANOS_INSTRUMENT( sys.getInstrumentor()->raiseOpenStateAndBurst( MEM_TRANSFER, key, (nanos_event_value_t) size) );
            _lock.acquire();
            _T::copyIn( _cache[tag].getAddress(), tag, size );
            _lock.release();
            NANOS_INSTRUMENT( sys.getInstrumentor()->raiseCloseStateAndBurst( key ) );
=======
            NANOS_INSTRUMENT( static nanos_event_key_t key = sys.getInstrumentation()->getInstrumentationDictionary()->getEventKey("cache-copy-in") );
            NANOS_INSTRUMENT( sys.getInstrumentation()->raiseOpenStateAndBurst( MEM_TRANSFER, key, (nanos_event_value_t) size) );
            _T::copyIn( _cache[tag].getAddress(), tag, size );
            NANOS_INSTRUMENT( sys.getInstrumentation()->raiseCloseStateAndBurst( key ) );
>>>>>>> 6edf05d2
         }

        /* \brief Copy back from the entry to the address represented by the tag.
         * \param tag: Entry identifier and address of original data
         * \param size: number of bytes to copy
         */
         void copyBackFromCache( uint64_t tag, size_t size )
         {
<<<<<<< HEAD
            NANOS_INSTRUMENT( static nanos_event_key_t key1 = sys.getInstrumentor()->getInstrumentorDictionary()->getEventKey("cache-copy-out") );
            NANOS_INSTRUMENT( sys.getInstrumentor()->raiseOpenStateAndBurst( MEM_TRANSFER, key1, size ) );
            _lock.acquire();
            CacheEntry &entry = _cache[tag];
            _T::copyOut( tag, entry.getAddress(), size );
            _lock.release();
            NANOS_INSTRUMENT( sys.getInstrumentor()->raiseCloseStateAndBurst( key1 ) );
=======
            NANOS_INSTRUMENT( static nanos_event_key_t key1 = sys.getInstrumentation()->getInstrumentationDictionary()->getEventKey("cache-copy-out") );
            NANOS_INSTRUMENT( sys.getInstrumentation()->raiseOpenStateAndBurst( MEM_TRANSFER, key1, size ) );
            CacheEntry &entry = _cache[tag];
            _T::copyOut( tag, entry.getAddress(), size );
            NANOS_INSTRUMENT( sys.getInstrumentation()->raiseCloseStateAndBurst( key1 ) );
>>>>>>> 6edf05d2
         }

        /* \brief Perform local copy in the device for an entry
         * \param dst: Device destination address to copy to
         * \param tag: entry identifier to look for the source data
         * \param size: number of bytes to copy
         */
         void copyTo( void *dst, uint64_t tag, size_t size )
         {
<<<<<<< HEAD
            NANOS_INSTRUMENT( static nanos_event_key_t key = sys.getInstrumentor()->getInstrumentorDictionary()->getEventKey("cache-local-copy") );
            NANOS_INSTRUMENT( sys.getInstrumentor()->raiseOpenStateAndBurst( MEM_TRANSFER, key, size ) );
            _lock.acquire();
            _T::copyLocal( dst, _cache[tag].getAddress(), size );
            _lock.release();
            NANOS_INSTRUMENT( sys.getInstrumentor()->raiseCloseStateAndBurst( key ) );
=======
            NANOS_INSTRUMENT( static nanos_event_key_t key = sys.getInstrumentation()->getInstrumentationDictionary()->getEventKey("cache-local-copy") );
            NANOS_INSTRUMENT( sys.getInstrumentation()->raiseOpenStateAndBurst( MEM_TRANSFER, key, size ) );
            _T::copyLocal( dst, _cache[tag].getAddress(), size );
            NANOS_INSTRUMENT( sys.getInstrumentation()->raiseCloseStateAndBurst( key ) );
>>>>>>> 6edf05d2
         }

         CacheEntry& newEntry( uint64_t tag, unsigned int version, bool dirty )
         {
            _lock.acquire();
            CacheEntry& ce = _cache[tag];
            _lock.release();
            ce.setTag( tag );
            ce.setVersion( version );
            ce.setDirty( dirty );
            return ce;
         }

         CacheEntry* getEntry( uint64_t tag )
         {
            _lock.acquire();
            CacheHash::iterator it = _cache.find( tag );
            if ( it == _cache.end() ) {
               _lock.release();
               return NULL;
            }
            CacheEntry& de = (*it).second;
            _lock.release();
            return &de;
         }

         void registerCacheAccess( uint64_t tag, size_t size, bool input, bool output )
         {
            _policy.registerCacheAccess( tag, size, input, output );
         }

         void unregisterCacheAccess( uint64_t tag, size_t size )
         {
            _policy.unregisterCacheAccess( tag, size );
         }

         void registerPrivateAccess( uint64_t tag, size_t size, bool input, bool output )
         {
            _policy.registerPrivateAccess( tag, size, input, output );
         }

         void unregisterPrivateAccess( uint64_t tag, size_t size )
         {
            _policy.unregisterPrivateAccess( tag, size );
         }
   };

   template <class _T, class _Policy = WriteThroughPolicy>
   class HostCache : public Cache
   {
     /* FIXME (see #195)
      *   - Code in the cache c file?
      *   - check for errors 
      */
      private:
         /**< Maps keys with CacheEntries  */
         typedef TR1::unordered_map< uint64_t, CacheEntry> CacheHash;
         CacheHash _cache;
         Lock _lock;

         _Policy _policy;

         // disable copy constructor and assignment operator
         HostCache( const HostCache &cache );
         const HostCache & operator= ( const HostCache &cache );

      public:
        /* \brief Default constructor
         */
         HostCache() : _cache(), _lock( Lock::FREE ), _policy( *this ) {}

         void * allocate( size_t size )
         {
            void *result = (void *) 0xdeadbeef;
            //NANOS_INSTRUMENT( static nanos_event_key_t key = sys.getInstrumentor()->getInstrumentorDictionary()->getEventKey("cache-malloc") );
            //NANOS_INSTRUMENT( sys.getInstrumentor()->raiseOpenStateAndBurst( CACHE, key, (nanos_event_value_t) size) );
            //result = _T::allocate( size );
            //NANOS_INSTRUMENT( sys.getInstrumentor()->raiseCloseStateAndBurst( key ) );
            return result;
         }

         void deleteEntry( uint64_t tag, size_t size )
         {
            //NANOS_INSTRUMENT( static nanos_event_key_t key = sys.getInstrumentor()->getInstrumentorDictionary()->getEventKey("cache-free") );
            //NANOS_INSTRUMENT( sys.getInstrumentor()->raiseOpenStateAndBurst ( CACHE, key, (nanos_event_value_t) size) );
            // it assumes the entry exists
            //CacheEntry &ce = _cache[tag];
            //_T::free( ce.getAddress() );
            _cache.erase( tag );
            //NANOS_INSTRUMENT( sys.getInstrumentor()->raiseCloseStateAndBurst( key ) );
         }

        /* \brief get the Address in the cache for tag
         * \param tag: Identifier of the entry to look for
         */
         void * getAddress( uint64_t tag )
         {
            //void *result = _cache[tag].getAddress();
            //return result;
            return (void *) tag;
         }

        /* \brief Copy data from the address represented by the tag to the entry in the device.
         * \param tag: identifier of the entry
         * \param size: number of bytes to copy
         */
         void copyDataToCache( uint64_t tag, size_t size )
         {
            //NANOS_INSTRUMENT( static nanos_event_key_t key = sys.getInstrumentor()->getInstrumentorDictionary()->getEventKey("cache-copy-in") );
            //NANOS_INSTRUMENT( sys.getInstrumentor()->raiseOpenStateAndBurst( MEM_TRANSFER, key, (nanos_event_value_t) size) );
            //_T::copyIn( _cache[tag].getAddress(), tag, size );
            //NANOS_INSTRUMENT( sys.getInstrumentor()->raiseCloseStateAndBurst( key ) );
         }

        /* \brief Copy back from the entry to the address represented by the tag.
         * \param tag: Entry identifier and address of original data
         * \param size: number of bytes to copy
         */
         void copyBackFromCache( uint64_t tag, size_t size )
         {
            //NANOS_INSTRUMENT( static nanos_event_key_t key1 = sys.getInstrumentor()->getInstrumentorDictionary()->getEventKey("cache-copy-out") );
            //NANOS_INSTRUMENT( sys.getInstrumentor()->raiseOpenStateAndBurst( MEM_TRANSFER, key1, size ) );
            //CacheEntry &entry = _cache[tag];
            //_T::copyOut( tag, entry.getAddress(), size );
            //NANOS_INSTRUMENT( sys.getInstrumentor()->raiseCloseStateAndBurst( key1 ) );
         }

        /* \brief Perform local copy in the device for an entry
         * \param dst: Device destination address to copy to
         * \param tag: entry identifier to look for the source data
         * \param size: number of bytes to copy
         */
         void copyTo( void *dst, uint64_t tag, size_t size )
         {
            //NANOS_INSTRUMENT( static nanos_event_key_t key = sys.getInstrumentor()->getInstrumentorDictionary()->getEventKey("cache-local-copy") );
            //NANOS_INSTRUMENT( sys.getInstrumentor()->raiseOpenStateAndBurst( MEM_TRANSFER, key, size ) );
            //_T::copyLocal( dst, _cache[tag].getAddress(), size );
            //NANOS_INSTRUMENT( sys.getInstrumentor()->raiseCloseStateAndBurst( key ) );
         }

         CacheEntry& newEntry( uint64_t tag, unsigned int version, bool dirty )
         {
            _lock.acquire();
            CacheEntry& ce = _cache[tag];
            ce = _cache[tag];
            ce.setTag( tag );
            ce.setVersion( version );
            ce.setDirty( dirty );
            _lock.release();
            return ce;
         }

         CacheEntry* getEntry( uint64_t tag )
         {
            _lock.acquire();
            CacheHash::iterator it = _cache.find( tag );
            if ( it == _cache.end() ) {
               _lock.release();
               return NULL;
            }
            CacheEntry& de = (*it).second;
            _lock.release();
            return &de;
         }

         void registerCacheAccess( uint64_t tag, size_t size, bool input, bool output )
         {
            _policy.registerCacheAccess( tag, size, input, output );
         }

         void unregisterCacheAccess( uint64_t tag, size_t size )
         {
            _policy.unregisterCacheAccess( tag, size );
         }

         void registerPrivateAccess( uint64_t tag, size_t size, bool input, bool output )
         {
            _policy.registerPrivateAccess( tag, size, input, output );
         }

         void unregisterPrivateAccess( uint64_t tag, size_t size )
         {
            _policy.unregisterPrivateAccess( tag, size );
         }
   };

}

#endif<|MERGE_RESOLUTION|>--- conflicted
+++ resolved
@@ -314,19 +314,12 @@
          void * allocate( size_t size )
          {
             void *result;
-<<<<<<< HEAD
-            NANOS_INSTRUMENT( static nanos_event_key_t key = sys.getInstrumentor()->getInstrumentorDictionary()->getEventKey("cache-malloc") );
-            NANOS_INSTRUMENT( sys.getInstrumentor()->raiseOpenStateAndBurst( CACHE, key, (nanos_event_value_t) size) );
-            _lock.acquire();
-            result = _T::allocate( size );
-            _lock.release();
-            NANOS_INSTRUMENT( sys.getInstrumentor()->raiseCloseStateAndBurst( key ) );
-=======
             NANOS_INSTRUMENT( static nanos_event_key_t key = sys.getInstrumentation()->getInstrumentationDictionary()->getEventKey("cache-malloc") );
             NANOS_INSTRUMENT( sys.getInstrumentation()->raiseOpenStateAndBurst( CACHE, key, (nanos_event_value_t) size) );
+            _lock.acquire();
             result = _T::allocate( size );
+            _lock.release();
             NANOS_INSTRUMENT( sys.getInstrumentation()->raiseCloseStateAndBurst( key ) );
->>>>>>> 6edf05d2
             return result;
          }
 
@@ -339,12 +332,8 @@
             CacheEntry &ce = _cache[tag];
             _T::free( ce.getAddress() );
             _cache.erase( tag );
-<<<<<<< HEAD
-            _lock.release();
-            NANOS_INSTRUMENT( sys.getInstrumentor()->raiseCloseStateAndBurst( key ) );
-=======
+            _lock.release();
             NANOS_INSTRUMENT( sys.getInstrumentation()->raiseCloseStateAndBurst( key ) );
->>>>>>> 6edf05d2
          }
 
         /* \brief get the Address in the cache for tag
@@ -364,19 +353,12 @@
          */
          void copyDataToCache( uint64_t tag, size_t size )
          {
-<<<<<<< HEAD
-            NANOS_INSTRUMENT( static nanos_event_key_t key = sys.getInstrumentor()->getInstrumentorDictionary()->getEventKey("cache-copy-in") );
-            NANOS_INSTRUMENT( sys.getInstrumentor()->raiseOpenStateAndBurst( MEM_TRANSFER, key, (nanos_event_value_t) size) );
-            _lock.acquire();
-            _T::copyIn( _cache[tag].getAddress(), tag, size );
-            _lock.release();
-            NANOS_INSTRUMENT( sys.getInstrumentor()->raiseCloseStateAndBurst( key ) );
-=======
             NANOS_INSTRUMENT( static nanos_event_key_t key = sys.getInstrumentation()->getInstrumentationDictionary()->getEventKey("cache-copy-in") );
             NANOS_INSTRUMENT( sys.getInstrumentation()->raiseOpenStateAndBurst( MEM_TRANSFER, key, (nanos_event_value_t) size) );
+            _lock.acquire();
             _T::copyIn( _cache[tag].getAddress(), tag, size );
+            _lock.release();
             NANOS_INSTRUMENT( sys.getInstrumentation()->raiseCloseStateAndBurst( key ) );
->>>>>>> 6edf05d2
          }
 
         /* \brief Copy back from the entry to the address represented by the tag.
@@ -385,21 +367,13 @@
          */
          void copyBackFromCache( uint64_t tag, size_t size )
          {
-<<<<<<< HEAD
-            NANOS_INSTRUMENT( static nanos_event_key_t key1 = sys.getInstrumentor()->getInstrumentorDictionary()->getEventKey("cache-copy-out") );
-            NANOS_INSTRUMENT( sys.getInstrumentor()->raiseOpenStateAndBurst( MEM_TRANSFER, key1, size ) );
+            NANOS_INSTRUMENT( static nanos_event_key_t key1 = sys.getInstrumentation()->getInstrumentationDictionary()->getEventKey("cache-copy-out") );
+            NANOS_INSTRUMENT( sys.getInstrumentation()->raiseOpenStateAndBurst( MEM_TRANSFER, key1, size ) );
             _lock.acquire();
             CacheEntry &entry = _cache[tag];
             _T::copyOut( tag, entry.getAddress(), size );
             _lock.release();
-            NANOS_INSTRUMENT( sys.getInstrumentor()->raiseCloseStateAndBurst( key1 ) );
-=======
-            NANOS_INSTRUMENT( static nanos_event_key_t key1 = sys.getInstrumentation()->getInstrumentationDictionary()->getEventKey("cache-copy-out") );
-            NANOS_INSTRUMENT( sys.getInstrumentation()->raiseOpenStateAndBurst( MEM_TRANSFER, key1, size ) );
-            CacheEntry &entry = _cache[tag];
-            _T::copyOut( tag, entry.getAddress(), size );
             NANOS_INSTRUMENT( sys.getInstrumentation()->raiseCloseStateAndBurst( key1 ) );
->>>>>>> 6edf05d2
          }
 
         /* \brief Perform local copy in the device for an entry
@@ -409,19 +383,12 @@
          */
          void copyTo( void *dst, uint64_t tag, size_t size )
          {
-<<<<<<< HEAD
-            NANOS_INSTRUMENT( static nanos_event_key_t key = sys.getInstrumentor()->getInstrumentorDictionary()->getEventKey("cache-local-copy") );
-            NANOS_INSTRUMENT( sys.getInstrumentor()->raiseOpenStateAndBurst( MEM_TRANSFER, key, size ) );
-            _lock.acquire();
-            _T::copyLocal( dst, _cache[tag].getAddress(), size );
-            _lock.release();
-            NANOS_INSTRUMENT( sys.getInstrumentor()->raiseCloseStateAndBurst( key ) );
-=======
             NANOS_INSTRUMENT( static nanos_event_key_t key = sys.getInstrumentation()->getInstrumentationDictionary()->getEventKey("cache-local-copy") );
             NANOS_INSTRUMENT( sys.getInstrumentation()->raiseOpenStateAndBurst( MEM_TRANSFER, key, size ) );
+            _lock.acquire();
             _T::copyLocal( dst, _cache[tag].getAddress(), size );
+            _lock.release();
             NANOS_INSTRUMENT( sys.getInstrumentation()->raiseCloseStateAndBurst( key ) );
->>>>>>> 6edf05d2
          }
 
          CacheEntry& newEntry( uint64_t tag, unsigned int version, bool dirty )
