/*************************************************************************************/
/*      Copyright 2009 Barcelona Supercomputing Center                               */
/*                                                                                   */
/*      This file is part of the NANOS++ library.                                    */
/*                                                                                   */
/*      NANOS++ is free software: you can redistribute it and/or modify              */
/*      it under the terms of the GNU Lesser General Public License as published by  */
/*      the Free Software Foundation, either version 3 of the License, or            */
/*      (at your option) any later version.                                          */
/*                                                                                   */
/*      NANOS++ is distributed in the hope that it will be useful,                   */
/*      but WITHOUT ANY WARRANTY; without even the implied warranty of               */
/*      MERCHANTABILITY or FITNESS FOR A PARTICULAR PURPOSE.  See the                */
/*      GNU Lesser General Public License for more details.                          */
/*                                                                                   */
/*      You should have received a copy of the GNU Lesser General Public License     */
/*      along with NANOS++.  If not, see <http://www.gnu.org/licenses/>.             */
/*************************************************************************************/

#include "workgroup.hpp"
#include "atomic.hpp"
#include "schedule.hpp"
#include "synchronizedcondition.hpp"
#include "system.hpp"
#include "instrumentation.hpp"
#include "workdescriptor_decl.hpp"

using namespace nanos;

<<<<<<< HEAD
Atomic<int> WorkGroup::_atomicSeed( 1 + 10000000 * ( sys.getNetwork() != NULL ? sys.getNetwork()->getNodeNum() : 0 ) );

=======
>>>>>>> 15bb2342
void WorkGroup::addWork ( WorkGroup &work )
{
   _components++;
   work.addToGroup( *this );
}

void WorkGroup::addToGroup ( WorkGroup &parent )
{
   if ( _parent == NULL ) 
      _parent = &parent;
   else 
      _partOf.push_back( &parent );
}

void WorkGroup::exitWork ( WorkGroup &work )
{
   _syncCond.reference();
   int componentsLeft = --_components;
<<<<<<< HEAD
   if (componentsLeft == 0) { 
      _syncCount++;
      _ge = _geNext;
      _geNext = NEW GraphEntry(getId());
      _geNext->setCount(_syncCount+1);
      _geNext->setIsWait();
=======
   // It seems that _syncCond.check() generates a race condition here
   if (componentsLeft == 0)
>>>>>>> 15bb2342
      _syncCond.signal();
   }
   _syncCond.unreference();
}

void WorkGroup::waitCompletion ( bool avoidFlush )
{
     _syncCond.wait();
}

void WorkGroup::waitCompletionAndSignalers ( bool avoidFlush )
{
     _syncCond.waitConditionAndSignalers();
}

void WorkGroup::init ()
{
}

void WorkGroup::done ()
{
   NANOS_INSTRUMENT ( static Instrumentation *instr = sys.getInstrumentation(); )

   if ( _parent != NULL ) {
     _parent->exitWork(*this);
     _parent = NULL;
     for ( WGList::iterator it = _partOf.begin(); it != _partOf.end(); it++ ) {
        if ( *it ) {
           NANOS_INSTRUMENT ( if ( ((WorkDescriptor *)(*it))->isBlocked()) { )
              NANOS_INSTRUMENT ( nanos_event_id_t id = ( ((nanos_event_id_t) getId()) << 32 ) + (*it)->getId(); )
              NANOS_INSTRUMENT ( instr->raiseOpenPtPEventNkvs ( NANOS_WAIT, id, 0, NULL, NULL );)
              NANOS_INSTRUMENT ( instr->createDeferredPtPEnd ( *((WorkDescriptor *)(*it)), NANOS_WAIT, id, 0, NULL, NULL ); )
           NANOS_INSTRUMENT ( } )
           ( *it )->exitWork( *this );
        }
        *it = 0;
     }
   }
}

WorkGroup::~WorkGroup ()
{
   done();
}
<|MERGE_RESOLUTION|>--- conflicted
+++ resolved
@@ -27,11 +27,8 @@
 
 using namespace nanos;
 
-<<<<<<< HEAD
 Atomic<int> WorkGroup::_atomicSeed( 1 + 10000000 * ( sys.getNetwork() != NULL ? sys.getNetwork()->getNodeNum() : 0 ) );
 
-=======
->>>>>>> 15bb2342
 void WorkGroup::addWork ( WorkGroup &work )
 {
    _components++;
@@ -50,17 +47,13 @@
 {
    _syncCond.reference();
    int componentsLeft = --_components;
-<<<<<<< HEAD
+   // It seems that _syncCond.check() generates a race condition here
    if (componentsLeft == 0) { 
       _syncCount++;
       _ge = _geNext;
       _geNext = NEW GraphEntry(getId());
       _geNext->setCount(_syncCount+1);
       _geNext->setIsWait();
-=======
-   // It seems that _syncCond.check() generates a race condition here
-   if (componentsLeft == 0)
->>>>>>> 15bb2342
       _syncCond.signal();
    }
    _syncCond.unreference();
