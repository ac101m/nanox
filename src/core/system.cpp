--- conflicted
+++ resolved
@@ -539,19 +539,11 @@
    {
       case POOL:
          verbose0("Pool model enabled (OmpSs)");
-<<<<<<< HEAD
-         _currentTeam = createTeam( _workers.size() );
-         break;
-      case ONE_THREAD:
-         verbose0("One-thread model enabled (OpenMP)");
-         _currentTeam = createTeam(1);
-=======
          _mainTeam = createTeam( _workers.size() );
          break;
       case ONE_THREAD:
          verbose0("One-thread model enabled (OpenMP)");
          _mainTeam = createTeam(1);
->>>>>>> a010ca98
          break;
       default:
          fatal("Unknown initial mode!");
@@ -586,14 +578,10 @@
       
    // hwloc can be now unloaded
    if ( isHwlocAvailable() )
-<<<<<<< HEAD
       unloadHwloc();   
-=======
-      unloadHwloc();
 
    if ( _summary )
       environmentSummary();
->>>>>>> a010ca98
 }
 
 System::~System ()
@@ -1689,7 +1677,6 @@
 {
    return _hwlocTopology;
 }
-<<<<<<< HEAD
  
 void System::addPEsToTeam(PE **pes, int num_pes) {  
     for (int i=0; i<num_pes; i++){
@@ -1701,7 +1688,6 @@
         //CPU_SET( pes[rank]->getId(), &_cpu_active_set );
     }
 }
-=======
 
 void System::environmentSummary( void )
 {
@@ -1807,5 +1793,4 @@
     //This function will already do exit(0) after the slave finishes (when we are on slave)
     nanos::ext::MPIProcessor::mpiOffloadSlaveMain();
     #endif    
-}
->>>>>>> a010ca98
+}