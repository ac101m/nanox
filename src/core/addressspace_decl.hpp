--- conflicted
+++ resolved
@@ -170,10 +170,7 @@
    void registerOwnedMemory(global_reg_t reg);
    Device const &getDevice() const;
    AllocatedChunk *getAndReferenceAllocatedChunk( global_reg_t reg, WD const *wd, unsigned int copyIdx );
-<<<<<<< HEAD
-=======
    bool isSharedWithHost() const;
->>>>>>> 52d7a423
 };
 
 template <class T>
