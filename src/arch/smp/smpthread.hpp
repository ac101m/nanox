--- conflicted
+++ resolved
@@ -36,7 +36,6 @@
    class SMPThread : public BaseThread
    {
       private:
-<<<<<<< HEAD
 //<<<<<<< HEAD
 #if 0
          SMPProcessor *_core;
@@ -52,8 +51,6 @@
 #endif
 //=======
          SMPProcessor * _core;
-=======
->>>>>>> 82addcce
          bool           _useUserThreads;
          PThread        _pthread;
 //>>>>>>> master
@@ -83,12 +80,7 @@
 #endif
 //=======
          SMPThread( WD &w, PE *pe, SMPProcessor *core ) :
-<<<<<<< HEAD
                BaseThread( sys.getSMPPlugin()->getNewSMPThreadId(), w, pe, NULL ), _core( core ), _useUserThreads( true ), _pthread() {}
-//>>>>>>> master
-=======
-               BaseThread( sys.getSMPPlugin()->getNewSMPThreadId(), w, pe, NULL ), _useUserThreads( true ), _pthread( core ) {}
->>>>>>> 82addcce
 
          // named parameter idiom
          SMPThread & stackSize( size_t size );
@@ -125,9 +117,6 @@
          //virtual int checkStateDependent( int numPe ) {
          //   fatal( "SMPThread does not support checkStateDependent()" );
          //}
-
-<<<<<<< HEAD
-         virtual int getCpuId() const;
 
 //<<<<<<< HEAD
 #if 0
@@ -150,8 +139,6 @@
          virtual void unblock();
 #endif
 //=======
-=======
->>>>>>> 82addcce
          // PThread functions
          virtual void start() { _pthread.start( this ); }
          virtual void finish() { _pthread.finish(); BaseThread::finish(); }
@@ -164,11 +151,9 @@
          /** \brief Unset the flag */
          virtual void wakeup();
          virtual void block() { _pthread.block(); }
-<<<<<<< HEAD
 //>>>>>>> master
-=======
+
          virtual int getCpuId() const;
->>>>>>> 82addcce
 #ifdef NANOS_RESILIENCY_ENABLED
          virtual void setupSignalHandlers() { _pthread.setupSignalHandlers(); }
 #endif
