--- conflicted
+++ resolved
@@ -101,16 +101,7 @@
    int dep;
    int * dep_addr = &dep;
    nanos_dependence_t deps = {(void **)&dep_addr,0, {1,1,0,0}, 0};
-<<<<<<< HEAD
-   nanos_wd_props_t props = {
-     .mandatory_creation = true,
-     .tied = false,
-     .tie_to = false,
-     .priority = 0,
-   };
-=======
    
->>>>>>> 15cb52ef
    nanos_wd_t wd1=0;
    nanos_wd_dyn_props_t dyn_props = {0};
    const_data1.base.data_alignment = 1;
