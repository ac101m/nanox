/*************************************************************************************/
/*      Copyright 2009 Barcelona Supercomputing Center                               */
/*                                                                                   */
/*      This file is part of the NANOS++ library.                                    */
/*                                                                                   */
/*      NANOS++ is free software: you can redistribute it and/or modify              */
/*      it under the terms of the GNU Lesser General Public License as published by  */
/*      the Free Software Foundation, either version 3 of the License, or            */
/*      (at your option) any later version.                                          */
/*                                                                                   */
/*      NANOS++ is distributed in the hope that it will be useful,                   */
/*      but WITHOUT ANY WARRANTY; without even the implied warranty of               */
/*      MERCHANTABILITY or FITNESS FOR A PARTICULAR PURPOSE.  See the                */
/*      GNU Lesser General Public License for more details.                          */
/*                                                                                   */
/*      You should have received a copy of the GNU Lesser General Public License     */
/*      along with NANOS++.  If not, see <http://www.gnu.org/licenses/>.             */
/*************************************************************************************/

#ifndef _NANOS_SYSTEM_DECL_H
#define _NANOS_SYSTEM_DECL_H

#include "processingelement_decl.hpp"
#include "throttle_decl.hpp"
#include <vector>
#include <string>
#include "schedule_decl.hpp"
#include "threadteam_decl.hpp"
#include "slicer_decl.hpp"
#include "worksharing_decl.hpp"
#include "nanos-int.h"
#include "dataaccess_fwd.hpp"
#include "instrumentation_decl.hpp"
#include "directory_decl.hpp"
#include "pminterface_decl.hpp"
#include "cache_map_decl.hpp"
#include "plugin_decl.hpp"
#include "archplugin_decl.hpp"
#include "barrier_decl.hpp"

#ifdef GPU_DEV
#include "pinnedallocator_decl.hpp"
#endif

namespace nanos
{

// This class initializes/finalizes the library
// All global variables MUST be declared inside

   class System
   {
      public:
         // constants
         typedef enum { DEDICATED, SHARED } ExecutionMode;
         typedef enum { POOL, ONE_THREAD } InitialMode;
         typedef enum { NONE, WRITE_THROUGH, WRITE_BACK, DEFAULT } CachePolicyType;
         typedef Config::MapVar<CachePolicyType> CachePolicyConfig;

      private:
         // types
         typedef std::vector<PE *>         PEList;
         typedef std::vector<BaseThread *> ThreadList;
         typedef std::map<std::string, Slicer *> Slicers;
         typedef std::map<std::string, WorkSharing *> WorkSharings;
         typedef std::multimap<std::string, std::string> ModulesPlugins;
         typedef std::vector<ArchPlugin*> ArchitecturePlugins;
         
         //! CPU id binding list
         typedef std::vector<int> Bindings;
         
         // global seeds
         Atomic<int> _atomicWDSeed;
         Atomic<int> _threadIdSeed;

         // configuration variables
         unsigned int         _numPEs;
         int                  _numThreads;
         int                  _deviceStackSize;
         int                  _bindingStart;
         int                  _bindingStride;
         bool                 _bindThreads;
         bool                 _profile;
         bool                 _instrument;
         bool                 _verboseMode;
         ExecutionMode        _executionMode;
         InitialMode          _initialMode;
         bool                 _untieMaster;
         bool                 _delayedStart;
         bool                 _useYield;
         bool                 _synchronizedStart;
         int                  _numSockets;
         int                  _coresPerSocket;
         //! The socket that will be assigned to the next WD
         int                  _currentSocket;
         //! Enable Dynamic Load Balancing library
         bool                 _enable_dlb;

	 // Nanos++ scheduling domain
         cpu_set_t            _cpu_set;
         std::set<int>        _cpu_mask;  /* current mask information */
         std::vector<int>     _pe_map;    /* binding map of every PE. Only adding is allowed. */

         //cutoff policy and related variables
         ThrottlePolicy      *_throttlePolicy;
         SchedulerStats       _schedStats;
         SchedulerConf        _schedConf;

         /*! names of the scheduling, cutoff, barrier and instrumentation plugins */
         std::string          _defSchedule;
         std::string          _defThrottlePolicy;
         std::string          _defBarr;
         std::string          _defInstr;
         /*! Name of the dependencies manager plugin */
         std::string          _defDepsManager;

         std::string          _defArch;

         /*! factories for scheduling, pes and barriers objects */
         peFactory            _hostFactory;
         barrFactory          _defBarrFactory;
         
         /*! Valid plugin map (module)->(list of plugins) */
         ModulesPlugins       _validPlugins;
         
         /*! Architecture plugins */
         ArchitecturePlugins  _archs;
         

         PEList               _pes;
         ThreadList           _workers;
        
         /*! It counts how many threads have finalized their initialization */
         Atomic<unsigned int> _initializedThreads;
         /*! This counts how many threads we're waiting to be initialized */
         unsigned int         _targetThreads;
         /*! \brief How many threads have been already paused (since the
          scheduler's halt). */
         Atomic<unsigned int> _pausedThreads;
         //! Condition to wait until all threads are paused
         SingleSyncCond<EqualConditionChecker<unsigned int> >  _pausedThreadsCond;
         //! Condition to wait until all threads are un paused
         SingleSyncCond<EqualConditionChecker<unsigned int> >  _unpausedThreadsCond;

         Slicers              _slicers; /**< set of global slicers */

         WorkSharings         _worksharings; /**< set of global worksharings */

         Instrumentation     *_instrumentation; /**< Instrumentation object used in current execution */
         SchedulePolicy      *_defSchedulePolicy;
         
         /*! Dependencies domain manager */
         DependenciesManager *_dependenciesManager;

         /*! It manages all registered and active plugins */
         PluginManager        _pluginManager;

         // Programming model interface
         PMInterface *        _pmInterface;

         //! Enable or disable the use of caches
         bool                 _useCaches;
         //! General cache policy (if not specifically redefined for a certain architecture)
         CachePolicyType      _cachePolicy;
         //! CacheMap register
         CacheMap             _cacheMap;
         
         //! CPU id binding list
         Bindings             _bindings;
         
         //! hwloc topology structure
         void *               _hwlocTopology;
         //! Path to a hwloc topology xml
         std::string          _topologyPath;
         
         //! Main cache directory
         Directory* _mainDirectory;

#ifdef GPU_DEV
         //! Keep record of the data that's directly allocated on pinned memory
         PinnedAllocator      _pinnedMemoryCUDA;
#endif
         std::list<std::string>    _enableEvents;  //FIXME: only in instrumentation
         std::list<std::string>    _disableEvents; //FIXME: only in instrumentation
         std::string               _instrumentDefault; //FIXME: only in instrumentation
         bool                      _enable_cpuid_event; //FIXME: only in instrumentation

         // disable copy constructor & assignment operation
         System( const System &sys );
         const System & operator= ( const System &sys );

         void config ();
         void loadModules();
         void unloadModules();
         void createWorker( unsigned p );
         void acquireWorker( ThreadTeam * team, BaseThread * thread, bool enter=true, bool star=false, bool creator=false );
         void increaseActiveWorkers( unsigned nthreads );
         void decreaseActiveWorkers( unsigned nthreads );
         void applyCpuMask();
         void updateCpuMask( bool apply );
         
         void loadHwloc();
         void unloadHwloc();
         
         PE * createPE ( std::string pe_type, int pid );

      public:
         /*! \brief System default constructor
          */
         System ();
         /*! \brief System destructor
          */
         ~System ();

         void start ();
         void finish ();

         int getWorkDescriptorId( void );

         void submit ( WD &work );
         void submitWithDependencies (WD& work, size_t numDataAccesses, DataAccess* dataAccesses);
         void waitOn ( size_t numDataAccesses, DataAccess* dataAccesses);
         void inlineWork ( WD &work );

         void createWD (WD **uwd, size_t num_devices, nanos_device_t *devices,
                        size_t data_size, size_t data_align, void ** data, WG *uwg,
                        nanos_wd_props_t *props, nanos_wd_dyn_props_t *dyn_props, size_t num_copies, nanos_copy_data_t **copies,
                        size_t num_dimensions, nanos_region_dimension_internal_t **dimensions,
                        nanos_translate_args_t translate_args, const char *description );

         void createSlicedWD ( WD **uwd, size_t num_devices, nanos_device_t *devices, size_t outline_data_size,
                        int outline_data_align, void **outline_data, WG *uwg, Slicer *slicer, nanos_wd_props_t *props, nanos_wd_dyn_props_t *dyn_props,
                        size_t num_copies, nanos_copy_data_t **copies, size_t num_dimensions, nanos_region_dimension_internal_t **dimensions, const char *description );

         void duplicateWD ( WD **uwd, WD *wd );
         void duplicateSlicedWD ( SlicedWD **uwd, SlicedWD *wd );

        /* \brief prepares a WD to be scheduled/executed.
         * \param work WD to be set up
         */
         void setupWD( WD &work, WD *parent );

         // methods to access configuration variable         
         void setNumPEs ( int npes );

         int getNumPEs () const;

         //! \brief Returns the maximum number of threads (SMP + GPU + ...). 
         unsigned getMaxThreads () const; 

         void setNumThreads ( int nthreads );

         int getNumThreads () const;

         int getCpuCount ( ) const;

         void getCpuMask ( cpu_set_t *mask ) const;

         void setCpuMask ( const cpu_set_t *mask, bool apply );

         void addCpuMask ( const cpu_set_t *mask, bool apply );

         void setCpuAffinity(const pid_t pid, size_t cpusetsize, cpu_set_t *mask);

         int getMaskMaxSize() const;

         void setDeviceStackSize ( int stackSize );

         int getDeviceStackSize () const;

         void setBindingStart ( int value );

         int getBindingStart () const;

         void setBindingStride ( int value );

         int getBindingStride () const;

         void setBinding ( bool set );

         bool getBinding () const;

         ExecutionMode getExecutionMode () const;

         bool getVerbose () const;

         void setVerbose ( bool value );

         void setInitialMode ( InitialMode mode );
         InitialMode getInitialMode() const;

         void setDelayedStart ( bool set);

         bool getDelayedStart () const;

         bool useYield() const;

         int getTaskNum() const;

         int getIdleNum() const;

         int getReadyNum() const;

         int getRunningTasks() const;
         
         int getNumCreatedPEs() const;

         int getNumWorkers() const;

         int getNumWorkers( DeviceData *arch );

         int getNumSockets() const;

         void setNumSockets ( int numSockets );

         int getCurrentSocket() const;

         void setCurrentSocket( int currentSocket );

         int getCoresPerSocket() const;

         void setCoresPerSocket ( int coresPerSocket );
         
         Directory* getMainDirectory() const;
         
         /**
          * \brief Returns a CPU Id that the given architecture should use
          * to tie a new processing element to.
          * \param pe Processing Element number.
          * \note This method is the one that uses the affinity mask and binding
          * start and stride parameters.
          */
         int getBindingId ( int pe ) const;
         
         /**
          * \brief Reserves a PE to be used exclusively by a certain
          * architecture.
          * If you try to reserve all PEs, leaving no PEs for SMPs, reserved
          * will be false and a warning will be displayed.
          * \param node [in] NUMA node to reserve the PE from.
          * \param reserved [out] If the PE was successfully reserved or not.
          * \return Id of the PE to reserve.
          */
         unsigned reservePE ( unsigned node, bool & reserved );
         
         /**
          * \brief Checks if hwloc is available.
          */
         bool isHwlocAvailable () const;
         
         /**
          * \brief Returns the hwloc_topology_t structure.
          * This structure will only be available for a short window during
          * System::start. Otherwise, NULL will be returned.
          * In order to avoid surrounding this function by ifdefs, it returns
          * a void * that you must cast to hwloc_topology_t.
          */
         void * getHwlocTopology ();
         
         /**
          * \brief Sets the number of NUMA nodes and cores per node.
          * Uses hwloc if available, and also checks if both settings make sense.
          */
         void loadNUMAInfo ();

         /**
          * \brief Verifies that NUMA-related arguments (and others, possibly)
          * make sense, such as the number of cores per node, number of nodes,
          * and number of threads.
          */
         void checkArguments ();
         
         /** \brief Retrieves the NUMA node of a given PE.
          *  \note Will use hwloc if available.
          */
         unsigned getNodeOfPE ( unsigned pe );

         void setUntieMaster ( bool value );

         bool getUntieMaster () const;

         void setSynchronizedStart ( bool value );
         bool getSynchronizedStart ( void ) const;

         int nextThreadId ();

         bool dlbEnabled() const;

         // team related methods
         BaseThread * getUnassignedWorker ( void );
         BaseThread * getAssignedWorker ( void );
         ThreadTeam * createTeam ( unsigned nthreads, void *constraints=NULL, bool reuseCurrent=true,
                                   bool enterCurrent=true, bool enterOthers=true, bool starringCurrent = true, bool starringOthers=false );

         BaseThread * getWorker( unsigned int n );

         void endTeam ( ThreadTeam *team );
         void releaseWorker ( BaseThread * thread );

         void updateActiveWorkers ( int nthreads );

         void setThrottlePolicy( ThrottlePolicy * policy );

         bool throttleTaskIn( void ) const;
         void throttleTaskOut( void ) const;

         const std::string & getDefaultSchedule() const;

         const std::string & getDefaultThrottlePolicy() const;

         const std::string & getDefaultBarrier() const;

         const std::string & getDefaultInstrumentation() const;

         const std::string & getDefaultArch() const;
         void setDefaultArch( const std::string &arch );

         void setHostFactory ( peFactory factory );

         void setDefaultBarrFactory ( barrFactory factory );

         Slicer * getSlicer( const std::string &label ) const;

         WorkSharing * getWorkSharing( const std::string &label ) const;

         Instrumentation * getInstrumentation ( void ) const;

         void setInstrumentation ( Instrumentation *instr );

         bool isCpuidEventEnabled ( void ) const;

         void registerSlicer ( const std::string &label, Slicer *slicer);

         void registerWorkSharing ( const std::string &label, WorkSharing *ws);

         void setDefaultSchedulePolicy ( SchedulePolicy *policy );
         
         SchedulePolicy * getDefaultSchedulePolicy ( ) const;

         SchedulerStats & getSchedulerStats ();
         SchedulerConf  & getSchedulerConf();
         
         /*! \brief Disables the execution of pending WDs in the scheduler's
          queue.
         */
         void stopScheduler ();
         /*! \brief Resumes the execution of pending WDs in the scheduler's
          queue.
         */
         void startScheduler ();
         
         //! \brief Checks if the scheduler is stopped or not.
         bool isSchedulerStopped () const;
         
         /*! \brief Waits until all threads are paused. This is useful if you
          * want that no task is executed after the scheduler is disabled.
          * \note The scheduler must be stopped first.
          * \sa stopScheduler(), waitUntilThreadsUnpaused
          */
         void waitUntilThreadsPaused();
         
         /*! \brief Waits until all threads are unpaused. Use this
          * when you require that no task is running in a certain section.
          * In that case, you'll probably disable the scheduler, wait for
          * threads to be paused, do something, and then start over. Before
          * starting over, you need to call this function, because if you don't
          * there is the potential risk of threads been unpaused causing a race
          * condition.
          * \note The scheduler must be started first.
          * \sa stopScheduler(), waitUntilThreadsUnpaused
          */
         void waitUntilThreadsUnpaused();
         
         void pausedThread();
         
         void unpausedThread();
         
         /*! \brief Returns the name of the default dependencies manager.
          */
         const std::string & getDefaultDependenciesManager() const;
         
         /*! \brief Specifies the dependencies manager to be used.
          *  \param manager DependenciesManager.
          */
         void setDependenciesManager ( DependenciesManager *manager );
         
         /*! \brief Returns the dependencies manager in use.
          */
         DependenciesManager * getDependenciesManager ( ) const;

         void setPMInterface (PMInterface *_pm);
         PMInterface & getPMInterface ( void ) const;
         bool isCacheEnabled();
         CachePolicyType getCachePolicy();
         CacheMap& getCacheMap();
         
         /**! \brief Register an architecture plugin.
          *   \param plugin A pointer to the plugin.
          *   \return The index of the plugin in the vector.
          */
         size_t registerArchitecture( ArchPlugin * plugin );

#ifdef GPU_DEV
         PinnedAllocator& getPinnedAllocatorCUDA();
#endif

         void threadReady ();

         void registerPlugin ( const char *name, Plugin &plugin );
         bool loadPlugin ( const char *name );
         bool loadPlugin ( const std::string &name );
         Plugin * loadAndGetPlugin ( const char *name );
         Plugin * loadAndGetPlugin ( const std::string &name );
         
         void setValidPlugin ( const std::string &module,  const std::string &plugin );
         
         /*! \brief Registers a plugin option. Depending on whether nanox --help
          * is running or not, it will use a list of valid plugins or not.
          *  \param option Name of the option in NX_ARGS.
          *  \param module Module name (i.e. sched for schedule policies).
          *  \param var Variable that will store the read value (i.e. _defSchedule).
          *  \param helpMessage Help message to be printed in nanox --help
          *  \param cfg Config object.
          */
         void registerPluginOption ( const std::string &option, const std::string &module, std::string &var, const std::string &helpMessage, Config &cfg );
<<<<<<< HEAD
         
                  
        /**
         * \brief Registers PEs to current nanox workers/team
         * Function created to serve MPI device
         * \param num_pes number of process spawned
         * \param pes pointer to a list of Processing Elements
         */
         void addPEsToTeam(PE **pes, int num_pes);
         
=======
         /*! \brief Returns if there are pendant writes for a given memory address
          *
          *  \param [in] addr memory address
          *  \return {True/False} depending if there are pendant writes
          */
         bool haveDependencePendantWrites ( void *addr ) const;
>>>>>>> bcf5dc23
   };

   extern System sys;

};

#endif
<|MERGE_RESOLUTION|>--- conflicted
+++ resolved
@@ -523,7 +523,12 @@
           *  \param cfg Config object.
           */
          void registerPluginOption ( const std::string &option, const std::string &module, std::string &var, const std::string &helpMessage, Config &cfg );
-<<<<<<< HEAD
+         /*! \brief Returns if there are pendant writes for a given memory address
+          *
+          *  \param [in] addr memory address
+          *  \return {True/False} depending if there are pendant writes
+          */
+         bool haveDependencePendantWrites ( void *addr ) const;
          
                   
         /**
@@ -534,14 +539,6 @@
          */
          void addPEsToTeam(PE **pes, int num_pes);
          
-=======
-         /*! \brief Returns if there are pendant writes for a given memory address
-          *
-          *  \param [in] addr memory address
-          *  \return {True/False} depending if there are pendant writes
-          */
-         bool haveDependencePendantWrites ( void *addr ) const;
->>>>>>> bcf5dc23
    };
 
    extern System sys;
