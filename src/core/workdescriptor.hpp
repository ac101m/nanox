/*************************************************************************************/
/*      Copyright 2009 Barcelona Supercomputing Center                               */
/*                                                                                   */
/*      This file is part of the NANOS++ library.                                    */
/*                                                                                   */
/*      NANOS++ is free software: you can redistribute it and/or modify              */
/*      it under the terms of the GNU Lesser General Public License as published by  */
/*      the Free Software Foundation, either version 3 of the License, or            */
/*      (at your option) any later version.                                          */
/*                                                                                   */
/*      NANOS++ is distributed in the hope that it will be useful,                   */
/*      but WITHOUT ANY WARRANTY; without even the implied warranty of               */
/*      MERCHANTABILITY or FITNESS FOR A PARTICULAR PURPOSE.  See the                */
/*      GNU Lesser General Public License for more details.                          */
/*                                                                                   */
/*      You should have received a copy of the GNU Lesser General Public License     */
/*      along with NANOS++.  If not, see <http://www.gnu.org/licenses/>.             */
/*************************************************************************************/

#ifndef _NANOS_WORK_DESCRIPTOR_H
#define _NANOS_WORK_DESCRIPTOR_H

#include <stdlib.h>
#include <utility>
#include <vector>
#include "workdescriptor_decl.hpp"
#include "workgroup.hpp"
#include "dependableobjectwd.hpp"
#include "copydata.hpp"
#include "synchronizedcondition_decl.hpp"
#include "atomic.hpp"
#include "lazy.hpp"
#include "instrumentationcontext.hpp"
#include "directory.hpp"
#include "schedule.hpp"
#include "dependenciesdomain.hpp"
#include "allocator_decl.hpp"
#include "system.hpp"

using namespace nanos;

inline WorkDescriptor::WorkDescriptor ( int ndevices, DeviceData **devs, size_t data_size, size_t data_align, void *wdata,
                                 size_t numCopies, CopyData *copies, nanos_translate_args_t translate_args )
                               : WorkGroup(), _data_size ( data_size ), _data_align( data_align ),  _data ( wdata ),
                                 _wdData ( NULL ), _tie ( false ), _tiedTo ( NULL ),
                                 _state( INIT ), _syncCond( NULL ),  _parent ( NULL ), _myQueue ( NULL ), _depth ( 0 ),
                                 _numDevices ( ndevices ), _devices ( devs ), _activeDeviceIdx( ndevices == 1 ? 0 : ndevices ),
                                 _numCopies( numCopies ), _copies( copies ), _paramsSize( 0 ),
                                 _versionGroupId( 0 ), _executionTime( 0.0 ), _estimatedExecTime( 0.0 ),
                                 _doSubmit(), _doWait(), _depsDomain( sys.getDependenciesManager()->createDependenciesDomain() ), 
                                 _directory(), _instrumentationContextData(), _submitted( false ), _translateArgs( translate_args ),
<<<<<<< HEAD
                                 _priority( 0 ), _wakeUpQueue( UINT_MAX ), _implicit(false) { }
=======
                                 _priority( 0 ), _wakeUpQueue( 0 ), _implicit(false), _copiesNotInChunk(false) { }
>>>>>>> 34cf3486

inline WorkDescriptor::WorkDescriptor ( DeviceData *device, size_t data_size, size_t data_align, void *wdata,
                                 size_t numCopies, CopyData *copies, nanos_translate_args_t translate_args )
                               : WorkGroup(), _data_size ( data_size ), _data_align ( data_align ), _data ( wdata ),
                                 _wdData ( NULL ), _tie ( false ), _tiedTo ( NULL ),
                                 _state( INIT ), _syncCond( NULL ), _parent ( NULL ), _myQueue ( NULL ), _depth ( 0 ),
                                 _numDevices ( 1 ), _devices ( NEW DeviceData *( device ) ), _activeDeviceIdx( 0 ),
                                 _numCopies( numCopies ), _copies( copies ), _paramsSize( 0 ),
                                 _versionGroupId( 0 ), _executionTime( 0.0 ), _estimatedExecTime( 0.0 ), 
                                 _doSubmit(), _doWait(), _depsDomain( sys.getDependenciesManager()->createDependenciesDomain() ),
                                 _directory(), _instrumentationContextData(), _submitted( false ), _translateArgs( translate_args ),
                                 _priority( 0 ), _wakeUpQueue( 0 ), _implicit(false), _copiesNotInChunk(false) { }

inline WorkDescriptor::WorkDescriptor ( const WorkDescriptor &wd, DeviceData **devs, CopyData * copies, void *data )
                               : WorkGroup( wd ), _data_size( wd._data_size ), _data_align( wd._data_align ), _data ( data ),
                                 _wdData ( NULL ), _tie ( wd._tie ), _tiedTo ( wd._tiedTo ),
                                 _state ( INIT ), _syncCond( NULL ), _parent ( wd._parent ), _myQueue ( NULL ), _depth ( wd._depth ),
                                 _numDevices ( wd._numDevices ), _devices ( devs ), _activeDeviceIdx( wd._numDevices == 1 ? 0 : wd._numDevices ),
                                 _numCopies( wd._numCopies ), _copies( wd._numCopies == 0 ? NULL : copies ), _paramsSize( wd._paramsSize ),
                                 _versionGroupId( wd._versionGroupId ), _executionTime( wd._executionTime ),
                                 _estimatedExecTime( wd._estimatedExecTime ), _doSubmit(), _doWait(),
                                 _depsDomain( sys.getDependenciesManager()->createDependenciesDomain() ),
                                 _directory(), _instrumentationContextData(), _submitted( false ), _translateArgs( wd._translateArgs ),
                                 _priority( wd._priority ), _wakeUpQueue( wd._wakeUpQueue ), _implicit( wd._implicit ), 
                                 _copiesNotInChunk( wd._copiesNotInChunk) { }

/* DeviceData inlined functions */
inline const Device * DeviceData::getDevice () const { return _architecture; }

inline bool DeviceData::isCompatible ( const Device &arch ) { return _architecture == &arch; }

/* WorkDescriptor inlined functions */
inline bool WorkDescriptor::started ( void ) const { return (( _state != INIT ) && (_state != START)); }

inline size_t WorkDescriptor::getDataSize () const { return _data_size; }
inline void WorkDescriptor::setDataSize ( size_t data_size ) { _data_size = data_size; }

inline size_t WorkDescriptor::getDataAlignment () const { return _data_align; }
inline void WorkDescriptor::setDataAlignment ( size_t data_align ) { _data_align = data_align; }

inline WorkDescriptor * WorkDescriptor::getParent() { return _parent; }
inline void WorkDescriptor::setParent ( WorkDescriptor * p ) { _parent = p; }

inline WDPool * WorkDescriptor::getMyQueue() { return _myQueue; }
inline void WorkDescriptor::setMyQueue ( WDPool * myQ ) { _myQueue = myQ; }

inline bool WorkDescriptor::isEnqueued() { return ( _myQueue != NULL ); }

inline WorkDescriptor & WorkDescriptor::tied () { _tie = true; return *this; }

inline WorkDescriptor & WorkDescriptor::tieTo ( BaseThread &pe ) { _tiedTo = &pe; _tie=false; return *this; }

inline bool WorkDescriptor::isTied() const { return _tiedTo != NULL; }

inline BaseThread* WorkDescriptor::isTiedTo() const { return _tiedTo; }

inline bool WorkDescriptor::shouldBeTied() const { return _tie; }

inline void WorkDescriptor::setData ( void *wdata ) { _data = wdata; }

inline void * WorkDescriptor::getData () const { return _data; }

inline void WorkDescriptor::setStart () { _state = WorkDescriptor::START; }

inline bool WorkDescriptor::isIdle () const { return _state == WorkDescriptor::IDLE; }
inline void WorkDescriptor::setIdle () { _state = WorkDescriptor::IDLE; }

inline bool WorkDescriptor::isBlocked () const { return _state == WorkDescriptor::BLOCKED; }
inline void WorkDescriptor::setBlocked () { _state = WorkDescriptor::BLOCKED; }

inline bool WorkDescriptor::isReady () const { return _state == WorkDescriptor::READY; }
inline void WorkDescriptor::setReady () { _state = WorkDescriptor::READY; }

inline GenericSyncCond * WorkDescriptor::getSyncCond() { return _syncCond; }

inline void WorkDescriptor::setSyncCond( GenericSyncCond * syncCond ) { _syncCond = syncCond; }

inline void WorkDescriptor::setDepth ( int l ) { _depth = l; }

inline unsigned WorkDescriptor::getDepth() { return _depth; }

inline DeviceData & WorkDescriptor::getActiveDevice () const { return *_devices[_activeDeviceIdx]; }

inline bool WorkDescriptor::hasActiveDevice() const { return _activeDeviceIdx != _numDevices; }

inline void WorkDescriptor::setActiveDeviceIdx( unsigned int idx ) { _activeDeviceIdx = idx; }
inline unsigned int WorkDescriptor::getActiveDeviceIdx() { return _activeDeviceIdx; }

inline void WorkDescriptor::setInternalData ( void *data ) { _wdData = data; }

inline void * WorkDescriptor::getInternalData () const { return _wdData; }

inline void WorkDescriptor::setTranslateArgs( nanos_translate_args_t translateArgs ) { _translateArgs = translateArgs; }

inline int WorkDescriptor::getSocket() const
{
   return _socket;
}

inline void WorkDescriptor::setSocket( int socket )
{
   _socket = socket;
}

inline unsigned int WorkDescriptor::getWakeUpQueue() const
{
   return _wakeUpQueue;
}

inline void WorkDescriptor::setWakeUpQueue( unsigned int queue )
{
   _wakeUpQueue = queue;
}

inline unsigned int WorkDescriptor::getNumDevices ( void ) { return _numDevices; }

inline DeviceData ** WorkDescriptor::getDevices ( void ) { return _devices; }

inline bool WorkDescriptor::dequeue ( WorkDescriptor **slice ) { *slice = this; return true; }

inline void WorkDescriptor::clear () { _parent = NULL; }

inline size_t WorkDescriptor::getNumCopies() const { return _numCopies; }

inline CopyData * WorkDescriptor::getCopies() const { return _copies; }

inline size_t WorkDescriptor::getParamsSize() const { return _paramsSize; }

inline unsigned long WorkDescriptor::getVersionGroupId( void ) { return _versionGroupId; }

inline void WorkDescriptor::setVersionGroupId( unsigned long id ) { _versionGroupId = id; }

inline double WorkDescriptor::getExecutionTime() const { return _executionTime; }

inline double WorkDescriptor::getEstimatedExecutionTime() const { return _estimatedExecTime; }

inline void WorkDescriptor::setEstimatedExecutionTime( double time ) { _estimatedExecTime = time; }

inline TR1::shared_ptr<DOSubmit> & WorkDescriptor::getDOSubmit() { return _doSubmit; }

inline void WorkDescriptor::submitWithDependencies( WorkDescriptor &wd, size_t numDeps, DataAccess* deps )
{
   wd._doSubmit.reset( NEW DOSubmit() );
   wd._doSubmit->setWD(&wd);
   SchedulePolicySuccessorFunctor cb( *sys.getDefaultSchedulePolicy() );
   
   initCommutativeAccesses( wd, numDeps, deps );
   
   _depsDomain->submitDependableObject( *(wd._doSubmit), numDeps, deps, &cb );
}

inline void WorkDescriptor::waitOn( size_t numDeps, DataAccess* deps )
{
   _doWait->setWD(this);
   _depsDomain->submitDependableObject( *_doWait, numDeps, deps );
}

class DOIsSchedulable : public DependableObjectPredicate
{
   BaseThread &    _thread;

   public:
      DOIsSchedulable(BaseThread &thread) : DependableObjectPredicate(),_thread(thread) { }
      ~DOIsSchedulable() {}

      bool operator() ( DependableObject &obj )
      {       
         WD *wd = (WD *)obj.getRelatedObject();
         // FIXME: The started condition here ensures that doWait objects are not released as
         // they do not work properly if there is no dependenceSatisfied called before
         return (wd != NULL) && Scheduler::checkBasicConstraints(*wd,_thread) && !wd->started() ;
      }
};

inline WorkDescriptor * WorkDescriptor::getImmediateSuccessor ( BaseThread &thread )
{
   if ( _doSubmit == NULL ) return NULL;
   else {
        DOIsSchedulable predicate(thread);
        DependableObject * found = _doSubmit->releaseImmediateSuccessor(predicate);
        return found ? (WD *) found->getRelatedObject() : NULL;
   }
}

inline void WorkDescriptor::workFinished(WorkDescriptor &wd)
{
   if ( wd._doSubmit != NULL )
      wd._doSubmit->finished();
}

inline DependenciesDomain & WorkDescriptor::getDependenciesDomain()
{
   return *_depsDomain;
}


inline InstrumentationContextData * WorkDescriptor::getInstrumentationContextData( void ) { return &_instrumentationContextData; }

inline void WorkDescriptor::waitCompletion( bool avoidFlush )
{
   this->WorkGroup::waitCompletion();
   if ( _directory.isInitialized() && !avoidFlush )
      _directory->synchronizeHost();
}

inline Directory* WorkDescriptor::getDirectory(bool create)
{
   if ( !_directory.isInitialized() && create == false ) {
      return NULL;
   }
   _directory->setParent( (getParent() != NULL) ? getParent()->getDirectory(false) : NULL );
   return &(*_directory);
}

inline bool WorkDescriptor::isSubmitted() const { return _submitted; }
inline void WorkDescriptor::submitted()  { _submitted = true; }

inline bool WorkDescriptor::isConfigured ( void ) const { return _configured; }
inline void WorkDescriptor::setConfigured ( bool value ) { _configured = value; }

inline void WorkDescriptor::setPriority( unsigned int priority ) { _priority = priority; }
inline unsigned int WorkDescriptor::getPriority() const { return _priority; }

inline void WorkDescriptor::releaseCommutativeAccesses()
{
   const size_t n = _commutativeOwners.size();
   for ( size_t i = 0; i < n; i++ )
      *_commutativeOwners[i] = NULL;
} 

inline void WorkDescriptor::setImplicit( bool b ) { _implicit = b; }
inline bool WorkDescriptor::isImplicit( void ) { return _implicit; } 

#endif
<|MERGE_RESOLUTION|>--- conflicted
+++ resolved
@@ -49,11 +49,7 @@
                                  _versionGroupId( 0 ), _executionTime( 0.0 ), _estimatedExecTime( 0.0 ),
                                  _doSubmit(), _doWait(), _depsDomain( sys.getDependenciesManager()->createDependenciesDomain() ), 
                                  _directory(), _instrumentationContextData(), _submitted( false ), _translateArgs( translate_args ),
-<<<<<<< HEAD
                                  _priority( 0 ), _wakeUpQueue( UINT_MAX ), _implicit(false) { }
-=======
-                                 _priority( 0 ), _wakeUpQueue( 0 ), _implicit(false), _copiesNotInChunk(false) { }
->>>>>>> 34cf3486
 
 inline WorkDescriptor::WorkDescriptor ( DeviceData *device, size_t data_size, size_t data_align, void *wdata,
                                  size_t numCopies, CopyData *copies, nanos_translate_args_t translate_args )
