/*************************************************************************************/
/*      Copyright 2009 Barcelona Supercomputing Center                               */
/*                                                                                   */
/*      This file is part of the NANOS++ library.                                    */
/*                                                                                   */
/*      NANOS++ is free software: you can redistribute it and/or modify              */
/*      it under the terms of the GNU Lesser General Public License as published by  */
/*      the Free Software Foundation, either version 3 of the License, or            */
/*      (at your option) any later version.                                          */
/*                                                                                   */
/*      NANOS++ is distributed in the hope that it will be useful,                   */
/*      but WITHOUT ANY WARRANTY; without even the implied warranty of               */
/*      MERCHANTABILITY or FITNESS FOR A PARTICULAR PURPOSE.  See the                */
/*      GNU Lesser General Public License for more details.                          */
/*                                                                                   */
/*      You should have received a copy of the GNU Lesser General Public License     */
/*      along with NANOS++.  If not, see <http://www.gnu.org/licenses/>.             */
/*************************************************************************************/

#ifndef _NANOS_GPU_THREAD
#define _NANOS_GPU_THREAD

#include "gputhread_decl.hpp"
#include "compatibility.hpp"
#include "gpudd.hpp"
#include "gpuevent.hpp"
#include "gpuprocessor.hpp"


namespace nanos {
namespace ext
{

int GPUThread::getGPUDevice ()
{
   return _gpuDevice;
}

<<<<<<< HEAD
void * GPUThread::getCUBLASHandle()
{
   ensure( _cublasHandle, "Trying to use CUBLAS handle without initializing CUBLAS library (please, use NX_GPUCUBLASINIT=yes)" );
   return _cublasHandle;
}

GenericEvent * GPUThread::createPreRunEvent( WD * wd )
{
   GPUProcessor * pe = ( GPUProcessor * ) this->AsyncThread::runningOn();
#ifdef NANOS_GENERICEVENT_DEBUG
   return NEW GPUEvent( wd, pe->getGPUProcessorInfo()->getInTransferStream(), "Pre-run event" );
#else
   return NEW GPUEvent( wd, pe->getGPUProcessorInfo()->getInTransferStream() );
#endif
}

GenericEvent * GPUThread::createRunEvent( WD * wd )
{
   GPUProcessor * pe = ( GPUProcessor * ) this->AsyncThread::runningOn();
#ifdef NANOS_GENERICEVENT_DEBUG
   return NEW GPUEvent( wd, pe->getGPUProcessorInfo()->getKernelExecStream(), "Run event" );
#else
   return NEW GPUEvent( wd, pe->getGPUProcessorInfo()->getKernelExecStream() );
#endif
}

GenericEvent * GPUThread::createPostRunEvent( WD * wd )
{
   GPUProcessor * pe = ( GPUProcessor * ) this->AsyncThread::runningOn();
#ifdef NANOS_GENERICEVENT_DEBUG
   return NEW GPUEvent( wd, pe->getGPUProcessorInfo()->getOutTransferStream(), "Post-run event" );
#else
   return NEW GPUEvent( wd, pe->getGPUProcessorInfo()->getOutTransferStream() );
#endif
=======
void GPUThread::enableWDClosingEvents ()
{
   _wdClosingEvents = true;
>>>>>>> db3938a0
}

}
}

#endif<|MERGE_RESOLUTION|>--- conflicted
+++ resolved
@@ -36,13 +36,6 @@
    return _gpuDevice;
 }
 
-<<<<<<< HEAD
-void * GPUThread::getCUBLASHandle()
-{
-   ensure( _cublasHandle, "Trying to use CUBLAS handle without initializing CUBLAS library (please, use NX_GPUCUBLASINIT=yes)" );
-   return _cublasHandle;
-}
-
 GenericEvent * GPUThread::createPreRunEvent( WD * wd )
 {
    GPUProcessor * pe = ( GPUProcessor * ) this->AsyncThread::runningOn();
@@ -71,11 +64,6 @@
 #else
    return NEW GPUEvent( wd, pe->getGPUProcessorInfo()->getOutTransferStream() );
 #endif
-=======
-void GPUThread::enableWDClosingEvents ()
-{
-   _wdClosingEvents = true;
->>>>>>> db3938a0
 }
 
 }
