--- conflicted
+++ resolved
@@ -30,44 +30,6 @@
 
 using namespace nanos;
 
-<<<<<<< HEAD
-         /*! \brief WorkGroup copy assignment operator (private)
-          */
-         const WorkGroup & operator= ( const WorkGroup &wg );
-      public:
-         /*! \brief WorkGroup default constructor
-          */
-         WorkGroup()
-            : _id( _atomicSeed++ ), _components( 0 ), _phaseCounter( 0 ),
-            _syncCond( EqualConditionChecker<int>( &_components.override(), 0 ) ) {  }
-         /*! \brief WorkGroup copy constructor
-          */
-         WorkGroup( const WorkGroup &wg )
-            : _id( _atomicSeed++ ), _components( 0 ), _phaseCounter( 0 ),
-            _syncCond( EqualConditionChecker<int>(&_components.override(), 0 ) ) 
-         {
-            for ( WGList::const_iterator it = wg._partOf.begin(); it < wg._partOf.end(); it++ ) {
-               if (*it) (*it)->addWork( *this );
-            }
-         }
-         /*! \brief WorkGroup destructor 
-          */
-         virtual ~WorkGroup();
-
-         void addWork( WorkGroup &wg );
-         void sync();
-         virtual void waitCompletion();
-         virtual void init();
-         virtual void done();
-         int getId() const { return _id; }
-         void setId( int newId ) { _id = newId; }
-
-   };
-
-   typedef WorkGroup WG;
-
-};
-=======
 inline WorkGroup::WorkGroup( const WorkGroup &wg ) : _id( _atomicSeed++ ), _components( 0 ), _phaseCounter( 0 ),
             _syncCond( EqualConditionChecker<int>(&_components.override(), 0 ) ), _parent(NULL)  
 {
@@ -78,6 +40,5 @@
       }
    }
 }
->>>>>>> 80d4f324
 
 #endif
