/*************************************************************************************/
/*      Copyright 2009 Barcelona Supercomputing Center                               */
/*                                                                                   */
/*      This file is part of the NANOS++ library.                                    */
/*                                                                                   */
/*      NANOS++ is free software: you can redistribute it and/or modify              */
/*      it under the terms of the GNU Lesser General Public License as published by  */
/*      the Free Software Foundation, either version 3 of the License, or            */
/*      (at your option) any later version.                                          */
/*                                                                                   */
/*      NANOS++ is distributed in the hope that it will be useful,                   */
/*      but WITHOUT ANY WARRANTY; without even the implied warranty of               */
/*      MERCHANTABILITY or FITNESS FOR A PARTICULAR PURPOSE.  See the                */
/*      GNU Lesser General Public License for more details.                          */
/*                                                                                   */
/*      You should have received a copy of the GNU Lesser General Public License     */
/*      along with NANOS++.  If not, see <http://www.gnu.org/licenses/>.             */
/*************************************************************************************/

#include "workdescriptor.hpp"
#include "schedule.hpp"
#include "processingelement.hpp"
#include "basethread.hpp"
#include "debug.hpp"
#include "schedule.hpp"
#include "system.hpp"
#include "os.hpp"
#include "synchronizedcondition.hpp"
#include "printbt_decl.hpp"

using namespace nanos;

void WorkDescriptor::init ()
{
   if ( _state != INIT ) return;

   ProcessingElement *pe = myThread->runningOn();

   /* Initializing instrumentation context */
   NANOS_INSTRUMENT( sys.getInstrumentation()->wdCreate( this ) );

   _executionTime = ( _numDevices == 1 ? 0.0 : OS::getMonotonicTimeUs() );

   if ( getNumCopies() > 0 ) {
      pe->copyDataIn( *this );
      //this->notifyCopy();

      if ( _translateArgs != NULL ) {
         _translateArgs( _data, this );
      }
   }
   _state = WorkDescriptor::START;
}

void WorkDescriptor::initWithPE ( ProcessingElement &pe )
{
   if ( _state != INIT ) return;

   /* Initializing instrumentation context */
   NANOS_INSTRUMENT( sys.getInstrumentation()->wdCreate( this ) );
  
   //message("init wd " << getId() );
   //if ( getNewDirectory() == NULL )
   //   initNewDirectory();
   //getNewDirectory()->setParent( ( getParent() != NULL ) ? getParent()->getNewDirectory() : NULL );   

   if ( getNumCopies() > 0 ) {
      
      //CopyData *copies = getCopies();
      //for ( unsigned int i = 0; i < getNumCopies(); i++ ) {
      //   CopyData & cd = copies[i];
      //   if ( !cd.isPrivate() ) {
      //      //message("[n:" << sys.getNetwork()->getNodeNum() << "] WD "<< getId() << " init DA["<< i << "]: addr is " << (void *) cd.getDataAccess()->address );
      //      //DataAccess d( cd.getDataAccess()->address, cd.getDataAccess()->flags.input ,cd.getDataAccess()->flags.output, cd.getDataAccess()->flags.can_rename,
      //      //   cd.getDataAccess()->flags.commutative, cd.getDataAccess()->dimension_count, cd.getDataAccess()->dimensions);
      //      //  Region reg = NewRegionDirectory::build_region( d );
      //      //  message("region is " << reg);
      //      //  getNewDirectory()->registerAccess( reg, cd.isInput(), cd.isOutput(), pe->getMemorySpaceId() );
      //   }
      //}
      
      _notifyThread = pe.getFirstThread();
      pe.copyDataIn( *this );
      //this->notifyCopy();

      if ( _translateArgs != NULL ) {
         _translateArgs( _data, this );
      }
   }
   _state = WorkDescriptor::START;
}


void WorkDescriptor::notifyCopy()
{
   if ( _notifyCopy != NULL ) {
      //std::cerr << " WD " << getId() << " GONNA CALL THIS SHIT IF POSSIBLE: " << (void *)_notifyCopy << " ARG IS THD "<< _notifyThread->getId() << std::endl;
      _notifyCopy( *this, *_notifyThread );
   }
}

// That function must be called from the thread it will execute it. This is important
// from the point of view of tiedness and the device activation. Both operation will
// involves current thread / pe
void WorkDescriptor::start (ULTFlag isUserLevelThread, WorkDescriptor *previous)
{
   ensure ( _state == START , "Trying to start a wd twice or trying to start an uninitialized wd");

   ProcessingElement *pe = myThread->runningOn();


   // If there are no active device, choose a compatible one
   if ( _activeDeviceIdx == _numDevices ) activateDevice ( *(pe->getDeviceType()) );

   // Initializing devices
   _devices[_activeDeviceIdx]->lazyInit( *this, isUserLevelThread, previous );

   // Waiting for copies
   if ( getNumCopies() > 0 ) pe->waitInputs( *this );

   // Tie WD to current thread
   if ( _flags.to_tie ) tieTo( *myThread );

   // Call Programming Model interface .started() method.
   sys.getPMInterface().wdStarted( *this );

   // Setting state to ready
   _state = READY; //! \bug This should disapear when handling properly states as flags (#904)
}


void WorkDescriptor::preStart (ULTFlag isUserLevelThread, WorkDescriptor *previous)
{
   ensure ( _state == START , "Trying to start a wd twice or trying to start an uninitialized wd");

   ProcessingElement *pe = myThread->runningOn();

   // If there are no active device, choose a compatible one
   if ( _activeDeviceIdx == _numDevices ) activateDevice ( *(pe->getDeviceType()) );

   // Initializing devices
   _devices[_activeDeviceIdx]->lazyInit( *this, isUserLevelThread, previous );

}

bool WorkDescriptor::isInputDataReady() {
   ProcessingElement *pe = myThread->runningOn();
   bool result = false;

   // Test if copies have completed
   if ( getNumCopies() > 0 ) {
      result = pe->testInputs( *this );
   } else {
      result = true;
   }

   if ( result ) {
      // Tie WD to current thread
      if ( _flags.to_tie ) tieTo( *myThread );

      // Call Programming Model interface .started() method.
      sys.getPMInterface().wdStarted( *this );

      // Setting state to ready
      setReady();
   }
   return result;
}


void WorkDescriptor::prepareDevice ()
{
   // Do nothing if there is already an active device
   if ( _activeDeviceIdx != _numDevices ) return;

   if ( _numDevices == 1 ) {
      _activeDeviceIdx = 0;
      return;
   }

   // Choose between the supported devices
   message("No active device --> selecting one");
   _activeDeviceIdx = _numDevices - 1;
}

DeviceData & WorkDescriptor::activateDevice ( const Device &device )
{
   if ( _activeDeviceIdx != _numDevices ) {
      ensure( _devices[_activeDeviceIdx]->isCompatible( device ),"Bogus double device activation" );
      return *_devices[_activeDeviceIdx];
   }
   unsigned i = _numDevices;
   for ( i = 0; i < _numDevices; i++ ) {
      if ( _devices[i]->isCompatible( device ) ) {
         _activeDeviceIdx = i;
         break;
      }
   }

   ensure( i < _numDevices, "Did not find requested device in activation" );

   return *_devices[_activeDeviceIdx];
}

DeviceData & WorkDescriptor::activateDevice ( unsigned int deviceIdx )
{
   ensure( _numDevices > deviceIdx, "The requested device number does not exist" );

   _activeDeviceIdx = deviceIdx;

   return *_devices[_activeDeviceIdx];
}

bool WorkDescriptor::canRunIn( const Device &device , const ProcessingElement * pe) const
{
   if ( _activeDeviceIdx != _numDevices ) return _devices[_activeDeviceIdx]->isCompatible( device , pe);

   unsigned int i;
   for ( i = 0; i < _numDevices; i++ ) {
       if (_devices[i]->isCompatible( device , pe)){
            return true;           
       }
   }

   return false;
}

bool WorkDescriptor::canRunIn ( const ProcessingElement &pe ) const
{
   bool result;
   if ( started() && !pe.supportsUserLevelThreads() ) return false;
<<<<<<< HEAD
   return canRunIn( pe.getDeviceType() , &pe );
=======

   if ( pe.getDeviceType() == NULL )  result = canRunIn( *pe.getSubDeviceType() );
   else result = canRunIn( *pe.getDeviceType() ) ;

   return result;
   //return ( canRunIn( pe.getDeviceType() )  || ( pe.getSubDeviceType() != NULL && canRunIn( *pe.getSubDeviceType() ) ));
>>>>>>> ff95c8be
}

void WorkDescriptor::submit( bool force_queue )
{
   _mcontrol.preInit();

   if ( _slicer ) {
      _slicer->submit(*this);
   } else {
      memory_space_id_t loc = 0;
      if ( _mcontrol.isRooted( loc ) ) {
         //std::cerr << " rooting " << this->getId()  << " to " << loc << std::endl;
         this->tieToLocation( loc );
         //if ( loc != 0 ) {
         //   SeparateMemoryAddressSpace &mem = sys.getSeparateMemory( loc );
         //   this->tieTo( *(mem.getPE().getFirstThread()) );
         //}
      }
      Scheduler::submit(*this, force_queue );
   }
} 

void WorkDescriptor::finish ()
{
   // At that point we are ready to copy data out
   if ( getNumCopies() > 0 )
      _mcontrol.copyDataOut();

   // Getting execution time
   _executionTime = ( _numDevices == 1 ? 0.0 : OS::getMonotonicTimeUs() - _executionTime );
}

void WorkDescriptor::done ()
{
   // Releasing commutative accesses
   releaseCommutativeAccesses(); 

   // Executing programming model specific finalization
   sys.getPMInterface().wdFinished( *this );

   // Notifying parent we have finished ( dependence's relationships )
   this->getParent()->workFinished( *this );

//! \bug FIXME: This instrumentation phase has been commented due may cause raises when creating the events
#if 0
   NANOS_INSTRUMENT ( static Instrumentation *instr = sys.getInstrumentation(); )
#endif

   // Waiting for children (just to keep structures)
   if ( _components != 0 ) waitCompletion();

   // Notifying parent about current WD finalization
   if ( _parent != NULL ) {
      _parent->exitWork(*this);
#if 0
      NANOS_INSTRUMENT ( if ( !_parent->isReady()) { )
      NANOS_INSTRUMENT ( nanos_event_id_t id = ( ((nanos_event_id_t) getId()) << 32 ) + _parent->getId(); )
      NANOS_INSTRUMENT ( instr->raiseOpenPtPEvent ( NANOS_WAIT, id, 0, 0 );)
      NANOS_INSTRUMENT ( instr->createDeferredPtPEnd ( *_parent, NANOS_WAIT, id, 0, 0 ); )
      NANOS_INSTRUMENT ( } )
#endif
      _parent = NULL;
   }
}

void WorkDescriptor::prepareCopies()
{
   for (unsigned int i = 0; i < _numCopies; i++ ) {
      _paramsSize += _copies[i].getSize();

      if ( _copies[i].isPrivate() )
         //jbueno new API _copies[i].setAddress( ( (uint64_t)_copies[i].getAddress() - (unsigned long)_data ) );
         _copies[i].setBaseAddress( (void *) ( (uint64_t )_copies[i].getBaseAddress() - (unsigned long)_data ) );
   }
}

void WorkDescriptor::notifyOutlinedCompletion()
{
   ensure( isTied(), "Outlined WD completed, but it is untied!");
   _tiedTo->notifyOutlinedCompletionDependent( this );
}
void WorkDescriptor::predecessorFinished( WorkDescriptor *predecessorWd )
{
   //if ( predecessorWd != NULL )
   //{
   //   setMyGraphRepList( predecessorWd->getMyGraphRepList() );
   //}
   //
   //if ( _myGraphRepList == NULL ) {
   //   _myGraphRepList = sys.getGraphRepList();
   //   if ( predecessorWd != NULL ) {
   //      _myGraphRepList.value()->push_back( predecessorWd->getGE() );
   //      predecessorWd->listed();
   //   }
   //}
   //_myGraphRepList.value()->push_back( getGE() );
   //if (predecessorWd != NULL) predecessorWd->listed();

   _mcontrol.getInfoFromPredecessor( predecessorWd->_mcontrol ); 
}

void WorkDescriptor::wgdone()
{
   //if (!_listed)
   //{
   //   if ( _myGraphRepList == NULL ) {
   //      _myGraphRepList = sys.getGraphRepList();
   //   }
   //   _myGraphRepList.value()->push_back( this->getParent()->getGENext() );
   //}
}

//void WorkDescriptor::listed()
//{
//   _listed = true;
//}

void WorkDescriptor::printCopies()
{
      CopyData *copies = getCopies();
      std::cerr << "############################################"<< std::endl;
      for ( unsigned int i = 0; i < getNumCopies(); i++ ) {
         CopyData & cd = copies[i];
         std::cerr << "# Copy "<< i << std::endl << cd << std::endl;
         if ( i+1 < getNumCopies() ) std::cerr << " --------------- "<< std::endl;
      }
      std::cerr << "############################################"<< std::endl;

}
void WorkDescriptor::setNotifyCopyFunc( void (*func)(WD &, BaseThread const&) ) {
   _notifyCopy = func;
}
void WorkDescriptor::initCommutativeAccesses( WorkDescriptor &wd, size_t numDeps, DataAccess* deps )
{
   size_t numCommutative = 0;

   for ( size_t i = 0; i < numDeps; i++ )
      if ( deps[i].isCommutative() )
         ++numCommutative;

   if ( numCommutative == 0 )
      return;
   if (wd._commutativeOwners == NULL) wd._commutativeOwners = NEW WorkDescriptorPtrList();
   wd._commutativeOwners->reserve(numCommutative);

   for ( size_t i = 0; i < numDeps; i++ ) {
      if ( !deps[i].isCommutative() )
         continue;

      if ( _commutativeOwnerMap == NULL ) _commutativeOwnerMap = NEW CommutativeOwnerMap();

      // Lookup owner in map in parent WD
      CommutativeOwnerMap::iterator iter = _commutativeOwnerMap->find( deps[i].getDepAddress() );

      if ( iter != _commutativeOwnerMap->end() ) {
         // Already in map => insert into owner list in child WD
         wd._commutativeOwners->push_back( iter->second.get() );
      }
      else {
         // Not in map => allocate new owner pointer container and insert
         std::pair<CommutativeOwnerMap::iterator, bool> ret =
               _commutativeOwnerMap->insert( std::make_pair( deps[i].getDepAddress(),
                                                            TR1::shared_ptr<WorkDescriptor *>( NEW WorkDescriptor *(NULL) ) ) );

         // Insert into owner list in child WD
         wd._commutativeOwners->push_back( ret.first->second.get() );
      }
   }
}

bool WorkDescriptor::tryAcquireCommutativeAccesses()
{
   if ( _commutativeOwners == NULL ) return true;

   const size_t n = _commutativeOwners->size();
   for ( size_t i = 0; i < n; i++ ) {

      WorkDescriptor *owner = *(*_commutativeOwners)[i];

      if ( owner == this )
         continue;

      if ( owner == NULL &&
           nanos::compareAndSwap( (void **) (*_commutativeOwners)[i], (void *) NULL, (void *) this ) )
         continue;

      // Failed to obtain exclusive access to all accesses, release the obtained ones

      for ( ; i > 0; i-- )
         *(*_commutativeOwners)[i-1] = NULL;

      return false;
   }
   return true;
} 

void WorkDescriptor::setCopies(size_t numCopies, CopyData * copies)
{
    ensure(_numCopies == 0, "This WD already had copies. Overriding them is not possible");
    ensure((numCopies == 0) == (copies == NULL), "Inconsistency between copies and number of copies");

    _numCopies = numCopies;

    _copies = NEW CopyData[numCopies];
    _copiesNotInChunk = true;

    // Keep a copy of the copy descriptors
    std::copy(copies, copies + numCopies, _copies);

    for (unsigned int i = 0; i < numCopies; ++i)
    {
        int num_dimensions = copies[i].dimension_count;
        if ( num_dimensions > 0 ) {
            nanos_region_dimension_internal_t* copy_dims = NEW nanos_region_dimension_internal_t[num_dimensions];
            std::copy(copies[i].dimensions, copies[i].dimensions + num_dimensions, copy_dims);
            _copies[i].dimensions = copy_dims;
        } else {
            _copies[i].dimensions = NULL;
        }
    }

   new ( &_mcontrol ) MemController( *this );
}

void WorkDescriptor::waitCompletion( bool avoidFlush )
{
   _componentsSyncCond.waitConditionAndSignalers();
   sys.getHostMemory().synchronize( !avoidFlush, *this );
}

void WorkDescriptor::exitWork ( WorkDescriptor &work )
{
   _componentsSyncCond.reference();
   int componentsLeft = --_components;
   //! \note It seems that _syncCond.check() generates a race condition here?
   if (componentsLeft == 0) _componentsSyncCond.signal();
   _componentsSyncCond.unreference();
}

bool WorkDescriptor::resourceCheck( BaseThread const &thd, bool considerInvalidations ) const {
   return _mcontrol.canAllocateMemory( thd.runningOn()->getMemorySpaceId(), considerInvalidations );
}

//void WorkDescriptor::initMyGraphRepListNoPred( ) {
//   _myGraphRepList = sys.getGraphRepList();
//   _myGraphRepList.value()->push_back( this->getParent()->getGE() );
//   _myGraphRepList.value()->push_back( getGE() );
//}

//void WorkDescriptor::setMyGraphRepList( std::list<GraphEntry *> *myList ) {
//   _myGraphRepList = myList;
//}

//std::list<GraphEntry *> *WorkDescriptor::getMyGraphRepList(  )
//{
//   std::list<GraphEntry *> *myList = NULL;
//   do {
//      myList = _myGraphRepList.value();
//   }
//   while ( ! _myGraphRepList.cswap( myList, NULL ) );
//   return myList;
//}
<|MERGE_RESOLUTION|>--- conflicted
+++ resolved
@@ -229,16 +229,7 @@
 {
    bool result;
    if ( started() && !pe.supportsUserLevelThreads() ) return false;
-<<<<<<< HEAD
    return canRunIn( pe.getDeviceType() , &pe );
-=======
-
-   if ( pe.getDeviceType() == NULL )  result = canRunIn( *pe.getSubDeviceType() );
-   else result = canRunIn( *pe.getDeviceType() ) ;
-
-   return result;
-   //return ( canRunIn( pe.getDeviceType() )  || ( pe.getSubDeviceType() != NULL && canRunIn( *pe.getSubDeviceType() ) ));
->>>>>>> ff95c8be
 }
 
 void WorkDescriptor::submit( bool force_queue )
