/*************************************************************************************/
/*      Copyright 2009 Barcelona Supercomputing Center                               */
/*                                                                                   */
/*      This file is part of the NANOS++ library.                                    */
/*                                                                                   */
/*      NANOS++ is free software: you can redistribute it and/or modify              */
/*      it under the terms of the GNU Lesser General Public License as published by  */
/*      the Free Software Foundation, either version 3 of the License, or            */
/*      (at your option) any later version.                                          */
/*                                                                                   */
/*      NANOS++ is distributed in the hope that it will be useful,                   */
/*      but WITHOUT ANY WARRANTY; without even the implied warranty of               */
/*      MERCHANTABILITY or FITNESS FOR A PARTICULAR PURPOSE.  See the                */
/*      GNU Lesser General Public License for more details.                          */
/*                                                                                   */
/*      You should have received a copy of the GNU Lesser General Public License     */
/*      along with NANOS++.  If not, see <http://www.gnu.org/licenses/>.             */
/*************************************************************************************/

#ifndef _NANOS_SMP_PROCESSOR
#define _NANOS_SMP_PROCESSOR

#include "config.hpp"
#include "smpthread.hpp"
#include "smpdevice.hpp"
#ifdef SMP_NUMA
#include "cachedaccelerator.hpp"
#include "copydescriptor_decl.hpp"
#else
#include "processingelement.hpp"
#endif

//TODO: Make smp independent from pthreads? move it to OS?

namespace nanos {
namespace ext
{

#ifdef SMP_NUMA

   class SMPProcessor : public nanos::CachedAccelerator<SMPDevice>
#else
   class SMPProcessor : public PE
#endif
   {


      private:
         // config variables
         static bool _useUserThreads;
         static size_t _threadsStackSize;
         static size_t _cacheDefaultSize;
         static std::string _cachePolicy;

         // disable copy constructor and assignment operator
         SMPProcessor( const SMPProcessor &pe );
         const SMPProcessor & operator= ( const SMPProcessor &pe );


      public:
         // constructors
#ifdef SMP_NUMA
         SMPProcessor( int id ) :
            CachedAccelerator<SMPDevice>( id, &SMP ) {}
#else
         SMPProcessor( int id ) : PE( id, &SMP ) {}
#endif

         virtual ~SMPProcessor() {}

         virtual WD & getMultiWorkerWD () const;
         virtual WD & getWorkerWD () const;
         virtual WD & getMasterWD () const;
         virtual BaseThread & createThread ( WorkDescriptor &wd, SMPMultiThread *parent=NULL );
         virtual BaseThread & createMultiThread ( WorkDescriptor &wd, unsigned int numPEs, PE **repPEs );

         static void prepareConfig ( Config &config );
         // capability query functions
#ifdef SMP_SUPPORTS_ULT
         virtual bool supportsUserLevelThreads () const { return _useUserThreads; }
#else
         virtual bool supportsUserLevelThreads () const { return false; }
#endif
<<<<<<< HEAD
         virtual bool isGPU () const { return false; }

#ifdef SMP_NUMA
         /* Memory space suport */
         virtual void waitInputDependent( uint64_t tag );

         virtual bool checkBlockingCacheAccessDependent( Directory &dir, uint64_t tag, size_t size, bool input, bool output );
         virtual void registerCacheAccessDependent( Directory& dir, uint64_t tag, size_t size, bool input, bool output );
         virtual void unregisterCacheAccessDependent( Directory& dir, uint64_t tag, size_t size, bool output );
         virtual void registerPrivateAccessDependent( Directory& dir, uint64_t tag, size_t size, bool input, bool output );
         virtual void unregisterPrivateAccessDependent( Directory& dir, uint64_t tag, size_t size );

         virtual void* getAddressDependent( uint64_t tag );
         virtual void copyToDependent( void *dst, uint64_t tag, size_t size );

         void synchronize( Directory& dir, CopyDescriptor &copy );

         unsigned int getMemorySpaceId() const { return _cache.getId(); }
#endif
=======
>>>>>>> 3e76719c
   };

}
}

#endif<|MERGE_RESOLUTION|>--- conflicted
+++ resolved
@@ -81,28 +81,8 @@
 #else
          virtual bool supportsUserLevelThreads () const { return false; }
 #endif
-<<<<<<< HEAD
          virtual bool isGPU () const { return false; }
-
-#ifdef SMP_NUMA
-         /* Memory space suport */
-         virtual void waitInputDependent( uint64_t tag );
-
-         virtual bool checkBlockingCacheAccessDependent( Directory &dir, uint64_t tag, size_t size, bool input, bool output );
-         virtual void registerCacheAccessDependent( Directory& dir, uint64_t tag, size_t size, bool input, bool output );
-         virtual void unregisterCacheAccessDependent( Directory& dir, uint64_t tag, size_t size, bool output );
-         virtual void registerPrivateAccessDependent( Directory& dir, uint64_t tag, size_t size, bool input, bool output );
-         virtual void unregisterPrivateAccessDependent( Directory& dir, uint64_t tag, size_t size );
-
          virtual void* getAddressDependent( uint64_t tag );
-         virtual void copyToDependent( void *dst, uint64_t tag, size_t size );
-
-         void synchronize( Directory& dir, CopyDescriptor &copy );
-
-         unsigned int getMemorySpaceId() const { return _cache.getId(); }
-#endif
-=======
->>>>>>> 3e76719c
    };
 
 }
