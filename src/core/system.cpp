--- conflicted
+++ resolved
@@ -71,21 +71,13 @@
 System::System () :
       _numPEs( 1 ), _deviceStackSize( 0 ), _bindingStart (0), _bindingStride(1),  _bindThreads( true ), _profile( false ),
       _instrument( false ), _verboseMode( false ), _executionMode( DEDICATED ), _initialMode( POOL ), _thsPerPE( 1 ),
-<<<<<<< HEAD
       _untieMaster( false ), _delayedStart( false ), _useYield( true ), _synchronizedStart( true ),
       _preMainBarrier ( 1 ), _preMainBarrierLast ( 0 ), _throttlePolicy ( NULL ),
-      _defSchedule( "default" ), _defThrottlePolicy( "numtasks" ), 
-      _defBarr( "centralized" ), _defInstr ( "empty_trace" ), _defArch( "smp" ), _defDeviceName("SMP"),
-      _initializedThreads ( 0 ), _targetThreads ( 0 ), _usingCluster( false ),_usingNode2Node( true ), _conduit( "udp" ),
-      _instrumentation ( NULL ), _defSchedulePolicy( NULL ), _directory(), _pmInterface( NULL ), _useCaches( true ), _cachePolicy( System::DEFAULT ), _cacheMap(), _masterGpuThd( NULL )
-=======
-      _untieMaster( true ), _delayedStart( false ), _useYield( true ), _synchronizedStart( true ), _throttlePolicy ( NULL ),
       _schedStats(), _schedConf(), _defSchedule( "default" ), _defThrottlePolicy( "numtasks" ), 
       _defBarr( "centralized" ), _defInstr ( "empty_trace" ), _defArch( "smp" ),
-      _initializedThreads ( 0 ), _targetThreads ( 0 ),
+      _initializedThreads ( 0 ), _targetThreads ( 0 ), _usingCluster( false ),_usingNode2Node( true ), _conduit( "udp" ),
       _instrumentation ( NULL ), _defSchedulePolicy( NULL ), _directory(), _pmInterface( NULL ),
-      _useCaches( true ), _cachePolicy( System::DEFAULT ), _cacheMap()
->>>>>>> 2d0b07e6
+      _useCaches( true ), _cachePolicy( System::DEFAULT ), _cacheMap(), _masterGpuThd( NULL )
 {
    verbose0 ( "NANOS++ initializing... start" );
    // OS::init must be called here and not in System::start() as it can be too late
@@ -149,7 +141,6 @@
    // load default schedule plugin
    verbose0( "loading " << getDefaultSchedule() << " scheduling policy support" );
 
-<<<<<<< HEAD
    if ( _net.getNodeNum() > 0 ) 
    {
       if ( !loadPlugin( "sched-default" ) )
@@ -160,10 +151,6 @@
       if ( !loadPlugin( "sched-"+getDefaultSchedule() ) )
          fatal0 ( "Couldn't load main scheduling policy" );
    }
-=======
-   if ( !loadPlugin( "sched-"+getDefaultSchedule() ) )
-      fatal0 ( "Couldn't load main scheduling policy" );
->>>>>>> 2d0b07e6
 
    ensure( _defSchedulePolicy,"No default system scheduling factory" );
 
@@ -280,10 +267,7 @@
    CachePolicyConfig *cachePolicyCfg = NEW CachePolicyConfig ( _cachePolicy );
    cachePolicyCfg->addOption("wt", System::WRITE_THROUGH );
    cachePolicyCfg->addOption("wb", System::WRITE_BACK );
-<<<<<<< HEAD
-=======
    cachePolicyCfg->addOption( "nocache", System::NONE );
->>>>>>> 2d0b07e6
 
    cfg.registerConfigOption ( "cache-policy", cachePolicyCfg, "Defines the general cache policy to use: write-through / write-back. Can be overwritten for specific architectures" );
    cfg.registerArgOption ( "cache-policy", "cache-policy" );
@@ -361,7 +345,6 @@
    _workers.push_back( &pe->associateThisThread ( getUntieMaster() ) );
 
    WD &mainWD = *myThread->getCurrentWD();
-   (void) mainWD.getDirectory(true);
    
    if ( _pmInterface->getInternalDataSize() > 0 )
      mainWD.setInternalData( NEW char[_pmInterface->getInternalDataSize()] );
