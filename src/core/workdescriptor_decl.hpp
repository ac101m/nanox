/*************************************************************************************/
/*      Copyright 2009 Barcelona Supercomputing Center                               */
/*                                                                                   */
/*      This file is part of the NANOS++ library.                                    */
/*                                                                                   */
/*      NANOS++ is free software: you can redistribute it and/or modify              */
/*      it under the terms of the GNU Lesser General Public License as published by  */
/*      the Free Software Foundation, either version 3 of the License, or            */
/*      (at your option) any later version.                                          */
/*                                                                                   */
/*      NANOS++ is distributed in the hope that it will be useful,                   */
/*      but WITHOUT ANY WARRANTY; without even the implied warranty of               */
/*      MERCHANTABILITY or FITNESS FOR A PARTICULAR PURPOSE.  See the                */
/*      GNU Lesser General Public License for more details.                          */
/*                                                                                   */
/*      You should have received a copy of the GNU Lesser General Public License     */
/*      along with NANOS++.  If not, see <http://www.gnu.org/licenses/>.             */
/*************************************************************************************/

#ifndef _NANOS_WORK_DESCRIPTOR_DECL_H
#define _NANOS_WORK_DESCRIPTOR_DECL_H

#include <stdlib.h>
#include <cstring>
#include <utility>
#include <vector>
#include "workgroup_decl.hpp"
#include "dependableobjectwd_decl.hpp"
#include "copydata_decl.hpp"
#include "synchronizedcondition_decl.hpp"
#include "atomic_decl.hpp"
#include "lazy_decl.hpp"
#include "instrumentationcontext_decl.hpp"
#include "compatibility.hpp"

#include "slicer_fwd.hpp"
#include "basethread_fwd.hpp"
#include "processingelement_fwd.hpp"
#include "wddeque_fwd.hpp"
//#include "newdirectory_fwd.hpp"
#include "regiondirectory_fwd.hpp"
#include "regioncache_decl.hpp"
#include "memcontroller_decl.hpp"

#include "dependenciesdomain_fwd.hpp"

namespace nanos
{

   class WorkDescriptor;

   /*! \brief This class represents a device object
    */
   class Device 
   {
      private:

         const char *_name; /**< Identifies device type */

      public:

         /*! \brief Device constructor
          */
         Device ( const char *n ) : _name ( n ) {}

         /*! \brief Device copy constructor
          */
         Device ( const Device &arch ) : _name ( arch._name ) {}

         /*! \brief Device destructor
          */
         ~Device() {};

         /*! \brief Device assignment operator
          */
         const Device & operator= ( const Device &arch ) { _name = arch._name; return *this; }

         /*! \brief Device equals operator
          */
         //bool operator== ( const Device &arch ) { return ( 0 == std::strcmp( arch._name , _name ) ); }
         bool operator== ( const Device &arch ) { return arch._name == _name; }

         /*! \brief Get device name
          */
         const char * getName ( void ) const { return _name; }

         virtual void *memAllocate( std::size_t size, SeparateMemoryAddressSpace &mem ) const { return (void *) 0xdeadbeef; }
         virtual void _copyIn( uint64_t devAddr, uint64_t hostAddr, std::size_t len, SeparateMemoryAddressSpace &mem, DeviceOps *ops, WorkDescriptor const &wd ) const { std::cerr << "wrong copyIn" <<std::endl; }
         virtual void _copyOut( uint64_t hostAddr, uint64_t devAddr, std::size_t len, SeparateMemoryAddressSpace &mem, DeviceOps *ops, WorkDescriptor const &wd ) const { std::cerr << "wrong copyOut" <<std::endl; }
         virtual void _copyDevToDev( uint64_t devDestAddr, uint64_t devOrigAddr, std::size_t len, SeparateMemoryAddressSpace &memDest, SeparateMemoryAddressSpace &memorig, DeviceOps *ops, WorkDescriptor const &wd, Functor *f ) const { std::cerr << "wrong copyOut" <<std::endl; }
         virtual void _copyInStrided1D( uint64_t devAddr, uint64_t hostAddr, std::size_t len, std::size_t numChunks, std::size_t ld, SeparateMemoryAddressSpace const &mem, DeviceOps *ops, WorkDescriptor const &wd ) { std::cerr << "wrong copyIn" <<std::endl; }
         virtual void _copyOutStrided1D( uint64_t hostAddr, uint64_t devAddr, std::size_t len, std::size_t numChunks, std::size_t ld, SeparateMemoryAddressSpace const &mem, DeviceOps *ops, WorkDescriptor const &wd ) { std::cerr << "wrong copyOut" <<std::endl; }
         virtual void _copyDevToDevStrided1D( uint64_t devDestAddr, uint64_t devOrigAddr, std::size_t len, std::size_t numChunks, std::size_t ld, SeparateMemoryAddressSpace const &memDest, SeparateMemoryAddressSpace const &memOrig, DeviceOps *ops, WorkDescriptor const &wd, Functor *f ) const { std::cerr << "wrong copyOut" <<std::endl; }
   };

  /*! \brief This class holds the specific data for a given device
   *
   */
   class DeviceData
   {
      private:
         /**Use pointers for this as is this fastest way to compare architecture compatibility */
         const Device *_architecture; /**< Related Device (architecture). */

      public:

         /*! \brief DeviceData constructor
          */
         DeviceData ( const Device *arch ) : _architecture ( arch ) {}

         /*! \brief DeviceData copy constructor
          */
         DeviceData ( const DeviceData &dd ) : _architecture ( dd._architecture )  {}

         /*! \brief DeviceData destructor
          */
         virtual ~DeviceData() {}

         /*! \brief DeviceData assignment operator
          */
         const DeviceData & operator= ( const DeviceData &dd )
         {
            // self-assignment: ok
            _architecture = dd._architecture;
            return *this;
         }

         /*! \brief Returns the device associated to this DeviceData
          *
          *  \return the Device pointer.
          */
         const Device * getDevice () const;

         /*! \brief Indicates if DeviceData is compatible with a given Device
          *
          *  \param[in] arch is the Device which we have to compare to.
          *  \return a boolean indicating if both elements (DeviceData and Device) are compatible.
          */
         bool isCompatible ( const Device &arch );

         /*! \brief FIXME: (#170) documentation needed
          */
         virtual void lazyInit (WorkDescriptor &wd, bool isUserLevelThread, WorkDescriptor *previous=NULL ) = 0;

         /*! \brief FIXME: (#170) documentation needed
          */
         virtual size_t size ( void ) = 0;

         /*! \brief FIXME: (#170) documentation needed 
          */
         virtual DeviceData *copyTo ( void *addr ) = 0;
         const char * getName ( void ) const { return _architecture->getName(); }

         virtual DeviceData *clone () const = 0;

    };

   /*! \brief This class identifies a single unit of work
    */
   class WorkDescriptor : public WorkGroup
   {
      public:
	 typedef enum { IsNotAUserLevelThread=false, IsAUserLevelThread=true } ULTFlag;

         typedef std::vector<WorkDescriptor **> WorkDescriptorPtrList;
         typedef TR1::unordered_map<void *, TR1::shared_ptr<WorkDescriptor *> > CommutativeOwnerMap;

      private:

         typedef enum { INIT, START, READY, IDLE, BLOCKED } State;

         size_t                        _data_size;    /**< WD data size */
         size_t                        _data_align;   /**< WD data alignment */
         void                         *_data;         /**< WD data */
         void                         *_wdData;       /**< Internal WD data. this allows higher layer to associate data to the WD */
         bool                          _tie;          /**< FIXME: (#170) documentation needed */
         BaseThread                   *_tiedTo;       /**< FIXME: (#170) documentation needed */

         State                         _state;        /**< Workdescriptor current state */

         GenericSyncCond              *_syncCond;     /**< FIXME: (#170) documentation needed */

         WorkDescriptor               *_parent;       /**< Parent WD (task hierarchy). Cilk sched.: first steal parent, next other tasks */

         WDPool                      *_myQueue;      /**< Reference to a queue. Allows dequeuing from third party (e.g. Cilk schedulers */

         unsigned                      _depth;        /**< Level (depth) of the task */

         unsigned                      _numDevices;   /**< Number of suported devices for this workdescriptor */
         DeviceData                  **_devices;      /**< Supported devices for this workdescriptor */
         unsigned int                  _activeDeviceIdx; /**< In _devices, index where we can find the current active DeviceData (if any) */

         size_t                        _numCopies;    /**< Copy-in / Copy-out data */
         CopyData                     *_copies;       /**< Copy-in / Copy-out data */
         size_t                        _paramsSize;   /**< Total size of WD's parameters */

         unsigned long                 _versionGroupId;     /**< The way to link different implementations of a task into the same group */

         double                        _executionTime;    /**< WD starting wall-clock time */
         double                        _estimatedExecTime;  /**< WD estimated execution time */

         TR1::shared_ptr<DOSubmit>     _doSubmit;     /**< DependableObject representing this WD in its parent's depsendencies domain */
         LazyInit<DOWait>              _doWait;       /**< DependableObject used by this task to wait on dependencies */

<<<<<<< HEAD
         LazyInit<DependenciesDomain>  _depsDomain;   /**< Dependences domain. Each WD has one where DependableObjects can be submitted */
         //LazyInit<Directory>           _directory;    /**< Directory to mantain cache coherence */
         NewDirectory        *_newDirectory;    /**< Directory to mantain cache coherence */
=======
         DependenciesDomain           *_depsDomain;   /**< Dependences domain. Each WD has one where DependableObjects can be submitted */
         LazyInit<Directory>           _directory;    /**< Directory to mantain cache coherence */
>>>>>>> 7707e933

         InstrumentationContextData    _instrumentationContextData; /**< Instrumentation Context Data (empty if no instr. enabled) */

         //WorkDescriptor * _prefetchedWd;
         bool                          _submitted;  /**< Has this WD been submitted to the Scheduler? */
         bool                          _configured;  /**< Has this WD been configured to the Scheduler? */

         nanos_translate_args_t        _translateArgs; /**< Translates the addresses in _data to the ones obtained by get_address(). */
         Atomic< std::list<GraphEntry *> * > _myGraphRepList;
         bool _listed;
         void (*_notifyCopy)( WD &wd, BaseThread const &thread);
         BaseThread const*_notifyThread;

         unsigned int                  _priority;      /**< Task priority */
      public:
         CacheController                _ccontrol;
         MemController                  _mcontrol;

         CommutativeOwnerMap           _commutativeOwnerMap; /**< Map from commutative target address to owner pointer */
         WorkDescriptorPtrList         _commutativeOwners;   /**< Array of commutative target owners */

         int                           _socket;       /**< The socket this WD was assigned to */
         unsigned int                  _wakeUpQueue;  /**< Queue to wake up to */
         bool                          _implicit;     /**< is a implicit task (in a team) */

         bool                          _copiesNotInChunk; /**< States whether the buffer of the copies is allocated in the chunk of the WD */
         char                         *_description; /**< WorkDescriptor description, usually user function name */

      private: /* private methods */
         /*! \brief WorkDescriptor copy assignment operator (private)
          */
         const WorkDescriptor & operator= ( const WorkDescriptor &wd );
         /*! \brief WorkDescriptor default constructor (private) 
          */
         WorkDescriptor ();
      public: /* public methods */

         /*! \brief WorkDescriptor constructor - 1
          */
         WorkDescriptor ( int ndevices, DeviceData **devs, size_t data_size = 0, size_t data_align = 1, void *wdata=0,
<<<<<<< HEAD
                          size_t numCopies = 0, CopyData *copies = NULL, nanos_translate_args_t translate_args = NULL )
                        : WorkGroup(), _data_size ( data_size ), _data_align( data_align ),  _data ( wdata ),
                          _wdData ( NULL ), _tie ( false ), _tiedTo ( NULL ),
                          _state( INIT ), _syncCond( NULL ),  _parent ( NULL ), _myQueue ( NULL ), _depth ( 0 ),
                          _numDevices ( ndevices ), _devices ( devs ), _activeDevice ( ndevices == 1 ? devs[0] : NULL ),
                          _numCopies( numCopies ), _copies( copies ), _doSubmit(), _doWait(),
                          _depsDomain(), _newDirectory( NULL ), _instrumentationContextData(), _submitted(false),
                          _translateArgs( translate_args ),_myGraphRepList(NULL), _listed(false), _notifyCopy( NULL ),
                          _notifyThread( NULL ), _priority( 0 ), _ccontrol( *this ), _mcontrol( *this ) { 
                             getGE()->setNoWait();
                             if ( copies != NULL ) {
                                for ( unsigned int i = 0; i < numCopies; i += 1 ) {
                                   copies[i].setHostBaseAddress( 0 );
                                }
                             }
                          }
                          //_depsDomain(), _directory(), _instrumentationContextData(), _peId ( 0 ), /*_prefetchedWd(NULL),*/ _submitted(false), _translateArgs( translate_args ) { }
=======
                          size_t numCopies = 0, CopyData *copies = NULL, nanos_translate_args_t translate_args = NULL, char *description = NULL );
>>>>>>> 7707e933

         /*! \brief WorkDescriptor constructor - 2
          */
         WorkDescriptor ( DeviceData *device, size_t data_size = 0, size_t data_align = 1, void *wdata=0,
<<<<<<< HEAD
                          size_t numCopies = 0, CopyData *copies = NULL, nanos_translate_args_t translate_args = NULL )
                        : WorkGroup(), _data_size ( data_size ), _data_align ( data_align ), _data ( wdata ),
                          _wdData ( NULL ), _tie ( false ), _tiedTo ( NULL ),
                          _state( INIT ), _syncCond( NULL ), _parent ( NULL ), _myQueue ( NULL ), _depth ( 0 ),
                          _numDevices ( 1 ), _devices ( &_activeDevice ), _activeDevice ( device ),
                          _numCopies( numCopies ), _copies( copies ), _doSubmit(), _doWait(),
                          _depsDomain(), _newDirectory( NULL ), _instrumentationContextData(), _submitted( false ),
                          _translateArgs( translate_args ),_myGraphRepList(NULL), _listed(false), _notifyCopy( NULL ),
                          _notifyThread( NULL ), _priority( 0 ), _ccontrol( *this ), _mcontrol( *this ) { 
                             getGE()->setNoWait();
                             if ( copies != NULL ) {
                                for ( unsigned int i = 0; i < numCopies; i += 1 ) {
                                   copies[i].setHostBaseAddress( 0 );
                                }
                             }
                          }
                          //_depsDomain(), _directory(),  _instrumentationContextData(), _peId ( 0 ), /*_prefetchedWd(NULL),*/ _submitted( false ), _translateArgs( translate_args ) { }
=======
                          size_t numCopies = 0, CopyData *copies = NULL, nanos_translate_args_t translate_args = NULL, char *description = NULL );
>>>>>>> 7707e933

         /*! \brief WorkDescriptor copy constructor (using a given WorkDescriptor)
          *
          *  This function is used as a constructor, receiving as a parameter other WorkDescriptor.
          *  The constructor uses a DeviceData vector and a new void * data which will be completely
          *  different from the former WorkDescriptor. Rest of the data is copied from the former WD.
          *
          *  This constructor is used only for duplicating purposes
          *
          *  \see WorkDescriptor System::duplicateWD System::duplicateSlicedWD
          */
<<<<<<< HEAD
         WorkDescriptor ( const WorkDescriptor &wd, DeviceData **devs, CopyData * copies, void *data = NULL )
                        : WorkGroup( wd ), _data_size( wd._data_size ), _data_align( wd._data_align ), _data ( data ),
                          _wdData ( NULL ), _tie ( wd._tie ), _tiedTo ( wd._tiedTo ),
                          _state ( INIT ), _syncCond( NULL ), _parent ( wd._parent ), _myQueue ( NULL ), _depth ( wd._depth ),
                          _numDevices ( wd._numDevices ), _devices ( devs ), _activeDevice ( wd._numDevices == 1 ? devs[0] : NULL ),
                          _numCopies( wd._numCopies ), _copies( wd._numCopies == 0 ? NULL : copies ),
                          _doSubmit(), _doWait(), _depsDomain(), _newDirectory( wd._newDirectory ), _instrumentationContextData(), _submitted( false ),
                          _translateArgs( wd._translateArgs ),_myGraphRepList(wd._myGraphRepList) , _listed(wd._listed), _notifyCopy( NULL ),
                          _notifyThread ( NULL ), _priority( wd._priority ), _ccontrol( *this ), _mcontrol( *this ) { }
                          //_doSubmit(), _doWait(), _depsDomain(), _directory(), _instrumentationContextData(), _peId ( 0 ), /*_prefetchedWd(NULL),*/ _submitted( false ), _translateArgs( wd._translateArgs ) { }
=======
         WorkDescriptor ( const WorkDescriptor &wd, DeviceData **devs, CopyData * copies, void *data = NULL, char *description = NULL );
>>>>>>> 7707e933

         /*! \brief WorkDescriptor destructor
          *
          * All data will be allocated in a single chunk so only the destructors need to be invoked
          * but not the allocator
          */
         virtual ~WorkDescriptor()
         {
             for ( unsigned i = 0; i < _numDevices; i++ ) delete _devices[i];

             delete _depsDomain;

             if (_copiesNotInChunk)
                 delete[] _copies;
         }

         /*! \brief Has this WorkDescriptor ever run?
          */
         bool started ( void ) const;
         bool initialized ( void ) const;

         /*! \brief Prepare WorkDescriptor to run
          *
          *  This function is useful to perform lazy initialization in the workdescriptor
          */
         void init ();
         void initWithPE ( ProcessingElement &pe );

         /*! \brief Last operations just before WD execution
          *
          *  This function is useful to perform any operation that needs to be done at the last moment
          *  before the execution of the WD.
          */
         void start ( ULTFlag isUserLevelThread, WorkDescriptor *previous = NULL );

         /*! \brief Get data size
          *
          *  This function returns the size of the user's data related with current WD
          *
          *  \return data size
          *  \see getData setData setDatasize
          */
         size_t getDataSize () const;

         /*! \brief Set data size
          *
          *  This function set the size of the user's data related with current WD
          *
          *  \see getData setData getDataSize
          */
         void setDataSize ( size_t data_size );

         /*! \brief Get data alignment
          *
          *  This function returns the data alignment of the user's data related with current WD
          *
          *  \return data alignment
          *  \see getData setData setDatasize
          */
         size_t getDataAlignment () const;

         /*! \brief Set data alignment
          *
          *  This function set the data alignment of the user's data related with current WD
          *
          *  \see getData setData setDataSize
          */
         void setDataAlignment ( size_t data_align) ;

         WorkDescriptor * getParent();

         void setParent ( WorkDescriptor * p );

         WDPool * getMyQueue();

         void setMyQueue ( WDPool * myQ );

         bool isEnqueued();

         /*! \brief FIXME: (#170) documentation needed
          *
          *  Named arguments idiom format.
          */
         WorkDescriptor & tied ();

         WorkDescriptor & tieTo ( BaseThread &pe );

         bool isTied() const;

         BaseThread * isTiedTo() const;
         
         bool shouldBeTied() const;

         void setData ( void *wdata );

         void * getData () const;

         void setStart ();

         bool isIdle () const;

         void setIdle ();

         bool isBlocked () const;

         void setBlocked ();

         bool isReady () const;

         void setReady ();

         GenericSyncCond * getSyncCond();

         void setSyncCond( GenericSyncCond * syncCond );

         void setDepth ( int l );

         unsigned getDepth() const;

         /* device related methods */
         bool canRunIn ( const Device &device ) const;
         bool canRunIn ( const ProcessingElement &pe ) const;
         DeviceData & activateDevice ( const Device &device );
         DeviceData & activateDevice ( unsigned int deviceIdx );
         DeviceData & getActiveDevice () const;

         bool hasActiveDevice() const;

         void setActiveDeviceIdx( unsigned int idx );
         unsigned int getActiveDeviceIdx();

         void setInternalData ( void *data );

         void * getInternalData () const;

         void setTranslateArgs( nanos_translate_args_t translateArgs );
         
         nanos_translate_args_t getTranslateArgs( void );

         /*! \brief Returns the socket that this WD was assigned to.
          * 
          * \see setSocket
          */
         int getSocket() const;

         /*! \brief Changes the socket this WD is assigned to.
          *
          * \see getSocket
          */
         void setSocket( int socket );
         
         /*! \brief Returns the queue this WD should wake up in.
          *  This will be used by the socket-aware schedule policy.
          *
          *  \see setWakeUpQueue
          */
         unsigned int getWakeUpQueue() const;
         
         /*! \brief Sets the queue this WD should wake up in.
          *
          *  \see getWakeUpQueue
          */
         void setWakeUpQueue( unsigned int queue );

         /*! \brief Get the number of devices
          *
          *  This function return the number of devices for the current WD
          *
          *  \return WorkDescriptor's number of devices
          *  \see getDevices
          */
         unsigned getNumDevices ( void );

         /*! \brief Get devices
          *
          *  This function return a device vector which are related with the current WD
          *
          *  \return devices vector
          *  \see getNumDevices
          */
         DeviceData ** getDevices ( void );

         /*! \brief Prepare device
          *
          *  This function chooses a device from the WD's device list that will run the current WD
          *
          *  \see getDevices
          */
         void prepareDevice ( void );

         /*! \brief WD dequeue 
          *
          *  This function give us the next WD slice to execute. As a default
          *  behaviour give the whole WD and returns true, meaning that there
          *  are no more slices to compute
          *
          *  \param [out] slice is the next slice to manage
          *
          *  \return true if there are no more slices to manage, false otherwise
          */
         virtual bool dequeue ( WorkDescriptor **slice );

         // headers
         virtual void submit ( void );

         virtual void finish ();

         virtual void done ();

         void clear ();

         /*! \brief returns the number of CopyData elements in the WorkDescriptor
          */
         size_t getNumCopies() const;

         /*! \brief returns the CopyData vector that describes the copy-ins/copy-outs of the WD
          */
         CopyData * getCopies() const;

         /*! \brief returns the total size of copy-ins/copy-outs of the WD
          */
         size_t getCopiesSize() const;

         /*! \brief returns the total size of the WD's parameters
          */
         size_t getParamsSize() const;

         /*! \brief returns the WD's implementation group ID
          */
         unsigned long getVersionGroupId( void );

         /*! \brief sets the WD's implementation group ID
          */
         void setVersionGroupId( unsigned long id );

         /*! \brief returns the total execution time of the WD
          */
         double getExecutionTime() const;

         /*! \brief returns the estimated execution time of the WD
          */
         double getEstimatedExecutionTime() const;

         /*! \brief sets the estimated execution time of the WD
          */
         void setEstimatedExecutionTime( double time );

         /*! \brief Returns a pointer to the DOSubmit of the WD
          */
         TR1::shared_ptr<DOSubmit> & getDOSubmit();

         /*! \brief Add a new WD to the domain of this WD.
          *  \param wd Must be a WD created by "this". wd will be submitted to the
          *  scheduler when its dependencies are satisfied.
          *  \param numDataAccesses Number of data acceddes.
          *  \param dataAccesses Array with DataAccesses associated to the submitted wd.
          */
<<<<<<< HEAD
         void submitWithDependencies( WorkDescriptor &wd, size_t numDataAccesses, DataAccess const *dataAccesses );
=======
         void submitWithDependencies( WorkDescriptor &wd, size_t numDeps, DataAccess* deps );
>>>>>>> 7707e933

         /*! \brief Waits untill the (input) dependencies determined by the data accesses passed are satisfied for the _doWait object.
          *  \param numDataAccesses Number of de data accesses.
          *  \param dataAccesses dependencies to wait on, should be input dependencies.
          */
<<<<<<< HEAD
         void waitOn( size_t numDataAccesses, DataAccess const *dataAccesses );
=======
         void waitOn( size_t numDeps, DataAccess* deps );
>>>>>>> 7707e933

         /*! If this WorkDescriptor has an immediate succesor (i.e., anothur WD that only depends on him)
             remove it from the dependence graph and return it. */
         WorkDescriptor * getImmediateSuccessor ( BaseThread &thread );

         /*! \brief Make this WD's domain know a WD has finished.
          *  \paran wd Must be a wd created in this WD's context.
          */
         void workFinished(WorkDescriptor &wd);

         /*! \brief Returns the DependenciesDomain object.
          */
         DependenciesDomain & getDependenciesDomain();

         /*! \brief Returns embeded instrumentation context data.
          */
         InstrumentationContextData *getInstrumentationContextData( void );

         /*! \breif Prepare private copies to have relative addresses
          */
         void prepareCopies();

         //unsigned int getPeId( void ) { return _peId; }
         //void setPeId( unsigned int id ) { _peId = id; }
         //WorkDescriptor * getPrefetchedWD() { return _prefetchedWd; }
         //void setPrefetchedWD( WorkDescriptor * _p ) {  _prefetchedWd = _p; }
         /*! \brief Get the WorkDescriptor's directory.
          *  if create is true and directory is not initialized returns NULL,
          *  otherwise it is created (if necessary) and a pointer to it is returned.
          */
         //Directory* getDirectory(bool create=false);
         NewDirectory* getNewDirectory() const;
         void initNewDirectory();

         virtual void waitCompletion( bool avoidFlush = false );

         bool isSubmitted( void ) const;
         void submitted( void );
         bool canBeBlocked( void );

         void notifyOutlinedCompletion();

         void predecessorFinished( WorkDescriptor *predecessorWd );
         
         void setMyGraphRepList( std::list<GraphEntry *> *myList );
         void initMyGraphRepListNoPred( );
         std::list<GraphEntry *> *getMyGraphRepList(  );
         void wgdone();
         void listed();
         void printCopies();

         bool isConfigured ( void ) const;
         void setConfigured ( bool value=true );

         void setPriority( unsigned int priority );
         unsigned getPriority() const;
<<<<<<< HEAD
         void setNotifyCopyFunc( void (*func)(WD &, BaseThread const &) );

         unsigned int getNumReaders();
         unsigned int getNumAllReaders();
         void notifyCopy();
=======

         /*! \brief Store addresses of commutative targets in hash and in child WorkDescriptor.
          *  Called when a task is submitted.
          */
         void initCommutativeAccesses( WorkDescriptor &wd, size_t numDeps, DataAccess* deps );
         /*! \brief Try to take ownership of all commutative targets for exclusive access.
          *  Called when a task is invoked.
          */
         bool tryAcquireCommutativeAccesses();
         /*! \brief Release ownership of commutative targets.
          *  Called when a task is finished.
          */
         void releaseCommutativeAccesses(); 

         void setImplicit( bool b = true );
         bool isImplicit( void );

         /*! \brief Set copies for a given WD
          * We call this when copies cannot be set at creation time of the work descriptor
          * Note that this should only be done between creation and submit.
          * This function shall not be called if the workdescriptor already has copies.
          *
          * \param numCopies the number of copies. If zero \a copies must be NULL
          * \param copies Buffer of copy descriptors. The workdescriptor WILL NOT acquire the ownership of the copy as a private buffer
          * will be allocated instead
          */
         void setCopies(size_t numCopies, CopyData * copies);

         char * getDescription ( void ) const;
>>>>>>> 7707e933
   };

   typedef class WorkDescriptor WD;

   typedef class DeviceData DD;

};

#endif
<|MERGE_RESOLUTION|>--- conflicted
+++ resolved
@@ -37,8 +37,6 @@
 #include "basethread_fwd.hpp"
 #include "processingelement_fwd.hpp"
 #include "wddeque_fwd.hpp"
-//#include "newdirectory_fwd.hpp"
-#include "regiondirectory_fwd.hpp"
 #include "regioncache_decl.hpp"
 #include "memcontroller_decl.hpp"
 
@@ -202,14 +200,8 @@
          TR1::shared_ptr<DOSubmit>     _doSubmit;     /**< DependableObject representing this WD in its parent's depsendencies domain */
          LazyInit<DOWait>              _doWait;       /**< DependableObject used by this task to wait on dependencies */
 
-<<<<<<< HEAD
-         LazyInit<DependenciesDomain>  _depsDomain;   /**< Dependences domain. Each WD has one where DependableObjects can be submitted */
-         //LazyInit<Directory>           _directory;    /**< Directory to mantain cache coherence */
-         NewDirectory        *_newDirectory;    /**< Directory to mantain cache coherence */
-=======
          DependenciesDomain           *_depsDomain;   /**< Dependences domain. Each WD has one where DependableObjects can be submitted */
-         LazyInit<Directory>           _directory;    /**< Directory to mantain cache coherence */
->>>>>>> 7707e933
+         //NewDirectory                 *_newDirectory;    /**< Directory to mantain cache coherence */
 
          InstrumentationContextData    _instrumentationContextData; /**< Instrumentation Context Data (empty if no instr. enabled) */
 
@@ -225,7 +217,7 @@
 
          unsigned int                  _priority;      /**< Task priority */
       public:
-         CacheController                _ccontrol;
+         //CacheController                _ccontrol;
          MemController                  _mcontrol;
 
          CommutativeOwnerMap           _commutativeOwnerMap; /**< Map from commutative target address to owner pointer */
@@ -250,52 +242,12 @@
          /*! \brief WorkDescriptor constructor - 1
           */
          WorkDescriptor ( int ndevices, DeviceData **devs, size_t data_size = 0, size_t data_align = 1, void *wdata=0,
-<<<<<<< HEAD
-                          size_t numCopies = 0, CopyData *copies = NULL, nanos_translate_args_t translate_args = NULL )
-                        : WorkGroup(), _data_size ( data_size ), _data_align( data_align ),  _data ( wdata ),
-                          _wdData ( NULL ), _tie ( false ), _tiedTo ( NULL ),
-                          _state( INIT ), _syncCond( NULL ),  _parent ( NULL ), _myQueue ( NULL ), _depth ( 0 ),
-                          _numDevices ( ndevices ), _devices ( devs ), _activeDevice ( ndevices == 1 ? devs[0] : NULL ),
-                          _numCopies( numCopies ), _copies( copies ), _doSubmit(), _doWait(),
-                          _depsDomain(), _newDirectory( NULL ), _instrumentationContextData(), _submitted(false),
-                          _translateArgs( translate_args ),_myGraphRepList(NULL), _listed(false), _notifyCopy( NULL ),
-                          _notifyThread( NULL ), _priority( 0 ), _ccontrol( *this ), _mcontrol( *this ) { 
-                             getGE()->setNoWait();
-                             if ( copies != NULL ) {
-                                for ( unsigned int i = 0; i < numCopies; i += 1 ) {
-                                   copies[i].setHostBaseAddress( 0 );
-                                }
-                             }
-                          }
-                          //_depsDomain(), _directory(), _instrumentationContextData(), _peId ( 0 ), /*_prefetchedWd(NULL),*/ _submitted(false), _translateArgs( translate_args ) { }
-=======
                           size_t numCopies = 0, CopyData *copies = NULL, nanos_translate_args_t translate_args = NULL, char *description = NULL );
->>>>>>> 7707e933
 
          /*! \brief WorkDescriptor constructor - 2
           */
          WorkDescriptor ( DeviceData *device, size_t data_size = 0, size_t data_align = 1, void *wdata=0,
-<<<<<<< HEAD
-                          size_t numCopies = 0, CopyData *copies = NULL, nanos_translate_args_t translate_args = NULL )
-                        : WorkGroup(), _data_size ( data_size ), _data_align ( data_align ), _data ( wdata ),
-                          _wdData ( NULL ), _tie ( false ), _tiedTo ( NULL ),
-                          _state( INIT ), _syncCond( NULL ), _parent ( NULL ), _myQueue ( NULL ), _depth ( 0 ),
-                          _numDevices ( 1 ), _devices ( &_activeDevice ), _activeDevice ( device ),
-                          _numCopies( numCopies ), _copies( copies ), _doSubmit(), _doWait(),
-                          _depsDomain(), _newDirectory( NULL ), _instrumentationContextData(), _submitted( false ),
-                          _translateArgs( translate_args ),_myGraphRepList(NULL), _listed(false), _notifyCopy( NULL ),
-                          _notifyThread( NULL ), _priority( 0 ), _ccontrol( *this ), _mcontrol( *this ) { 
-                             getGE()->setNoWait();
-                             if ( copies != NULL ) {
-                                for ( unsigned int i = 0; i < numCopies; i += 1 ) {
-                                   copies[i].setHostBaseAddress( 0 );
-                                }
-                             }
-                          }
-                          //_depsDomain(), _directory(),  _instrumentationContextData(), _peId ( 0 ), /*_prefetchedWd(NULL),*/ _submitted( false ), _translateArgs( translate_args ) { }
-=======
                           size_t numCopies = 0, CopyData *copies = NULL, nanos_translate_args_t translate_args = NULL, char *description = NULL );
->>>>>>> 7707e933
 
          /*! \brief WorkDescriptor copy constructor (using a given WorkDescriptor)
           *
@@ -307,20 +259,7 @@
           *
           *  \see WorkDescriptor System::duplicateWD System::duplicateSlicedWD
           */
-<<<<<<< HEAD
-         WorkDescriptor ( const WorkDescriptor &wd, DeviceData **devs, CopyData * copies, void *data = NULL )
-                        : WorkGroup( wd ), _data_size( wd._data_size ), _data_align( wd._data_align ), _data ( data ),
-                          _wdData ( NULL ), _tie ( wd._tie ), _tiedTo ( wd._tiedTo ),
-                          _state ( INIT ), _syncCond( NULL ), _parent ( wd._parent ), _myQueue ( NULL ), _depth ( wd._depth ),
-                          _numDevices ( wd._numDevices ), _devices ( devs ), _activeDevice ( wd._numDevices == 1 ? devs[0] : NULL ),
-                          _numCopies( wd._numCopies ), _copies( wd._numCopies == 0 ? NULL : copies ),
-                          _doSubmit(), _doWait(), _depsDomain(), _newDirectory( wd._newDirectory ), _instrumentationContextData(), _submitted( false ),
-                          _translateArgs( wd._translateArgs ),_myGraphRepList(wd._myGraphRepList) , _listed(wd._listed), _notifyCopy( NULL ),
-                          _notifyThread ( NULL ), _priority( wd._priority ), _ccontrol( *this ), _mcontrol( *this ) { }
-                          //_doSubmit(), _doWait(), _depsDomain(), _directory(), _instrumentationContextData(), _peId ( 0 ), /*_prefetchedWd(NULL),*/ _submitted( false ), _translateArgs( wd._translateArgs ) { }
-=======
          WorkDescriptor ( const WorkDescriptor &wd, DeviceData **devs, CopyData * copies, void *data = NULL, char *description = NULL );
->>>>>>> 7707e933
 
          /*! \brief WorkDescriptor destructor
           *
@@ -578,21 +517,13 @@
           *  \param numDataAccesses Number of data acceddes.
           *  \param dataAccesses Array with DataAccesses associated to the submitted wd.
           */
-<<<<<<< HEAD
-         void submitWithDependencies( WorkDescriptor &wd, size_t numDataAccesses, DataAccess const *dataAccesses );
-=======
          void submitWithDependencies( WorkDescriptor &wd, size_t numDeps, DataAccess* deps );
->>>>>>> 7707e933
 
          /*! \brief Waits untill the (input) dependencies determined by the data accesses passed are satisfied for the _doWait object.
           *  \param numDataAccesses Number of de data accesses.
           *  \param dataAccesses dependencies to wait on, should be input dependencies.
           */
-<<<<<<< HEAD
-         void waitOn( size_t numDataAccesses, DataAccess const *dataAccesses );
-=======
          void waitOn( size_t numDeps, DataAccess* deps );
->>>>>>> 7707e933
 
          /*! If this WorkDescriptor has an immediate succesor (i.e., anothur WD that only depends on him)
              remove it from the dependence graph and return it. */
@@ -624,8 +555,8 @@
           *  otherwise it is created (if necessary) and a pointer to it is returned.
           */
          //Directory* getDirectory(bool create=false);
-         NewDirectory* getNewDirectory() const;
-         void initNewDirectory();
+         //NewDirectory* getNewDirectory() const;
+         //void initNewDirectory();
 
          virtual void waitCompletion( bool avoidFlush = false );
 
@@ -637,9 +568,9 @@
 
          void predecessorFinished( WorkDescriptor *predecessorWd );
          
-         void setMyGraphRepList( std::list<GraphEntry *> *myList );
-         void initMyGraphRepListNoPred( );
-         std::list<GraphEntry *> *getMyGraphRepList(  );
+         //void setMyGraphRepList( std::list<GraphEntry *> *myList );
+         //void initMyGraphRepListNoPred( );
+         //std::list<GraphEntry *> *getMyGraphRepList(  );
          void wgdone();
          void listed();
          void printCopies();
@@ -649,13 +580,11 @@
 
          void setPriority( unsigned int priority );
          unsigned getPriority() const;
-<<<<<<< HEAD
          void setNotifyCopyFunc( void (*func)(WD &, BaseThread const &) );
 
          unsigned int getNumReaders();
          unsigned int getNumAllReaders();
          void notifyCopy();
-=======
 
          /*! \brief Store addresses of commutative targets in hash and in child WorkDescriptor.
           *  Called when a task is submitted.
@@ -685,7 +614,6 @@
          void setCopies(size_t numCopies, CopyData * copies);
 
          char * getDescription ( void ) const;
->>>>>>> 7707e933
    };
 
    typedef class WorkDescriptor WD;
