/*************************************************************************************/
/*      Copyright 2009 Barcelona Supercomputing Center                               */
/*                                                                                   */
/*      This file is part of the NANOS++ library.                                    */
/*                                                                                   */
/*      NANOS++ is free software: you can redistribute it and/or modify              */
/*      it under the terms of the GNU Lesser General Public License as published by  */
/*      the Free Software Foundation, either version 3 of the License, or            */
/*      (at your option) any later version.                                          */
/*                                                                                   */
/*      NANOS++ is distributed in the hope that it will be useful,                   */
/*      but WITHOUT ANY WARRANTY; without even the implied warranty of               */
/*      MERCHANTABILITY or FITNESS FOR A PARTICULAR PURPOSE.  See the                */
/*      GNU Lesser General Public License for more details.                          */
/*                                                                                   */
/*      You should have received a copy of the GNU Lesser General Public License     */
/*      along with NANOS++.  If not, see <http://www.gnu.org/licenses/>.             */
/*************************************************************************************/

#include "workdescriptor.hpp"
#include "schedule.hpp"
#include "processingelement.hpp"
#include "basethread.hpp"
#include "debug.hpp"
#include "schedule.hpp"
#include "system.hpp"
#include "os.hpp"


using namespace nanos;

void WorkDescriptor::init ()
{
   if ( _state != INIT ) return;

   ProcessingElement *pe = myThread->runningOn();

   /* Initializing instrumentation context */
   NANOS_INSTRUMENT( sys.getInstrumentation()->wdCreate( this ) );
  
   //message("init wd " << getId() );
   //if ( getNewDirectory() == NULL )
   //   initNewDirectory();
   //getNewDirectory()->setParent( ( getParent() != NULL ) ? getParent()->getNewDirectory() : NULL );   

   _executionTime = ( _numDevices == 1 ? 0.0 : OS::getMonotonicTimeUs() );

   if ( getNumCopies() > 0 ) {
      
      //CopyData *copies = getCopies();
      //for ( unsigned int i = 0; i < getNumCopies(); i++ ) {
      //   CopyData & cd = copies[i];
      //   if ( !cd.isPrivate() ) {
      //      //message("[n:" << sys.getNetwork()->getNodeNum() << "] WD "<< getId() << " init DA["<< i << "]: addr is " << (void *) cd.getDataAccess()->address );
      //      //DataAccess d( cd.getDataAccess()->address, cd.getDataAccess()->flags.input ,cd.getDataAccess()->flags.output, cd.getDataAccess()->flags.can_rename,
      //      //   cd.getDataAccess()->flags.commutative, cd.getDataAccess()->dimension_count, cd.getDataAccess()->dimensions);
      //      //  Region reg = NewRegionDirectory::build_region( d );
      //      //  message("region is " << reg);
      //      //  getNewDirectory()->registerAccess( reg, cd.isInput(), cd.isOutput(), pe->getMemorySpaceId() );
      //   }
      //}
      
      _notifyThread = myThread;
      pe->copyDataIn( *this );
      //this->notifyCopy();

      if ( _translateArgs != NULL ) {
         _translateArgs( _data, this );
      }
   }
   setStart();
}

<<<<<<< HEAD
void WorkDescriptor::initWithPE ( ProcessingElement &pe )
{
   if ( _state != INIT ) return;

   /* Initializing instrumentation context */
   NANOS_INSTRUMENT( sys.getInstrumentation()->wdCreate( this ) );
  
   //message("init wd " << getId() );
   //if ( getNewDirectory() == NULL )
   //   initNewDirectory();
   //getNewDirectory()->setParent( ( getParent() != NULL ) ? getParent()->getNewDirectory() : NULL );   

   if ( getNumCopies() > 0 ) {
      
      //CopyData *copies = getCopies();
      //for ( unsigned int i = 0; i < getNumCopies(); i++ ) {
      //   CopyData & cd = copies[i];
      //   if ( !cd.isPrivate() ) {
      //      //message("[n:" << sys.getNetwork()->getNodeNum() << "] WD "<< getId() << " init DA["<< i << "]: addr is " << (void *) cd.getDataAccess()->address );
      //      //DataAccess d( cd.getDataAccess()->address, cd.getDataAccess()->flags.input ,cd.getDataAccess()->flags.output, cd.getDataAccess()->flags.can_rename,
      //      //   cd.getDataAccess()->flags.commutative, cd.getDataAccess()->dimension_count, cd.getDataAccess()->dimensions);
      //      //  Region reg = NewRegionDirectory::build_region( d );
      //      //  message("region is " << reg);
      //      //  getNewDirectory()->registerAccess( reg, cd.isInput(), cd.isOutput(), pe->getMemorySpaceId() );
      //   }
      //}
      
      _notifyThread = pe.getFirstThread();
      pe.copyDataIn( *this );
      //this->notifyCopy();

      if ( _translateArgs != NULL ) {
         _translateArgs( _data, this );
      }
   }
   setStart();
}


void WorkDescriptor::notifyCopy()
{
   if ( _notifyCopy != NULL ) {
      //std::cerr << " WD " << getId() << " GONNA CALL THIS SHIT IF POSSIBLE: " << (void *)_notifyCopy << " ARG IS THD "<< _notifyThread->getId() << std::endl;
      _notifyCopy( *this, *_notifyThread );
   }
}

void WorkDescriptor::start(ULTFlag isUserLevelThread, WorkDescriptor *previous)
=======
// That function must be called from the thread it will execute it. This is important
// from the point of view of tiedness and the device activation. Both operation will
// involves current thread / pe
void WorkDescriptor::start (ULTFlag isUserLevelThread, WorkDescriptor *previous)
>>>>>>> 7707e933
{
   ensure ( _state == START , "Trying to start a wd twice or trying to start an uninitialized wd");

   ProcessingElement *pe = myThread->runningOn();

<<<<<<< HEAD
   if ( getNumCopies() > 0 ) {
      pe->waitInputs( *this );
   }

   //if ( getNumCopies() > 0 ) {
   //   if ( _ccontrol.dataIsReady() ) {
   //      //message("Data is Ready!");
   //   }
   //}
=======
>>>>>>> 7707e933

   // If there are no active device, choose a compatible one
   if ( _activeDeviceIdx == _numDevices ) activateDevice ( pe->getDeviceType() );

   // Initializing devices
   _devices[_activeDeviceIdx]->lazyInit( *this, isUserLevelThread, previous );

   // Waiting for copies
   if ( getNumCopies() > 0 ) pe->waitInputs( *this );

   // Tie WD to current thread
   if ( _tie ) tieTo( *myThread );

   // Call Programming Model interface .started() method.
   sys.getPMInterface().wdStarted( *this );

   // Setting state to ready
   setReady();
}

void WorkDescriptor::prepareDevice ()
{
   // Do nothing if there is already an active device
   if ( _activeDeviceIdx != _numDevices ) return;

   if ( _numDevices == 1 ) {
      _activeDeviceIdx = 0;
      return;
   }

   // Choose between the supported devices
   message("No active device --> selecting one");
   _activeDeviceIdx = _numDevices - 1;
}

DeviceData & WorkDescriptor::activateDevice ( const Device &device )
{
   if ( _activeDeviceIdx != _numDevices ) {
      ensure( _devices[_activeDeviceIdx]->isCompatible( device ),"Bogus double device activation" );
      return *_devices[_activeDeviceIdx];
   }
   unsigned i = _numDevices;
   for ( i = 0; i < _numDevices; i++ ) {
      if ( _devices[i]->isCompatible( device ) ) {
         _activeDeviceIdx = i;
         break;
      }
   }

   ensure( i < _numDevices, "Did not find requested device in activation" );

   return *_devices[_activeDeviceIdx];
}

DeviceData & WorkDescriptor::activateDevice ( unsigned int deviceIdx )
{
   ensure( _numDevices > deviceIdx, "The requested device number does not exist" );

   _activeDeviceIdx = deviceIdx;

<<<<<<< HEAD
//   ensure( dd,"Did not find requested device in activation" );
   _activeDevice = dd;
   return *dd;
=======
   return *_devices[_activeDeviceIdx];
>>>>>>> 7707e933
}

bool WorkDescriptor::canRunIn( const Device &device ) const
{
   if ( _activeDeviceIdx != _numDevices ) return _devices[_activeDeviceIdx]->isCompatible( device );

   unsigned int i;
   for ( i = 0; i < _numDevices; i++ ) {
      if ( _devices[i]->isCompatible( device ) ) {
         return true;
      }
   }

   return false;
}

bool WorkDescriptor::canRunIn ( const ProcessingElement &pe ) const
{
   bool result;
   if ( started() && !pe.supportsUserLevelThreads() ) return false;

   if ( pe.getDeviceType() == NULL )  result = canRunIn( *pe.getSubDeviceType() );
   else result = canRunIn( *pe.getDeviceType() ) ;

   return result;
   //return ( canRunIn( pe.getDeviceType() )  || ( pe.getSubDeviceType() != NULL && canRunIn( *pe.getSubDeviceType() ) ));
}

void WorkDescriptor::submit( void )
{
   if ( !sys.usingNewCache() ) {
   if ( getNewDirectory() == NULL )
      initNewDirectory();
      getNewDirectory()->setParent( ( getParent() != NULL ) ? getParent()->getNewDirectory() : NULL );   
   }
   //_ccontrol.preInit();
   _mcontrol.preInit();
   Scheduler::submit( *this );
} 

void WorkDescriptor::finish ()
{
<<<<<<< HEAD
   //ProcessingElement *pe = myThread->runningOn();
   waitCompletionAndSignalers( true );
   //if ( getNumCopies() > 0 )
   //  pe->copyDataOut( *this );

   //_ccontrol.copyDataOut();
=======
   ProcessingElement *pe = myThread->runningOn();
   waitCompletion();
>>>>>>> 7707e933
   if ( getNumCopies() > 0 )
      _mcontrol.copyDataOut();
   

   _executionTime = ( _numDevices == 1 ? 0.0 : OS::getMonotonicTimeUs() - _executionTime );
}

<<<<<<< HEAD
               NANOS_INSTRUMENT( InstrumentState inst3(NANOS_POST_OUTLINE_WORK4 ); );
=======
void WorkDescriptor::done ()
{
   releaseCommutativeAccesses(); 

   sys.getPMInterface().wdFinished( *this );
>>>>>>> 7707e933
   this->getParent()->workFinished( *this );
               NANOS_INSTRUMENT( inst3.close(); );

   this->wgdone();
   WorkGroup::done();

}

void WorkDescriptor::prepareCopies()
{
   for (unsigned int i = 0; i < _numCopies; i++ ) {
      _paramsSize += _copies[i].getSize();

      if ( _copies[i].isPrivate() )
         //jbueno new API _copies[i].setAddress( ( (uint64_t)_copies[i].getAddress() - (unsigned long)_data ) );
         _copies[i].setBaseAddress( (void *) ( (uint64_t )_copies[i].getBaseAddress() - (unsigned long)_data ) );
<<<<<<< HEAD
   }
}

void WorkDescriptor::notifyOutlinedCompletion()
{
   ensure( isTied(), "Outlined WD completed, but it is untied!");
   _tiedTo->notifyOutlinedCompletionDependent( this );
}
void WorkDescriptor::predecessorFinished( WorkDescriptor *predecessorWd )
{
   //if ( predecessorWd != NULL )
   //{
   //   setMyGraphRepList( predecessorWd->getMyGraphRepList() );
   //}

   //if ( _myGraphRepList == NULL ) {
   //   _myGraphRepList = sys.getGraphRepList();
   //   if ( predecessorWd != NULL ) {
   //      _myGraphRepList.value()->push_back( predecessorWd->getGE() );
   //      predecessorWd->listed();
   //   }
   //}
   //_myGraphRepList.value()->push_back( getGE() );
   //if (predecessorWd != NULL) predecessorWd->listed();

   //message("wd " << getId() << " getting directory from previous wd " << predecessorWd->getId() );
   if ( !sys.usingNewCache() ) {
      if ( getNewDirectory() == NULL )
         initNewDirectory();
      //std::cerr << "wd " << (unsigned int)  getId() << " getting directory from " << (unsigned int)predecessorWd->getId() << std::endl;
      _newDirectory->merge( *predecessorWd->getNewDirectory() );
   } else {
      //_ccontrol.getInfoFromPredecessor( predecessorWd->_ccontrol ); 
      _mcontrol.getInfoFromPredecessor( predecessorWd->_mcontrol ); 
   }
}

void WorkDescriptor::initMyGraphRepListNoPred( )
{
   _myGraphRepList = sys.getGraphRepList();
   _myGraphRepList.value()->push_back( this->getParent()->getGE() );
   _myGraphRepList.value()->push_back( getGE() );
}
void WorkDescriptor::setMyGraphRepList( std::list<GraphEntry *> *myList )
{
   _myGraphRepList = myList;
}
std::list<GraphEntry *> *WorkDescriptor::getMyGraphRepList(  )
{
   std::list<GraphEntry *> *myList;
   do {
      myList = _myGraphRepList.value();
   }
   while ( ! _myGraphRepList.cswap( myList, NULL ) );
   return myList;
}

void WorkDescriptor::wgdone()
{
   //if (!_listed)
   //{
   //   if ( _myGraphRepList == NULL ) {
   //      _myGraphRepList = sys.getGraphRepList();
   //   }
   //   _myGraphRepList.value()->push_back( this->getParent()->getGENext() );
   //}
}

void WorkDescriptor::listed()
{
   _listed = true;
}

void WorkDescriptor::printCopies()
{
      CopyData *copies = getCopies();
      for ( unsigned int i = 0; i < getNumCopies(); i++ ) {
         CopyData & cd = copies[i];
         if ( !cd.isPrivate() ) {
            //message("WD: " << getId() << " DA["<< i << "]: addr is " << (void *) cd.getDataAccess()->address );
            //DataAccess d( cd.getDataAccess().address, cd.getDataAccess().flags.input ,cd.getDataAccess().flags.output, cd.getDataAccess().flags.can_rename,
            //   cd.getDataAccess().flags.commutative, cd.getDataAccess().dimension_count, cd.getDataAccess().dimensions);
            //  Region reg = NewRegionDirectory::build_region( d );
         }
      }

}
void WorkDescriptor::workFinished(WorkDescriptor &wd)
{
   if ( !sys.usingNewCache() ) {
      if ( _newDirectory == NULL ) initNewDirectory();
      //if (sys.getNetwork()->getNodeNum() > 0 ) std::cerr << "wd " << (unsigned int) wd.getId() <<":" <<(void *) wd.getNewDirectory() << " merging directory into parent " << (unsigned int) this->getId() <<":"<<(void *) _newDirectory << " num successors " << (int) ( wd._doSubmit != NULL ? wd._doSubmit->getSuccessors().size() : -1 ) << std::endl;
      NANOS_INSTRUMENT( InstrumentState inst3(NANOS_POST_OUTLINE_WORK3); );
      _newDirectory->mergeOutput( *(wd.getNewDirectory()) );
      NANOS_INSTRUMENT( inst3.close(); );
      //if (sys.getNetwork()->getNodeNum() > 0) {
      //   _newDirectory->consolidate( false );
      //}
=======
>>>>>>> 7707e933
   }

   if ( wd._doSubmit != NULL )
      wd._doSubmit->finished();
   //if (sys.getNetwork()->getNodeNum()==0){ message("a child, " << wd.getId() << " has finished, im " << getId() ); }
}
<<<<<<< HEAD
void WorkDescriptor::setNotifyCopyFunc( void (*func)(WD &, BaseThread const&) ) {
   _notifyCopy = func;
}

unsigned int WorkDescriptor::getNumReaders() {
   unsigned int result = 0;
   //CopyData *copies = getCopies();
   //for ( unsigned int i = 0; i < getNumCopies(); i++ ) {
   //   CopyData & cd = copies[i];
   //   if ( !cd.isPrivate() && cd.isOutput() ) {
   //      result += (getParent()->_depsDomain)->getNumReaders( _ccontrol._cacheCopies[i]._region );
   //   }
   //}
   //std::cerr << "getNumReaders: succ from dosubmit "<< _doSubmit->getSuccessors().size() << std::endl;
   result = _doSubmit->getSuccessors().size();
   return result;
}

unsigned int WorkDescriptor::getNumAllReaders() {
   //unsigned int result = 0;
   //CopyData *copies = getCopies();
   //for ( unsigned int i = 0; i < getNumCopies(); i++ ) {
   //   CopyData & cd = copies[i];
   //   if ( !cd.isPrivate() && cd.isOutput() ) {
   //   }
   //}
   //return result;
         return (getParent()->_depsDomain)->getNumAllReaders(  );
}
=======

void WorkDescriptor::initCommutativeAccesses( WorkDescriptor &wd, size_t numDeps, DataAccess* deps )
{
   size_t numCommutative = 0;

   for ( size_t i = 0; i < numDeps; i++ )
      if ( deps[i].isCommutative() )
         ++numCommutative;

   if ( numCommutative == 0 )
      return;

   wd._commutativeOwners.reserve(numCommutative);

   for ( size_t i = 0; i < numDeps; i++ ) {
      if ( !deps[i].isCommutative() )
         continue;

      // Lookup owner in map in parent WD
      CommutativeOwnerMap::iterator iter = _commutativeOwnerMap.find( deps[i].getDepAddress() );

      if ( iter != _commutativeOwnerMap.end() ) {
         // Already in map => insert into owner list in child WD
         wd._commutativeOwners.push_back( iter->second.get() );
      }
      else {
         // Not in map => allocate new owner pointer container and insert
         std::pair<CommutativeOwnerMap::iterator, bool> ret =
               _commutativeOwnerMap.insert( std::make_pair( deps[i].getDepAddress(),
                                                            TR1::shared_ptr<WorkDescriptor *>( NEW WorkDescriptor *(NULL) ) ) );

         // Insert into owner list in child WD
         wd._commutativeOwners.push_back( ret.first->second.get() );
      }
   }
}

bool WorkDescriptor::tryAcquireCommutativeAccesses()
{
   const size_t n = _commutativeOwners.size();
   for ( size_t i = 0; i < n; i++ ) {

      WorkDescriptor *owner = *_commutativeOwners[i];

      if ( owner == this )
         continue;

      if ( owner == NULL &&
           nanos::compareAndSwap( (void **) _commutativeOwners[i], (void *) NULL, (void *) this ) )
         continue;

      // Failed to obtain exclusive access to all accesses, release the obtained ones

      for ( ; i > 0; i-- )
         *_commutativeOwners[i-1] = NULL;

      return false;
   }
   return true;
} 

void WorkDescriptor::setCopies(size_t numCopies, CopyData * copies)
{
    ensure(_numCopies == 0, "This WD already had copies. Overriding them is not possible");
    ensure((numCopies == 0) == (copies == NULL), "Inconsistency between copies and number of copies");

    _numCopies = numCopies;

    _copies = NEW CopyData[numCopies];
    _copiesNotInChunk = true;

    // Keep a copy of the copy descriptors
    std::copy(copies, copies + numCopies, _copies);

    for (unsigned int i = 0; i < numCopies; ++i)
    {
        int num_dimensions = copies[i].dimension_count;
        if ( num_dimensions > 0 ) {
            nanos_region_dimension_internal_t* copy_dims = NEW nanos_region_dimension_internal_t[num_dimensions];
            std::copy(copies[i].dimensions, copies[i].dimensions + num_dimensions, copy_dims);
            _copies[i].dimensions = copy_dims;
        } else {
            _copies[i].dimensions = NULL;
        }
    }
}
>>>>>>> 7707e933
<|MERGE_RESOLUTION|>--- conflicted
+++ resolved
@@ -71,7 +71,6 @@
    setStart();
 }
 
-<<<<<<< HEAD
 void WorkDescriptor::initWithPE ( ProcessingElement &pe )
 {
    if ( _state != INIT ) return;
@@ -119,39 +118,36 @@
    }
 }
 
-void WorkDescriptor::start(ULTFlag isUserLevelThread, WorkDescriptor *previous)
-=======
 // That function must be called from the thread it will execute it. This is important
 // from the point of view of tiedness and the device activation. Both operation will
 // involves current thread / pe
 void WorkDescriptor::start (ULTFlag isUserLevelThread, WorkDescriptor *previous)
->>>>>>> 7707e933
 {
    ensure ( _state == START , "Trying to start a wd twice or trying to start an uninitialized wd");
 
    ProcessingElement *pe = myThread->runningOn();
 
-<<<<<<< HEAD
-   if ( getNumCopies() > 0 ) {
-      pe->waitInputs( *this );
-   }
+
+   //if ( getNumCopies() > 0 ) {
+   //   pe->waitInputs( *this );
+   //}
 
    //if ( getNumCopies() > 0 ) {
    //   if ( _ccontrol.dataIsReady() ) {
    //      //message("Data is Ready!");
    //   }
    //}
-=======
->>>>>>> 7707e933
 
    // If there are no active device, choose a compatible one
-   if ( _activeDeviceIdx == _numDevices ) activateDevice ( pe->getDeviceType() );
+   if ( _activeDeviceIdx == _numDevices ) activateDevice ( *(pe->getDeviceType()) );
 
    // Initializing devices
    _devices[_activeDeviceIdx]->lazyInit( *this, isUserLevelThread, previous );
 
+   if ( sys.getNetwork()->getNodeNum() == 0 )fprintf(stderr, "[%d] ============= WAIT INPUTS ========> wd %p (%d)\n", sys.getNetwork()->getNodeNum(), this, getId() );
    // Waiting for copies
    if ( getNumCopies() > 0 ) pe->waitInputs( *this );
+   if ( sys.getNetwork()->getNodeNum() == 0 )fprintf(stderr, "[%d] ============= WAIT INPUTS DONE ========> wd %p (%d)\n", sys.getNetwork()->getNodeNum(), this, getId() );
 
    // Tie WD to current thread
    if ( _tie ) tieTo( *myThread );
@@ -203,13 +199,7 @@
 
    _activeDeviceIdx = deviceIdx;
 
-<<<<<<< HEAD
-//   ensure( dd,"Did not find requested device in activation" );
-   _activeDevice = dd;
-   return *dd;
-=======
    return *_devices[_activeDeviceIdx];
->>>>>>> 7707e933
 }
 
 bool WorkDescriptor::canRunIn( const Device &device ) const
@@ -240,11 +230,11 @@
 
 void WorkDescriptor::submit( void )
 {
-   if ( !sys.usingNewCache() ) {
-   if ( getNewDirectory() == NULL )
-      initNewDirectory();
-      getNewDirectory()->setParent( ( getParent() != NULL ) ? getParent()->getNewDirectory() : NULL );   
-   }
+   //if ( !sys.usingNewCache() ) {
+   //if ( getNewDirectory() == NULL )
+   //   initNewDirectory();
+   //   getNewDirectory()->setParent( ( getParent() != NULL ) ? getParent()->getNewDirectory() : NULL );   
+   //}
    //_ccontrol.preInit();
    _mcontrol.preInit();
    Scheduler::submit( *this );
@@ -252,17 +242,8 @@
 
 void WorkDescriptor::finish ()
 {
-<<<<<<< HEAD
    //ProcessingElement *pe = myThread->runningOn();
-   waitCompletionAndSignalers( true );
-   //if ( getNumCopies() > 0 )
-   //  pe->copyDataOut( *this );
-
-   //_ccontrol.copyDataOut();
-=======
-   ProcessingElement *pe = myThread->runningOn();
-   waitCompletion();
->>>>>>> 7707e933
+   waitCompletion( true );
    if ( getNumCopies() > 0 )
       _mcontrol.copyDataOut();
    
@@ -270,17 +251,12 @@
    _executionTime = ( _numDevices == 1 ? 0.0 : OS::getMonotonicTimeUs() - _executionTime );
 }
 
-<<<<<<< HEAD
-               NANOS_INSTRUMENT( InstrumentState inst3(NANOS_POST_OUTLINE_WORK4 ); );
-=======
 void WorkDescriptor::done ()
 {
    releaseCommutativeAccesses(); 
 
    sys.getPMInterface().wdFinished( *this );
->>>>>>> 7707e933
    this->getParent()->workFinished( *this );
-               NANOS_INSTRUMENT( inst3.close(); );
 
    this->wgdone();
    WorkGroup::done();
@@ -295,7 +271,6 @@
       if ( _copies[i].isPrivate() )
          //jbueno new API _copies[i].setAddress( ( (uint64_t)_copies[i].getAddress() - (unsigned long)_data ) );
          _copies[i].setBaseAddress( (void *) ( (uint64_t )_copies[i].getBaseAddress() - (unsigned long)_data ) );
-<<<<<<< HEAD
    }
 }
 
@@ -322,17 +297,18 @@
    //if (predecessorWd != NULL) predecessorWd->listed();
 
    //message("wd " << getId() << " getting directory from previous wd " << predecessorWd->getId() );
-   if ( !sys.usingNewCache() ) {
-      if ( getNewDirectory() == NULL )
-         initNewDirectory();
-      //std::cerr << "wd " << (unsigned int)  getId() << " getting directory from " << (unsigned int)predecessorWd->getId() << std::endl;
-      _newDirectory->merge( *predecessorWd->getNewDirectory() );
-   } else {
+   //if ( !sys.usingNewCache() ) {
+   //   if ( getNewDirectory() == NULL )
+   //      initNewDirectory();
+   //   //std::cerr << "wd " << (unsigned int)  getId() << " getting directory from " << (unsigned int)predecessorWd->getId() << std::endl;
+   //   _newDirectory->merge( *predecessorWd->getNewDirectory() );
+   //} else {
       //_ccontrol.getInfoFromPredecessor( predecessorWd->_ccontrol ); 
       _mcontrol.getInfoFromPredecessor( predecessorWd->_mcontrol ); 
-   }
-}
-
+   //}
+}
+
+#if 0
 void WorkDescriptor::initMyGraphRepListNoPred( )
 {
    _myGraphRepList = sys.getGraphRepList();
@@ -352,6 +328,7 @@
    while ( ! _myGraphRepList.cswap( myList, NULL ) );
    return myList;
 }
+#endif
 
 void WorkDescriptor::wgdone()
 {
@@ -385,24 +362,21 @@
 }
 void WorkDescriptor::workFinished(WorkDescriptor &wd)
 {
-   if ( !sys.usingNewCache() ) {
-      if ( _newDirectory == NULL ) initNewDirectory();
-      //if (sys.getNetwork()->getNodeNum() > 0 ) std::cerr << "wd " << (unsigned int) wd.getId() <<":" <<(void *) wd.getNewDirectory() << " merging directory into parent " << (unsigned int) this->getId() <<":"<<(void *) _newDirectory << " num successors " << (int) ( wd._doSubmit != NULL ? wd._doSubmit->getSuccessors().size() : -1 ) << std::endl;
-      NANOS_INSTRUMENT( InstrumentState inst3(NANOS_POST_OUTLINE_WORK3); );
-      _newDirectory->mergeOutput( *(wd.getNewDirectory()) );
-      NANOS_INSTRUMENT( inst3.close(); );
-      //if (sys.getNetwork()->getNodeNum() > 0) {
-      //   _newDirectory->consolidate( false );
-      //}
-=======
->>>>>>> 7707e933
-   }
+   //if ( !sys.usingNewCache() ) {
+   //   if ( _newDirectory == NULL ) initNewDirectory();
+   //   //if (sys.getNetwork()->getNodeNum() > 0 ) std::cerr << "wd " << (unsigned int) wd.getId() <<":" <<(void *) wd.getNewDirectory() << " merging directory into parent " << (unsigned int) this->getId() <<":"<<(void *) _newDirectory << " num successors " << (int) ( wd._doSubmit != NULL ? wd._doSubmit->getSuccessors().size() : -1 ) << std::endl;
+   //   NANOS_INSTRUMENT( InstrumentState inst3(NANOS_POST_OUTLINE_WORK3); );
+   //   _newDirectory->mergeOutput( *(wd.getNewDirectory()) );
+   //   NANOS_INSTRUMENT( inst3.close(); );
+   //   //if (sys.getNetwork()->getNodeNum() > 0) {
+   //   //   _newDirectory->consolidate( false );
+   //   //}
+   //}
 
    if ( wd._doSubmit != NULL )
       wd._doSubmit->finished();
    //if (sys.getNetwork()->getNodeNum()==0){ message("a child, " << wd.getId() << " has finished, im " << getId() ); }
 }
-<<<<<<< HEAD
 void WorkDescriptor::setNotifyCopyFunc( void (*func)(WD &, BaseThread const&) ) {
    _notifyCopy = func;
 }
@@ -430,9 +404,9 @@
    //   }
    //}
    //return result;
-         return (getParent()->_depsDomain)->getNumAllReaders(  );
-}
-=======
+    //return (getParent()->_depsDomain)->getNumAllReaders(  );
+  return 0;
+}
 
 void WorkDescriptor::initCommutativeAccesses( WorkDescriptor &wd, size_t numDeps, DataAccess* deps )
 {
@@ -519,4 +493,3 @@
         }
     }
 }
->>>>>>> 7707e933
