--- conflicted
+++ resolved
@@ -26,6 +26,7 @@
 #include "system.hpp"
 #include "os.hpp"
 #include "synchronizedcondition.hpp"
+#include "printbt_decl.hpp"
 
 using namespace nanos;
 
@@ -37,30 +38,10 @@
 
    /* Initializing instrumentation context */
    NANOS_INSTRUMENT( sys.getInstrumentation()->wdCreate( this ) );
-  
-   //message("init wd " << getId() );
-   //if ( getNewDirectory() == NULL )
-   //   initNewDirectory();
-   //getNewDirectory()->setParent( ( getParent() != NULL ) ? getParent()->getNewDirectory() : NULL );   
 
    _executionTime = ( _numDevices == 1 ? 0.0 : OS::getMonotonicTimeUs() );
 
    if ( getNumCopies() > 0 ) {
-      
-      //CopyData *copies = getCopies();
-      //for ( unsigned int i = 0; i < getNumCopies(); i++ ) {
-      //   CopyData & cd = copies[i];
-      //   if ( !cd.isPrivate() ) {
-      //      //message("[n:" << sys.getNetwork()->getNodeNum() << "] WD "<< getId() << " init DA["<< i << "]: addr is " << (void *) cd.getDataAccess()->address );
-      //      //DataAccess d( cd.getDataAccess()->address, cd.getDataAccess()->flags.input ,cd.getDataAccess()->flags.output, cd.getDataAccess()->flags.can_rename,
-      //      //   cd.getDataAccess()->flags.commutative, cd.getDataAccess()->dimension_count, cd.getDataAccess()->dimensions);
-      //      //  Region reg = NewRegionDirectory::build_region( d );
-      //      //  message("region is " << reg);
-      //      //  getNewDirectory()->registerAccess( reg, cd.isInput(), cd.isOutput(), pe->getMemorySpaceId() );
-      //   }
-      //}
-      
-      _notifyThread = myThread;
       pe->copyDataIn( *this );
       //this->notifyCopy();
 
@@ -106,7 +87,7 @@
          _translateArgs( _data, this );
       }
    }
-   setStart();
+   _state = WorkDescriptor::START;
 }
 
 
@@ -175,7 +156,7 @@
 
    if ( result ) {
       // Tie WD to current thread
-      if ( _tie ) tieTo( *myThread );
+      if ( _flags.to_tie ) tieTo( *myThread );
 
       // Call Programming Model interface .started() method.
       sys.getPMInterface().wdStarted( *this );
@@ -256,31 +237,32 @@
    //return ( canRunIn( pe.getDeviceType() )  || ( pe.getSubDeviceType() != NULL && canRunIn( *pe.getSubDeviceType() ) ));
 }
 
-<<<<<<< HEAD
 void WorkDescriptor::submit( bool force_queue )
 {
    _mcontrol.preInit();
-   memory_space_id_t loc = 0;
-   //std::cout << "Submitting wd " << getId() << std::endl;
-   if ( _mcontrol.isRooted( loc ) ) {
-      //std::cout << "Im rooted to " << loc << std::endl;
-      if ( loc != 0 ) {
-         SeparateMemoryAddressSpace &mem = sys.getSeparateMemory( loc );
-         this->tieTo( *(mem.getPE().getFirstThread()) );
-      }
-   }
-   Scheduler::submit(*this, force_queue );
+
+   if ( _slicer ) {
+      _slicer->submit(*this);
+   } else {
+      memory_space_id_t loc = 0;
+      if ( _mcontrol.isRooted( loc ) ) {
+         //std::cerr << " rooting " << this->getId()  << " to " << loc << std::endl;
+         this->tieToLocation( loc );
+         //if ( loc != 0 ) {
+         //   SeparateMemoryAddressSpace &mem = sys.getSeparateMemory( loc );
+         //   this->tieTo( *(mem.getPE().getFirstThread()) );
+         //}
+      }
+      Scheduler::submit(*this, force_queue );
+   }
 } 
 
-=======
->>>>>>> 487930f4
 void WorkDescriptor::finish ()
 {
-   //ProcessingElement *pe = myThread->runningOn();
-   /* FIXME: removed during merge from master */ //waitCompletion( true );
+   // At that point we are ready to copy data out
    if ( getNumCopies() > 0 )
       _mcontrol.copyDataOut();
-   
+
    // Getting execution time
    _executionTime = ( _numDevices == 1 ? 0.0 : OS::getMonotonicTimeUs() - _executionTime );
 }
@@ -296,13 +278,6 @@
    // Notifying parent we have finished ( dependence's relationships )
    this->getParent()->workFinished( *this );
 
-<<<<<<< HEAD
-   /* FIXME: removed during merge from master */ this->wgdone();
-
-   // Workgroup specific done ( parent's relationships)
-   WorkGroup::done();
-
-=======
 //! \bug FIXME: This instrumentation phase has been commented due may cause raises when creating the events
 #if 0
    NANOS_INSTRUMENT ( static Instrumentation *instr = sys.getInstrumentation(); )
@@ -323,7 +298,6 @@
 #endif
       _parent = NULL;
    }
->>>>>>> 487930f4
 }
 
 void WorkDescriptor::prepareCopies()
@@ -373,10 +347,10 @@
    //}
 }
 
-void WorkDescriptor::listed()
-{
-   _listed = true;
-}
+//void WorkDescriptor::listed()
+//{
+//   _listed = true;
+//}
 
 void WorkDescriptor::printCopies()
 {
@@ -481,9 +455,25 @@
             _copies[i].dimensions = NULL;
         }
     }
-}
-
-<<<<<<< HEAD
+
+   new ( &_mcontrol ) MemController( *this );
+}
+
+void WorkDescriptor::waitCompletion( bool avoidFlush )
+{
+   _componentsSyncCond.waitConditionAndSignalers();
+   sys.getHostMemory().synchronize( !avoidFlush, *this );
+}
+
+void WorkDescriptor::exitWork ( WorkDescriptor &work )
+{
+   _componentsSyncCond.reference();
+   int componentsLeft = --_components;
+   //! \note It seems that _syncCond.check() generates a race condition here?
+   if (componentsLeft == 0) _componentsSyncCond.signal();
+   _componentsSyncCond.unreference();
+}
+
 bool WorkDescriptor::resourceCheck( BaseThread const &thd, bool considerInvalidations ) const {
    return _mcontrol.canAllocateMemory( thd.runningOn()->getMemorySpaceId(), considerInvalidations );
 }
@@ -507,20 +497,3 @@
 //   while ( ! _myGraphRepList.cswap( myList, NULL ) );
 //   return myList;
 //}
-=======
-void WorkDescriptor::waitCompletion( bool avoidFlush )
-{
-   _componentsSyncCond.waitConditionAndSignalers();
-   if ( _directory != NULL && !avoidFlush ) _directory->synchronizeHost();
-}
-
-void WorkDescriptor::exitWork ( WorkDescriptor &work )
-{
-   _componentsSyncCond.reference();
-   int componentsLeft = --_components;
-   //! \note It seems that _syncCond.check() generates a race condition here?
-   if (componentsLeft == 0) _componentsSyncCond.signal();
-   _componentsSyncCond.unreference();
-}
-
->>>>>>> 487930f4
