--- conflicted
+++ resolved
@@ -58,14 +58,9 @@
    _gasnetApi( *this ), _numPinnedSegments( 0 ), _pinnedSegmentAddrList( NULL ),
    _pinnedSegmentLenList( NULL ), _extraPEsCount( 0 ), _conduit(""),
    _nodeMem( DEFAULT_NODE_MEM ), _allocFit( false ), _allowSharedThd( false ),
-<<<<<<< HEAD
    _unalignedNodeMem( false ), _gpuPresend( 1 ), _smpPresend( 1 ),
    _cachePolicy( System::DEFAULT ), _nodes( NULL ), _cpu( NULL ),
    _clusterThread( NULL ), _gasnetSegmentSize( 0 ) {
-=======
-   _gpuPresend( 1 ), _smpPresend( 1 ), _cachePolicy( System::DEFAULT ),
-   _nodes( NULL ), _cpu( NULL ), _clusterThread( NULL ) {
->>>>>>> ed033aab
 }
 
 void ClusterPlugin::config( Config& cfg )
@@ -83,11 +78,7 @@
 
    if ( _gasnetApi.getNumNodes() > 1 ) {
       if ( _gasnetApi.getNodeNum() == 0 ) {
-<<<<<<< HEAD
          const Device * supported_archs[3] = { &getSMPDevice(), NULL, NULL };
-=======
-         const Device * supported_archs[3] = { &SMP, NULL, NULL };
->>>>>>> ed033aab
          int num_supported_archs = 3;
          #ifdef GPU_DEV
          supported_archs[1] = &GPU;
@@ -165,11 +156,7 @@
    return rwd;
 }
 
-<<<<<<< HEAD
 bool ClusterPlugin::getAllocFit() const {
-=======
-bool ClusterPlugin::getAllocFit() {
->>>>>>> ed033aab
    return _allocFit;
 }
 
@@ -201,7 +188,6 @@
    cfg.registerConfigOption ( "allow-shared-thread", NEW Config::FlagOption ( _allowSharedThd ), "Allow the cluster thread to share CPU with other threads." );
    cfg.registerArgOption ( "allow-shared-thread", "cluster-allow-shared-thread" );
    cfg.registerEnvOption ( "allow-shared-thread", "NX_CLUSTER_ALLOW_SHARED_THREAD" );
-<<<<<<< HEAD
 
    cfg.registerConfigOption ( "cluster-unaligned-node-memory", NEW Config::FlagOption ( _unalignedNodeMem ), "Do not align node memory." );
    cfg.registerArgOption ( "cluster-unaligned-node-memory", "cluster-unaligned-node-memory" );
@@ -211,8 +197,6 @@
    cfg.registerArgOption ( "gasnet-segment", "gasnet-segment-size" );
    cfg.registerEnvOption ( "gasnet-segment", "NX_GASNET_SEGMENT_SIZE" );
 
-=======
->>>>>>> ed033aab
 }
 
 ProcessingElement * ClusterPlugin::createPE( unsigned id, unsigned uid ){
