--- conflicted
+++ resolved
@@ -75,21 +75,9 @@
 
       nanos_wd_t wd = NULL;
       main__task_1_data_t *task_data = NULL;
-<<<<<<< HEAD
-      nanos_wd_props_t props = {
-         .mandatory_creation = true,
-         .tied = false,
-         .tie_to = false,
-         .priority = 0,
-      };
-
-      NANOS_SAFE( nanos_create_wd ( &wd, 1, main__task_1_device , sizeof( main__task_1_data_t ), __alignof__(main__task_1_data_t),
-                                    (void **) &task_data, nanos_current_wd(), &props , 0, NULL ));
-=======
 
       NANOS_SAFE( nanos_create_wd_compact ( &wd, &const_data1.base, &dyn_props, sizeof( main__task_1_data_t ),
                                     (void **) &task_data, nanos_current_wd(), NULL ));
->>>>>>> 15cb52ef
 
       task_data->value = 100;
 
