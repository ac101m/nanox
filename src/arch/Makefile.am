#####################################################################################
#      Copyright 2009 Barcelona Supercomputing Center                               #
#                                                                                   #
#      This file is part of the NANOS++ library.                                    #
#                                                                                   #
#      NANOS++ is free software: you can redistribute it and/or modify              #
#      it under the terms of the GNU Lesser General Public License as published by  #
#      the Free Software Foundation, either version 3 of the License, or            #
#      (at your option) any later version.                                          #
#                                                                                   #
#      NANOS++ is distributed in the hope that it will be useful,                   #
#      but WITHOUT ANY WARRANTY; without even the implied warranty of               #
#      MERCHANTABILITY or FITNESS FOR A PARTICULAR PURPOSE.  See the                #
#      GNU Lesser General Public License for more details.                          #
#                                                                                   #
#      You should have received a copy of the GNU Lesser General Public License     #
#      along with NANOS++.  If not, see <http://www.gnu.org/licenses/>.             #
#####################################################################################

SUBDIRS = @ARCHITECTURES@ @OS@

<<<<<<< HEAD
DIST_SUBDIRS = unix-os smp spu gpu fpga opencl mpi
=======
DIST_SUBDIRS = unix-os smp spu gpu cluster fpga opencl
>>>>>>> ff95c8be
<|MERGE_RESOLUTION|>--- conflicted
+++ resolved
@@ -19,8 +19,4 @@
 
 SUBDIRS = @ARCHITECTURES@ @OS@
 
-<<<<<<< HEAD
-DIST_SUBDIRS = unix-os smp spu gpu fpga opencl mpi
-=======
-DIST_SUBDIRS = unix-os smp spu gpu cluster fpga opencl
->>>>>>> ff95c8be
+DIST_SUBDIRS = unix-os smp spu gpu cluster fpga opencl mpi