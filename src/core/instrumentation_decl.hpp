/*************************************************************************************/
/*      Copyright 2009 Barcelona Supercomputing Center                               */
/*                                                                                   */
/*      This file is part of the NANOS++ library.                                    */
/*                                                                                   */
/*      NANOS++ is free software: you can redistribute it and/or modify              */
/*      it under the terms of the GNU Lesser General Public License as published by  */
/*      the Free Software Foundation, either version 3 of the License, or            */
/*      (at your option) any later version.                                          */
/*                                                                                   */
/*      NANOS++ is distributed in the hope that it will be useful,                   */
/*      but WITHOUT ANY WARRANTY; without even the implied warranty of               */
/*      MERCHANTABILITY or FITNESS FOR A PARTICULAR PURPOSE.  See the                */
/*      GNU Lesser General Public License for more details.                          */
/*                                                                                   */
/*      You should have received a copy of the GNU Lesser General Public License     */
/*      along with NANOS++.  If not, see <http://www.gnu.org/licenses/>.             */
/*************************************************************************************/
//! \file instrumentation_decl.hpp
//! \brief Instrumentation main classes declaration.
//
//! \defgroup core_instrumentation Instrumentation module
//! \ingroup core

/*!\page    core_instrumentation
 * \ingroup core_instrumentation
 *
 * \section introduction Introduction
 *
 * The main goal of instrumentation is to get some information about the program execution. In other words, we want to know "What happens in this WorkDescriptor? running on this Thread". There are the three main components involved in the instrumentation process: What (we also call it Event), WorkDescriptor and Thread.
 *
 * - Events are something that happens at a given time or at a given interval of time.
 * - WorkDescriptors are the runtime basic unit of work. They offer a context to execute a piece of code.
 * - Threads are logical (or virtual) processors that execute WorkDescriptors.
 *
 * Instrumentation defines an interface which allow to know specific details about the execution of any program using Nanos++ Runtime Library. In order to do that we have defined several concepts which represents different activities happening during the execution. Nanos++ defines four different type of events
 *
 * - Burst: a burst is defined by a time interval. During this interval something is happening (e.g. executing a runtime service).
 * - State: a state is also defined by an interval of time and defines which is the execution status in a specific time stamp. It can be considered as a specific case of burst object but with a predetermined behaviour. All state's changes are push and pop operation. So when we are changing state we are whether pushing a new state in the state stack or returning to the previous state (the one previous current state). Usually a state defines the nature of the code we are executing. We can be executing a synchronization operation (SYNCH), or waiting for more job to execute (IDLE), or useful code for the user (RUNNING), etc
 * - Point: a point event is defined by a timestamp. This entity represents a punctual event during the execution.
 * - Point-to-point: a point-to-point event is defined for two punctual events. One is called the origin and the other one destination. With these kind of events we can represent communication (send/receive procedures), or work spawning (producer/consumer schemes), etc
 *
 * Instrumentation is also driven through Key/Value pairs in which the item Key identifies the semantic of the associated Value (e.g., WorkDescriptor ID as a Key and a numerical identifier as the associated Value). Keys and Values can be registered in a global dictionary (InstrumentationDictionary) which can be used as a repository.
 *
 * In order to create and raise events from user's code see \ref capi_instrument
 *
 * \section implementation Implementation
 *
 * Instrumentation mechanism implementation is divided in several classes:
 *
 * - Instrumentation class is a singleton object which can be accessed through the - also singleton - System object (sys).
 * - InstrumentationDictionary class which is part of the Instrumentation class.
 * - InstrumentationContext class, each WorkDescriptor? object has an associated InstrumentationContext object.
 * - Instrumentation modules, help programmers in the duty of open/close events.
 *
 * In this section we will describe the instrumentation mechanism by describing the implementation of each one of these classes.
 *
 * \subsection instrumentation Instrumentation class
 * \copydoc nanos::Instrumentation
 *
 * \subsection instrumentation_context InstrumentationContext class
 * \copydoc nanos::InstrumentationContext
 *
 * \subsection instrumentation_dictionary InstrumentationDictionary class
 * \copydoc nanos::InstrumentationDictionary
 *
 * \subsection instrumentation_modules InstrumentationModules classes
 *
 * Instrumentation modules help programmers in the instrumentation process by doing automatically some of the duties that users need to follow for correct instrumentation. So far its main utility is to take care about multiple exits in a given piece of code. As a module is a C++ object, we can use the constructor to open an instrumentation burst leaving the responsibility of closing it to the corresponding destructor.
 *
 * Creating a new InstrumentState object will produce the opening of a State event (the value is specified in the object constructor). Once the object goes out of the scope where is declared the destructor will close it (if programmer has not closed it before). As most of instrumentation phases affect a whole function the programmer has just to create an object of a Instrumentation module at the beginning of the function.
 *
 * - \copydoc nanos::InstrumentStateAndBurst
 * - \copydoc nanos::InstrumentState
 * - \copydoc nanos::InstrumentBurst
 *
 * \subsection examples Instrumentation examples
 *
 * In this section we will explain how different parts of the runtime have been instrumented. As one of the design principles was to encapsulate the code and to avoid that performance runtime version has any impact by the instrumentation code (or at least keep the impact as low as possible), the runtime offers a macro which allow to remove the code when it is not needed. The NANOS_INSTRUMENT(code) macro:
 * 
 * \code
 * #ifdef NANOS_INSTRUMENTATION_ENABLED
 *    #define NANOS_INSTRUMENT(f) f;
 * #else
 *    #define NANOS_INSTRUMENT(f) ;
 * #endif
 * \endcode
 *
 * All instrumentation calls have to be protected using this macro.
 * 
 * \subsubsection example1 Example 1: Memory allocation
 * 
 * Some runtime chunks of code are bounded by instrumentation events in order to measure the duration of this piece of code. An example is a cache allocation. This function is bounded by a state event and a burst event. State event will change the current thread's state to CACHE and the Burst event will keep information of the memory allocation size for the specific call. Here is the example:
 * 
 * \code
 * void * allocate( size_t size )
 * {
 *       void *result;
 *       NANOS_INSTRUMENT(nanos_event_key_t k);
 *       NANOS_INSTRUMENT(k = Instrumentor->getInstrumentorDictionary()->getEventKey("cache-malloc"));
 *       NANOS_INSTRUMENT(Instrumentor()->raiseOpenStateAndBurst(CACHE, k, (nanos_event_value_t) size));
 *       result = _T::allocate(size);
 *       NANOS_INSTRUMENT(Instrumentor()->raiseCloseStateAndBurst(k,0));
 *       return result;
 * }
 * \endcode
 *
 * \subsubsection example2 Example 2: WorkDescriptor?'s context switch
 * 
 * WorkDescriptor?'s context switch uses two instrumentation services wdLeaveCPU() and wdEnterCPU(). The wdLeaveCPU() is called from the leaving task context execution and wdEnterCPU() is called once we are executing the new task.
 * 
 * \code
 *    .
 *    .
 *    .
 *    NANOS_INSTRUMENT( sys.getInstrumentor()->wdLeaveCPU(oldWD) );
 *    myThread->switchHelperDependent(oldWD, newWD, arg);
 * 
 *    myThread->setCurrentWD( *newWD );
 *    NANOS_INSTRUMENT( sys.getInstrumentor()->wdEnterCPU(newWD) );
 *    .
 *    .
 *    .
 * \endcode
 *
 * \subsubsection example3 Example 3: Instrumenting the API
 * 
 * API functions have – generally – a common behaviour. They open a Burst event with a pair <key,value>. The key is the internal code “api” and the value is an specific identifier of the function we are instrumenting on. API functions also open a State event with a value according with the function duty. Both events will be closed once the function execution finishes. Here it is an example using nanos_yield() implementation:
 * 
 * \code
 * nanos_err_t nanos_yield ( void )
 * {
 *    NANOS_INSTRUMENT( InstrumentStateAndBurst inst("api","yield",SCHEDULING) );
 *    try {
 *       Scheduler::yield();
 *    } catch ( ... ) {
 *       return NANOS_UNKNOWN_ERR;
 *    }
 *    return NANOS_OK;
 * }
 * \endcode
 *
 * Yield function will wrap its execution between <”api”,“yield”> Burst and SCHEDULING State events. Although the function can have other exit points (apart from the return) InstrumentStateAndBurst destructor will throw closing events automatically.
 * 
 * \subsubsection example4 Example 4: Instrumenting Runtime Internal Functions
 * 
 * Different Nanos++ functions have different instrumentation approaches. In this sections we have chosen a scheduling related function: Scheduler::waitOnCondition(). Due space limitations we have abridged the code focusing our interest in the instrumentation parts.
 * 
 * \code
 * void Scheduler::waitOnCondition (GenericSyncCond *condition)
 * {
 *    NANOS_INSTRUMENT( InstrumentState inst(SYNCHRONIZATION) );
 * 
 *    const int nspins = sys.getSchedulerConf().getNumSpins();
 *    int spins = nspins;
 * 
 *    WD * current = myThread->getCurrentWD();
 * 
 *    while ( !condition->check() ) {
 *       BaseThread *thread = getMyThreadSafe();
 *       spins--;
 *       if ( spins == 0 ) {
 *          condition->lock();
 *          if ( !( condition->check() ) ) {
 *             condition->addWaiter( current );
 * 
 *             NANOS_INSTRUMENT( InstrumentState inst1(SCHEDULING) );
 *             WD *next = _schedulePolicy.atBlock( thread, current );
 *             NANOS_INSTRUMENT( inst1.close() );
 * 
 *             if ( next ) {
 *                NANOS_INSTRUMENT( InstrumentState inst2(RUNTIME) );
 *                switchTo ( next );
 *             }
 *             else {
 *                condition->unlock();
 *                NANOS_INSTRUMENT( InstrumentState inst3(YIELD) );
 *                thread->yield();
 *             }
 *          } else {
 *             condition->unlock();
 *          }
 *          spins = nspins;
 *       }
 *    }
 * }
 * \endcode
 *
 * In this function the instrumentation changes the thread state in several parts of the code. First, all the function code is surrounded by a SYNCHRONIZATION state (inst). A Opening state event is raised at the very beginning of the function and the corresponding close event will be thrown once the execution flow gets out from the function scope. During the function execution the thread state may change to SCHEDULING when calling _schedulePolicy.atBlock(), RUNTIME when we are context switching WorkDescriptors? and YIELD when we are forcing a thread yield. In this case the SCHEDULING state change is the only one we have to force to close before getting out from its scope. Note, that if an C++ exception is raised by any of the lower layers the states that are open at point will close automatically. So, the use of the Instrumentation modules improves the general exception safety of the code.
 * 
 */

#ifdef NANOS_INSTRUMENTATION_ENABLED
#define NANOS_INSTRUMENT(f) f;
#else
#define NANOS_INSTRUMENT(f)
#endif

#ifndef __NANOS_INSTRUMENTOR_DECL_H
#define __NANOS_INSTRUMENTOR_DECL_H
#include <list>
#include <utility>
#include <string>
#include "compatibility.hpp"
#include "debug.hpp"
#include "nanos-int.h"
#include "atomic_decl.hpp"
#include "instrumentationcontext_fwd.hpp"
#include "workdescriptor_fwd.hpp"
#include "allocator_decl.hpp"
#include "basethread_fwd.hpp"

#define NANOX_INSTRUMENTATION_PARTNER_MYSELF 0xFFFFFFFF

namespace nanos {

#ifdef NANOS_INSTRUMENTATION_ENABLED
   class InstrumentationValueDescriptor
   {
      private:
         nanos_event_value_t  _id;          /**< InstrumentationValueDescriptor id */
         std::string          _description; /**< InstrumenotrValueDescriptor description */
      private:
         /*! \brief InstrumentationValueDescriptor default constructor (private)
          */
         InstrumentationValueDescriptor ();
         /*! \brief InstrumentationValueDescriptor copy constructor (private)
          */
         InstrumentationValueDescriptor ( InstrumentationValueDescriptor &ivd );
         /*! \brief InstrumentationValueDescriptor copy assignment operator (private)
          */
         InstrumentationValueDescriptor& operator= ( InstrumentationValueDescriptor &ivd );
      public:
         /*! \brief InstrumentationValueDescriptor constructor
          */
         InstrumentationValueDescriptor ( nanos_event_value_t id, const std::string &description ) : _id( id ), _description ( description ) {}

         /*! \brief InstrumentationValueDescriptor constructor
          */
         InstrumentationValueDescriptor ( nanos_event_value_t id, const char *description ) : _id( id ), _description ( description ) {}

         /*! \brief InstrumentationValueDescriptor destructor
          */
         ~InstrumentationValueDescriptor() {}

         /*! \brief Gets value descriptor id
          */
         nanos_event_value_t getId ( void );

         /*! \brief Gets value descriptor textual description
          */
         const std::string getDescription ( void );

   };

   class InstrumentationKeyDescriptor
   {
      public:
         typedef TR1::unordered_map<std::string, InstrumentationValueDescriptor*> ValueMap;
         typedef ValueMap::iterator ValueMapIterator;
         typedef ValueMap::const_iterator ConstValueMapIterator;
      private:
         nanos_event_key_t    _id;          /**< InstrumentationKeyDescriptor id */
         bool                 _enabled;     /**< Is the event enabled */
         bool                 _stacked;     /**< Is the event enabled */
         std::string          _description; /**< InstrumenotrKeyDescriptor description */
         Atomic<unsigned int> _totalValues; /**< Total number of values */
         Lock                 _lock;        /**< _valueMap exclusive lock */
         ValueMap             _valueMap;    /**< Registered Value elements */
      private:
         /*! \brief InstrumentationKeyDescriptor default constructor (private)
          */
         InstrumentationKeyDescriptor ();
         /*! \brief InstrumentationKeyDescriptor copy constructor (private)
          */
         InstrumentationKeyDescriptor ( InstrumentationKeyDescriptor &ikd );
         /*! \brief InstrumentationKeyDescriptor copy assignment operator (private)
          */
         InstrumentationKeyDescriptor& operator= ( InstrumentationKeyDescriptor &ikd );
      public:
         /*! \brief InstrumentationKeyDescriptor constructor
          */
         InstrumentationKeyDescriptor ( nanos_event_key_t id, const std::string &description, bool enabled, bool stacked ) : _id( id ), _enabled(enabled),_stacked(stacked), _description ( description ),
                                     _totalValues(1), _lock(), _valueMap() {}

         /*! \brief InstrumentationKeyDescriptor constructor
          */
         InstrumentationKeyDescriptor ( nanos_event_key_t id, const char *description, bool enabled, bool stacked ) : _id( id ), _enabled(enabled), _stacked(stacked),  _description ( description ),
                                     _totalValues(1), _lock(), _valueMap() {}

         /*! \brief InstrumentationKeyDescriptor destructor
          */
         ~InstrumentationKeyDescriptor() {}

         /*! \brief Gets key descriptor id
          */
         nanos_event_key_t getId ( void );

         /*! \brief return if the event is enabled
          */
         bool isEnabled ( void );

         /*! \brief Set if the event is enabled (or not)
          */
         void setEnabled ( bool value );

         /*! \brief return if the event is stacked
          */
         bool isStacked ( void );

         /*! \brief Gets key descriptor textual description
          */
         const std::string getDescription ( void );

         /*! \brief Inserts (or gets) a value into (from) valueMap
          */
         nanos_event_value_t registerValue ( const std::string &value, const std::string &description="", bool abort_when_registered=true );

         /*! \brief Inserts (or gets) a value into (from) valueMap
          */
         nanos_event_value_t registerValue ( const char *value, const char *description="", bool abort_when_registered=true );

         /*! \brief Inserts a value into valueMap (the value is given by user)
          */
         void registerValue ( const std::string &value, nanos_event_value_t val,
                              const std::string &description="", bool abort_when_registered=true );

         /*! \brief Inserts a value into valueMap (the value is given by user)
          */
         void registerValue ( const char *value, nanos_event_value_t val,
                              const char *description="", bool abort_when_registered=true );
         /*! \brief Gets a value into (from) valueMap
          */
         nanos_event_value_t getValue ( const std::string &value );

         /*! \brief Gets a value into (from) valueMap
          */
         nanos_event_value_t getValue ( const char *value );

         /*! \brief Returns starting point of valueMap ( iteration purposes )
          */
         ConstValueMapIterator beginValueMap ( void );

         /*! \brief Returns ending point of valueMap ( iteration purposes )
          */
         ConstValueMapIterator endValueMap ( void );

         /*! \brief Returns a Value description for a given value
          */
         const std::string getValueDescription ( nanos_event_value_t val );

         /*! \brief Returns the number of registered values
          */
         size_t getSize( void ) const;
   };

/*!\class InstrumentationDictionary
 * \brief InstrumentationDictionary is event's dictionary.
 * \description It allows to register and recover keys and pairs of <key,value> objects given them an internal code which can be used as identifier. The dictionary also allow to associate a description to each key and <key,value> objects.
 *
 */ 
   class InstrumentationDictionary {
      public:
         typedef TR1::unordered_map<std::string, InstrumentationKeyDescriptor*> KeyMap;
         typedef KeyMap::iterator KeyMapIterator;
         typedef KeyMap::const_iterator ConstKeyMapIterator;
      private:
         Atomic<unsigned int> _totalKeys; /**< Total number of keys */
         Lock                 _lock;      /**< Is the _keyMap exclusive lock */
         KeyMap               _keyMap;    /**< Registered Key elements */

         /*! \brief InstrumentationDictionary copy constructor (private)
          */
         InstrumentationDictionary ( InstrumentationDictionary &id );
         /*! \brief InstrumentationDictionary copy assignment operator (private)
          */
         InstrumentationDictionary& operator= ( InstrumentationDictionary &id );
      public:
         /*! \brief InstrumentationDictionary default constructor
          */
         InstrumentationDictionary () : _totalKeys(1), _lock(), _keyMap()
         {
            /* ******************************************** */
            /* Instrumentation events: In order initialization */
            /* ******************************************** */

            /* 01 */ registerEventKey("api","Nanos Runtime API", true, true, true );
            registerEventValue("api","find_slicer","nanos_find_slicer()");
            registerEventValue("api","wg_wait_completion","nanos_wg_wait_completion()");
            registerEventValue("api","*_create_sync_cond","nanos_create_xxx_cond()");
            registerEventValue("api","sync_cond_wait","nanos_sync_cond_wait()");
            registerEventValue("api","sync_cond_signal","nanos_sync_cond_signal()");
            registerEventValue("api","destroy_sync_cond","nanos_destroy_sync_cond()");
            registerEventValue("api","wait_on","nanos_wait_on()");
            registerEventValue("api","init_lock","nanos_init_lock()");
            registerEventValue("api","set_lock","nanos_set_lock()");
            registerEventValue("api","unset_lock","nanos_unset_lock()");
            registerEventValue("api","try_lock","nanos_try_lock()");
            registerEventValue("api","destroy_lock","nanos_destroy_lock()");
            registerEventValue("api","single_guard","nanos_single_guard()");
            registerEventValue("api","team_barrier","nanos_team_barrier()");
            registerEventValue("api","current_wd", "nanos_current_wd()");
            registerEventValue("api","get_wd_id","nanos_get_wd_id()");
            registerEventValue("api","*_create_wd","nanos_create_xxx_wd()");
            registerEventValue("api","submit","nanos_submit()");
            registerEventValue("api","create_wd_and_run","nanos_create_wd_and_run()");
            registerEventValue("api","set_internal_wd_data","nanos_set_internal_wd_data()");
            registerEventValue("api","get_internal_wd_data","nanos_get_internal_wd_data()");
            registerEventValue("api","yield","nanos_yield()");
            registerEventValue("api","create_team","nanos_create_team()");
            registerEventValue("api","enter_team","nanos_enter_team()");
            registerEventValue("api","leave_team","nanos_leave_team()");
            registerEventValue("api","end_team","nanos_end_team()");
            registerEventValue("api","get_addr","nanos_get_addr()");
            registerEventValue("api","copy_value","nanos_copy_value()");
            registerEventValue("api","omp_barrier","nanos_omp_barrier()");
            registerEventValue("api","get_starring_threads","nanos_get_implicit_threads()");
            registerEventValue("api","get_supporting_threads","nanos_get_nonimplicit_threads()");
            registerEventValue("api","omp_find_worksharing","nanos_omp_find_worksharing()");
            registerEventValue("api","omp_get_schedule","nanos_omp_get_schedule()");
            registerEventValue("api","malloc","nanos_malloc()");
            registerEventValue("api","free","nanos_free()");
            registerEventValue("api","get_num_ready_tasks","nanos_get_num_ready_tasks()");
            registerEventValue("api","get_num_total_tasks","nanos_get_num_total_tasks()");
            registerEventValue("api","get_num_nonready_tasks","nanos_get_num_nonready_tasks()");
            registerEventValue("api","get_num_blocked_tasks","nanos_get_num_blocked_tasks()");
            registerEventValue("api","get_num_running_tasks","nanos_get_num_running_tasks()");
            registerEventValue("api","dependence_pendant_writes","nanos_dependence_pendant_writes()");
            registerEventValue("api","in_final","nanos_in_final()");
            registerEventValue("api","set_final","nanos_set_final()");
            registerEventValue("api","dependence_release_all","nanos_dependence_release_all()");
            registerEventValue("api","set_translate_function","nanos_set_translate_function()");

            /* 02 */ registerEventKey("wd-id","Work Descriptor id:", true, true, true);

            /* 03 */ registerEventKey("cache-copy-in","Transfer data into device cache", true);
            /* 04 */ registerEventKey("cache-copy-out","Transfer data to main memory", true);
            /* 05 */ registerEventKey("cache-local-copy","Local copy in device memory", true);
            /* 06 */ registerEventKey("cache-malloc","Memory allocation in device cache", true);
            /* 07 */ registerEventKey("cache-free","Memory free in device cache", true);
            /* 08 */ registerEventKey("cache-hit","Hit in the cache", true);

            /* 09 */ registerEventKey("copy-in","Copying WD inputs", true);
            /* 10 */ registerEventKey("copy-out","Copying WD outputs", true);

            /* 11 */ registerEventKey("user-funct-name","User Function Name", true, true, true);

            /* 12 */ registerEventKey("user-code","User Code (wd)", true);

            /* 13 */ registerEventKey("create-wd-id","Create WD Id:", true);
            /* 14 */ registerEventKey("create-wd-ptr","Create WD pointer:", true);
            /* 15 */ registerEventKey("wd-num-deps","Create WD num. deps.", true);
            /* 16 */ registerEventKey("wd-deps-ptr","Create WD dependence pointer", true);

            /* 17 */ registerEventKey("lock-addr","Lock address", true);

            /* 18 */ registerEventKey("num-spins","Number of Spins", true);
            /* 19 */ registerEventKey("num-yields","Number of Yields", true);
            /* 20 */ registerEventKey("time-yields","Time on Yield (in nsecs)", true);

            /* 21 */ registerEventKey("user-funct-location","User Function Location", true, true, true);

            /* 22 */ registerEventKey("num-ready","Number of ready tasks in the queues", true);
            /* 23 */ registerEventKey("graph-size","Number tasks in the graph", true);

            /* 24 */ registerEventKey("loop-lower","Loop lower bound", true);
            /* 25 */ registerEventKey("loop-upper","Loop upper", true);
            /* 26 */ registerEventKey("loop-step","Loop step", true);

            /* 27 */ registerEventKey("in-cuda-runtime","Inside CUDA runtime", true);
            registerEventValue("in-cuda-runtime", "NANOS_GPU_CUDA_MALLOC_EVENT", "cudaMalloc()" );                                     /* 1 */
            registerEventValue("in-cuda-runtime", "NANOS_GPU_CUDA_FREE_EVENT", "cudaFree()" );                                         /* 2 */
            registerEventValue("in-cuda-runtime", "NANOS_GPU_CUDA_MALLOC_HOST_EVENT", "cudaMallocHost()" );                            /* 3 */
            registerEventValue("in-cuda-runtime", "NANOS_GPU_CUDA_FREE_HOST_EVENT", "cudaFreeHost()" );                                /* 4 */
            registerEventValue("in-cuda-runtime", "NANOS_GPU_CUDA_MEMCOPY_EVENT", "cudaMemcpyDeviceToDevice()" );                      /* 5 */
            registerEventValue("in-cuda-runtime", "NANOS_GPU_CUDA_MEMCOPY_TO_HOST_EVENT", "cudaMemcpyDeviceToHost()" );                /* 6 */
            registerEventValue("in-cuda-runtime", "NANOS_GPU_CUDA_MEMCOPY_TO_DEVICE_EVENT", "cudaMemcpyHostToDevice()" );              /* 7 */
            registerEventValue("in-cuda-runtime", "NANOS_GPU_CUDA_MEMCOPY_ASYNC_EVENT", "cudaMemcpyPeerAsync()" );                     /* 8 */
            registerEventValue("in-cuda-runtime", "NANOS_GPU_CUDA_MEMCOPY_ASYNC_TO_HOST_EVENT", "cudaMemcpyAsyncDeviceToHost()" );     /* 9 */
            registerEventValue("in-cuda-runtime", "NANOS_GPU_CUDA_MEMCOPY_ASYNC_TO_DEVICE_EVENT", "cudaMemcpyAsyncHostToDevice()" );   /* 10 */
            registerEventValue("in-cuda-runtime", "NANOS_GPU_CUDA_INPUT_STREAM_SYNC_EVENT", "cudaInputStreamSynchronize()" );          /* 11 */
            registerEventValue("in-cuda-runtime", "NANOS_GPU_CUDA_OUTPUT_STREAM_SYNC_EVENT", "cudaOutputStreamSynchronize()" );        /* 12 */
            registerEventValue("in-cuda-runtime", "NANOS_GPU_CUDA_KERNEL_STREAM_SYNC_EVENT", "cudaKernelStreamSynchronize()" );        /* 13 */
            registerEventValue("in-cuda-runtime", "NANOS_GPU_CUDA_DEVICE_SYNC_EVENT", "cudaDeviceSynchronize()" );                     /* 14 */
            registerEventValue("in-cuda-runtime", "NANOS_GPU_CUDA_SET_DEVICE_EVENT", "cudaSetDevice()" );                              /* 15 */
            registerEventValue("in-cuda-runtime", "NANOS_GPU_CUDA_GET_DEVICE_PROPS_EVENT", "cudaGetDeviceProperties()" );              /* 16 */
            registerEventValue("in-cuda-runtime", "NANOS_GPU_CUDA_SET_DEVICE_FLAGS_EVENT", "cudaSetDeviceFlags()" );                   /* 17 */
            registerEventValue("in-cuda-runtime", "NANOS_GPU_CUDA_GET_LAST_ERROR_EVENT", "cudaGetLastError()" );                       /* 18 */
            registerEventValue("in-cuda-runtime", "NANOS_GPU_CUDA_GENERIC_EVENT", "CUDA generic event" );                              /* 19 */
            registerEventValue("in-cuda-runtime", "NANOS_GPU_MEMCOPY_EVENT", "memcpy()" );                                             /* 20 */
            registerEventValue("in-cuda-runtime", "NANOS_GPU_CUDA_EVENT_CREATE_EVENT", "cudaEventCreate()" );                          /* 21 */
            registerEventValue("in-cuda-runtime", "NANOS_GPU_CUDA_EVENT_DESTROY_EVENT", "cudaEventDestroy()" );                        /* 22 */
            registerEventValue("in-cuda-runtime", "NANOS_GPU_CUDA_EVENT_RECORD_EVENT", "cudaEventRecord()" );                          /* 23 */
            registerEventValue("in-cuda-runtime", "NANOS_GPU_CUDA_EVENT_QUERY_EVENT", "cudaEventQuery()" );                            /* 24 */
            registerEventValue("in-cuda-runtime", "NANOS_GPU_CUDA_EVENT_SYNC_EVENT", "cudaEventSynchronize()" );                       /* 25 */
            registerEventValue("in-cuda-runtime", "NANOS_GPU_CUDA_KERNEL_LAUNCH_EVENT", "Launching CUDA kernel(s) in task" );          /* 26 */

            /* 28 */ registerEventKey("xfer-size","Transfer size", true);

            /* 29 */ registerEventKey("cache-wait","Cache waiting for something", true);
            registerEventValue("cache-wait","registerCacheAccess() L.94","registerCacheAccess() waiting for data allocation (not registered in directory)");
            registerEventValue("cache-wait","registerCacheAccess() L.112","registerCacheAccess() waiting for data invalidation in another cache (new entry)");
            registerEventValue("cache-wait","registerCacheAccess() L.122","registerCacheAccess() waiting for data to have no owner");
            registerEventValue("cache-wait","registerCacheAccess() L.141","registerCacheAccess() waiting for data allocation (registered in directory)");
            registerEventValue("cache-wait","registerCacheAccess() L.163","registerCacheAccess() waiting for data invalidation (size has changed)");
            registerEventValue("cache-wait","registerCacheAccess() L.185","registerCacheAccess() waiting for data invalidation in another cache (size has changed)");
            registerEventValue("cache-wait","registerCacheAccess() L.221","registerCacheAccess() waiting for data to be copied back (size has changed)");
            registerEventValue("cache-wait","registerCacheAccess() L.239","registerCacheAccess() waiting for data invalidation in another cache (old version)");
            registerEventValue("cache-wait","registerCacheAccess() L.260","registerCacheAccess() invalidating another cache");
            registerEventValue("cache-wait","registerCacheAccess() L.292","registerCacheAccess() waiting for resize");
            registerEventValue("cache-wait","registerCacheAccess() L.300","registerCacheAccess() waiting for flush");
            registerEventValue("cache-wait","freeSpaceToFit()","freeSpaceToFit()");
            registerEventValue("cache-wait","waitInput()","waitInput()");

            /* 30 */ registerEventKey("chunk-size","Chunk size", true);

            /* 31 */ registerEventKey("num-sleeps","Number of Sleep operations", true);
            /* 32 */ registerEventKey("time-sleeps","Time on Sleep (in nsecs)", true);

            /* 33 */ registerEventKey("num-scheds","Number of scheduler operations", true);
            /* 34 */ registerEventKey("time-scheds","Time on scheduler operations (in nsecs)", true);

            /* 35 */ registerEventKey("sched-versioning","Versioning scheduler decisions", true);
            registerEventValue("sched-versioning", "NANOS_SCHED_VER_SETDEVICE_CANRUN", "Set WD device + thread can run" );
            registerEventValue("sched-versioning", "NANOS_SCHED_VER_SETDEVICE_CANNOTRUN", "Set WD device + thread cannot run" );
            registerEventValue("sched-versioning", "NANOS_SCHED_VER_SELECTWD_FIRSTCANRUN", "Select WD first record + thread can run" );
            registerEventValue("sched-versioning", "NANOS_SCHED_VER_SELECTWD_FIRSTCANNOTRUN", "Select WD first record + thread cannot run" );
            registerEventValue("sched-versioning", "NANOS_SCHED_VER_SELECTWD_BELOWMINRECCANRUN", "Select WD not enough records + thread can run" );
            registerEventValue("sched-versioning", "NANOS_SCHED_VER_SELECTWD_UNDEFINED", "Select WD undefined" );
            registerEventValue("sched-versioning", "NANOS_SCHED_VER_SELECTWD_GETFIRST", "Select WD get first queue task" );
            registerEventValue("sched-versioning", "NANOS_SCHED_VER_ATIDLE_GETFIRST", "At idle get first queue task" );
            registerEventValue("sched-versioning", "NANOS_SCHED_VER_ATIDLE_NOFIRST", "At idle no first queue task found" );
            registerEventValue("sched-versioning", "NANOS_SCHED_VER_ATPREFETCH_GETFIRST", "At prefetch get first queue task" );
            registerEventValue("sched-versioning", "NANOS_SCHED_VER_ATPREFETCH_GETIMMSUCC", "At prefetch get immediate successor" );
            registerEventValue("sched-versioning", "NANOS_SCHED_VER_ATPREFETCH_NOFIRST", "At prefetch no first queue task found" );
            registerEventValue("sched-versioning", "NANOS_SCHED_VER_ATBEFEX_GETFIRST", "At before exit get first queue task" );
            registerEventValue("sched-versioning", "NANOS_SCHED_VER_ATBEFEX_NOFIRST", "At before exit no first queue task found" );
            registerEventValue("sched-versioning", "NANOS_SCHED_VER_SETEARLIESTEW_FOUND", "Set earliest execution worker found" );
            registerEventValue("sched-versioning", "NANOS_SCHED_VER_SETEARLIESTEW_NOTFOUND", "Set earliest execution worker not found" );
            registerEventValue("sched-versioning", "NANOS_SCHED_VER_FINDEARLIESTEW_BETTERTIME", "Found earliest execution worker timing reason" );
            registerEventValue("sched-versioning", "NANOS_SCHED_VER_FINDEARLIESTEW_IDLEWORKER", "Found earliest execution worker idle reason" );

            /* 36 */ registerEventKey("dependence","Dependence analysis", true); /* System have found a new dependence */
            /* 37 */ registerEventKey("dep-direction", "Dependence direction", true);

            /* 38 */ registerEventKey("wd-priority","Priority of a work descriptor");

            /* 39 */ registerEventKey("in-opencl-runtime","Inside OpenCL runtime", true);
            registerEventValue("in-opencl-runtime", "NANOS_OPENCL_ALLOC_EVENT", "clCreateBuffer()" );                                     /* 1 */
            registerEventValue("in-opencl-runtime", "NANOS_OPENCL_FREE_EVENT", "clReleaseMemObject()" );                                         /* 2 */
            registerEventValue("in-opencl-runtime", "NANOS_OPENCL_GET_DEV_INFO_EVENT", "clGetDeviceInfo()" );                            /* 3 */
            registerEventValue("in-opencl-runtime", "NANOS_OPENCL_CREATE_CONTEXT_EVENT", "clCreateContext()" );                                /* 4 */
            registerEventValue("in-opencl-runtime", "NANOS_OPENCL_MEMWRITE_SYNC_EVENT", "clEnqueueWriteBuffer(blocking=true)" );                      /* 5 */
            registerEventValue("in-opencl-runtime", "NANOS_OPENCL_MEMREAD_SYNC_EVENT", "clEnqueueReadBuffer(blocking=true)" );                /* 6 */
            registerEventValue("in-opencl-runtime", "NANOS_OPENCL_CREATE_COMMAND_QUEUE_EVENT", "clCreateCommandQueue()" );                /* 7 */
            registerEventValue("in-opencl-runtime", "NANOS_OPENCL_GET_PROGRAM_EVENT", "Compile, build and clCreateKernel() nanox routine" );                /* 8 */
            registerEventValue("in-opencl-runtime", "NANOS_OPENCL_COPY_BUFFER_EVENT", "clEnqueueCopyBuffer() Device to device transfer" );                /* 9 */
            registerEventValue("in-opencl-runtime", "NANOS_OPENCL_CREATE_SUBBUFFER_EVENT", "clCreateSubBuffer(blocking=true)" );                /* 10 */
            registerEventValue("in-opencl-runtime", "NANOS_OPENCL_MAP_BUFFER_SYNC_EVENT", "clEnqueueMapBuffer(blocking=true)" );                /* 11 */
            registerEventValue("in-opencl-runtime", "NANOS_OPENCL_UNMAP_BUFFER_SYNC_EVENT", "clEnqueueUnmapMemObject(blocking=true)" );                /* 12 */
            registerEventValue("in-opencl-runtime", "NANOS_OPENCL_GENERIC_EVENT", "OpenCL generic event" );                              /* 13 */

            /* 40 */ registerEventKey("taskwait", "Call to the taskwait nanos runtime function", true);
            /* 41 */ registerEventKey("set-num-threads","Change Number of Threads");
            /* 42 */ registerEventKey("cpuid","Thread cpuid");

            /* 43 */ registerEventKey("dep-address", "Dependence address", true);

<<<<<<< HEAD
            /* 44 */ registerEventKey("async-thread","Asynchronous thread state events", true);
            registerEventValue("async-thread", "ASYNC_THREAD_INLINE_WORK_DEP_EVENT", "inlineWorkDependent()" );  /* 1 */
            registerEventValue("async-thread", "ASYNC_THREAD_PRE_RUN_EVENT", "WD pre-run" );                     /* 2 */
            registerEventValue("async-thread", "ASYNC_THREAD_RUN_EVENT", "Running WD" );                         /* 3 */
            registerEventValue("async-thread", "ASYNC_THREAD_POST_RUN_EVENT", "WD post-run" );                   /* 4 */
            registerEventValue("async-thread", "ASYNC_THREAD_WAIT_INPUTS_EVENT", "Waiting for inputs" );         /* 5 */
            registerEventValue("async-thread", "ASYNC_THREAD_CP_DATA_IN_EVENT", "Copy data in" );                /* 6 */
            registerEventValue("async-thread", "ASYNC_THREAD_CP_DATA_OUT_EVENT", "Copy data out" );              /* 7 */
            registerEventValue("async-thread", "ASYNC_THREAD_CHECK_EVTS_EVENT", "Check events" );                /* 8 */
            registerEventValue("async-thread", "ASYNC_THREAD_PROCESS_EVT_EVENT", "Processing finished event" );  /* 9 */
            registerEventValue("async-thread", "ASYNC_THREAD_SYNCHRONIZE_EVENT", "Synchronize copy" );          /* 10 */

            /* 45 */ registerEventKey("copy-in-gpu", "Asynchronous memory copy from host to device", true);

            /* 46 */ registerEventKey("copy-out-gpu", "Asynchronous memory copy from device to host", true);
=======
            /* 44 */ registerEventKey("wd-ready", "Work descriptor becomes ready", false);
            /* 45 */ registerEventKey("wd-blocked", "Work descriptor becomes blocked", false);
>>>>>>> db3938a0

            /* ** */ registerEventKey("debug","Debug Key", true); /* Keep this key as the last one */
         }

         /*! \brief InstrumentationDictionary destructor
          */
         ~InstrumentationDictionary() {}

         /*! \brief Inserts (or gets) a key into (from) the keyMap
          */
         nanos_event_key_t registerEventKey ( const std::string &key, const std::string &description="", bool abort_when_registered=true, bool enabled=true, bool stacked=false );

         /*! \brief Inserts (or gets) a key into (from) the keyMap
          */
         nanos_event_key_t registerEventKey ( const char *key, const char *description="", bool abort_when_registered=true, bool enabled=true, bool stacked=false );

         /*! \brief Gets a key into (from) the keyMap
          */
         nanos_event_key_t getEventKey ( const std::string &key );

         /*! \brief Gets a key into (from) the keyMap
          */
         nanos_event_key_t getEventKey ( const char *key );

         /*! \brief Inserts (or gets) a value into (from) the valueMap (which belongs to 'key' parameter )
          */
         nanos_event_value_t registerEventValue ( const std::string &key, const std::string &value,
                                                  const std::string &description="", bool abort_when_registered=true );

         /*! \brief Inserts (or gets) a value into (from) the valueMap (which belongs to 'key' parameter )
          */
         nanos_event_value_t registerEventValue ( const char *key, const char *value, const char *description="", bool abort_when_registered=true );

         /*! \brief Inserts a value into the valueMap, which belongs to 'key' parameter (value is given by user)
          */
         void registerEventValue ( const std::string &key, const std::string &value,
                                   nanos_event_value_t val,
                                   const std::string &description="", bool abort_when_registered=true );

         /*! \brief Inserts a value into the valueMap, which belongs to 'key' parameter (value is given by user)
          */
         void registerEventValue ( const char *key, const char *value, nanos_event_value_t val,
                                   const char *description="", bool abort_when_registered=true );

         /*! \brief Enable/disable all events in dictionary
          */
         void switchAllEvents ( bool on_off );

         /*! \brief Enable/disable all events prefixed with prefix
          */
         void switchEventPrefix ( const char *prefix, bool on_off );

         /*! \brief Gets a value into (from) the valueMap (which belongs to 'key' parameter )
          */
         nanos_event_value_t getEventValue ( const std::string &key, const std::string &value );

         /*! \brief Gets a value into (from) the valueMap (which belongs to 'key' parameter )
          */
         nanos_event_value_t getEventValue ( const char *key, const char *value );

         /*! \brief Returns starting point of keyMap ( iteration purposes )
          */
         ConstKeyMapIterator beginKeyMap ( void );

         /*! \brief Returns ending point of keyMap ( iteration purposes )
          */
         ConstKeyMapIterator endKeyMap ( void );

         /*! \brief Returns a Key description for a given key
          */
         const std::string getKeyDescription ( nanos_event_key_t key );

         /*! \brief Returns a Value description for a given key and a value
          */
         const std::string getValueDescription ( nanos_event_key_t key, nanos_event_value_t val );

   };
#endif

//! \class Instrumentation
//! \brief Instrumentation main class is the core of the insrumentation behaviour.
/*! \description This class implements several type of methods: methods to create events, methods to raise event, WorkDescriptor context swhich methods and finally, specific Instrumentation methods which are actually defined into each derived class (plugins). Specific Instrumentation methods are (ideally) the ones that have to be implemented in each derived Instrumentation class.
 *
 *  They are:
 *
 *  - initialize(): this method is executed at runtime startup and can be used to create buffers, auxiliary structures, initialize values (e.g. time stamp), etc.
 *  - finalize(): this method is executed at runtime shutdown and can be used to dump remaining data into a file or standard output, post-process trace information, delete buffers and auxiliary structures, etc.
 *  - addEventList(): this method is executed each time the runtime raises an event. It receives a list of events (EventList) and the specific instrumentation class has to deal with each event in this list in order to generate (or not) a valid output.
 *
 *  The Instrumentation object implementation is based in the concept of plugins which allow that several implementations based on its interface can be used without having to modify the runtime library. As we can see in the class diagram we have a generic class which defines all the instrumentation interface and several specific classes which defines the specific output format. But specific Instrumentation programmers can also overload other base methods in order to get an specific behavior when the plugin is invoked. Derived classes have to define (at least) the three previously mentioned virtual methods:
 *
 *  \code
 *  void initialize( void );
 *  void finalize( void );
 *  void addEventList(  unsigned int count, Event *events );
 *  \endcode
 *
 *  Instrumentation also specify as virtual functions some generic services which can be used at runtime code. These services are grouped in:
 *
 *  - Create event's services: these services are focused in create specific event objects. Usually they are not called by external agents but they are used by raise event's services (explained below).
 *  - Raise event's services: these services are focused in effectively producing an event (or list of events) which will be visible by the user. Usually these functions will call one or several create event's service(s) and finally produce an effective output by calling plugin's addEventList() service.
 *  - Context switch's services: they are used to backup/restore the instrumentation information history for the current WorkDescriptor? (see InstrumentationContext class).
 *
 *  Finally, Instrumentation class also offers two more services to enable/disable state instrumentation. Once the user calls disableStateInstrumentation() the runtime will not produce more state events until the user enable it by calling enableStateInstrumentation(). Although no state events will be produced during this interval of time Instrumentation class will keep all potential state changes by creating a special event object: the substate event.
 *
*/
   class Instrumentation
   {
      public:
         class Event {
            private:
               nanos_event_type_t          _type;         /**< Event type */
               nanos_event_key_t           _key;          /**< Event key */
               nanos_event_value_t         _value;        /**< Event value */
               nanos_event_domain_t        _ptpDomain;    /**< A specific domain in which ptpId is unique */
               nanos_event_id_t            _ptpId;        /**< PtP event id */
               unsigned int                _partner;      /**< PtP communication partner (destination or origin), only applies to Cluster (is always 0 in smp) */


            public:
               /*! \brief Event default constructor
                *
                *  \see State Burst Point PtP
                */
               Event () : _type((nanos_event_type_t) 0), _key(0), _value(0),
                          _ptpDomain((nanos_event_domain_t) 0), _ptpId(0), _partner( NANOX_INSTRUMENTATION_PARTNER_MYSELF ) {}
               /*! \brief Event constructor
                *
                *  Generic constructor used by all other specific constructors
                *
                *  \see State Burst Point PtP
                */
               Event ( nanos_event_type_t type, nanos_event_key_t key, nanos_event_value_t value,
                       nanos_event_domain_t ptp_domain, nanos_event_id_t ptp_id, unsigned int partner = NANOX_INSTRUMENTATION_PARTNER_MYSELF ) :
                     _type (type), _key(key), _value (value),
                     _ptpDomain (ptp_domain), _ptpId (ptp_id), _partner(partner)
               { }

               /*! \brief Event copy constructor
                */
               Event ( const Event & evt )
               {
                  _type = evt._type;
                  _key = evt._key;
                  _value = evt._value;
                  _ptpDomain = evt._ptpDomain;
                  _ptpId     = evt._ptpId;
                  _partner   = evt._partner;

               }

               /*! \brief Event copy assignment operator
                */
               void operator= ( const Event & evt )
               {
                  // self-assignment: ok
                  if ( this == &evt ) return;

                  _type = evt._type;
                  _key = evt._key;
                  _value = evt._value;
                  _ptpDomain = evt._ptpDomain;
                  _ptpId     = evt._ptpId;
                  _partner   = evt._partner;

               }

               /*! \brief Event destructor
                */
               ~Event() {}

               /*! \brief Get event type
                */
               nanos_event_type_t getType () const;

               /*! \brief Get event state
                */
               nanos_event_state_value_t getState ();

               /*! \brief Get key
                */
               nanos_event_key_t getKey () const;

               /*! \brief Get value
                */
               nanos_event_value_t getValue () const;

               /*! \brief Get specific domain ( useful in PtP events)
                *  \see getId
                */
               unsigned int getDomain ( void ) const;

               /*! \brief Get event id (unique in a specific domain, useful in PtP events)
                *  \see getDomain
                */
               long long getId( void ) const;

               /*! \brief Get event partner (destination or origin of a PtP event, only applies to Cluster, returns 0 on SMP)
                *  \see getDomain
                */
               unsigned int getPartner( void ) const;

               /*! \brief Change event type to the complementary value (i.e. if type is BURST_START it changes to BURST_END)
                */
               void reverseType ( );
         };
         class State : public Event {
            private:
              /*! \brief State event default constructor (private)
               */
               State();
              /*! \brief State event copy constructor (private)
               */
               State( State &s);
              /*! \brief State event copy constructor (private)
               */
               State& operator= ( State &s);
            public:
              /*! \brief State event constructor
               */
              State ( nanos_event_type_t type = NANOS_STATE_START, nanos_event_state_value_t state = NANOS_ERROR )
                    : Event (type, 0, (nanos_event_value_t) state, (nanos_event_domain_t) 0, (nanos_event_id_t) 0 ) { }
              friend class Instrumentation;
         };
         class Burst : public Event {
             private:
               /*! \brief Burst event default constructor (private)
                */
               Burst();
               /*! \brief Burst event copy constructor (private)
                */
               Burst( Burst &b);
               /*! \brief Burst event copy constructor (private)
                */
               Burst& operator= ( Burst &b);
             public:
               /*! \brief Burst event constructor
                */
               Burst ( bool start, nanos_event_key_t key, nanos_event_value_t value )
                     : Event ( start? NANOS_BURST_START: NANOS_BURST_END, key, value, (nanos_event_domain_t) 0, (nanos_event_id_t) 0 ) { }
         };
         class Point : public Event {
             private:
               /*! \brief Point event default constructor (private)
                */
               Point();
               /*! \brief Point event copy constructor (private)
                */
               Point( Point &p );
               /*! \brief Point event copy assignment operator (private)
                */
               Point& operator= ( Point &p );
             public:
               /*! \brief Point event constructor
                */
               Point ( nanos_event_key_t key, nanos_event_value_t value )
                     : Event ( NANOS_POINT, key, value, (nanos_event_domain_t) 0, (nanos_event_id_t) 0 ) { }
         };
         class PtP : public Event {
            private:
               /*! \brief PtP event default constructor (private)
                */
               PtP();
               /*! \brief PtP event copy constructor (private)
                */
               PtP( PtP &ptp);
               /*! \brief PtP event copy assignment operator (private)
                */
               PtP& operator= ( PtP &ptp);
            public:
               /*! \brief PtP event constructor
                */
               PtP ( bool start, nanos_event_domain_t domain, nanos_event_id_t id, nanos_event_key_t key,  nanos_event_value_t value, unsigned int partner = NANOX_INSTRUMENTATION_PARTNER_MYSELF )
                   : Event ( start ? NANOS_PTP_START : NANOS_PTP_END , key, value, domain, id, partner ) { }
               friend class Instrumentation;
         };
#ifndef NANOS_INSTRUMENTATION_ENABLED
      public:
         Instrumentation () {}
         ~Instrumentation () {}
#else
      protected: /* They can be accessed by plugins (derived classes ) */
         InstrumentationDictionary      _instrumentationDictionary; /**< Instrumentation Dictionary (allow to register keys and values) */
         InstrumentationContext        &_instrumentationContext; /**< Instrumentation Context */
         bool                           _emitStateEvents;
         bool                           _emitPtPEvents;
      private:
         /*! \brief Instrumentation default constructor (private)
          */
         Instrumentation();
         /*! \brief Instrumentation copy constructor (private)
          */
         Instrumentation( Instrumentation &i);
         /*! \brief Instrumentation copy assignment operator (private)
          */
         Instrumentation& operator= ( Instrumentation &i);
      public:
         /*! \brief Instrumentation constructor
          */
         Instrumentation( InstrumentationContext &ic ) : _instrumentationDictionary(), _instrumentationContext(ic), _emitStateEvents(true), _emitPtPEvents(true) {}

         /*! \brief Instrumentation destructor
          */
         virtual ~Instrumentation() {}

         /*! \brief Gets InstrumentationDictionary
          *
          */
         InstrumentationDictionary * getInstrumentationDictionary ( void );

         /*! \brief Enable/disable events
          */
         void filterEvents(std::string event_default, std::list<std::string> &enable_events, std::list<std::string> &disable_events );

         // low-level instrumentation interface (pure virtual functions)

         /*! \brief Pure virtual functions executed at the beginning of instrumentation phase
          *
          *  Each of (specific) instrumentation modules have to implement this function in order
          *  to be consistent with the instrumentation model
          */
         virtual void initialize( void ) = 0;

         /*! \brief Pure virtual functions executed at the end of instrumentation phase
          *
          *  Each of (specific) instrumentation modules have to implement this function in order
          *  to be consistent with the instrumentation model
          */
         virtual void finalize( void ) = 0;

         /*! \brief Pure virtual functions executed to enable again instrumentation
          *
          *  Each of (specific) instrumentation modules have to implement this function in order
          *  to be consistent with the instrumentation model
          */
         virtual void enable( void ) = 0;
         /*! \brief Pure virtual functions executed to disable instrumentation
          *
          *  Each of (specific) instrumentation modules have to implement this function in order
          *  to be consistent with the instrumentation model
          */
         virtual void disable( void ) = 0;

         /*! \brief Pure virtual function executed on each thread initialization
          *
          */
         virtual void threadStart( BaseThread &thread ) = 0;

         /*! \brief Pure virtual function executed on each thread finalization
          *
          */
         virtual void threadFinish ( BaseThread &thread ) = 0;

         virtual void addResumeTask( WorkDescriptor &w ) = 0 ;

         virtual void addSuspendTask( WorkDescriptor &w, bool last = false ) = 0 ;

         virtual void incrementMaxThreads( void ) {}

         /*! \brief Pure virtual functions executed each time runtime wants to add an event
          *
          *  Each of (specific) instrumentation modules have to implement this function in order
          *  to be consistent with the instrumentation model. This function includes several
          *  events in a row to facilitate implementation in which several events occurs at
          *  the same time (i.e. same timestamp).
          *
          *  \param[in] count is the number of events
          *  \param[in] events is a vector of 'count' events
          */
         virtual void addEventList ( unsigned int count, Event *events ) = 0;

         // CORE: high-level instrumentation interface (virtual functions)

         /*! \brief Used when creating a work descriptor (initializes instrumentation context associated to a WD)
          */
         virtual void wdCreate( WorkDescriptor* newWD );

         /*! \brief Flush the deferred events (if any) of the given work descriptor
          *
          *  \param[in] wd, this work descriptor's deferred events will be flushed
          */
         virtual void flushDeferredEvents ( WorkDescriptor* wd );

         /*! \brief Used in work descriptor context switch (oldWD has finished completely its execution
          *
          *  \param[in] oldWD, is the work descriptor which leaves the cpu
          *  \param[in] newWD, is the work descriptor which enters the cpu
          */
         virtual void wdSwitch( WorkDescriptor* oldWD, WorkDescriptor* newWD, bool last = false );

         /*! \brief Used by higher levels to create a BURST_START event
          *
          *  \param[in,out] e is an event reference, preallocated by the caller
          *  \param[in] key is the key in the related  pair <key,value>
          *  \param[in] value is the value in related pair <key,value>
          */
         void  createBurstEvent ( Event *e, nanos_event_key_t key, nanos_event_value_t value, InstrumentationContextData *icd = NULL );

         /*! \brief Used by higher levels to create a BURST_END event
          *
          *  \param[in,out] e is an event reference, preallocated by the caller
          *  \param[in] key is the key in the related  pair <key,value>
          *  \param[in] value is the value in related pair <key,value>
          */
         void closeBurstEvent ( Event *e, nanos_event_key_t key, nanos_event_value_t value, InstrumentationContextData *icd = NULL );

         /*! \brief Used by higher levels to create a STATE event
          *
          *  \param[in,out] e is an event reference, preallocated by the caller
          *  \param[in] state is the state value for the event
          */
         void createStateEvent ( Event *e, nanos_event_state_value_t state, InstrumentationContextData *icd = NULL );

         /*! \brief Used by higher levels to create a STATE event (value will be previous state in instrumentation context info)
          *
          *  \param[in,out] e is an event reference, preallocated by the caller
          */
         void returnPreviousStateEvent ( Event *e, InstrumentationContextData *icd = NULL );

         /*! \brief Used by higher levels to create a POINT (punctual) event
          *
          *  The created event will contain a vector of nkvs pairs <key,value> that are build from
          *  separated vectors of keys and values respectively (received as a parameters).
          *
          *  \param[in,out] e is an event reference, preallocated by the caller
          *  \param[in] nkvs is the number of pairs <key,value> related with the new event
          *  \param[in] key is a vector of nkvs keys
          *  \param[in] value is a vector of nkvs  values
          */
         void createPointEvent ( Event *e, nanos_event_key_t key, nanos_event_value_t value );

         /*! \brief Used by higher levels to create a PTP_START event
          *
          *  The created event will contain a vector of nkvs pairs <key,value> that are build from
          *  separated vectors of keys and values respectively (received as a parameters).
          *
          *  \param[in,out] e is an event reference, preallocated by the caller
          *  \param[in] domain specifies a specific domain in which id is a unique value
          *  \param[in] id is a unique id in a given domain context
          *  \param[in] nkvs is the number of pairs <key,value> related with the new event
          *  \param[in] key is a vector of nkvs keys
          *  \param[in] value is a vector of nkvs  values
          *  \param[in] partner is the origin node of the event
          */
         void createPtPStart ( Event *e, nanos_event_domain_t domain, nanos_event_id_t id,
                               nanos_event_key_t keys, nanos_event_value_t values, unsigned int partner = NANOX_INSTRUMENTATION_PARTNER_MYSELF );

         /*! \brief Used by higher levels to create a PTP_END event
          *
          *  The created event will contain a vector of nkvs pairs <key,value> that are build from
          *  separated vectors of keys and values respectively (received as a parameters).
          *
          *  \param[in,out] e is an event reference, preallocated by the caller
          *  \param[in] domain specifies a specific domain in which id is a unique value
          *  \param[in] id is a unique id in a given domain context
          *  \param[in] nkvs is the number of pairs <key,value> related with the new event
          *  \param[in] key is a vector of nkvs keys
          *  \param[in] value is a vector of nkvs  values
          *  \param[in] partner is the destination node of the event
          */
         void createPtPEnd ( Event *e, nanos_event_domain_t domain, nanos_event_id_t id,
                             nanos_event_key_t keys, nanos_event_value_t values, unsigned int partner = NANOX_INSTRUMENTATION_PARTNER_MYSELF );

         /*! \brief Used by higher levels to create a deferred POINT event into a given WorkDescriptor (wd)
          */
         void createDeferredPointEvent ( WorkDescriptor &wd, unsigned int nkvs, nanos_event_key_t *keys,
                                         nanos_event_value_t *values );

         /*! \brief Used by higher levels to create a deferred PTP_START event into a given WorkDescriptor (wd)
          */
         void createDeferredPtPStart ( WorkDescriptor &wd, nanos_event_domain_t domain, nanos_event_id_t id,
                                       nanos_event_key_t key, nanos_event_value_t value, unsigned int partner = NANOX_INSTRUMENTATION_PARTNER_MYSELF );

         /*! \brief Used by higher levels to create a deferred PTP_END event into a given WorkDescriptor (wd)
          */
         void createDeferredPtPEnd ( WorkDescriptor &wd, nanos_event_domain_t domain, nanos_event_id_t id,
                                     nanos_event_key_t key, nanos_event_value_t value, unsigned int partner = NANOX_INSTRUMENTATION_PARTNER_MYSELF );

         void raisePointEvents ( unsigned int nkvs, nanos_event_key_t *key, nanos_event_value_t *val );

         void raiseOpenStateEvent ( nanos_event_state_value_t state );
         void raiseCloseStateEvent ( void );

         void raiseOpenBurstEvent ( nanos_event_key_t key, nanos_event_value_t val );
         void raiseCloseBurstEvent ( nanos_event_key_t key, nanos_event_value_t value );

         void raiseOpenPtPEvent ( nanos_event_domain_t domain, nanos_event_id_t id, nanos_event_key_t key, nanos_event_value_t val, unsigned int partner = NANOX_INSTRUMENTATION_PARTNER_MYSELF );
         void raiseClosePtPEvent ( nanos_event_domain_t domain, nanos_event_id_t id, nanos_event_key_t key, nanos_event_value_t val, unsigned int partner = NANOX_INSTRUMENTATION_PARTNER_MYSELF );

         void raiseOpenStateAndBurst ( nanos_event_state_value_t state, nanos_event_key_t key, nanos_event_value_t val );
         void raiseCloseStateAndBurst ( nanos_event_key_t key, nanos_event_value_t value );
#endif
   };
}
#endif<|MERGE_RESOLUTION|>--- conflicted
+++ resolved
@@ -566,8 +566,10 @@
 
             /* 43 */ registerEventKey("dep-address", "Dependence address", true);
 
-<<<<<<< HEAD
-            /* 44 */ registerEventKey("async-thread","Asynchronous thread state events", true);
+            /* 44 */ registerEventKey("wd-ready", "Work descriptor becomes ready", false);
+            /* 45 */ registerEventKey("wd-blocked", "Work descriptor becomes blocked", false);
+
+            /* 46 */ registerEventKey("async-thread","Asynchronous thread state events", true);
             registerEventValue("async-thread", "ASYNC_THREAD_INLINE_WORK_DEP_EVENT", "inlineWorkDependent()" );  /* 1 */
             registerEventValue("async-thread", "ASYNC_THREAD_PRE_RUN_EVENT", "WD pre-run" );                     /* 2 */
             registerEventValue("async-thread", "ASYNC_THREAD_RUN_EVENT", "Running WD" );                         /* 3 */
@@ -579,13 +581,9 @@
             registerEventValue("async-thread", "ASYNC_THREAD_PROCESS_EVT_EVENT", "Processing finished event" );  /* 9 */
             registerEventValue("async-thread", "ASYNC_THREAD_SYNCHRONIZE_EVENT", "Synchronize copy" );          /* 10 */
 
-            /* 45 */ registerEventKey("copy-in-gpu", "Asynchronous memory copy from host to device", true);
-
-            /* 46 */ registerEventKey("copy-out-gpu", "Asynchronous memory copy from device to host", true);
-=======
-            /* 44 */ registerEventKey("wd-ready", "Work descriptor becomes ready", false);
-            /* 45 */ registerEventKey("wd-blocked", "Work descriptor becomes blocked", false);
->>>>>>> db3938a0
+            /* 47 */ registerEventKey("copy-in-gpu", "Asynchronous memory copy from host to device", true);
+
+            /* 48 */ registerEventKey("copy-out-gpu", "Asynchronous memory copy from device to host", true);
 
             /* ** */ registerEventKey("debug","Debug Key", true); /* Keep this key as the last one */
          }
