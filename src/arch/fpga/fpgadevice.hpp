/*************************************************************************************/
/*      Copyright 2010 Barcelona Supercomputing Center                               */
/*      Copyright 2009 Barcelona Supercomputing Center                               */
/*                                                                                   */
/*      This file is part of the NANOS++ library.                                    */
/*                                                                                   */
/*      NANOS++ is free software: you can redistribute it and/or modify              */
/*      it under the terms of the GNU Lesser General Public License as published by  */
/*      the Free Software Foundation, either version 3 of the License, or            */
/*      (at your option) any later version.                                          */
/*                                                                                   */
/*      NANOS++ is distributed in the hope that it will be useful,                   */
/*      but WITHOUT ANY WARRANTY; without even the implied warranty of               */
/*      MERCHANTABILITY or FITNESS FOR A PARTICULAR PURPOSE.  See the                */
/*      GNU Lesser General Public License for more details.                          */
/*                                                                                   */
/*      You should have received a copy of the GNU Lesser General Public License     */
/*      along with NANOS++.  If not, see <http://www.gnu.org/licenses/>.             */
/*************************************************************************************/

#ifndef _FPGA_DEVICE_DECL
#define _FPGA_DEVICE_DECL

#include "workdescriptor_decl.hpp"
#include "processingelement_fwd.hpp"
#include "copydescriptor_decl.hpp"
#include "basethread.hpp" //for getMyThreadSafe() in warning/verbose, etc.

namespace nanos
{

   /* \brief Device specialization for FPGA architecture
    * provides functions to allocate and copy data in the device
    */
   class FPGADevice : public Device
   {
      public:

         FPGADevice ( const char *n );

         virtual void *memAllocate( std::size_t size, SeparateMemoryAddressSpace &mem,
                 WD const *wd, unsigned int copyIdx);
         virtual void memFree( uint64_t addr, SeparateMemoryAddressSpace &mem );

         virtual void _canAllocate( SeparateMemoryAddressSpace &mem, std::size_t *sizes,
                 unsigned int numChunks, std::size_t *remainingSizes ) {}

         virtual std::size_t getMemCapacity( SeparateMemoryAddressSpace &mem ) {
            //return 1GB of memory available. There is no addressable memory on the device
            //Just return 1GB as this is the total system memmory.
            return 1024*1024*1024;
         }
         virtual void _copyIn( uint64_t devAddr, uint64_t hostAddr, std::size_t len,
               SeparateMemoryAddressSpace &mem, DeviceOps *ops,
<<<<<<< HEAD
               WD const &wd, void *hostObject, reg_t hostRegionId );
=======
               WD const *wd, void *hostObject, reg_t hostRegionId ) const;
>>>>>>> ea613854

         /*! \brief Copy from remoteSrc in the host to localDst in the device
          *        Returns true if the operation is synchronous
          */
         static bool copyIn( void *localDst, CopyDescriptor &remoteSrc, size_t size, ProcessingElement *pe );

         virtual void _copyOut( uint64_t hostAddr, uint64_t devAddr, std::size_t len,
               SeparateMemoryAddressSpace &mem, DeviceOps *ops,
<<<<<<< HEAD
               WorkDescriptor const &wd, void *hostObject, reg_t hostRegionId );
=======
               WD const *wd, void *hostObject, reg_t hostRegionId ) const;
>>>>>>> ea613854
         /*! \brief Copy from localSrc in the device to remoteDst in the host
          *        Returns true if the operation is synchronous
          */
         static bool copyOut( CopyDescriptor &remoteDst, void *localSrc, size_t size, ProcessingElement *pe );

         /*!
          * Copy memory inside the same device. This is empty as currently does
          * not make sense for FPGA (no local memory in the fpga is accessible)
          */
         static void copyLocal( void *dst, void *src, size_t size, ProcessingElement *pe ){}

         /*!
          * Reallocate memory in the device.
          * Empty as there is no allocatable memory inside an fpga.
          */
         static void * realloc( void * address, size_t size, size_t ceSize, ProcessingElement *pe )
         {
            return NULL;
         }

         virtual bool _copyDevToDev( uint64_t devDestAddr, uint64_t devOrigAddr, std::size_t len,
               SeparateMemoryAddressSpace &memDest, SeparateMemoryAddressSpace &memorig,
<<<<<<< HEAD
               DeviceOps *ops, WorkDescriptor const &wd, void *hostObject,
               reg_t hostRegionId ) { std::cerr << "wrong copyDevToDev" <<std::endl; return false; }
=======
               DeviceOps *ops, WD const *wd, void *hostObject,
               reg_t hostRegionId ) const { std::cerr << "wrong copyDevToDev" <<std::endl; return false; }
>>>>>>> ea613854

         virtual void _getFreeMemoryChunksList( SeparateMemoryAddressSpace &mem,
               SimpleAllocator::ChunkList &list ) { std::cerr << "wrong _getFreeMemoryChunksList()" <<std::endl; }

         //not supported
         virtual void _copyInStrided1D( uint64_t devAddr, uint64_t hostAddr, std::size_t len,
<<<<<<< HEAD
               std::size_t numChunks, std::size_t ld, SeparateMemoryAddressSpace &mem,
               DeviceOps *ops, WorkDescriptor const &wd, void *hostObject,
=======
               std::size_t numChunks, std::size_t ld, SeparateMemoryAddressSpace const &mem,
               DeviceOps *ops, WD const *wd, void *hostObject,
>>>>>>> ea613854
               reg_t hostRegionId )
         {
            warning( "Strided fpga copies not implemented" );
         }

         //not supported
         virtual void _copyOutStrided1D( uint64_t hostAddr, uint64_t devAddr, std::size_t len,
               std::size_t numChunks, std::size_t ld, SeparateMemoryAddressSpace &mem,
               DeviceOps *ops, WD const *wd, void *hostObject,
               reg_t hostRegionId )
         {
            warning( "Strided fpga copies not implemented" );
         }

         //not supported
         virtual bool _copyDevToDevStrided1D( uint64_t devDestAddr, uint64_t devOrigAddr,
               std::size_t len, std::size_t numChunks, std::size_t ld,
<<<<<<< HEAD
               SeparateMemoryAddressSpace &memDest, SeparateMemoryAddressSpace &memOrig,
               DeviceOps *ops, WorkDescriptor const &wd, void *hostObject,
               reg_t hostRegionId )
=======
               SeparateMemoryAddressSpace const &memDest, SeparateMemoryAddressSpace const &memOrig,
               DeviceOps *ops, WD const *wd, void *hostObject,
               reg_t hostRegionId ) const
>>>>>>> ea613854
         {

            warning( "Strided fpga copies not implemented" );
            return true;

         }

         /*! \brief Copy data between 2 accelerators
          * \warning addrDst and addrSrc are null for FPGA devices as there is no separate address space at this point
          * \param addrDst Copy destination address.
          * \param addrSrc Copy source address.
          * \param dstCd   Transfer copy descriptor, which contains the tag (aka. host address).
          * \param size    Data size to be copied.
          * \param peDst   Destination device.
          * \param peSrc   Source device.
          * \return Returns true if the operation is synchronous, false otherwise
          */
         static bool copyDevToDev( void * addrDst, CopyDescriptor& dstCd, void * addrSrc, std::size_t size, ProcessingElement *peDst, ProcessingElement *peSrc );

         /*!
          * \brief Finish pending transfer
          * Usually this causes to priorize a data transfer because someone else needs it
          * In this case it forces the transfer to be finished and synchronized.
          * Since all transfers are submitted, this is the way to make the data available.
          */
         static void syncTransfer( uint64_t hostAddress, ProcessingElement *pe);

   };
}
#endif<|MERGE_RESOLUTION|>--- conflicted
+++ resolved
@@ -52,11 +52,7 @@
          }
          virtual void _copyIn( uint64_t devAddr, uint64_t hostAddr, std::size_t len,
                SeparateMemoryAddressSpace &mem, DeviceOps *ops,
-<<<<<<< HEAD
                WD const &wd, void *hostObject, reg_t hostRegionId );
-=======
-               WD const *wd, void *hostObject, reg_t hostRegionId ) const;
->>>>>>> ea613854
 
          /*! \brief Copy from remoteSrc in the host to localDst in the device
           *        Returns true if the operation is synchronous
@@ -65,11 +61,7 @@
 
          virtual void _copyOut( uint64_t hostAddr, uint64_t devAddr, std::size_t len,
                SeparateMemoryAddressSpace &mem, DeviceOps *ops,
-<<<<<<< HEAD
                WorkDescriptor const &wd, void *hostObject, reg_t hostRegionId );
-=======
-               WD const *wd, void *hostObject, reg_t hostRegionId ) const;
->>>>>>> ea613854
          /*! \brief Copy from localSrc in the device to remoteDst in the host
           *        Returns true if the operation is synchronous
           */
@@ -92,26 +84,16 @@
 
          virtual bool _copyDevToDev( uint64_t devDestAddr, uint64_t devOrigAddr, std::size_t len,
                SeparateMemoryAddressSpace &memDest, SeparateMemoryAddressSpace &memorig,
-<<<<<<< HEAD
                DeviceOps *ops, WorkDescriptor const &wd, void *hostObject,
                reg_t hostRegionId ) { std::cerr << "wrong copyDevToDev" <<std::endl; return false; }
-=======
-               DeviceOps *ops, WD const *wd, void *hostObject,
-               reg_t hostRegionId ) const { std::cerr << "wrong copyDevToDev" <<std::endl; return false; }
->>>>>>> ea613854
 
          virtual void _getFreeMemoryChunksList( SeparateMemoryAddressSpace &mem,
                SimpleAllocator::ChunkList &list ) { std::cerr << "wrong _getFreeMemoryChunksList()" <<std::endl; }
 
          //not supported
          virtual void _copyInStrided1D( uint64_t devAddr, uint64_t hostAddr, std::size_t len,
-<<<<<<< HEAD
                std::size_t numChunks, std::size_t ld, SeparateMemoryAddressSpace &mem,
                DeviceOps *ops, WorkDescriptor const &wd, void *hostObject,
-=======
-               std::size_t numChunks, std::size_t ld, SeparateMemoryAddressSpace const &mem,
-               DeviceOps *ops, WD const *wd, void *hostObject,
->>>>>>> ea613854
                reg_t hostRegionId )
          {
             warning( "Strided fpga copies not implemented" );
@@ -129,15 +111,9 @@
          //not supported
          virtual bool _copyDevToDevStrided1D( uint64_t devDestAddr, uint64_t devOrigAddr,
                std::size_t len, std::size_t numChunks, std::size_t ld,
-<<<<<<< HEAD
                SeparateMemoryAddressSpace &memDest, SeparateMemoryAddressSpace &memOrig,
                DeviceOps *ops, WorkDescriptor const &wd, void *hostObject,
                reg_t hostRegionId )
-=======
-               SeparateMemoryAddressSpace const &memDest, SeparateMemoryAddressSpace const &memOrig,
-               DeviceOps *ops, WD const *wd, void *hostObject,
-               reg_t hostRegionId ) const
->>>>>>> ea613854
          {
 
             warning( "Strided fpga copies not implemented" );
