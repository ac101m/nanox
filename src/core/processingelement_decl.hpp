--- conflicted
+++ resolved
@@ -64,11 +64,7 @@
       public:
          /*! \brief ProcessingElement constructor
           */
-<<<<<<< HEAD
-         ProcessingElement ( int newId, const Device *arch, const Device *subArch, unsigned int memSpaceId ) : _id ( newId ), _device ( arch ), _subDevice( subArch ), _deviceNo ( NULL ), _subDeviceNo ( NULL ), _memorySpaceId( memSpaceId ), _numaNode( 0 ) {}
-=======
-         ProcessingElement ( int newId, const Device *arch, int uniqueId ) : _id ( newId ), _uid( uniqueId ), _device ( arch ), _numaNode( 0 ) {}
->>>>>>> caba0b95
+         ProcessingElement ( int newId, const Device *arch, int uniqueId,  const Device *subArch, unsigned int memSpaceId ) : _id ( newId ), _uid( uniqueId ), _device ( arch ), _subDevice( subArch ), _deviceNo ( NULL ), _subDeviceNo ( NULL ), _memorySpaceId( memSpaceId ), _numaNode( 0 ) {}
 
          /*! \brief ProcessingElement destructor
           */
