--- conflicted
+++ resolved
@@ -26,7 +26,6 @@
 #include "slicer_decl.hpp"
 #include <list>                                                                                                                                          
 
-<<<<<<< HEAD
 using namespace nanos;
 
 inline void *Slicer::getSpecificData ( ) const
@@ -62,6 +61,23 @@
 inline bool SlicedWD::dequeue ( WorkDescriptor **slice )
 {
    return _slicer.dequeue( this, slice );
+}
+
+inline void SlicedWD::submit ()
+{
+   if ( _isSliceable ) _slicer.submit(*this);
+   else WD::submit();
+}
+
+inline bool SlicedWD::dequeue ( WorkDescriptor **slice )
+{
+   if ( _isSliceable ) return _slicer.dequeue( this, slice );
+   else return WD::dequeue (slice);
+}
+
+inline void SlicedWD::convertToRegularWD()
+{
+   _isSliceable=false;
 }
 
 inline void SlicerDataRepeatN::setN ( int n )
@@ -137,237 +153,5 @@
 {
    return _sign;
 }
-=======
-namespace nanos
-{
-
-   class Slicer
-   {
-      private:
-         /*! \brief Slicer copy constructor (disabled)
-          */
-         Slicer ( const Slicer &s );
-         /*! \brief Slicer copy assignment operator
-          */
-         Slicer & operator= ( const Slicer &s );
-      public:
-         /*! \brief Slicer default constructor
-          */
-         Slicer () { }
-         /*! \brief Slicer destructor
-          */
-         virtual ~Slicer () { }
-         /*! \brief Submit a WorkDescriptor (pure virtual)
-          */
-         virtual void submit ( SlicedWD &work ) = 0;
-         /*! \brief Dequeue on a WorkDescriptor getting a slice (pure virtual)
-          */
-         virtual bool dequeue ( SlicedWD *wd, WorkDescriptor **slice ) = 0;
-         /*! \brief Get Slicer specific data 
-          */
-         virtual void *getSpecificData ( ) const { return NULL; }
-   };
-
-   class SlicerData
-   {
-      private:
-         /*! \brief SlicerData copy constructor (disabled)
-          */
-         SlicerData ( const SlicerData &sd );
-         /*! \brief SlicerData copy assignment operator (disabled)
-          */
-         SlicerData & operator= ( const SlicerData &sd );
-      public:
-         /*! \brief SlicerData default constructor
-          */
-         SlicerData ( ) { }
-         /*! \brief SlicerData destructor
-          */
-         ~SlicerData ( ) { }
-   };
-
-   class SlicedWD : public WD
-   {
-      private:
-         Slicer      &_slicer;               /**< Related Slicer     */
-         size_t       _slicerDataSize;       /**< SlicerData size    */
-         int          _slicerDataAlignment;  /**< SlicerData alignment */
-         SlicerData  &_slicerData;           /**< Related SlicerData */
-         bool         _isSliceable;          /**< WD is sliceable (true as deafault) */
-      private:
-         /*! \brief SlicedWD default constructor (disabled)
-          */
-         SlicedWD ();
-         /*! \brief SlicedWD copy constructor (disabled)
-          */
-         SlicedWD ( const SlicedWD &swd );
-         /*! \brief SlicedWD copy assignment operator (disabled) 
-          */
-         SlicedWD & operator= ( const SlicedWD &swd );
-      public:
-         /*! \brief SlicedWD constructor - n devices
-          */
-          SlicedWD ( Slicer &slicer, size_t sdata_size, int sdata_align, SlicerData &sdata, int ndevices, DeviceData **devs,
-                     size_t data_size, int data_align=1, void *wdata=0, size_t numCopies=0, CopyData *copies=NULL )
-             : WorkDescriptor ( ndevices, devs, data_size, data_align, wdata, numCopies, copies ),
-               _slicer(slicer), _slicerDataSize(sdata_size), _slicerDataAlignment(sdata_align), _slicerData(sdata), _isSliceable(true)  {}
-         /*! \brief SlicedWD constructor - 1 device
-          */
-          SlicedWD ( Slicer &slicer, size_t sdata_size, int sdata_align, SlicerData &sdata, DeviceData *device,
-                     size_t data_size, int data_align, void *wdata=0, size_t numCopies=0, CopyData* copies=NULL )
-             : WorkDescriptor ( device, data_size, data_align, wdata, numCopies, copies ),
-               _slicer(slicer), _slicerDataSize(sdata_size), _slicerDataAlignment(sdata_align), _slicerData(sdata), _isSliceable(true)  {}
-         /*! \brief SlicedWD constructor - from wd
-          */
-          SlicedWD ( Slicer &slicer, size_t sdata_size, int sdata_align, SlicerData &sdata, WD &wd,
-                      DeviceData **device, CopyData *copies, void *wdata=0 )
-             : WorkDescriptor ( wd, device, copies, wdata),
-               _slicer(slicer), _slicerDataSize(sdata_size), _slicerDataAlignment(sdata_align), _slicerData(sdata), _isSliceable(true)  {}
-         /*! \brief SlicedWD destructor
-          */
-         ~SlicedWD  ( ) { }
-         /*! \brief Get related slicer
-          */
-         Slicer * getSlicer ( void ) const { return &_slicer; }
-         /*! \brief Get SlicerData size, for duplicating purposes
-          */
-         size_t getSlicerDataSize ( void ) const { return _slicerDataSize; }
-         /*! \brief Get SlicerData alignment, for duplicating purposes
-          */
-         int getSlicerDataAlignment ( void ) const { return _slicerDataAlignment; }
-         /*! \brief Get SlicerData
-          */
-         SlicerData * getSlicerData ( void ) const { return &_slicerData; }
-         /*! \brief WD submission
-          *
-          *  This function calls the specific code for WD submission which is
-          *  implemented in the related slicer.
-          */ 
-         void submit () {
-            if ( _isSliceable ) _slicer.submit(*this);
-            else WD::submit();
-         }
-         /*! \brief WD dequeue
-          *
-          *  This function calls the specific code for WD dequeue which is
-          *  implemented in the related slicer.
-          *
-          *  \param[in,out] slice : Resulting slice.
-          *  \return  true if the resulting slice is the final slice and false otherwise.
-          */ 
-         bool dequeue ( WorkDescriptor **slice ) {
-            if ( _isSliceable ) return _slicer.dequeue( this, slice );
-            else return WD::dequeue (slice);
-         }
-
-         /*! \brief Convert SlicedWD to a regular WD (changing the behaviour)
-          *
-          *  This functions change _isSliceable attribute which is used in
-          *  submit and dequeue slicedWD function.
-          */
-         void convertToRegularWD() { _isSliceable=false; }
-   };
-
-   class SlicerDataRepeatN : public SlicerData
-   {
-      private:
-         int _n; /**< Number of Repetitions */
-      private:
-         /*! \brief SlicerDataRepeatN default construcotr (disableD)
-          */
-         SlicerDataRepeatN ();
-         /*! \brief SlicerDataRepeatN copy constructor (disableD)
-          */
-         SlicerDataRepeatN ( const SlicerDataRepeatN &sdrp );
-         /*! \brief SlicerDataRepeatN copy assignment operator (disableD)
-          */
-         SlicerDataRepeatN & operator= ( const SlicerDataRepeatN &sdrp );
-      public:
-         /*! \brief SlicerDataRepeatN constructor
-          */
-         SlicerDataRepeatN ( int n) : _n (n) { }
-         /*! \brief SlicerDataRepeatN destructor
-          */
-         ~SlicerDataRepeatN ( ) { }
-         /*! \brief Set N
-          */
-         void setN ( int n ) { _n = n; }
-         /*! \brief Get N
-          */
-         int getN ( void ) const { return _n; }
-         /*! \brief Decrement internal counter by one
-          *
-          *  This function decrements the internal variable counter by one
-          *
-          *  \return Internal counter after decrementing its value
-          */ 
-         int decN () { return --_n; }
-   };
-
-   class SlicerDataFor : public nanos_slicer_data_for_internal_t, public SlicerData
-   {
-         /* int _lower: Loop lower bound */
-         /* int _upper: Loop upper bound */
-         /* int _step: Loop step */
-         /* int _chunk: Slice chunk */
-         /* int _sign: Loop sign 1 ascendant, -1 descendant */
-      private:
-         /*! \brief SlicerDataFor default constructor (disabled)
-          */
-         SlicerDataFor ();
-         /*! \brief SlicerDataFor copy constructor (disabled)
-          */
-         SlicerDataFor ( const SlicerDataFor &sdf );
-         /*! \brief SlicerDataFor copy assignment operator (disabled)
-          */
-         SlicerDataFor& operator= ( const SlicerDataFor &sdf );
-      public:
-         /*! \brief SlicerDataFor constructor
-          */
-         SlicerDataFor ( int lower, int upper, int step, int chunk = 1 )
-         {
-            _lower = lower;
-            _upper = upper;
-            _step = step;
-            _chunk = chunk; 
-            _sign = ( step < 0 ) ? -1 : +1;
-         }
-         /*! \brief SlicerDataFor destructor
-          */
-         ~SlicerDataFor ( ) { }
-         /*! \brief Set lower bound
-          */
-         void setLower ( int n ) { _lower = n; }
-         /*! \brief Set upper bound
-          */
-         void setUpper ( int n ) { _upper = n; }
-         /*! \brief Set step
-          */
-         void setStep  ( int n ) {  _step = n; }
-         /*! \brief Set chunk size
-          */
-         void setChunk ( int n ) { _chunk = n; }
-         /*! \brief Set increment sign
-          */
-         void setSign  ( int n ) { _sign = n; }
-         /*! \brief Get lower bound
-          */
-         int getLower ( void ) const { return _lower; }
-         /*! \brief Get upper bound
-          */
-         int getUpper ( void ) const { return _upper; }
-         /*! \brief Get step
-          */
-         int getStep  ( void ) const { return _step; }
-         /*! \brief Get chunk size
-          */
-         int getChunk ( void ) const { return _chunk; }
-         /*! \brief Get increment sign
-          */
-         int getSign  ( void ) const { return _sign; }
-   };
-
-};
->>>>>>> bf774a42
 
 #endif
