/*************************************************************************************/
/*      Copyright 2009 Barcelona Supercomputing Center                               */
/*                                                                                   */
/*      This file is part of the NANOS++ library.                                    */
/*                                                                                   */
/*      NANOS++ is free software: you can redistribute it and/or modify              */
/*      it under the terms of the GNU Lesser General Public License as published by  */
/*      the Free Software Foundation, either version 3 of the License, or            */
/*      (at your option) any later version.                                          */
/*                                                                                   */
/*      NANOS++ is distributed in the hope that it will be useful,                   */
/*      but WITHOUT ANY WARRANTY; without even the implied warranty of               */
/*      MERCHANTABILITY or FITNESS FOR A PARTICULAR PURPOSE.  See the                */
/*      GNU Lesser General Public License for more details.                          */
/*                                                                                   */
/*      You should have received a copy of the GNU Lesser General Public License     */
/*      along with NANOS++.  If not, see <http://www.gnu.org/licenses/>.             */
/*************************************************************************************/

#include "schedule.hpp"
#include "processingelement.hpp"
#include "basethread.hpp"
#include "system.hpp"
#include "config.hpp"
#include "instrumentationmodule_decl.hpp"
#include "os.hpp"

#ifdef CLUSTER_DEV
#include "clusterthread_decl.hpp"
#include "clusternode_decl.hpp"
#include "gpudd.hpp"
#include "smpdd.hpp"
#endif

using namespace nanos;

void SchedulerConf::config (Config &cfg)
{
   cfg.setOptionsSection ( "Core [Scheduler]", "Policy independent scheduler options"  );

   cfg.registerConfigOption ( "num_spins", NEW Config::UintVar( _numSpins ), "Determines the amount of spinning before sleeping (default = 100)" );
   cfg.registerArgOption ( "num_spins", "spins" );
   cfg.registerEnvOption ( "num_spins", "NX_SPINS" );

   cfg.registerConfigOption ( "num_sleeps", NEW Config::IntegerVar( _numSleeps ), "Determines the amount of sleeping before yielding (default = 20)" );
   cfg.registerArgOption ( "num_sleeps", "sleeps" );
   cfg.registerEnvOption ( "num_sleeps", "NX_SLEEPS" );

   cfg.registerConfigOption ( "sleep_time", NEW Config::IntegerVar( _timeSleep ), "Determines amount of time (in nsec) in each sleeping phase (default = 100)" );
   cfg.registerArgOption ( "sleep_time", "sleep-time" );
   cfg.registerEnvOption ( "sleep_time", "NX_SLEEP_TIME" );
}

void Scheduler::submit ( WD &wd )
{
   NANOS_INSTRUMENT( InstrumentState inst(NANOS_SCHEDULING) );
   BaseThread *mythread = getMyThreadSafe();

   sys.getSchedulerStats()._createdTasks++;
   sys.getSchedulerStats()._totalTasks++;

   debug ( "submitting task " << wd.getId() );

   wd.submitted();

   /* handle tied tasks */
   if ( wd.isTied() && wd.isTiedTo() != mythread ) {
      wd.isTiedTo()->getTeam()->getSchedulePolicy().queue( wd.isTiedTo(), wd );
      return;
   }

   /* handle tasks which cannot run in current thread */
   if ( !wd.canRunIn(*mythread->runningOn()) ) {
     /* We have to avoid work-first scheduler to return this kind of tasks, so we enqueue
      * it in our scheduler system. Global ready task queue will take care about task/thread
      * architecture, while local ready task queue will wait until stealing. */
      mythread->getTeam()->getSchedulePolicy().queue( mythread, wd );
      return;
   }

   WD *next = getMyThreadSafe()->getTeam()->getSchedulePolicy().atSubmit( myThread, wd );

   /* If SchedulePolicy have returned a 'next' value, we have to context switch to
      that WorkDescriptor */
   if ( next ) {
      WD *slice;
      /* We must ensure this 'next' has no sliced components. If it have them we have to
       * queue the remaining parts of 'next' */
      if ( !next->dequeue(&slice) ) {
         mythread->getTeam()->getSchedulePolicy().queue( mythread, *next );
      }
      switchTo ( slice );
   }

}

void Scheduler::submitAndWait ( WD &wd )
{
   debug ( "submitting and waiting task " << wd.getId() );
   fatal ( "Scheduler::submitAndWait(): This feature is still not supported" );

   // Create a new WorkGroup and add WD
   WG myWG;
   myWG.addWork( wd );

   // Submit WD
   submit( wd );

   // Wait for WD to be finished
   myWG.waitCompletionAndSignalers();
}

void Scheduler::updateExitStats ( WD &wd )
{
   if ( wd.isSubmitted() ) 
     sys.getSchedulerStats()._totalTasks--;
}

template<class behaviour>
inline void Scheduler::idleLoop ()
{
   NANOS_INSTRUMENT ( static InstrumentationDictionary *ID = sys.getInstrumentation()->getInstrumentationDictionary(); )
   NANOS_INSTRUMENT ( static nanos_event_key_t total_spins_key = ID->getEventKey("num-spins"); )
   NANOS_INSTRUMENT ( static nanos_event_key_t total_yields_key = ID->getEventKey("num-yields"); )
   NANOS_INSTRUMENT ( static nanos_event_key_t time_sleeps_key = ID->getEventKey("time-sleeps"); )
   NANOS_INSTRUMENT ( static nanos_event_key_t time_yields_key = ID->getEventKey("time-yields"); )
   NANOS_INSTRUMENT ( nanos_event_key_t Keys[4]; )
   NANOS_INSTRUMENT ( Keys[0] = total_spins_key; )
   NANOS_INSTRUMENT ( Keys[1] = total_yields_key; )
   NANOS_INSTRUMENT ( Keys[2] = time_sleeps_key; )
   NANOS_INSTRUMENT ( Keys[3] = time_yields_key; )

   NANOS_INSTRUMENT( InstrumentState inst(NANOS_IDLE) );

   const int nspins = sys.getSchedulerConf().getNumSpins();
   const int nsleeps = sys.getSchedulerConf().getNumSleeps();
   const int tsleep = sys.getSchedulerConf().getTimeSleep();
   int spins = nspins;
   int sleeps = nsleeps;
   unsigned long total_spins = 0;  /* Number of spins by idle phase*/
   unsigned long total_yields = 0; /* Number of yields by idle phase */
   unsigned long time_sleeps = 0;  /* Time of sleeps by idle phase */
   unsigned long time_yields = 0;  /* Time of yields by idle phase */

   WD *current = myThread->getCurrentWD();
   //WD *prefetchedWD = NULL; 
   //current->setIdle();
   sys.getSchedulerStats()._idleThreads++;
   for ( ; ; ) {
      BaseThread *thread = getMyThreadSafe();
      spins--;

      if ( !thread->isRunning() ) break;

      if ( thread->getTeam() != NULL ) {
         WD * next = myThread->getNextWD();

         if ( next ) {
         //  if ( !next->isSubmitted() && !next->started() ) 
         //    sys.getSchedulerStats()._readyTasks++;
         //} else if ( prefetchedWD != NULL ) {
         //   next = prefetchedWD;
         //      std::cerr << "executing prefetched wd " << next->getId() << std::endl;
         //   prefetchedWD = NULL;
            myThread->resetNextWD();
         } else {
<<<<<<< HEAD
            if ( sys.getSchedulerStats()._readyTasks > 0 ) 
=======
           memoryFence();
           if ( sys.getSchedulerStats()._readyTasks > 0 ) {
              NANOS_INSTRUMENT( InstrumentState inst1(NANOS_SCHEDULING) )
>>>>>>> 2d0b07e6
              next = behaviour::getWD(thread,current);
              NANOS_INSTRUMENT( inst1.close() );
           }
         } 

         if ( next ) {
            sys.getSchedulerStats()._idleThreads--;

            total_spins+= (nspins - spins);
<<<<<<< HEAD

            NANOS_INSTRUMENT ( nanos_event_value_t Values[3]; )
            NANOS_INSTRUMENT ( Values[0] = (nanos_event_value_t) total_spins; )
            NANOS_INSTRUMENT ( Values[1] = (nanos_event_value_t) total_yields; )
            NANOS_INSTRUMENT ( Values[2] = (nanos_event_value_t) time_yields; )
            NANOS_INSTRUMENT( sys.getInstrumentation()->raisePointEventNkvs(3, Keys, Values); )
=======
            NANOS_INSTRUMENT ( nanos_event_value_t Values[4]; )
            NANOS_INSTRUMENT ( Values[0] = (nanos_event_value_t) total_spins; )
            NANOS_INSTRUMENT ( Values[1] = (nanos_event_value_t) total_yields; )
            NANOS_INSTRUMENT ( Values[2] = (nanos_event_value_t) time_sleeps; )
            NANOS_INSTRUMENT ( Values[3] = (nanos_event_value_t) time_yields; )
            NANOS_INSTRUMENT( sys.getInstrumentation()->raisePointEventNkvs(4, Keys, Values); )

>>>>>>> 2d0b07e6
            NANOS_INSTRUMENT( InstrumentState inst2(NANOS_RUNTIME) )
            behaviour::switchWD(thread,current, next);
//std::cerr <<"n:" << sys.getNetwork()->getNodeNum() << " finished switchWD" << std::endl;
            thread = getMyThreadSafe();
            NANOS_INSTRUMENT( inst2.close() );
            //prefetchedWD = next->getPrefetchedWD();
            //if (prefetchedWD != NULL)
            //   std::cerr << "setting prefetched wd " << prefetchedWD->getId() << std::endl;
            sys.getSchedulerStats()._idleThreads++;
            total_spins = 0;
            total_yields = 0;
            time_sleeps = 0;
            time_yields = 0;
            spins = nspins;
            continue;
         }
      }


      if ( spins == 0 ) {
        total_spins+= nspins;
        sleeps--;
        if ( sleeps < 0 ) {
           if ( sys.useYield() ) {
              total_yields++;
              unsigned long begin_yield = (unsigned long) ( OS::getMonotonicTime() * 1.0e9  );
              thread->yield();
              unsigned long end_yield = (unsigned long) ( OS::getMonotonicTime() * 1.0e9  );
              time_yields += ( end_yield - begin_yield );
           }
           sleeps = nsleeps;
        } else {
           struct timespec req ={0,tsleep};
           nanosleep ( &req, NULL );
           time_sleeps += time_sleeps + tsleep;
        }
        spins = nspins;
      }
      else {
         thread->idle();
      }
   }
   sys.getSchedulerStats()._idleThreads--;
   current->setReady();
   current->~WorkDescriptor();
   delete[] (char *) current;
}

void Scheduler::waitOnCondition (GenericSyncCond *condition)
{
   NANOS_INSTRUMENT ( static InstrumentationDictionary *ID = sys.getInstrumentation()->getInstrumentationDictionary(); )
   NANOS_INSTRUMENT ( static nanos_event_key_t total_spins_key = ID->getEventKey("num-spins"); )
   NANOS_INSTRUMENT ( static nanos_event_key_t total_yields_key = ID->getEventKey("num-yields"); )
   NANOS_INSTRUMENT ( static nanos_event_key_t time_sleeps_key = ID->getEventKey("time-sleeps"); )
   NANOS_INSTRUMENT ( static nanos_event_key_t time_yields_key = ID->getEventKey("time-yields"); )
   NANOS_INSTRUMENT ( nanos_event_key_t Keys[4]; )
   NANOS_INSTRUMENT ( Keys[0] = total_spins_key; )
   NANOS_INSTRUMENT ( Keys[1] = total_yields_key; )
   NANOS_INSTRUMENT ( Keys[2] = time_sleeps_key; )
   NANOS_INSTRUMENT ( Keys[3] = time_yields_key; )

   NANOS_INSTRUMENT( InstrumentState inst(NANOS_SYNCHRONIZATION) );

   const int nspins = sys.getSchedulerConf().getNumSpins();
   const int nsleeps = sys.getSchedulerConf().getNumSleeps();
   const int tsleep = sys.getSchedulerConf().getTimeSleep();
   unsigned int spins = nspins; 
   int sleeps = nsleeps;
   unsigned long total_spins = 0;  /* Number of spins by idle phase*/
   unsigned long total_yields = 0; /* Number of yields by idle phase */
   unsigned long time_sleeps = 0;  /* Time of sleeps by idle phase */
   unsigned long time_yields = 0;  /* Time of yields by idle phase */

   WD * current = myThread->getCurrentWD();

   sys.getSchedulerStats()._idleThreads++;
   current->setSyncCond( condition );
   //current->setIdle();
   
   BaseThread *thread = getMyThreadSafe();

   while ( !condition->check() && thread->isRunning() ) {
      spins--;
      if ( spins == 0 ) {
         total_spins+= nspins;
         sleeps--;
         condition->lock();
         if ( !( condition->check() ) ) {
            condition->addWaiter( current );

            WD * next = myThread->getNextWD();

            if ( next) {
               myThread->resetNextWD();
            } else {
               memoryFence();
               if ( sys.getSchedulerStats()._readyTasks > 0 ) {
                  NANOS_INSTRUMENT( InstrumentState inst1(NANOS_SCHEDULING) )
                  next = thread->getTeam()->getSchedulePolicy().atBlock( thread, current );
                  NANOS_INSTRUMENT( inst1.close() );
                }
            }

            if ( next ) {
               sys.getSchedulerStats()._idleThreads--;

               NANOS_INSTRUMENT ( nanos_event_value_t Values[4]; )
               NANOS_INSTRUMENT ( Values[0] = (nanos_event_value_t) total_spins; )
               NANOS_INSTRUMENT ( Values[1] = (nanos_event_value_t) total_yields; )
               NANOS_INSTRUMENT ( Values[2] = (nanos_event_value_t) time_sleeps; )
               NANOS_INSTRUMENT ( Values[3] = (nanos_event_value_t) time_yields; )
               NANOS_INSTRUMENT( sys.getInstrumentation()->raisePointEventNkvs(3, Keys, Values); )

               NANOS_INSTRUMENT( InstrumentState inst2(NANOS_RUNTIME); );
               switchTo ( next );
               thread = getMyThreadSafe();
               NANOS_INSTRUMENT( inst2.close() );

               total_spins = 0;
               total_yields = 0;
               time_sleeps = 0;
               time_yields = 0;

               sys.getSchedulerStats()._idleThreads++;
            } else {
               condition->unlock();
               if ( sleeps < 0 ) {
                  if ( sys.useYield() ) {
                     total_yields++;
                     unsigned long begin_yield = (unsigned long) ( OS::getMonotonicTime() * 1.0e9  );
                     thread->yield();
                     unsigned long end_yield = (unsigned long) ( OS::getMonotonicTime() * 1.0e9  );
                     time_yields += ( end_yield - begin_yield );
                  }
                  sleeps = nsleeps;
               } else {
                  struct timespec req = {0,tsleep};
                  nanosleep ( &req, NULL );
                  time_sleeps += time_sleeps + tsleep;
               }
            }
         } else {
            condition->unlock();
         }
         spins = nspins;
      }

      thread->idle();
   }

   current->setSyncCond( NULL );
   sys.getSchedulerStats()._idleThreads--;
   if ( !current->isReady() ) {
      current->setReady();
   }

   total_spins+= (nspins - spins);
   NANOS_INSTRUMENT ( nanos_event_value_t Values[3]; )
   NANOS_INSTRUMENT ( Values[0] = (nanos_event_value_t) total_spins; )
   NANOS_INSTRUMENT ( Values[1] = (nanos_event_value_t) total_yields; )
   NANOS_INSTRUMENT ( Values[2] = (nanos_event_value_t) time_yields; )
   NANOS_INSTRUMENT( sys.getInstrumentation()->raisePointEventNkvs(3, Keys, Values); )
}

void Scheduler::wakeUp ( WD *wd )
{
   NANOS_INSTRUMENT( InstrumentState inst(NANOS_SYNCHRONIZATION) );

   if ( wd->isBlocked() ) {
      /* Setting ready wd */
      wd->setReady();
      if ( checkBasicConstraints ( *wd, *myThread ) ) {
         WD *next = getMyThreadSafe()->getTeam()->getSchedulePolicy().atWakeUp( myThread, *wd );
         /* If SchedulePolicy have returned a 'next' value, we have to context switch to
            that WorkDescriptor */
         if ( next ) {
            WD *slice;
            /* We must ensure this 'next' has no sliced components. If it have them we have to
             * queue the remaining parts of 'next' */
            if ( !next->dequeue(&slice) ) {
               myThread->getTeam()->getSchedulePolicy().queue( myThread, *next );
            }
            switchTo ( slice );
         }
      } else {
         myThread->getTeam()->getSchedulePolicy().queue( myThread, *wd );
      }
   }
}

WD * Scheduler::prefetch( BaseThread *thread, WD &wd )
{
   return thread->getTeam()->getSchedulePolicy().atPrefetch( thread, wd );
}

#define MAX_RUNNING_WD_PER_SMP 1
#define MAX_RUNNING_WD_PER_GPU 4

WD * Scheduler::getClusterWD( BaseThread *thread, int inGPU )
{
	WD * wd = NULL;
	if ( thread->getTeam() != NULL )
	{
		wd = thread->getNextWD();
		if ( wd )
		{
         if ( ( inGPU == 1 && !wd->canRunIn( ext::GPU ) ) || ( inGPU == 0 && !wd->canRunIn( ext::SMP ) ) )
         { // found a non compatible wd in "nextWD", ignore it
            wd = thread->getTeam()->getSchedulePolicy().atIdle ( thread );
         }
         else {
            thread->resetNextWD();
         }
		}
		else
		{
			wd = thread->getTeam()->getSchedulePolicy().atIdle ( thread );
		}
	}
	return wd;
}


void Scheduler::workerClusterLoop ()
{
	BaseThread *parent = myThread;
	myThread = myThread->getNextThread();

	sys.preMainBarrier();

	for ( ; ; ) {
		if ( !parent->isRunning() ) break; //{ std::cerr << "FINISHING CLUSTER THD!" << std::endl; break; }

		if ( parent != myThread ) // if parent == myThread, then there are no "soft" threads and just do nothing but polling.
		{
			ext::ClusterThread *myClusterThread = dynamic_cast< ext::ClusterThread * >( myThread );
			ext::ClusterNode *thisNode = dynamic_cast< ext::ClusterNode * >( myThread->runningOn() );
			thisNode->disableDevice( 1 ); 
			if ( ( (int) myClusterThread->numRunningWDsSMP() ) < ext::ClusterInfo::getSmpPresend() )
			{
				myClusterThread->clearCompletedWDsSMP2();
				//WD * wd = myClusterThread->getBlockingWDSMP();
				//WD * wd = myClusterThread->fetchBlockingWDSMP();
				//if ( wd )
				//{ 
				//	if ( !wd->canBeBlocked() ) 
				//	{
				//		myClusterThread->addRunningWDSMP( wd );
				//		//myClusterThread->setBlockingWDSMP( NULL );
				//		Scheduler::preOutlineWork(wd);
				//		myThread->outlineWorkDependent(*wd);
				//	} else myClusterThread->addBlockingWDSMP( wd );
				////	else
				////		std::cerr << "Data can block me AGAIN SMP (node " << thisNode->getClusterNodeNum() << ") task is " << wd->getId() <<std::endl;
				//}
				//else
				{
					WD * wd = getClusterWD( myThread, 0 );
					if ( wd )
					{
						if ( /*!wd->canBeBlocked()*/ true ) 
						{
							myClusterThread->addRunningWDSMP( wd );
							Scheduler::preOutlineWork(wd);
							myThread->outlineWorkDependent(*wd);
						}
						else
						{
							//std::cerr << "Data can block me SMP (node " << thisNode->getClusterNodeNum() << ") task is " << wd->getId() <<std::endl;
							//myClusterThread->setBlockingWDSMP( wd );
							myClusterThread->addBlockingWDSMP( wd );
						}
					}
				}
			}
			//if ( myClusterThread->areThereCompletedWDsSMP() )
			//{
			//   WD *completedWD = myClusterThread->fetchCompletedWDSMP();
			//   Scheduler::postOutlineWork( completedWD, true );
			//   delete completedWD;
			//}
			thisNode->enableDevice( 1 ); 
#ifdef GPU_DEV
			thisNode->disableDevice( 0 ); 
         myClusterThread->clearCompletedWDsGPU2();
			if ( ( (int) myClusterThread->numRunningWDsGPU() ) < ext::ClusterInfo::getGpuPresend() )
				//if ( !myThread->isWorking(1) )
			{
				//WD * runningWD = myClusterThread->getRunningWD( 1 );
				//if ( runningWD != NULL )
				//{
				//   myClusterThread->clearRunningWD( 1 );
				//   Scheduler::postOutlineWork( runningWD, false, myThread );
				//   delete runningWD;
				//} 
				WD * wd = myClusterThread->fetchBlockingWDGPU();
				if ( wd )
				{ 
					if ( !wd->canBeBlocked() ) 
					{
						myClusterThread->addRunningWDGPU( wd );
							//message("adding a GPU task for node " << thisNode->getClusterNodeNum() << " task is " << wd->getId() << " RELEASE TASK " );
						Scheduler::preOutlineWork(wd);
						myThread->outlineWorkDependent(*wd);
					} else {
                  myClusterThread->addBlockingWDGPU(wd );
						//message("Data can block me AGAIN GPU (node " << thisNode->getClusterNodeNum() << ") task is " << wd->getId() );
               }
				}
				else
				{
					WD* newwd = getClusterWD( myThread, 1 );
					if ( newwd )
					{
						//if ( true /*!wd->canBeBlocked() */) 
						if ( !newwd->canBeBlocked() ) 
						{
							//message("adding a GPU task for node " << thisNode->getClusterNodeNum() << " task is " << newwd->getId());
							myClusterThread->addRunningWDGPU( newwd );
							Scheduler::preOutlineWork(newwd);
							myThread->outlineWorkDependent(*newwd);
						}
						else
						{
							//message( "Data can block me GPU (node " << thisNode->getClusterNodeNum() << ") task is " << newwd->getId() );
							myClusterThread->addBlockingWDGPU(newwd );
						}
					}
				}
			}
			thisNode->enableDevice( 0 ); 
#endif
		}
		sys.getNetwork()->poll(parent->getId());
		myThread = myThread->getNextThread();
	}
}


struct WorkerBehaviour
{
   static WD * getWD ( BaseThread *thread, WD *current )
   {
      return thread->getTeam()->getSchedulePolicy().atIdle ( thread );
   }

   static void switchWD ( BaseThread *thread, WD *current, WD *next )
   {
<<<<<<< HEAD
      if (next->started())
      {
        Scheduler::switchTo(next);
      }
      else
      {
        Scheduler::inlineWork ( next /*, true*/ );
        delete[] ( ( char * ) next );
=======
      if (next->started()){
        Scheduler::switchTo(next);
      }
      else {
        Scheduler::inlineWork ( next, true );
        next->~WorkDescriptor();
        delete[] (char *)next;
>>>>>>> 2d0b07e6
      }
   }
   static bool checkThreadRunning( WD *current) { return true; }
};

void Scheduler::workerLoop ()
{
   idleLoop<WorkerBehaviour>();
}

void Scheduler::preOutlineWork ( WD *wd )
{
   BaseThread *thread = getMyThreadSafe();

               NANOS_INSTRUMENT( InstrumentState inst2(NANOS_PRE_OUTLINE_WORK); );
   //std::cerr << "starting WD " << wd->getId() << " at thd " << thread->getId() << " thd addr " << thread << std::endl; 
   // run it in the current frame
   //WD *oldwd = thread->getCurrentWD();

   //GenericSyncCond *syncCond = oldwd->getSyncCond();
   //if ( syncCond != NULL ) {
   //   syncCond->unlock();
   //}

   //std::cerr << "thd " << myThread->getId() <<  " switching(outlined) to task " << wd << ":" << wd->getId() << std::endl;
   debug( "switching(pre outline) from task " << &(thread->getThreadWD()) << ":" << thread->getThreadWD().getId() << " to " << wd << ":" << wd->getId() );

   //NANOS_INSTRUMENT( sys.getInstrumentation()->wdSwitch(oldwd, NULL, false) );

   // OLD: This ensures that when we return from the inlining is still the same thread
   // OLD: and we don't violate rules about tied WD

   // we tie to when outlining, because we will notify the tied thread when the execution completes
   wd->tieTo( *thread );
   thread->setCurrentWD( *wd );
   if (!wd->started())
      wd->init();

   //NANOS_INSTRUMENT( sys.getInstrumentation()->wdSwitch( NULL, wd, false) );
               NANOS_INSTRUMENT( inst2.close(); );
}

void Scheduler::postOutlineWork ( WD *wd, bool schedule, BaseThread *owner )
{
   BaseThread *thread = owner;
               NANOS_INSTRUMENT( InstrumentState inst2(NANOS_POST_OUTLINE_WORK); );

   //std::cerr << "completing WD " << wd->getId() << " at thd " << owner->getId() << " thd addr " << owner << std::endl; 
   if (schedule && thread->getNextWD() == NULL ) {
        thread->setNextWD(thread->getTeam()->getSchedulePolicy().atBeforeExit(thread,*wd));
   }

   /* If WorkDescriptor has been submitted update statistics */
   updateExitStats (*wd);

   wd->done();
   wd->clear();

   //NANOS_INSTRUMENT( sys.getInstrumentation()->wdSwitch(wd, NULL, false) );


   //std::cerr << "thd " << myThread->getId() << "exiting task(inlined) " << wd << ":" << wd->getId() <<
   //       " to " << oldwd << ":" << oldwd->getId() << std::endl;
   debug( "exiting task(post outline) " << wd << ":" << wd->getId() << " to " << &(thread->getThreadWD()) << ":" << thread->getThreadWD().getId() );


   thread->setCurrentWD( thread->getThreadWD() );

   //NANOS_INSTRUMENT( sys.getInstrumentation()->wdSwitch( NULL, oldwd, false) );

   // While we tie the inlined tasks this is not needed
   // as we will always return to the current thread
   #if 0
   if ( oldwd->isTiedTo() != NULL )
      switchToThread(oldwd->isTiedTo());
   #endif

   //ensure(oldwd->isTiedTo() == NULL || thread == oldwd->isTiedTo(),
   //        "Violating tied rules " + toString<BaseThread*>(thread) + "!=" + toString<BaseThread*>(oldwd->isTiedTo()));

               NANOS_INSTRUMENT( inst2.close(); );
}

void Scheduler::inlineWork ( WD *wd, bool schedule )
{
   BaseThread *thread = getMyThreadSafe();

   // run it in the current frame
   WD *oldwd = thread->getCurrentWD();

   GenericSyncCond *syncCond = oldwd->getSyncCond();
<<<<<<< HEAD
   if ( syncCond != NULL ) {
      syncCond->unlock();
   }
=======
   if ( syncCond != NULL ) syncCond->unlock();

>>>>>>> 2d0b07e6
   debug( "switching(inlined) from task " << oldwd << ":" << oldwd->getId() <<
          " to " << wd << ":" << wd->getId() << " at node " << sys.getNetwork()->getNodeNum() );

   // Initializing wd if necessary
   // It will be started later in inlineWorkDependent call
   if ( !wd->started() ) wd->init();

   // This ensures that when we return from the inlining is still the same thread
   // and we don't violate rules about tied WD
   if ( oldwd->isTiedTo() != NULL && (wd->isTiedTo() == NULL)) wd->tieTo(*oldwd->isTiedTo());

   thread->setCurrentWD( *wd );

   thread->inlineWorkDependent(*wd);

   // reload thread after running WD due wd may be not tied to thread if
   // both work descriptor were not tied to any thread
   thread = getMyThreadSafe();

   if (schedule) {
        if ( thread->reserveNextWD() ) {
           thread->setReservedNextWD(thread->getTeam()->getSchedulePolicy().atBeforeExit(thread,*wd));
        }
   }

   /* If WorkDescriptor has been submitted update statistics */
   updateExitStats (*wd);

   wd->done();
   wd->clear();

   debug( "exiting task(inlined) " << wd << ":" << wd->getId() <<
          " to " << oldwd << ":" << oldwd->getId() );

   /* Instrumenting context switch: wd leaves cpu and will not come back (last = true) and oldwd enters */
   NANOS_INSTRUMENT( sys.getInstrumentation()->wdSwitch(wd, oldwd, true) );
   thread->setCurrentWD( *oldwd );

   // While we tie the inlined tasks this is not needed
   // as we will always return to the current thread
   #if 0
   if ( oldwd->isTiedTo() != NULL )
      switchToThread(oldwd->isTiedTo());
   #endif

   ensure(oldwd->isTiedTo() == NULL || thread == oldwd->isTiedTo(),
           "Violating tied rules " + toString<BaseThread*>(thread) + "!=" + toString<BaseThread*>(oldwd->isTiedTo()));

}

void Scheduler::switchHelper (WD *oldWD, WD *newWD, void *arg)
{
   /* Instrumenting context switch: oldwd leaves cpu but will come back (last = false) and newWD enters */
   NANOS_INSTRUMENT( sys.getInstrumentation()->wdSwitch(oldWD, newWD, false) );

   myThread->switchHelperDependent(oldWD, newWD, arg);

   GenericSyncCond *syncCond = oldWD->getSyncCond();
   if ( syncCond != NULL ) {
      oldWD->setBlocked();
      syncCond->unlock();
   } else {
      myThread->getTeam()->getSchedulePolicy().queue( myThread, *oldWD );
   }

   myThread->setCurrentWD( *newWD );
}

void Scheduler::switchTo ( WD *to )
{
   if ( false /*myThread->runningOn()->supportsUserLevelThreads() */) {
      if (!to->started()) {
         to->init();
         to->start(WD::IsAUserLevelThread);
      }
      
      debug( "switching from task " << myThread->getCurrentWD() << ":" << myThread->getCurrentWD()->getId() << " to " << to << ":" << to->getId() );
          
      myThread->switchTo( to, switchHelper );
   } else {
      inlineWork(to);
<<<<<<< HEAD
      //delete to;
      delete[] ( ( char * ) to );
=======
      to->~WorkDescriptor();
      delete[] (char *)to;
>>>>>>> 2d0b07e6
   }
}

void Scheduler::yield ()
{
   NANOS_INSTRUMENT( InstrumentState inst(NANOS_SCHEDULING) );
   WD *next = myThread->getTeam()->getSchedulePolicy().atYield( myThread, myThread->getCurrentWD() );

   if ( next ) {
      switchTo(next);
   }
}

void Scheduler::switchToThread ( BaseThread *thread )
{
   while ( getMyThreadSafe() != thread )
        yield();
}

void Scheduler::exitHelper (WD *oldWD, WD *newWD, void *arg)
{
    myThread->exitHelperDependent(oldWD, newWD, arg);
    NANOS_INSTRUMENT ( sys.getInstrumentation()->wdSwitch(oldWD,NULL,true) );
<<<<<<< HEAD
    oldWD->~WorkDescriptor();
    delete[] (char *)oldWD;
    myThread->setCurrentWD( *newWD );
=======
    myThread->setCurrentWD( *newWD );
    oldWD->~WorkDescriptor();
    delete[] (char *)oldWD;
>>>>>>> 2d0b07e6
    NANOS_INSTRUMENT ( sys.getInstrumentation()->wdSwitch(NULL,newWD,false) );
}

struct ExitBehaviour
{
   static WD * getWD ( BaseThread *thread, WD *current )
   {
      return thread->getTeam()->getSchedulePolicy().atAfterExit( thread, current );
   }

   static void switchWD ( BaseThread *thread, WD *current, WD *next )
   {
      Scheduler::exitTo(next);
   }
   static bool checkThreadRunning( WD *current ) { return true; }
};

void Scheduler::exitTo ( WD *to )
 {
//   FIXME: stack reusing was wrongly implementd and it's disabled (see #374)
//    WD *current = myThread->getCurrentWD();

    if (!to->started()) {
       to->init();
//       to->start(true,current);
       to->start(WD::IsAUserLevelThread,NULL);
    }

    //std::cerr << "thd " << myThread->getId() << "exiting task " << myThread->getCurrentWD() << ":" << myThread->getCurrentWD()->getId() <<
    //      " to " << to << ":" << to->getId() << std::endl;;
    debug( "exiting task " << myThread->getCurrentWD() << ":" << myThread->getCurrentWD()->getId() <<
          " to " << to << ":" << to->getId() );

    myThread->exitTo ( to, Scheduler::exitHelper );
}

void Scheduler::exit ( void )
{
   // At this point the WD work is done, so we mark it as such and look for other work to do
   // Deallocation doesn't happen here because:
   // a) We are still running in the WD stack
   // b) Resources can potentially be reused by the next WD
   BaseThread *thread = myThread;

   WD *oldwd = thread->getCurrentWD();

   /* get next WorkDescriptor (if any) */
   WD *next =  thread->getNextWD();

  /* if getNextWD() has returned a WD, we need to resetNextWD(). If no WD has
   * been returned call scheduler policy */
   if (next) thread->resetNextWD();
   else next = thread->getTeam()->getSchedulePolicy().atBeforeExit(thread,*oldwd);

   updateExitStats (*oldwd);
   oldwd->done();
   oldwd->clear();

   if (!next) {
     idleLoop<ExitBehaviour>();
   } else {
     Scheduler::exitTo(next);
   } 

   fatal("A thread should never return from Scheduler::exit");
}
<|MERGE_RESOLUTION|>--- conflicted
+++ resolved
@@ -164,13 +164,9 @@
          //   prefetchedWD = NULL;
             myThread->resetNextWD();
          } else {
-<<<<<<< HEAD
-            if ( sys.getSchedulerStats()._readyTasks > 0 ) 
-=======
            memoryFence();
            if ( sys.getSchedulerStats()._readyTasks > 0 ) {
               NANOS_INSTRUMENT( InstrumentState inst1(NANOS_SCHEDULING) )
->>>>>>> 2d0b07e6
               next = behaviour::getWD(thread,current);
               NANOS_INSTRUMENT( inst1.close() );
            }
@@ -180,14 +176,6 @@
             sys.getSchedulerStats()._idleThreads--;
 
             total_spins+= (nspins - spins);
-<<<<<<< HEAD
-
-            NANOS_INSTRUMENT ( nanos_event_value_t Values[3]; )
-            NANOS_INSTRUMENT ( Values[0] = (nanos_event_value_t) total_spins; )
-            NANOS_INSTRUMENT ( Values[1] = (nanos_event_value_t) total_yields; )
-            NANOS_INSTRUMENT ( Values[2] = (nanos_event_value_t) time_yields; )
-            NANOS_INSTRUMENT( sys.getInstrumentation()->raisePointEventNkvs(3, Keys, Values); )
-=======
             NANOS_INSTRUMENT ( nanos_event_value_t Values[4]; )
             NANOS_INSTRUMENT ( Values[0] = (nanos_event_value_t) total_spins; )
             NANOS_INSTRUMENT ( Values[1] = (nanos_event_value_t) total_yields; )
@@ -195,7 +183,6 @@
             NANOS_INSTRUMENT ( Values[3] = (nanos_event_value_t) time_yields; )
             NANOS_INSTRUMENT( sys.getInstrumentation()->raisePointEventNkvs(4, Keys, Values); )
 
->>>>>>> 2d0b07e6
             NANOS_INSTRUMENT( InstrumentState inst2(NANOS_RUNTIME) )
             behaviour::switchWD(thread,current, next);
 //std::cerr <<"n:" << sys.getNetwork()->getNodeNum() << " finished switchWD" << std::endl;
@@ -240,8 +227,8 @@
    }
    sys.getSchedulerStats()._idleThreads--;
    current->setReady();
-   current->~WorkDescriptor();
-   delete[] (char *) current;
+   //current->~WorkDescriptor();
+   //delete[] (char *) current;
 }
 
 void Scheduler::waitOnCondition (GenericSyncCond *condition)
@@ -544,24 +531,13 @@
 
    static void switchWD ( BaseThread *thread, WD *current, WD *next )
    {
-<<<<<<< HEAD
-      if (next->started())
-      {
-        Scheduler::switchTo(next);
-      }
-      else
-      {
-        Scheduler::inlineWork ( next /*, true*/ );
-        delete[] ( ( char * ) next );
-=======
       if (next->started()){
         Scheduler::switchTo(next);
       }
       else {
-        Scheduler::inlineWork ( next, true );
+        Scheduler::inlineWork ( next /*, true */ );
         next->~WorkDescriptor();
         delete[] (char *)next;
->>>>>>> 2d0b07e6
       }
    }
    static bool checkThreadRunning( WD *current) { return true; }
@@ -653,14 +629,8 @@
    WD *oldwd = thread->getCurrentWD();
 
    GenericSyncCond *syncCond = oldwd->getSyncCond();
-<<<<<<< HEAD
-   if ( syncCond != NULL ) {
-      syncCond->unlock();
-   }
-=======
    if ( syncCond != NULL ) syncCond->unlock();
 
->>>>>>> 2d0b07e6
    debug( "switching(inlined) from task " << oldwd << ":" << oldwd->getId() <<
           " to " << wd << ":" << wd->getId() << " at node " << sys.getNetwork()->getNodeNum() );
 
@@ -742,13 +712,8 @@
       myThread->switchTo( to, switchHelper );
    } else {
       inlineWork(to);
-<<<<<<< HEAD
-      //delete to;
-      delete[] ( ( char * ) to );
-=======
       to->~WorkDescriptor();
       delete[] (char *)to;
->>>>>>> 2d0b07e6
    }
 }
 
@@ -772,15 +737,9 @@
 {
     myThread->exitHelperDependent(oldWD, newWD, arg);
     NANOS_INSTRUMENT ( sys.getInstrumentation()->wdSwitch(oldWD,NULL,true) );
-<<<<<<< HEAD
-    oldWD->~WorkDescriptor();
-    delete[] (char *)oldWD;
-    myThread->setCurrentWD( *newWD );
-=======
     myThread->setCurrentWD( *newWD );
     oldWD->~WorkDescriptor();
     delete[] (char *)oldWD;
->>>>>>> 2d0b07e6
     NANOS_INSTRUMENT ( sys.getInstrumentation()->wdSwitch(NULL,newWD,false) );
 }
 
