/*************************************************************************************/
/*      Copyright 2015 Barcelona Supercomputing Center                               */
/*                                                                                   */
/*      This file is part of the NANOS++ library.                                    */
/*                                                                                   */
/*      NANOS++ is free software: you can redistribute it and/or modify              */
/*      it under the terms of the GNU Lesser General Public License as published by  */
/*      the Free Software Foundation, either version 3 of the License, or            */
/*      (at your option) any later version.                                          */
/*                                                                                   */
/*      NANOS++ is distributed in the hope that it will be useful,                   */
/*      but WITHOUT ANY WARRANTY; without even the implied warranty of               */
/*      MERCHANTABILITY or FITNESS FOR A PARTICULAR PURPOSE.  See the                */
/*      GNU Lesser General Public License for more details.                          */
/*                                                                                   */
/*      You should have received a copy of the GNU Lesser General Public License     */
/*      along with NANOS++.  If not, see <http://www.gnu.org/licenses/>.             */
/*************************************************************************************/

#include "plugin.hpp"
#include "archplugin.hpp"
#include "gpuconfig.hpp"
#include "gpudd.hpp"
#include "gpumemoryspace_decl.hpp"
#include "gpuprocessor.hpp"
#include "gpumemoryspace_decl.hpp"
#include "smpprocessor.hpp"
#include "system_decl.hpp"
#include <fstream>
#include <sstream>
#include <vector>

namespace nanos {
namespace ext {

class GPUPlugin : public ArchPlugin
{
   std::vector<ext::GPUProcessor *> *_gpus;
   std::vector<ext::GPUThread *>    *_gpuThreads;
   public:
      GPUPlugin() : ArchPlugin( "GPU PE Plugin", 1 )
         , _gpus( NULL )
         , _gpuThreads( NULL )
      {}

      void config( Config& cfg )
      {
         GPUConfig::prepare( cfg );
      }

      void init()
      {
         GPUConfig::apply();
         _gpus = NEW std::vector<nanos::ext::GPUProcessor *>(nanos::ext::GPUConfig::getGPUCount(), (nanos::ext::GPUProcessor *) NULL); 
         _gpuThreads = NEW std::vector<nanos::ext::GPUThread *>(nanos::ext::GPUConfig::getGPUCount(), (nanos::ext::GPUThread *) NULL); 
         for ( int gpuC = 0; gpuC < nanos::ext::GPUConfig::getGPUCount() ; gpuC++ ) {
            memory_space_id_t id = sys.addSeparateMemoryAddressSpace( ext::GPU, nanos::ext::GPUConfig::getAllocWide(), 0 );
            SeparateMemoryAddressSpace &gpuMemory = sys.getSeparateMemory( id );
            gpuMemory.setAcceleratorNumber( sys.getNewAcceleratorId() );

            ext::GPUMemorySpace *gpuMemSpace = NEW ext::GPUMemorySpace();
            gpuMemory.setSpecificData( gpuMemSpace );

            int node = getNumaNodeOfGPU( gpuC );

            ext::SMPProcessor *core = sys.getSMPPlugin()->getFreeSMPProcessorByNUMAnodeAndReserve(node);
            if ( core == NULL ) {
               core = sys.getSMPPlugin()->getLastFreeSMPProcessorAndReserve();
               if ( core == NULL ) {
                  fatal0("Unable to get a core to run the GPU thread.");
               }
               warning0("Unable to get a cpu on numa node " << node << " to run the CPU thread. Will run on numa node "<< core->getNumaNode());
            }
            core->setNumFutureThreads( 1 );
            
            //bool reserved;
            //unsigned pe = sys.reservePE( numa, node, reserved );
            //
            //if ( numa ) {
            //   verbose( "Reserving node " << node << " for GPU " << i << ", returned pe " << pe << ( reserved ? " (exclusive)" : " (shared)") );
            //}
            //else {
            //   verbose( "Reserving for GPU " << i << ", returned pe " << pe << ( reserved ? " (exclusive)" : " (shared)") );
            //}

            ext::GPUProcessor *gpu = NEW nanos::ext::GPUProcessor( gpuC, id, core, *gpuMemSpace );
            (*_gpus)[gpuC] = gpu;
         }
      }
      
      virtual unsigned getNumHelperPEs() const
      {
         return GPUConfig::getGPUCount();
      }

      virtual unsigned getNumThreads() const
      {
            return GPUConfig::getGPUCount();
      }

      int getNumaNodeOfGPU( int gpuId ) {
         // Is NUMA info is available
         int node = -1;
         if ( sys._hwloc.isHwlocAvailable() )
         {
            node = sys._hwloc.getNumaNodeOfGpu( gpuId );
         }
         else
         {
            // Warning: Linux specific:
#if defined( CUDA_VERSION ) && (CUDA_VERSION < 4010 )
            // This depends on the cuda driver, we are currently NOT linking against it.
            //int domainId, busId, deviceId;
            //cuDeviceGetAttribute( &domainId, CU_DEVICE_ATTRIBUTE_PCI_DOMAIN_ID, device);
            //cuDeviceGetAttribute( &busId, CU_DEVICE_ATTRIBUTE_PCI_BUS_ID, device);
            //cuDeviceGetAttribute( &deviceId, CU_DEVICE_ATTRIBUTE_PCI_DEVICE_ID, device);
            //std::stringstream ssDevice;
            //ssDevice << std::hex << std::setfill( '0' ) << std::setw( 4 ) << domainId << ":" << std::setw( 2 ) << busId << ":" << std::setw( 2 ) << deviceId << ".0";
            //strcpy( pciDevice, ssDevice.str().c_str() );
#elif defined( CUDART_VERSION ) && ( CUDART_VERSION >= 4010 )
            char pciDevice[20]; // 13 min

            cudaDeviceGetPCIBusId( pciDevice, 20, gpuId );

            // This is common code for cuda 4.0 and 4.1
            std::stringstream ss;
            ss << "/sys/bus/pci/devices/" << pciDevice << "/numa_node";
            std::ifstream fNode( ss.str().c_str() );
            if ( fNode.good() )
               fNode >> node;
            fNode.close();
#endif

         }
         // Fallback / safety measure
         if ( node < 0 || sys.getSMPPlugin()->getNumSockets() == 1 ) {
            node = 0;
            // As we don't have NUMA info, don't request an specific node
         }
         return node;
      }
            
#if 0
      virtual void createBindingList()
      {
         /* As we now how many devices we have and how many helper threads we
          * need, reserve a PE for them */
         for ( int i = 0; i < GPUConfig::getGPUCount(); ++i )
         {
            int node = -1;
            // Is NUMA info is available
            bool numa = true;
            if ( sys.getSMPPlugin()->isHwlocAvailable() )
            {
#ifdef HWLOC
               hwloc_topology_t topology = ( hwloc_topology_t ) sys.getSMPPlugin()->getHwlocTopology();
               
               hwloc_obj_t obj = hwloc_cudart_get_device_pcidev ( topology, i );
               if ( obj != NULL ) {
                  hwloc_obj_t objNode = hwloc_get_ancestor_obj_by_type( topology, HWLOC_OBJ_NODE, obj );
                  if ( objNode != NULL ){
                     node = objNode->os_index;
                  }
               }
#endif
            }
            else
            {
               // Warning: Linux specific:
#if CUDA_VERSION < 4010
               // This depends on the cuda driver, we are currently NOT linking against it.
               //int domainId, busId, deviceId;
               //cuDeviceGetAttribute( &domainId, CU_DEVICE_ATTRIBUTE_PCI_DOMAIN_ID, device);
               //cuDeviceGetAttribute( &busId, CU_DEVICE_ATTRIBUTE_PCI_BUS_ID, device);
               //cuDeviceGetAttribute( &deviceId, CU_DEVICE_ATTRIBUTE_PCI_DEVICE_ID, device);
               //std::stringstream ssDevice;
               //ssDevice << std::hex << std::setfill( '0' ) << std::setw( 4 ) << domainId << ":" << std::setw( 2 ) << busId << ":" << std::setw( 2 ) << deviceId << ".0";
               //strcpy( pciDevice, ssDevice.str().c_str() );
#else
               char pciDevice[20]; // 13 min

               NANOS_GPU_CREATE_IN_CUDA_RUNTIME_EVENT( GPUUtils::NANOS_GPU_CUDA_GET_PCI_BUS_EVENT );
               cudaDeviceGetPCIBusId( pciDevice, 20, i );
               NANOS_GPU_CLOSE_IN_CUDA_RUNTIME_EVENT;

               // This is common code for cuda 4.0 and 4.1
               std::stringstream ss;
               ss << "/sys/bus/pci/devices/" << pciDevice << "/numa_node";
               std::ifstream fNode( ss.str().c_str() );
               if ( fNode.good() )
                  fNode >> node;
               fNode.close();
#endif

            }
            // Fallback / safety measure
            if ( node < 0 || sys.getSMPPlugin()->getNumSockets() == 1 ) {
               node = 0;
               // As we don't have NUMA info, don't request an specific node
               numa = false;
            }
            
            bool reserved;
            unsigned pe = sys.reservePE( numa, node, reserved );
            
            if ( numa ) {
               verbose( "Reserving node " << node << " for GPU " << i << ", returned pe " << pe << ( reserved ? " (exclusive)" : " (shared)") );
            }
            else {
               verbose( "Reserving for GPU " << i << ", returned pe " << pe << ( reserved ? " (exclusive)" : " (shared)") );
            }
            // Now add this node to the binding list
            addBinding( pe );
         }
      }
#endif

      virtual PE* createPE( unsigned id, unsigned uid )
      {
//<<<<<<< HEAD
         //jbueno: disabled verbose( "Calling getBinding for id " << id << ", result: " << getBinding( id ) );
         //jbueno: disabled PE* pe = NEW GPUProcessor( getBinding( id ) , id );
         //jbueno: disabled pe->setNUMANode( sys.getNodeOfPE( pe->getId() ) );
         //jbueno: disabled return pe;
         //return NULL;
//=======         
        //pe->setNUMANode( sys.getNodeOfPE( pe->getId() ) );
//        memory_space_id_t mid = sys.getNewSeparateMemoryAddressSpaceId();
//        SeparateMemoryAddressSpace *gpumemory = NEW SeparateMemoryAddressSpace( mid, nanos::ext::GPU, nanos::ext::GPUConfig::getAllocWide());
//        gpumemory->setNodeNumber( 0 );
//        //ext::OpenCLMemorySpace *oclmemspace = NEW ext::OpenCLMemorySpace();
//        //oclmemory->setSpecificData( oclmemspace );
//        sys.addSeparateMemory(mid,gpumemory);
//        
//        ext::GPUMemorySpace *gpuMemSpace = NEW ext::GPUMemorySpace();
//        gpumemory->setSpecificData( gpuMemSpace );
//        nanos::ext::GPUProcessor *gpuPE = NEW nanos::ext::GPUProcessor( getBinding(id), id, uid, mid, *gpuMemSpace );
//
//        gpuPE->setNUMANode( sys.getNodeOfPE( gpuPE->getId() ) ); 
//        return gpuPE;
         return NULL;
      }

//      virtual void boot() {
//   int gpuC;
//   for ( gpuC = 0; gpuC < nanos::ext::GPUConfig::getGPUCount() ; gpuC++ ) {
//      SeparateMemoryAddressSpace *gpuMemory = sys.createNewSeparateMemoryAddressSpace( GPU, false );
//      gpuMemory->setNodeNumber( 0 );
//      ext::GPUMemorySpace *gpuMemSpace = NEW ext::GPUMemorySpace();
//      gpuMemory->setSpecificData( gpuMemSpace );
//      
//      nanos::ext::GPUProcessor *gpuPE = NEW nanos::ext::GPUProcessor( gpuC, *gpuMemSpace );
//      _pes.push_back( gpuPE );
//      BaseThread *gpuThd = &gpuPE->startWorker();
//      _workers.push_back( gpuThd );
//      _masterGpuThd = ( _masterGpuThd == NULL ) ? gpuThd : _masterGpuThd;
//   }
//         
//      }

      virtual void addPEs( std::map<unsigned int, ProcessingElement *> &pes ) const
      {
         for ( std::vector<GPUProcessor *>::const_iterator it = _gpus->begin(); it != _gpus->end(); it++ ) {
            pes.insert( std::make_pair( (*it)->getId(), *it ) );
         }
      }

<<<<<<< HEAD
virtual void addDevices( DeviceList &devices ) const                                        
{                                                                          
   if ( !_gpus->empty() )                                                  
      devices.insert( ( *_gpus->begin() )->getDeviceType() );              
}

virtual void startSupportThreads() {
   for ( unsigned int gpuC = 0; gpuC < _gpus->size(); gpuC += 1 ) {
      GPUProcessor *gpu = (*_gpus)[gpuC];
      (*_gpuThreads)[gpuC] = (ext::GPUThread *) &gpu->startGPUThread();
   }
}
=======
      virtual void addDevices( DeviceList &devices ) const
      {
         if ( !_gpus->empty() )
            devices.insert( ( *_gpus->begin() )->getDeviceType() );
      }
>>>>>>> ed033aab

      virtual void startSupportThreads() {
         for ( unsigned int gpuC = 0; gpuC < _gpus->size(); gpuC += 1 ) {
            GPUProcessor *gpu = (*_gpus)[gpuC];
            (*_gpuThreads)[gpuC] = (ext::GPUThread *) &gpu->startGPUThread();
         }
      }

      virtual void startWorkerThreads( std::map<unsigned int, BaseThread *> &workers ) {
         for ( std::vector<GPUThread *>::iterator it = _gpuThreads->begin(); it != _gpuThreads->end(); it++ ) {
            workers.insert( std::make_pair( (*it)->getId(), *it ) );
         }
      }

<<<<<<< HEAD
virtual void finalize() {
   if ( _gpuThreads->size() ) {
      int soft_inv = 0;
      int hard_inv = 0;
      for ( unsigned int idx = 0; idx < _gpus->size(); idx += 1 ) {
         soft_inv += sys.getSeparateMemory( (*_gpus)[idx]->getMemorySpaceId() ).getSoftInvalidationCount();
         hard_inv += sys.getSeparateMemory( (*_gpus)[idx]->getMemorySpaceId() ).getHardInvalidationCount();
      }
      message0("GPUs Soft invalidations: " << soft_inv);
      message0("GPUs Hard invalidations: " << hard_inv);
   }

   unsigned int i = 0;
   for (std::vector<ext::GPUThread *>::const_iterator it = _gpuThreads->begin(); it != _gpuThreads->end(); it++ ) {
      message0( "GPU Thread " << i << " prefetched " << (*it)->getPrefetchedWDsCount() << " WDs.");
   }
}
=======
      virtual unsigned int getNumPEs() const {
         return _gpus->size();
      }
      virtual unsigned int getMaxPEs() const {
         return _gpus->size();
      }
      virtual unsigned int getNumWorkers() const {
         return _gpus->size();
      }
      virtual unsigned int getMaxWorkers() const {
         return _gpus->size();
      }
>>>>>>> ed033aab

      virtual void finalize() {
         if ( _gpuThreads->size() ) {
            int soft_inv = 0;
            int hard_inv = 0;
            for ( unsigned int idx = 0; idx < _gpus->size(); idx += 1 ) {
               soft_inv += sys.getSeparateMemory( (*_gpus)[idx]->getMemorySpaceId() ).getSoftInvalidationCount();
               hard_inv += sys.getSeparateMemory( (*_gpus)[idx]->getMemorySpaceId() ).getHardInvalidationCount();
            }
            message0("GPUs Soft invalidations: " << soft_inv);
            message0("GPUs Hard invalidations: " << hard_inv);
         }
      }

};

}
}

DECLARE_PLUGIN("arch-gpu",nanos::ext::GPUPlugin);<|MERGE_RESOLUTION|>--- conflicted
+++ resolved
@@ -265,26 +265,11 @@
          }
       }
 
-<<<<<<< HEAD
-virtual void addDevices( DeviceList &devices ) const                                        
-{                                                                          
-   if ( !_gpus->empty() )                                                  
-      devices.insert( ( *_gpus->begin() )->getDeviceType() );              
-}
-
-virtual void startSupportThreads() {
-   for ( unsigned int gpuC = 0; gpuC < _gpus->size(); gpuC += 1 ) {
-      GPUProcessor *gpu = (*_gpus)[gpuC];
-      (*_gpuThreads)[gpuC] = (ext::GPUThread *) &gpu->startGPUThread();
-   }
-}
-=======
       virtual void addDevices( DeviceList &devices ) const
       {
          if ( !_gpus->empty() )
             devices.insert( ( *_gpus->begin() )->getDeviceType() );
       }
->>>>>>> ed033aab
 
       virtual void startSupportThreads() {
          for ( unsigned int gpuC = 0; gpuC < _gpus->size(); gpuC += 1 ) {
@@ -299,25 +284,6 @@
          }
       }
 
-<<<<<<< HEAD
-virtual void finalize() {
-   if ( _gpuThreads->size() ) {
-      int soft_inv = 0;
-      int hard_inv = 0;
-      for ( unsigned int idx = 0; idx < _gpus->size(); idx += 1 ) {
-         soft_inv += sys.getSeparateMemory( (*_gpus)[idx]->getMemorySpaceId() ).getSoftInvalidationCount();
-         hard_inv += sys.getSeparateMemory( (*_gpus)[idx]->getMemorySpaceId() ).getHardInvalidationCount();
-      }
-      message0("GPUs Soft invalidations: " << soft_inv);
-      message0("GPUs Hard invalidations: " << hard_inv);
-   }
-
-   unsigned int i = 0;
-   for (std::vector<ext::GPUThread *>::const_iterator it = _gpuThreads->begin(); it != _gpuThreads->end(); it++ ) {
-      message0( "GPU Thread " << i << " prefetched " << (*it)->getPrefetchedWDsCount() << " WDs.");
-   }
-}
-=======
       virtual unsigned int getNumPEs() const {
          return _gpus->size();
       }
@@ -330,7 +296,6 @@
       virtual unsigned int getMaxWorkers() const {
          return _gpus->size();
       }
->>>>>>> ed033aab
 
       virtual void finalize() {
          if ( _gpuThreads->size() ) {
