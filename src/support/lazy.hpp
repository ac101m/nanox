--- conflicted
+++ resolved
@@ -23,11 +23,8 @@
 #include "lazy_decl.hpp"
 #include "atomic.hpp"
 #include "lock.hpp"
-<<<<<<< HEAD
-=======
 
 namespace nanos {
->>>>>>> ada03f4e
 
 template <class T>
 inline void LazyInit<T>::construct ()
