--- conflicted
+++ resolved
@@ -144,7 +144,6 @@
     fi
 fi
 
-<<<<<<< HEAD
 # Check for architecture
 ARCHITECTURES=
 OS=
@@ -222,10 +221,7 @@
 
 
 # Check for programs (every compiler change should be done before this line)
-=======
-# Check for programs
 m4_ifdef([AM_PROG_AR], [AM_PROG_AR])
->>>>>>> bcf5dc23
 AC_PROG_LIBTOOL
 AC_PROG_CC([$CC])
 AC_PROG_CPP
