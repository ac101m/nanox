--- conflicted
+++ resolved
@@ -21,100 +21,22 @@
 #define _NANOS_MEMORY_TRANSFER
 
 #include "gpumemorytransfer_decl.hpp"
-#include "basethread_fwd.hpp"
-#include "debug.hpp"
+#include "basethread.hpp"
+
 
 using namespace nanos;
 using namespace nanos::ext;
 
 
-<<<<<<< HEAD
-         /*! \brief Execute all the memory transfers (synchronous)
-          */
-         void executeMemoryTransfers ();
-   };
+inline GPUMemoryTransferOutList::~GPUMemoryTransferOutList()
+{
+   if ( !_pendingTransfersAsync.empty() ) {
+      warning ( "Attempting to delete the output pending transfers list with already "
+            << _pendingTransfersAsync.size() << " pending transfers to perform" );
+   }
+}
 
-   class GPUMemoryTransferOutAsyncList : public GPUMemoryTransferOutList
-   {
-      private:
-         /*! Execute all the memory transfers in a double buffering way (asynchronous)
-          *  Each copy to the intermediate pinned buffer is overlapped with another copy
-          *  from the device to host
-          */
-         void executeMemoryTransfers ( std::list<GPUMemoryTransfer> &pendingTransfersAsync );
-
-      public:
-         GPUMemoryTransferOutAsyncList() : GPUMemoryTransferOutList() {}
-         ~GPUMemoryTransferOutAsyncList() {}
-
-         void addMemoryTransfer ( CopyDescriptor &hostAddress, void * deviceAddress, size_t size )
-         {
-            _lock.acquire();
-            _pendingTransfersAsync.push_back( *NEW GPUMemoryTransfer ( hostAddress, deviceAddress, size ) );
-            _lock.release();
-         }
-
-         /*! \brief Execute the given memory transfer (asynchronous)
-          */
-         void removeMemoryTransfer ( GPUMemoryTransfer &mt );
-
-         /*! \brief Execute the memory transfer(s) associated to the given hostAddress (asynchronous)
-          */
-         void removeMemoryTransfer ( CopyDescriptor &hostAddress );
-
-         /*! \brief Execute all the requested memory transfers (asynchronous)
-          */
-         void executeMemoryTransfers ()
-         {
-            executeMemoryTransfers( _pendingTransfersAsync );
-         }
-
-         /*! \brief Execute all the requested memory transfers (asynchronous)
-          */
-         void executeRequestedMemoryTransfers ();
-   };
-
-   class GPUMemoryTransferInAsyncList : public GPUMemoryTransferList
-   {
-      private:
-         /*! Pending input transfers needed by the corresponding thread to execute its tasks
-          *  The copies have been ordered, but not completed
-          */
-         std::list<CopyDescriptor>        _pendingTransfersAsync;
-
-         /*! Pending input transfers that somebody else has requested
-          */
-         std::list<GPUMemoryTransfer>     _requestedTransfers;
-
-         Lock                             _lock;
-
-      public:
-         GPUMemoryTransferInAsyncList() : GPUMemoryTransferList(), _lock() {}
-         ~GPUMemoryTransferInAsyncList()
-         {
-            ensure( _pendingTransfersAsync.empty(),
-                  "Attempting to delete the input pending transfers list with already "
-                  + toString<size_t>( _pendingTransfersAsync.size() ) + " pending transfers to perform" );
-
-            ensure( _requestedTransfers.empty(),
-                              "Attempting to delete the requested input transfers list with already "
-                              + toString<size_t>( _requestedTransfers.size() ) + " pending transfers to perform" );
-         }
-
-         /*! \brief Add a new memory transfer to the list of requested transfers (asynchronous)
-          */
-         void addMemoryTransfer ( CopyDescriptor &hostAddress, void * deviceAddress, size_t size )
-         {
-            _lock.acquire();
-            _requestedTransfers.push_back( *NEW GPUMemoryTransfer ( hostAddress, deviceAddress, size ) );
-            _lock.release();
-         }
-
-         /*! \brief Execute the given memory transfer (asynchronous)
-          */
-         void removeMemoryTransfer ( GPUMemoryTransfer &mt );
-=======
-void nanos::ext::GPUMemoryTransferOutList::addMemoryTransfer ( CopyDescriptor &hostAddress, void * deviceAddress, size_t size )
+inline void GPUMemoryTransferOutList::addMemoryTransfer ( CopyDescriptor &hostAddress, void * deviceAddress, size_t size )
 {
    _lock.acquire();
    _pendingTransfersAsync.push_back( *NEW GPUMemoryTransfer ( hostAddress, deviceAddress, size ) );
@@ -122,24 +44,35 @@
 }
 
 
-void nanos::ext::GPUMemoryTransferOutAsyncList::executeMemoryTransfers ()
+inline void GPUMemoryTransferOutAsyncList::addMemoryTransfer ( CopyDescriptor &hostAddress, void * deviceAddress, size_t size )
+{
+   _lock.acquire();
+   _pendingTransfersAsync.push_back( *NEW GPUMemoryTransfer ( hostAddress, deviceAddress, size ) );
+   _lock.release();
+}
+
+inline void GPUMemoryTransferOutAsyncList::executeMemoryTransfers ()
 {
    executeMemoryTransfers( _pendingTransfersAsync );
 }
->>>>>>> bcf5dc23
 
 
-void nanos::ext::GPUMemoryTransferInAsyncList::addMemoryTransfer ( CopyDescriptor &address )
+inline GPUMemoryTransferInAsyncList::~GPUMemoryTransferInAsyncList()
 {
-   _pendingTransfersAsync.push_back( address );
+   ensure( _pendingTransfersAsync.empty(),
+         "Attempting to delete the input pending transfers list with already "
+         + toString<size_t>( _pendingTransfersAsync.size() ) + " pending transfers to perform" );
+
+   ensure( _requestedTransfers.empty(),
+                     "Attempting to delete the requested input transfers list with already "
+                     + toString<size_t>( _requestedTransfers.size() ) + " pending transfers to perform" );
 }
 
-void nanos::ext::GPUMemoryTransferInAsyncList::addMemoryTransfer ( CopyDescriptor &hostAddress, void * deviceAddress, size_t size )
+inline void GPUMemoryTransferInAsyncList::addMemoryTransfer ( CopyDescriptor &hostAddress, void * deviceAddress, size_t size )
 {
    _lock.acquire();
    _requestedTransfers.push_back( *NEW GPUMemoryTransfer ( hostAddress, deviceAddress, size ) );
    _lock.release();
 }
 
-
 #endif // _NANOS_MEMORY_TRANSFER