/*************************************************************************************/
/*      Copyright 2009 Barcelona Supercomputing Center                               */
/*                                                                                   */
/*      This file is part of the NANOS++ library.                                    */
/*                                                                                   */
/*      NANOS++ is free software: you can redistribute it and/or modify              */
/*      it under the terms of the GNU Lesser General Public License as published by  */
/*      the Free Software Foundation, either version 3 of the License, or            */
/*      (at your option) any later version.                                          */
/*                                                                                   */
/*      NANOS++ is distributed in the hope that it will be useful,                   */
/*      but WITHOUT ANY WARRANTY; without even the implied warranty of               */
/*      MERCHANTABILITY or FITNESS FOR A PARTICULAR PURPOSE.  See the                */
/*      GNU Lesser General Public License for more details.                          */
/*                                                                                   */
/*      You should have received a copy of the GNU Lesser General Public License     */
/*      along with NANOS++.  If not, see <http://www.gnu.org/licenses/>.             */
/*************************************************************************************/

/*
<testinfo>
compile_versions="slicer_compound_wd"

test_generator=gens/api-generator
</testinfo>
*/

#include <stdio.h>
#include <nanos.h>
#include <alloca.h>

#define NUM_ITERS      100
#define VECTOR_SIZE    1000
#define USE_COMPOUND_WD

/* ******************************* SECTION 1 ***************************** */
// compiler: outlined function arguments
typedef struct { int *M; } main__section_1_data_t;
// compiler: outlined function
void main__section_1 ( void *p_args )
{
   int i;
   main__section_1_data_t *args = (main__section_1_data_t *) p_args;
//fprintf(stderr,"section 1: vector @=%p\n",args->M );
   for ( i = 0; i < VECTOR_SIZE; i++) args->M[i]++;
//fprintf(stderr,"section 1: vector @=%p has finished\n",args->M );
}
// compiler: smp device for main__section_1 function
nanos_smp_args_t main__section_1_device_args = { main__section_1 };

/* ******************************* SECTION 2 ***************************** */
// compiler: outlined function arguments
typedef struct { int *M; } main__section_2_data_t;
// compiler: outlined function
void main__section_2 ( void *p_args )
{
   int i;
   main__section_2_data_t *args = (main__section_2_data_t *) p_args;
//fprintf(stderr,"section 2: vector @=%p\n",args->M );
   for ( i = 0; i < VECTOR_SIZE; i++) args->M[i]++;
//fprintf(stderr,"section 2: vector @=%p has finished\n",args->M );
}
// compiler: smp device for main__section_1 function
nanos_smp_args_t main__section_2_device_args = { main__section_2 };

/* ******************************* SECTION 3 ***************************** */
// compiler: outlined function arguments
typedef struct { int *M; } main__section_3_data_t;
// compiler: outlined function
void main__section_3 ( void *p_args )
{
   int i;
   main__section_3_data_t *args = (main__section_3_data_t *) p_args;
//fprintf(stderr,"section 3: vector @=%p\n",args->M );
   for ( i = 0; i < VECTOR_SIZE; i++) args->M[i]++;
//fprintf(stderr,"section 3: vector @=%p has finished\n",args->M );
}
// compiler: smp device for main__section_1 function
nanos_smp_args_t main__section_3_device_args = { main__section_3 };

/* ******************************* SECTION 4 ***************************** */
// compiler: outlined function arguments
typedef struct { int *M; } main__section_4_data_t;
// compiler: outlined function
void main__section_4 ( void *p_args )
{
   int i;
   main__section_4_data_t *args = (main__section_4_data_t *) p_args;
//fprintf(stderr,"section 4: vector @=%p\n",args->M );
   for ( i = 0; i < VECTOR_SIZE; i++) args->M[i]++;
//fprintf(stderr,"section 4: vector @=%p has finished\n",args->M );
}
// compiler: smp device for main__section_4 function
nanos_smp_args_t main__section_4_device_args = { main__section_4 };

/* ******************************* SECTIONS ***************************** */
// compiler: outlined function
void main__sections ( void *p_args ) { fprintf(stderr,"es\n"); }

/* ************** CONSTANT PARAMETERS IN WD CREATION ******************** */


struct nanos_const_wd_definition_1
{
     nanos_const_wd_definition_t base;
     nanos_device_t devices[1];
};

struct nanos_const_wd_definition_1 const_data1 = 
{
   {{
      .mandatory_creation = true,
      .tied = false,
      .priority = 0
   },
   0,//__alignof__(section_data_1),
   0,
   1},
   {
      {
         nanos_smp_factory,
         &main__section_1_device_args
      }
   }
};

struct nanos_const_wd_definition_1 const_data2 = 
{
   {{
      .mandatory_creation = true,
      .tied = false,
      .priority = 0
   },
   0,//__alignof__(section_data_2),
   0,
   1},
   {
      {
         nanos_smp_factory,
         &main__section_2_device_args
      }
   }
};
struct nanos_const_wd_definition_1 const_data3 = 
{
   {{
      .mandatory_creation = true,
      .tied = false,
      .priority = 0
   },
   0,//__alignof__(section_data_3),
   0,
   1},
   {
      {
         nanos_smp_factory,
         &main__section_3_device_args
      }
   }
};
struct nanos_const_wd_definition_1 const_data4 = 
{
   {{
      .mandatory_creation = true,
      .tied = false,
      .priority = 0
   },
   0,//__alignof__(section_data_4),
   0,
   1},
   {
      {
         nanos_smp_factory,
         &main__section_4_device_args
      }
   }
};

int main ( int argc, char **argv )
{
   int i;
   bool check = true; 
   int *A, *B, *C, *D;

   A = (int *) alloca(sizeof(int)*VECTOR_SIZE);
   B = (int *) alloca(sizeof(int)*VECTOR_SIZE);
   C = (int *) alloca(sizeof(int)*VECTOR_SIZE);
   D = (int *) alloca(sizeof(int)*VECTOR_SIZE);

   // vector initialization
   for (i = 0; i < VECTOR_SIZE; i++) {
      A[i] = 0; B[i] = 0; C[i] = 0; D[i] = 0;
   }

   for ( i = 0; i < NUM_ITERS; i++ ) {
      // #pragma omp paralel 
      // #pragma omp sections
      // {
      // #pragma omp section
      //    for(j=0;j<VECTOR_SIZE;j++) A[j]++;
      // #pragma omp section
      //    for(j=0;j<VECTOR_SIZE;j++) B[j]++;
      // #pragma omp section
      //    for(j=0;j<VECTOR_SIZE;j++) C[j]++;
      // #pragma omp section
      //    for(j=0;j<VECTOR_SIZE;j++) D[j]++;
      // }

      /* COMMON INFO */
<<<<<<< HEAD
      nanos_wd_props_t props = {
         .mandatory_creation = true,
         .tied = false,
         .tie_to = false,
         .priority = 0
      };

=======
>>>>>>> 15cb52ef
      nanos_wd_t wd[4] = { NULL, NULL, NULL, NULL };

      /* Creating section 1 wd */
      main__section_1_data_t *section_data_1 = NULL;
      const_data1.base.data_alignment = __alignof__(section_data_1);
      nanos_wd_dyn_props_t dyn_props = {0};
      NANOS_SAFE( nanos_create_wd_compact ( &wd[0], &const_data1.base, &dyn_props, sizeof(section_data_1), (void **) &section_data_1,
                                    nanos_current_wd(), NULL ) );
      /* Initializing section 1 data */
      section_data_1->M = A;

      /* Creating section 2 wd */
      main__section_2_data_t *section_data_2 = NULL;
      const_data2.base.data_alignment = __alignof__(section_data_2);
      NANOS_SAFE( nanos_create_wd_compact ( &wd[1], &const_data2.base, &dyn_props, sizeof(section_data_2), (void **) &section_data_2,
                                    nanos_current_wd(), NULL ) );
      /* Initializing section 2 data */
      section_data_2->M = B;

      /* Creating section 3 wd */
      main__section_3_data_t *section_data_3 = NULL;
      const_data3.base.data_alignment = __alignof__(section_data_3);
      NANOS_SAFE( nanos_create_wd_compact ( &wd[2], &const_data3.base, &dyn_props, sizeof(section_data_3), (void **) &section_data_3,
                                    nanos_current_wd(), NULL ) );
      /* Initializing section 3 data */
      section_data_3->M = C;

      /* Creating section 4 wd */
      main__section_4_data_t *section_data_4 = NULL;
      const_data4.base.data_alignment = __alignof__(section_data_4);
      NANOS_SAFE( nanos_create_wd_compact ( &wd[3], &const_data4.base, &dyn_props, sizeof(section_data_4), (void **) &section_data_4,
                                    nanos_current_wd(), NULL ) );

      /* Creating section 4 wd */
      section_data_4->M = D;

#ifdef USE_COMPOUND_WD
      nanos_slicer_t slicer = nanos_find_slicer("compound_wd");

      nanos_wd_t cwd = NULL;

      // compiler: smp device for compound wd. Call it after find_slicer(); 

      // old: nanos_device_t main__sections_device[1] = { NANOS_SMP_DESC( main__sections_device_args ) };

      void * compound_f;

      nanos_slicer_get_specific_data ( slicer, &compound_f );
      nanos_smp_args_t main__sections_device_args = { compound_f };
      nanos_device_t main__sections_device[1] = { NANOS_SMP_DESC( main__sections_device_args ) };

      nanos_compound_wd_data_t *list_of_wds = NULL;

      /* slicer data pointer */
      NANOS_SAFE( nanos_create_sliced_wd ( &cwd, 1, main__sections_device,
                                    sizeof(nanos_compound_wd_data_t) + (4) * sizeof(nanos_wd_t), __alignof__(nanos_compound_wd_data_t),
<<<<<<< HEAD
                                    (void **) &list_of_wds, nanos_current_wd(), slicer, &props , 0, NULL ) );
=======
                                    (void **) &list_of_wds, nanos_current_wd(), slicer, &const_data1.base.props , &dyn_props, 0, NULL ) );
>>>>>>> 15cb52ef

      /* Initializing data */
      //nanos_wd_t *lwd = &list_of_wds->lwd;
      list_of_wds->nsect = 4;
      list_of_wds->lwd[0] = wd[0];
      list_of_wds->lwd[1] = wd[1];
      list_of_wds->lwd[2] = wd[2];
      list_of_wds->lwd[3] = wd[3];

      NANOS_SAFE( nanos_submit( cwd,0,0,0 ) );

#else // Normal implementation for sections (submiting all wd's)
      NANOS_SAFE( nanos_submit( wd[0],0,0,0 ) );
      NANOS_SAFE( nanos_submit( wd[1],0,0,0 ) );
      NANOS_SAFE( nanos_submit( wd[2],0,0,0 ) );
      NANOS_SAFE( nanos_submit( wd[3],0,0,0 ) );
#endif

      NANOS_SAFE( nanos_wg_wait_completion( nanos_current_wd(), false ) );
   }
   

   // final result
   for (i = 0; i < VECTOR_SIZE; i++) {
      if ( A[i] != NUM_ITERS) check = false;
      if ( B[i] != NUM_ITERS) check = false;
      if ( C[i] != NUM_ITERS) check = false;
      if ( D[i] != NUM_ITERS) check = false;
   }

   fprintf(stderr, "%s : %s\n", argv[0], check ? "  successful" : "unsuccessful");
   if (check) { return 0; } else { return -1; }
}
<|MERGE_RESOLUTION|>--- conflicted
+++ resolved
@@ -207,16 +207,6 @@
       // }
 
       /* COMMON INFO */
-<<<<<<< HEAD
-      nanos_wd_props_t props = {
-         .mandatory_creation = true,
-         .tied = false,
-         .tie_to = false,
-         .priority = 0
-      };
-
-=======
->>>>>>> 15cb52ef
       nanos_wd_t wd[4] = { NULL, NULL, NULL, NULL };
 
       /* Creating section 1 wd */
@@ -273,11 +263,7 @@
       /* slicer data pointer */
       NANOS_SAFE( nanos_create_sliced_wd ( &cwd, 1, main__sections_device,
                                     sizeof(nanos_compound_wd_data_t) + (4) * sizeof(nanos_wd_t), __alignof__(nanos_compound_wd_data_t),
-<<<<<<< HEAD
-                                    (void **) &list_of_wds, nanos_current_wd(), slicer, &props , 0, NULL ) );
-=======
                                     (void **) &list_of_wds, nanos_current_wd(), slicer, &const_data1.base.props , &dyn_props, 0, NULL ) );
->>>>>>> 15cb52ef
 
       /* Initializing data */
       //nanos_wd_t *lwd = &list_of_wds->lwd;
