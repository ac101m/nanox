--- conflicted
+++ resolved
@@ -44,54 +44,6 @@
 WD* buffWD = NULL;
 #endif
 
-<<<<<<< HEAD
-#ifdef GPU_DEV
-//FIXME: GPU Support
-void * local_nanos_gpu_factory( void *args );
-void * local_nanos_gpu_factory( void *args )
-{
-   nanos_smp_args_t *smp = ( nanos_smp_args_t * ) args;
-   return ( void * )new ext::GPUDD( smp->outline );
-   //if ( prealloc != NULL )
-   //{
-   //   return ( void * )new (prealloc) ext::GPUDD( smp->outline );
-   //}
-   //else
-   //{
-   //   return ( void * ) new ext::GPUDD( smp->outline );
-   //}
-}
-#endif
-void * local_nanos_smp_factory( void *args );
-void * local_nanos_smp_factory( void *args )
-{
-   nanos_smp_args_t *smp = ( nanos_smp_args_t * ) args;
-   return ( void * )new ext::SMPDD( smp->outline );
-}
-
-#ifdef OpenCL_DEV
-#include "opencldd.hpp"
-#include "opencldevice_decl.hpp"
-void * local_nanos_ocl_factory( void *args );
-void * local_nanos_ocl_factory( void *args )
-{
-   nanos_smp_args_t *smp = ( nanos_smp_args_t * ) args;
-   return ( void * )new ext::OpenCLDD( smp->outline );
-}
-#endif
-#ifdef FPGA_DEV
-#include "fpgadd.hpp"
-#include "fpgadevice.hpp"
-void * local_nanos_fpga_factory( void *args );
-void * local_nanos_fpga_factory( void *args )
-{
-   nanos_smp_args_t *smp = ( nanos_smp_args_t * ) args;
-   return ( void * )new ext::FPGADD( smp->outline );
-}
-#endif
-
-=======
->>>>>>> 97a2de1e
 #ifndef __SIZEOF_POINTER__
 #   error This compiler does not define __SIZEOF_POINTER__ :( 
 #else
