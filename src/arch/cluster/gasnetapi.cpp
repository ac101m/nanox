--- conflicted
+++ resolved
@@ -86,23 +86,17 @@
 #      define ARG_HI( _Arg ) ( ( gasnet_handlerarg_t ) ( ( ( uintptr_t ) ( _Arg ) ) >> 32 ) )
 #      define ARG_LO( _Arg ) ( ( gasnet_handlerarg_t ) ( ( uintptr_t ) _Arg ) )
 #      define MAX_LONG_REQUEST (gasnet_AMMaxLongRequest())
-<<<<<<< HEAD
 #      define VERBOSE_AM( x )
 #      define _this_exit gasnet_exit
 #      define DEFAULT_SEGMENT_SIZE gasnet_getMaxLocalSegmentSize()
-=======
->>>>>>> ed033aab
 #   else
 #      define MERGE_ARG( _Hi, _Lo) ( ( uintptr_t ) ( _Lo ) )
 #      define ARG_HI( _Arg ) ( ( gasnet_handlerarg_t ) 0 )
 #      define ARG_LO( _Arg ) ( ( gasnet_handlerarg_t ) _Arg )
 #      define MAX_LONG_REQUEST (gasnet_AMMaxLongRequest() / 2) //Montblanc
-<<<<<<< HEAD
 #      define VERBOSE_AM( x )
 #      define _this_exit _exit
 #      define DEFAULT_SEGMENT_SIZE (512*1024*1024)
-=======
->>>>>>> ed033aab
 #   endif
 #endif
 
@@ -274,18 +268,12 @@
    NANOS_INSTRUMENT ( static InstrumentationDictionary *ID = instr->getInstrumentationDictionary(); )
    NANOS_INSTRUMENT ( static nanos_event_key_t network_transfer_key = ID->getEventKey("network-transfer"); )
    NANOS_INSTRUMENT( instr->raiseOpenBurstEvent( network_transfer_key, (nanos_event_value_t) 1 ); )
-<<<<<<< HEAD
    VERBOSE_AM( (myThread != NULL ? (*myThread->_file) : std::cerr) << __FUNCTION__ << " send amGetReply" << std::endl; );
-=======
->>>>>>> ed033aab
    if ( gasnet_AMRequestLong2( 0, 212, localAddr, _len*_count, _destAddr, ARG_LO( _req ), ARG_HI( _req ) ) != GASNET_OK )
    {
       fprintf( stderr, "gasnet: Error sending reply msg.\n" );
    }
-<<<<<<< HEAD
    VERBOSE_AM( (myThread != NULL ? (*myThread->_file) : std::cerr) << __FUNCTION__ << " send amGetReply done" << std::endl; );
-=======
->>>>>>> ed033aab
    NANOS_INSTRUMENT( sys.getInstrumentation()->raiseCloseBurstEvent( network_transfer_key, 0 ); )
 }
 
@@ -1099,10 +1087,7 @@
 }
 
 void GASNetAPI::amSynchronizeDirectory(gasnet_token_t token) {
-<<<<<<< HEAD
-   DisableAM c;
-=======
->>>>>>> ed033aab
+   DisableAM c;
    WorkDescriptor *wds[3];
    unsigned int numWDs = 0;
 
