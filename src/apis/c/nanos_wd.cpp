--- conflicted
+++ resolved
@@ -51,11 +51,7 @@
    return lwd->getId();
 }
 
-<<<<<<< HEAD
-nanos_slicer_t nanos_find_slicer ( char * label )
-=======
-nanos_slicer_t nanos_find_slicer ( const char * slicer )
->>>>>>> e2322171
+nanos_slicer_t nanos_find_slicer ( const char * label )
 {
    try
    {
