--- conflicted
+++ resolved
@@ -196,13 +196,8 @@
                      // synchronize invalidation
                      _cache.syncTransfer( tag ); // Ask the device to be nice and prioritize this transfer
                      NANOS_INSTRUMENT( sys.getInstrumentation()->raiseOpenBurstEvent ( sys.getInstrumentation()->getInstrumentationDictionary()->getEventKey( "cache-wait" ), NANOS_CACHE_EVENT_REGISTER_CACHE_ACCESS_163 ); )
-<<<<<<< HEAD
                      while( de->getOwner() != NULL ) myThread->processTransfers(); //myThread->idle();
                      NANOS_INSTRUMENT( sys.getInstrumentation()->raiseCloseBurstEvent ( sys.getInstrumentation()->getInstrumentationDictionary()->getEventKey( "cache-wait" ) ); )
-=======
-                     while( de->getOwner() != NULL ) myThread->idle();
-                     NANOS_INSTRUMENT( sys.getInstrumentation()->raiseCloseBurstEvent ( sys.getInstrumentation()->getInstrumentationDictionary()->getEventKey( "cache-wait" ), 0 ); )
->>>>>>> db3938a0
 
                   }
                   if ( size > ce->getAllocSize() ) {
@@ -212,7 +207,6 @@
 
                   if ( input ) {
                      didCopyIn = true;
-<<<<<<< HEAD
                      Cache *owner = de->getOwner();
                      ensure( &_cache != owner, "Trying to invalidate myself" );
                      if ( owner != NULL ) {
@@ -223,26 +217,6 @@
                         while( de->getOwner() != NULL ) myThread->processTransfers(); //myThread->idle();
                         NANOS_INSTRUMENT( sys.getInstrumentation()->raiseCloseBurstEvent ( sys.getInstrumentation()->getInstrumentationDictionary()->getEventKey( "cache-wait" ) ); )
 
-=======
-                     if ( ce->trySetToCopying() ) {
-                        Cache *owner = de->getOwner();
-                        ensure( &_cache != owner, "Trying to invalidate myself" );
-                        if ( owner != NULL ) {
-                           // Is dirty somewhere else, we need to invalidate 'tag' in 'cache' and wait for synchronization
-                           owner->invalidateAndFlush( dir, tag, size, de );
-                           owner->syncTransfer( tag ); // Ask the device to be nice and prioritize this transfer
-                           NANOS_INSTRUMENT( sys.getInstrumentation()->raiseOpenBurstEvent ( sys.getInstrumentation()->getInstrumentationDictionary()->getEventKey( "cache-wait" ), NANOS_CACHE_EVENT_REGISTER_CACHE_ACCESS_185 ); )
-                           while( de->getOwner() != NULL ) myThread->idle();
-                           NANOS_INSTRUMENT( sys.getInstrumentation()->raiseCloseBurstEvent ( sys.getInstrumentation()->getInstrumentationDictionary()->getEventKey( "cache-wait" ), 0 ); )
-
-                        }
-
-                        // Copy in
-                        CopyDescriptor cd = CopyDescriptor(tag);
-                        if ( _cache.copyDataToCache( cd, size ) ) {
-                           ce->setCopying(false);
-                        }
->>>>>>> db3938a0
                      }
 
                      // Copy in
@@ -277,13 +251,8 @@
                   // synchronize invalidation
                   _cache.syncTransfer( tag ); // Ask the device to be nice and prioritize this transfer
                   NANOS_INSTRUMENT( sys.getInstrumentation()->raiseOpenBurstEvent ( sys.getInstrumentation()->getInstrumentationDictionary()->getEventKey( "cache-wait" ), NANOS_CACHE_EVENT_REGISTER_CACHE_ACCESS_221 ); )
-<<<<<<< HEAD
                   while( de->getOwner() != NULL ) myThread->processTransfers(); //myThread->idle();
                   NANOS_INSTRUMENT( sys.getInstrumentation()->raiseCloseBurstEvent ( sys.getInstrumentation()->getInstrumentationDictionary()->getEventKey( "cache-wait" ) ); )
-=======
-                  while( de->getOwner() != NULL ) myThread->idle();
-                  NANOS_INSTRUMENT( sys.getInstrumentation()->raiseCloseBurstEvent ( sys.getInstrumentation()->getInstrumentationDictionary()->getEventKey( "cache-wait" ), 0 ); )
->>>>>>> db3938a0
 
                }
                if ( size > ce->getAllocSize() ) {
@@ -297,7 +266,6 @@
                      Cache *owner = de->getOwner();
                      owner->syncTransfer( tag ); // Ask the device to be nice and prioritize this transfer
                      NANOS_INSTRUMENT( sys.getInstrumentation()->raiseOpenBurstEvent ( sys.getInstrumentation()->getInstrumentationDictionary()->getEventKey( "cache-wait" ), NANOS_CACHE_EVENT_REGISTER_CACHE_ACCESS_239 ); )
-<<<<<<< HEAD
                      while( de->getOwner() != NULL ) myThread->processTransfers(); //myThread->idle();
                      NANOS_INSTRUMENT( sys.getInstrumentation()->raiseCloseBurstEvent ( sys.getInstrumentation()->getInstrumentationDictionary()->getEventKey( "cache-wait" ) ); )
                      // Copy in
@@ -306,20 +274,9 @@
                      if ( _cache.copyDataToCache( cd, size ) ) {
                         ce->finishTransfer( cd.dirVersion, INPUT, false );
                         cd.copying = false;
-=======
-                     while( de->getOwner() != NULL ) myThread->idle();
-                     NANOS_INSTRUMENT( sys.getInstrumentation()->raiseCloseBurstEvent ( sys.getInstrumentation()->getInstrumentationDictionary()->getEventKey( "cache-wait" ), 0 ); )
-                     if ( ce->trySetToCopying() ) {
-                        // Copy in
-                        CopyDescriptor cd = CopyDescriptor(tag);
-                        if ( _cache.copyDataToCache( cd, size ) ) {
-                           ce->setCopying(false);
-                        }
->>>>>>> db3938a0
                      }
                      cpdata.setCopyDescriptor( cd );
                   } else { 
-<<<<<<< HEAD
                      Cache *owner = de->getOwner();
                      ensure( &_cache != owner, "Trying to invalidate myself" );
                      if ( owner != NULL ) {
@@ -330,26 +287,6 @@
                         while( de->getOwner() != NULL ) myThread->processTransfers(); //myThread->idle();
                         NANOS_INSTRUMENT( sys.getInstrumentation()->raiseCloseBurstEvent ( sys.getInstrumentation()->getInstrumentationDictionary()->getEventKey( "cache-wait" ) ); )
 
-=======
-                     if ( ce->trySetToCopying() ) {
-                        Cache *owner = de->getOwner();
-                        ensure( &_cache != owner, "Trying to invalidate myself" );
-                        if ( owner != NULL ) {
-                           // Is dirty somewhere else, we need to invalidate 'tag' in 'cache' and wait for synchronization
-                           owner->invalidateAndFlush( dir, tag, size, de );
-                           owner->syncTransfer( tag ); // Ask the device to be nice and prioritize this transfer
-                           NANOS_INSTRUMENT( sys.getInstrumentation()->raiseOpenBurstEvent ( sys.getInstrumentation()->getInstrumentationDictionary()->getEventKey( "cache-wait" ), NANOS_CACHE_EVENT_REGISTER_CACHE_ACCESS_260 ); )
-                           while( de->getOwner() != NULL ) myThread->idle();
-                           NANOS_INSTRUMENT( sys.getInstrumentation()->raiseCloseBurstEvent ( sys.getInstrumentation()->getInstrumentationDictionary()->getEventKey( "cache-wait" ),0 ); )
-
-                        }
-
-                        // Copy in
-                        CopyDescriptor cd = CopyDescriptor(tag);
-                        if ( _cache.copyDataToCache( cd, size ) ) {
-                           ce->setCopying(false);
-                        }
->>>>>>> db3938a0
                      }
 
                      // Copy in
@@ -373,7 +310,6 @@
                Cache *owner = de->getOwner();
                ensure( &_cache != owner, "Trying to invalidate myself" );
 #ifdef NANOS_GPU_USE_CUDA32
-<<<<<<< HEAD
                if ( owner != NULL ) {
                   // Is dirty somewhere else, we need to invalidate 'tag' in 'cache' and wait for synchronization
                   owner->invalidateAndFlush( dir, tag, size, de );
@@ -381,29 +317,13 @@
                   NANOS_INSTRUMENT( sys.getInstrumentation()->raiseOpenBurstEvent ( sys.getInstrumentation()->getInstrumentationDictionary()->getEventKey( "cache-wait" ), NANOS_CACHE_EVENT_REGISTER_CACHE_ACCESS_292 ); )
                   while( de->getOwner() != NULL ) myThread->idle();
                   NANOS_INSTRUMENT( sys.getInstrumentation()->raiseCloseBurstEvent ( sys.getInstrumentation()->getInstrumentationDictionary()->getEventKey( "cache-wait" ) ); )
-=======
-                  if ( owner != NULL ) {
-                     // Is dirty somewhere else, we need to invalidate 'tag' in 'cache' and wait for synchronization
-                     owner->invalidateAndFlush( dir, tag, size, de );
-                     owner->syncTransfer( tag ); // Ask the device to be nice and prioritize this transfer
-                     NANOS_INSTRUMENT( sys.getInstrumentation()->raiseOpenBurstEvent ( sys.getInstrumentation()->getInstrumentationDictionary()->getEventKey( "cache-wait" ), NANOS_CACHE_EVENT_REGISTER_CACHE_ACCESS_292 ); )
-                     while( de->getOwner() != NULL ) myThread->idle();
-                     NANOS_INSTRUMENT( sys.getInstrumentation()->raiseCloseBurstEvent ( sys.getInstrumentation()->getInstrumentationDictionary()->getEventKey( "cache-wait" ), 0 ); )
->>>>>>> db3938a0
-
-               }
-
-<<<<<<< HEAD
+
+               }
+
                // Wait while it's resizing
                NANOS_INSTRUMENT( sys.getInstrumentation()->raiseOpenBurstEvent ( sys.getInstrumentation()->getInstrumentationDictionary()->getEventKey( "cache-wait" ), NANOS_CACHE_EVENT_REGISTER_CACHE_ACCESS_300 ); )
                while ( ce->isResizing() ) {}
                NANOS_INSTRUMENT( sys.getInstrumentation()->raiseCloseBurstEvent ( sys.getInstrumentation()->getInstrumentationDictionary()->getEventKey( "cache-wait" ) ); )
-=======
-                  // Wait while it's resizing
-                  NANOS_INSTRUMENT( sys.getInstrumentation()->raiseOpenBurstEvent ( sys.getInstrumentation()->getInstrumentationDictionary()->getEventKey( "cache-wait" ), NANOS_CACHE_EVENT_REGISTER_CACHE_ACCESS_300 ); )
-                  while ( ce->isResizing() ) {}
-                  NANOS_INSTRUMENT( sys.getInstrumentation()->raiseCloseBurstEvent ( sys.getInstrumentation()->getInstrumentationDictionary()->getEventKey( "cache-wait" ), 0 ); )
->>>>>>> db3938a0
 
                // Copy in
                CopyDescriptor cd = CopyDescriptor(tag);
