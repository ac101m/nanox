--- conflicted
+++ resolved
@@ -731,13 +731,12 @@
 #ifdef GPU_DEV
             thisNode->disableDevice( 0 ); 
             myClusterThread->clearCompletedWDsGPU2();
-<<<<<<< HEAD
 
             if ( myClusterThread->hasWaitingDataWDs() ) {
                WD * wd_waiting = myClusterThread->getWaitingDataWD();
                if ( wd_waiting->isInputDataReady() ) {
                   myClusterThread->addRunningWDGPU( wd_waiting );
-                  myThread->outlineWorkDependent(*wd_waiting);
+                  outlineWork( myThread, wd_waiting );
                } else {
                   myClusterThread->addWaitingDataWD( wd_waiting );
 
@@ -751,7 +750,7 @@
                      if ( wd->isInputDataReady() ) {
                         myClusterThread->addRunningWDGPU( wd );
                      //NANOS_INSTRUMENT( InstrumentState inst2(NANOS_OUTLINE_WORK); );
-                        myThread->outlineWorkDependent(*wd);
+                        outlineWork( myThread, wd );
                      //NANOS_INSTRUMENT( inst2.close(); );
                      } else {
                         myClusterThread->addWaitingDataWD( wd );
@@ -773,7 +772,7 @@
                               //std::cerr << "SUCCED WD for thd " << myThread->getId() <<" wd is " << wd->getId() << std::endl;
                               myClusterThread->addRunningWDGPU( wd );
                               //NANOS_INSTRUMENT( InstrumentState inst2(NANOS_OUTLINE_WORK); );
-                              myThread->outlineWorkDependent(*wd);
+                              outlineWork( myThread, wd );
                               //NANOS_INSTRUMENT( inst2.close(); );
                            } else {
                               myClusterThread->addWaitingDataWD( wd );
@@ -800,7 +799,7 @@
                      if ( wd->isInputDataReady() ) {
                         myClusterThread->addRunningWDGPU( wd );
                      //NANOS_INSTRUMENT( InstrumentState inst2(NANOS_OUTLINE_WORK); );
-                        myThread->outlineWorkDependent(*wd);
+                        outlineWork( myThread, wd );
                      //NANOS_INSTRUMENT( inst2.close(); );
                      } else {
                         myClusterThread->addWaitingDataWD( wd );
@@ -822,7 +821,7 @@
                               //std::cerr << "SUCCED WD for thd " << myThread->getId() <<" wd is " << wd->getId() << std::endl;
                               myClusterThread->addRunningWDGPU( wd );
                               //NANOS_INSTRUMENT( InstrumentState inst2(NANOS_OUTLINE_WORK); );
-                              myThread->outlineWorkDependent(*wd);
+                              outlineWork( myThread, wd );
                               //NANOS_INSTRUMENT( inst2.close(); );
                            } else {
                               myClusterThread->addWaitingDataWD( wd );
@@ -833,17 +832,6 @@
                         }
                      }
                   }// else { std::cerr << "Max presend reached "<<myClusterThread->getId()  << std::endl; }
-=======
-            if ( ( (int) myClusterThread->numRunningWDsGPU() ) < ext::ClusterInfo::getGpuPresend() )
-            {
-               WD* newwd = getClusterWD( myThread, 1 );
-               if ( newwd )
-               {
-                  //message("adding a GPU task for node " << thisNode->getClusterNodeNum() << " task is " << newwd->getId());
-                  myClusterThread->addRunningWDGPU( newwd );
-                  Scheduler::preOutlineWork(newwd);
-                  outlineWork( myThread, newwd );
->>>>>>> bfdf1bc0
                }
             }
             thisNode->enableDevice( 0 ); 
@@ -1037,29 +1025,18 @@
    //NANOS_INSTRUMENT( inst2.close(); );
 }
 
-<<<<<<< HEAD
-void Scheduler::finishWork( WD * wd, bool schedule )
-=======
 void Scheduler::outlineWork( BaseThread *currentThread, WD *wd ) {
    NANOS_INSTRUMENT( sys.getInstrumentation()->wdSwitch( NULL, wd, false) );
    currentThread->outlineWorkDependent( *wd );
 }
 
-void Scheduler::finishWork( WD *oldwd, WD * wd, bool schedule )
->>>>>>> bfdf1bc0
+void Scheduler::finishWork( WD * wd, bool schedule )
 {
    /* If WorkDescriptor has been submitted update statistics */
    updateExitStats (*wd);
 
-<<<<<<< HEAD
    //! \note getting more work to do (only if not going to sleep)
    if ( schedule && !getMyThreadSafe()->isSleeping() ) {
-=======
-   /* Instrumenting context switch: wd leaves cpu and will not come back (last = true) and oldwd enters */
-   //NANOS_INSTRUMENT( sys.getInstrumentation()->wdSwitch(wd, oldwd, true) );
-
-   if ( schedule && getMyThreadSafe()->isEligible() ) {
->>>>>>> bfdf1bc0
       BaseThread *thread = getMyThreadSafe();
       ThreadTeam *thread_team = thread->getTeam();
       if ( thread_team ) {
@@ -1075,7 +1052,6 @@
    wd->clear();
 
    /* If DLB, perform the adjustment of resources */
-<<<<<<< HEAD
    if ( sys.getPMInterface().isMalleable() )
 	dlb_updateAvailableCpus();
 
@@ -1088,18 +1064,6 @@
          DLB_UpdateResources_max( needed_resources );
    }*/
 
-=======
-   /*
-   if ( sys.dlbEnabled() && DLB_UpdateResources_max && getMyThreadSafe()->getId() == 0 ) {
-      DLB_ReturnClaimedCpus();
-      int needed_resources = sys.getSchedulerStats()._readyTasks.value() - sys.getNumThreads();
-      if ( needed_resources > 0 )
-         DLB_UpdateResources_max( needed_resources );
-   }
-   */
-
-   //debug( "exiting task(inlined) " << wd << ":" << wd->getId() << " to " << oldwd << ":" << ( oldwd ? oldwd->getId() : 0 ) );
->>>>>>> bfdf1bc0
 }
 
 bool Scheduler::inlineWork ( WD *wd, bool schedule )
@@ -1145,11 +1109,7 @@
    wd->finish();
 
    if ( done ) {
-<<<<<<< HEAD
       finishWork( wd, schedule );
-=======
-      finishWork( oldwd, wd, schedule );
->>>>>>> bfdf1bc0
       /* Instrumenting context switch: wd leaves cpu and will not come back (last = true) and new_wd enters */
       NANOS_INSTRUMENT( sys.getInstrumentation()->wdSwitch(wd, oldwd, true) );
    }
