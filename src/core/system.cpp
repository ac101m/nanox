/*************************************************************************************/
/*      Copyright 2009 Barcelona Supercomputing Center                               */
/*                                                                                   */
/*      This file is part of the NANOS++ library.                                    */
/*                                                                                   */
/*      NANOS++ is free software: you can redistribute it and/or modify              */
/*      it under the terms of the GNU Lesser General Public License as published by  */
/*      the Free Software Foundation, either version 3 of the License, or            */
/*      (at your option) any later version.                                          */
/*                                                                                   */
/*      NANOS++ is distributed in the hope that it will be useful,                   */
/*      but WITHOUT ANY WARRANTY; without even the implied warranty of               */
/*      MERCHANTABILITY or FITNESS FOR A PARTICULAR PURPOSE.  See the                */
/*      GNU Lesser General Public License for more details.                          */
/*                                                                                   */
/*      You should have received a copy of the GNU Lesser General Public License     */
/*      along with NANOS++.  If not, see <http://www.gnu.org/licenses/>.             */
/*************************************************************************************/

#include "system.hpp"
#include "config.hpp"
#include "plugin.hpp"
#include "schedule.hpp"
#include "barrier.hpp"
#include "nanos-int.h"
#include "copydata.hpp"
#include "os.hpp"
#include "basethread.hpp"
#include "malign.hpp"
#include "processingelement.hpp"
#include "allocator.hpp"
#include "debug.hpp"
#include "dlb.hpp"
#include <string.h>
#include <set>
#include <climits>
#include "smpthread.hpp"

#ifdef SPU_DEV
#include "spuprocessor.hpp"
#endif

#ifdef GPU_DEV
#include "gpuprocessor_decl.hpp"
#include "gpumemoryspace_decl.hpp"
#include "gpudd.hpp"
#endif

#ifdef CLUSTER_DEV
#include "clusternode_decl.hpp"
#include "clusterthread_decl.hpp"
#include "clusterinfo_decl.hpp"
#endif

#include "addressspace.hpp"

#include <execinfo.h>

#ifdef OpenCL_DEV
#include "openclprocessor.hpp"
#endif

using namespace nanos;

System nanos::sys;

void System::printBt() {
   void* tracePtrs[100];
   int count = backtrace( tracePtrs, 100 );
   char** funcNames = backtrace_symbols( tracePtrs, count );

   // Print the stack trace
   for( int ii = 0; ii < count; ii++ )
      fprintf(stderr, "%s\n", funcNames[ii] );

   // Free the string pointers
   free( funcNames );
}

// default system values go here
System::System () :
      _atomicWDSeed( 1 ), _threadIdSeed( 0 ),
      _numPEs( INT_MAX ), _numThreads( 0 ), _maxCpus(0), _deviceStackSize( 0 ), _bindingStart (0), _bindingStride(1),  _bindThreads( true ), _profile( false ),
      _instrument( false ), _verboseMode( false ), _summary( false ), _executionMode( DEDICATED ), _initialMode( POOL ),
      _untieMaster( true ), _delayedStart( false ), _useYield( false ), _synchronizedStart( true ),
      _numSockets( 0 ), _coresPerSocket( 0 ), _numAvailSockets( 0 ), _enable_dlb( false ), _throttlePolicy ( NULL ),
      _schedStats(), _schedConf(), _defSchedule( "bf" ), _defThrottlePolicy( "hysteresis" ), 
      _defBarr( "centralized" ), _defInstr ( "empty_trace" ), _defDepsManager( "plain" ), _defArch( "smp" ),
      _initializedThreads ( 0 ), _targetThreads ( 0 ), _pausedThreads( 0 ),
      _pausedThreadsCond(), _unpausedThreadsCond(),
      _usingCluster( false ), _usingNode2Node( true ), _usingPacking( true ), _conduit( "udp" ),
      _instrumentation ( NULL ), _defSchedulePolicy( NULL ), _dependenciesManager( NULL ),
      _pmInterface( NULL ), _masterGpuThd( NULL ), _separateMemorySpacesCount(1), _separateAddressSpaces(1024), _hostMemory( ext::SMP )

#ifdef GPU_DEV
      , _pinnedMemoryCUDA( NEW CUDAPinnedMemoryManager() )
#endif
#ifdef NANOS_INSTRUMENTATION_ENABLED
      , _enableEvents(), _disableEvents(), _instrumentDefault("default"), _enable_cpuid_event( false )
#endif
      , _lockPoolSize(37), _lockPool( NULL ), _mainTeam (NULL), _simulator(false), _atomicSeedMemorySpace( 1 ), _affinityFailureCount( 0 )
#ifdef CLUSTER_DEV
      , _nodes( NULL )
#endif
#ifdef GPU_DEV
      , _gpus( NULL )
#endif
#ifdef OpenCL_DEV
      , _opencls( NULL )
#endif
{
   verbose0 ( "NANOS++ initializing... start" );

   // OS::init must be called here and not in System::start() as it can be too late
   // to locate the program arguments at that point
   OS::init();
   config();

   OS::getProcessAffinity( &_cpu_set );

   _maxCpus = OS::getMaxProcessors();
   int cpu_count = getCpuCount();

   std::vector<int> cpu_affinity;
   cpu_affinity.reserve( cpu_count );
   std::ostringstream oss_cpu_idx;
   oss_cpu_idx << "[";
   for ( int i=0; i<CPU_SETSIZE; i++ ) {
      if ( CPU_ISSET(i, &_cpu_set) ) {
         cpu_affinity.push_back(i);
         oss_cpu_idx << i << ", ";
      }
   }
   oss_cpu_idx << "]";
   
   verbose0("PID[" << getpid() << "]. CPU affinity " << oss_cpu_idx.str());
   
   // Ensure everything is properly configured
   if( getNumPEs() == INT_MAX && _numThreads == 0 )
      // If no parameter specified, use all available CPUs
      setNumPEs( cpu_count );
   
   if ( _numThreads == 0 )
      // No threads specified? Use as many as PEs
      _numThreads = _numPEs;
   else if ( getNumPEs() == INT_MAX ){
      // No number of PEs given? Use 1 thread per PE
      setNumPEs(  _numThreads );
   }

   // Set _bindings structure once we have the system mask and the binding info
   _bindings.reserve( cpu_count );
   for ( int i=0, collisions = 0; i < cpu_count; ) {

      // The cast over cpu_affinity is needed because std::vector::size() returns a size_t type
      int pos = (_bindingStart + _bindingStride*i + collisions) % (int)cpu_affinity.size();

      // 'pos' may be negative if either bindingStart or bindingStride were negative
      // this loop fixes that % operator is the remainder, not the modulo operation
      while ( pos < 0 ) pos+=cpu_affinity.size();

      if ( std::find( _bindings.begin(), _bindings.end(), cpu_affinity[pos] ) != _bindings.end() ) {
         collisions++;
         ensure( collisions != cpu_count, "Reached limit of collisions. We should never get here." );
         continue;
      }
      _bindings.push_back( cpu_affinity[pos] );
      i++;
   }

   CPU_ZERO( &_cpu_active_set );

   _lockPool = NEW Lock[_lockPoolSize];

   if ( !_delayedStart ) {
   std::cerr << "NX_ARGS is:" << (char *)(OS::getEnvironmentVariable( "NX_ARGS" ) != NULL ? OS::getEnvironmentVariable( "NX_ARGS" ) : "NO NX_ARGS: GG!") << std::endl;
      start();
   }
   verbose0 ( "NANOS++ initializing... end" );
}

struct LoadModule
{
   void operator() ( const char *module )
   {
      if ( module ) {
        verbose0( "loading " << module << " module" );
        sys.loadPlugin(module);
      }
   }
};

void System::loadModules ()
{
   verbose0 ( "Configuring module manager" );

   _pluginManager.init();

   verbose0 ( "Loading modules" );

   const OS::ModuleList & modules = OS::getRequestedModules();
   std::for_each(modules.begin(),modules.end(), LoadModule());

   // load host processor module
   if ( _hostFactory == NULL ) {
     verbose0( "loading Host support" );

     if ( !loadPlugin( "pe-"+getDefaultArch() ) )
       fatal0 ( "Couldn't load host support" );
   }
   ensure0( _hostFactory,"No default host factory" );

#ifdef GPU_DEV
   verbose0( "loading GPU support" );

   if ( !loadPlugin( "pe-gpu" ) )
      fatal0 ( "Couldn't load GPU support" );
#endif
   
#ifdef OpenCL_DEV
   verbose0( "loading OpenCL support" );
   if ( !loadPlugin( "pe-opencl" ) )
     fatal0 ( "Couldn't load OpenCL support" );
#endif

#ifdef CLUSTER_DEV
   if ( usingCluster() )
   {
      verbose0( "Loading Cluster plugin (" + getNetworkConduit() + ")" ) ;
      if ( !loadPlugin( "pe-cluster-"+getNetworkConduit() ) )
         fatal0 ( "Couldn't load Cluster support" );
   }
#endif

   // load default schedule plugin
   verbose0( "loading " << getDefaultSchedule() << " scheduling policy support" );

   if ( !loadPlugin( "sched-"+getDefaultSchedule() ) )
      fatal0 ( "Couldn't load main scheduling policy" );

   ensure0( _defSchedulePolicy,"No default system scheduling factory" );

   verbose0( "loading " << getDefaultThrottlePolicy() << " throttle policy" );

   if ( !loadPlugin( "throttle-"+getDefaultThrottlePolicy() ) )
      fatal0( "Could not load main cutoff policy" );

   ensure0( _throttlePolicy, "No default throttle policy" );

   verbose0( "loading " << getDefaultBarrier() << " barrier algorithm" );

   if ( !loadPlugin( "barrier-"+getDefaultBarrier() ) )
      fatal0( "Could not load main barrier algorithm" );

   if ( !loadPlugin( "instrumentation-"+getDefaultInstrumentation() ) )
      fatal0( "Could not load " + getDefaultInstrumentation() + " instrumentation" );

   ensure0( _defBarrFactory,"No default system barrier factory" );
   
   // load default dependencies plugin
   verbose0( "loading " << getDefaultDependenciesManager() << " dependencies manager support" );

   if ( !loadPlugin( "deps-"+getDefaultDependenciesManager() ) )
      fatal0 ( "Couldn't load main dependencies manager" );

   ensure0( _dependenciesManager,"No default dependencies manager" );

}

void System::unloadModules ()
{   
   delete _throttlePolicy;
   
   delete _defSchedulePolicy;
   
   //! \todo (#613): delete GPU plugin?
}

// Config Functor
struct ExecInit
{
   std::set<void *> _initialized;

   ExecInit() : _initialized() {}

   void operator() ( const nanos_init_desc_t & init )
   {
      if ( _initialized.find( (void *)init.func ) == _initialized.end() ) {
         init.func( init.data );
         _initialized.insert( ( void * ) init.func );
      }
   }
};

void System::config ()
{
   Config cfg;

   const OS::InitList & externalInits = OS::getInitializationFunctions();
   std::for_each(externalInits.begin(),externalInits.end(), ExecInit());
   
   if ( !_pmInterface ) {
      // bare bone run
      _pmInterface = NEW PMInterface();
   }

   //! Declare all configuration core's flags
   verbose0( "Preparing library configuration" );

   cfg.setOptionsSection( "Core", "Core options of the core of Nanos++ runtime" );

   cfg.registerConfigOption( "num_pes", NEW Config::UintVar( _numPEs ),
                             "Defines the number of processing elements" );
   cfg.registerArgOption( "num_pes", "pes" );
   cfg.registerEnvOption( "num_pes", "NX_PES" );

   cfg.registerConfigOption( "num_threads", NEW Config::PositiveVar( _numThreads ),
                             "Defines the number of threads. Note that OMP_NUM_THREADS is an alias to this." );
   cfg.registerArgOption( "num_threads", "threads" );
   cfg.registerEnvOption( "num_threads", "NX_THREADS" );
   
   cfg.registerConfigOption( "cores-per-socket", NEW Config::PositiveVar( _coresPerSocket ),
                             "Number of cores per socket." );
   cfg.registerArgOption( "cores-per-socket", "cores-per-socket" );
   
   cfg.registerConfigOption( "num-sockets", NEW Config::PositiveVar( _numSockets ),
                             "Number of sockets available." );
   cfg.registerArgOption( "num-sockets", "num-sockets" );
   
   cfg.registerConfigOption( "hwloc-topology", NEW Config::StringVar( _topologyPath ),
                             "Overrides hwloc's topology discovery and uses the one provided by an XML file." );
   cfg.registerArgOption( "hwloc-topology", "hwloc-topology" );
   cfg.registerEnvOption( "hwloc-topology", "NX_HWLOC_TOPOLOGY_PATH" );
   

   cfg.registerConfigOption( "stack-size", NEW Config::PositiveVar( _deviceStackSize ),
                             "Defines the default stack size for all devices" );
   cfg.registerArgOption( "stack-size", "stack-size" );
   cfg.registerEnvOption( "stack-size", "NX_STACK_SIZE" );

   cfg.registerConfigOption( "binding-start", NEW Config::IntegerVar ( _bindingStart ),
                             "Set initial cpu id for binding (binding required)" );
   cfg.registerArgOption( "binding-start", "binding-start" );
   cfg.registerEnvOption( "binding-start", "NX_BINDING_START" );

   cfg.registerConfigOption( "binding-stride", NEW Config::IntegerVar ( _bindingStride ),
                             "Set binding stride (binding required)" );
   cfg.registerArgOption( "binding-stride", "binding-stride" );
   cfg.registerEnvOption( "binding-stride", "NX_BINDING_STRIDE" );

   cfg.registerConfigOption( "no-binding", NEW Config::FlagOption( _bindThreads, false ),
                             "Disables thread binding" );
   cfg.registerArgOption( "no-binding", "disable-binding" );

   cfg.registerConfigOption( "no-yield", NEW Config::FlagOption( _useYield, false ),
                             "Do not yield on idle and condition waits" );
   cfg.registerArgOption( "no-yield", "disable-yield" );

   cfg.registerConfigOption( "verbose", NEW Config::FlagOption( _verboseMode ),
                             "Activates verbose mode" );
   cfg.registerArgOption( "verbose", "verbose" );

   cfg.registerConfigOption( "summary", NEW Config::FlagOption( _summary ),
                             "Activates summary mode" );
   cfg.registerArgOption( "summary", "summary" );

//! \bug implement execution modes (#146) */
#if 0
   cfg::MapVar<ExecutionMode> map( _executionMode );
   map.addOption( "dedicated", DEDICATED).addOption( "shared", SHARED );
   cfg.registerConfigOption ( "exec_mode", &map, "Execution mode" );
   cfg.registerArgOption ( "exec_mode", "mode" );
#endif

   registerPluginOption( "schedule", "sched", _defSchedule,
                         "Defines the scheduling policy", cfg );
   cfg.registerArgOption( "schedule", "schedule" );
   cfg.registerEnvOption( "schedule", "NX_SCHEDULE" );

   registerPluginOption( "throttle", "throttle", _defThrottlePolicy,
                         "Defines the throttle policy", cfg );
   cfg.registerArgOption( "throttle", "throttle" );
   cfg.registerEnvOption( "throttle", "NX_THROTTLE" );

   cfg.registerConfigOption( "barrier", NEW Config::StringVar ( _defBarr ),
                             "Defines barrier algorithm" );
   cfg.registerArgOption( "barrier", "barrier" );
   cfg.registerEnvOption( "barrier", "NX_BARRIER" );

   registerPluginOption( "instrumentation", "instrumentation", _defInstr,
                         "Defines instrumentation format", cfg );
   cfg.registerArgOption( "instrumentation", "instrumentation" );
   cfg.registerEnvOption( "instrumentation", "NX_INSTRUMENTATION" );

   cfg.registerConfigOption( "no-sync-start", NEW Config::FlagOption( _synchronizedStart, false),
                             "Disables synchronized start" );
   cfg.registerArgOption( "no-sync-start", "disable-synchronized-start" );

   cfg.registerConfigOption( "architecture", NEW Config::StringVar ( _defArch ),
                             "Defines the architecture to use (smp by default)" );
   cfg.registerArgOption( "architecture", "architecture" );
   cfg.registerEnvOption( "architecture", "NX_ARCHITECTURE" );

   registerPluginOption( "deps", "deps", _defDepsManager,
                         "Defines the dependencies plugin", cfg );
   cfg.registerArgOption( "deps", "deps" );
   cfg.registerEnvOption( "deps", "NX_DEPS" );
   

#ifdef NANOS_INSTRUMENTATION_ENABLED
   cfg.registerConfigOption( "instrument-default", NEW Config::StringVar ( _instrumentDefault ),
                             "Set instrumentation event list default (none, all)" );
   cfg.registerArgOption( "instrument-default", "instrument-default" );

   cfg.registerConfigOption( "instrument-enable", NEW Config::StringVarList ( _enableEvents ),
                             "Add events to instrumentation event list" );
   cfg.registerArgOption( "instrument-enable", "instrument-enable" );

   cfg.registerConfigOption( "instrument-disable", NEW Config::StringVarList ( _disableEvents ),
                             "Remove events to instrumentation event list" );
   cfg.registerArgOption( "instrument-disable", "instrument-disable" );

   cfg.registerConfigOption( "instrument-cpuid", NEW Config::FlagOption ( _enable_cpuid_event ),
                             "Add cpuid event when binding is disabled (expensive)" );
   cfg.registerArgOption( "instrument-cpuid", "instrument-cpuid" );
#endif

   cfg.registerConfigOption( "enable-dlb", NEW Config::FlagOption ( _enable_dlb ),
                              "Tune Nanos Runtime to be used with Dynamic Load Balancing library)" );
   cfg.registerArgOption( "enable-dlb", "enable-dlb" );

   /* Cluster: load the cluster support */
   cfg.registerConfigOption ( "enable-cluster", NEW Config::FlagOption ( _usingCluster, true ), "Enables the usage of Nanos++ Cluster" );
   cfg.registerArgOption ( "enable-cluster", "cluster" );
   //cfg.registerEnvOption ( "enable-cluster", "NX_ENABLE_CLUSTER" );

   cfg.registerConfigOption ( "no-node2node", NEW Config::FlagOption ( _usingNode2Node, false ), "Disables the usage of Slave-to-Slave transfers" );
   cfg.registerArgOption ( "no-node2node", "disable-node2node" );
   cfg.registerConfigOption ( "no-pack", NEW Config::FlagOption ( _usingPacking, false ), "Disables the usage of packing and unpacking of strided transfers" );
   cfg.registerArgOption ( "no-pack", "disable-packed-copies" );

   /* Cluster: select wich module to load mpi or udp */
   cfg.registerConfigOption ( "conduit", NEW Config::StringVar ( _conduit ), "Selects which GasNet conduit will be used" );
   cfg.registerArgOption ( "conduit", "cluster-network" );
   cfg.registerEnvOption ( "conduit", "NX_CLUSTER_NETWORK" );

   cfg.registerConfigOption ( "device-priority", NEW Config::StringVar ( _defDeviceName ), "Defines the default device to use");
   cfg.registerArgOption ( "device-priority", "--use-device");
   cfg.registerEnvOption ( "device-priority", "NX_USE_DEVICE");
   cfg.registerConfigOption( "simulator", NEW Config::FlagOption ( _simulator ),
                             "Nanos++ will be executed by a simulator (disabled as default)" );
   cfg.registerArgOption( "simulator", "simulator" );

   _schedConf.config( cfg );
   _pmInterface->config( cfg );

   verbose0 ( "Reading Configuration" );

   cfg.init();
}

PE * System::createPE ( std::string pe_type, int pid, int uid )
{
   //! \todo lookup table for PE factories, in the mean time assume only one factory
   return _hostFactory( pid, uid );
}

void System::start ()
{
   //! Load hwloc first, in order to make it available for modules
   if ( isHwlocAvailable() )
      loadHwloc();

   // loadNUMAInfo needs _targetThreads when hwloc is not available.
   // Note that it is not its final value!
   _targetThreads = _numThreads;
   
   // Load & check NUMA config
   loadNUMAInfo();

   // Modules can be loaded now
   loadModules();

   // Increase targetThreads, ask the architecture plugins
   for ( ArchitecturePlugins::const_iterator it = _archs.begin();
        it != _archs.end(); ++it )
   {
      _targetThreads += (*it)->getNumThreads();
   }

   // Instrumentation startup
   NANOS_INSTRUMENT ( sys.getInstrumentation()->filterEvents( _instrumentDefault, _enableEvents, _disableEvents ) );
   NANOS_INSTRUMENT ( sys.getInstrumentation()->initialize() );

   verbose0 ( "Starting runtime" );

   _pmInterface->start();

   int numPes = getNumPEs();

#ifdef CLUSTER_DEV
   if ( usingCluster() )
   {
      nanos::ext::ClusterInfo::setUpCache();
      if ( _net.getNodeNum() == nanos::Network::MASTER_NODE_NUM )
      {
         _pes.reserve ( numPes + ( _net.getNumNodes() - 1 ) );
      }
      else
      {
         _pes.reserve ( numPes + 1 );
      }
   }
   else
   {
      _pes.reserve ( numPes );
   }
#else
   _pes.reserve ( numPes );
#endif

   PE *pe = createPE ( _defArch, getBindingId( 0 ), 0 );
   pe->setNUMANode( getNodeOfPE( pe->getId() ) );
   _pes.push_back ( pe );
   _workers.push_back( &pe->associateThisThread ( getUntieMaster() ) );
   CPU_SET( getBindingId( 0 ), &_cpu_active_set );

   WD &mainWD = *myThread->getCurrentWD();

   
   if ( _pmInterface->getInternalDataSize() > 0 ) {
      char *data = NEW char[_pmInterface->getInternalDataSize()];
      _pmInterface->initInternalData( data );
      mainWD.setInternalData( data );
   }

   _pmInterface->setupWD( mainWD );

   /* Renaming currend thread as Master */
   myThread->rename("Master");

   NANOS_INSTRUMENT ( sys.getInstrumentation()->raiseOpenStateEvent (NANOS_STARTUP) );
   
   // For each plugin, notify it's the way to reserve PEs if they are required
   for ( ArchitecturePlugins::const_iterator it = _archs.begin();
        it != _archs.end(); ++it )
   {
      (*it)->createBindingList();
   }   
   // Right now, _bindings should only store SMP PEs ids

   // Create PEs
   int p;
   for ( p = 1; p < numPes ; p++ ) {
      pe = createPE ( "smp", getBindingId( p ), p );
      pe->setNUMANode( getNodeOfPE( pe->getId() ) );
      _pes.push_back ( pe );

      CPU_SET( getBindingId( p ), &_cpu_active_set );
   }
   // Create threads
   for ( int ths = 1; ths < _numThreads; ths++ ) {
      pe = _pes[ ths % numPes ];
      _workers.push_back( &pe->startWorker() );
   }
//<<<<<<< HEAD

#ifdef GPU_DEV
   int gpuC;
   //for ( gpuC = 0; gpuC < ( ( usingCluster() && sys.getNetwork()->getNodeNum() == 0 && sys.getNetwork()->getNumNodes() > 1 ) ? 0 : nanos::ext::GPUConfig::getGPUCount() ); gpuC++ ) {
   for ( gpuC = 0; gpuC < nanos::ext::GPUConfig::getGPUCount() ; gpuC++ ) {
      _gpus = (_gpus == NULL) ? NEW std::vector<nanos::ext::GPUProcessor *>(nanos::ext::GPUConfig::getGPUCount(), (nanos::ext::GPUProcessor *) NULL) : _gpus; 
      memory_space_id_t id = getNewSeparateMemoryAddressSpaceId();
      SeparateMemoryAddressSpace *gpuMemory = NEW SeparateMemoryAddressSpace( id, ext::GPU, nanos::ext::GPUConfig::getAllocWide());
      gpuMemory->setNodeNumber( 0 );
      ext::GPUMemorySpace *gpuMemSpace = NEW ext::GPUMemorySpace();
      gpuMemory->setSpecificData( gpuMemSpace );
      std::cerr << "Memory space " << id << " is a gpu" << std::endl;
      _separateAddressSpaces[ id ] = gpuMemory;
      int peid = p++;
      nanos::ext::GPUProcessor *gpuPE = NEW nanos::ext::GPUProcessor( peid, gpuC, peid, id, *gpuMemSpace );
      (*_gpus)[gpuC] = gpuPE;
      _pes.push_back( gpuPE );
      BaseThread *gpuThd = &gpuPE->startWorker();
      _workers.push_back( gpuThd );
      _masterGpuThd = ( _masterGpuThd == NULL ) ? gpuThd : _masterGpuThd;
   }
#endif
   
#ifdef OpenCL_DEV
   unsigned openclC;
   //for ( gpuC = 0; gpuC < ( ( usingCluster() && sys.getNetwork()->getNodeNum() == 0 && sys.getNetwork()->getNumNodes() > 1 ) ? 0 : nanos::ext::GPUConfig::getGPUCount() ); gpuC++ ) {
   for ( openclC = 0; openclC < nanos::ext::OpenCLConfig::getOpenCLDevicesCount() ; openclC++ ) {
      _opencls = (_opencls == NULL) ? NEW std::vector<nanos::ext::OpenCLProcessor *>(nanos::ext::OpenCLConfig::getOpenCLDevicesCount(), (nanos::ext::OpenCLProcessor *) NULL) : _opencls; 
      memory_space_id_t id = getNewSeparateMemoryAddressSpaceId();
      SeparateMemoryAddressSpace *oclmemory = NEW SeparateMemoryAddressSpace( id, ext::OpenCLDev, nanos::ext::OpenCLConfig::getAllocWide());
      oclmemory->setNodeNumber( 0 );
      //ext::OpenCLMemorySpace *oclmemspace = NEW ext::OpenCLMemorySpace();
      //oclmemory->setSpecificData( oclmemspace );
      _separateAddressSpaces[ id ] = oclmemory;
      int peid = p++;
      nanos::ext::OpenCLProcessor *openclPE = NEW nanos::ext::OpenCLProcessor( peid, openclC, peid, id, *oclmemory );
      (*_opencls)[openclC] = openclPE;
      _pes.push_back( openclPE );
      BaseThread *oclThd = &openclPE->startWorker();
      _workers.push_back( oclThd );
      //_masterGpuThd = ( _masterGpuThd == NULL ) ? gpuThd : _masterGpuThd;
   }
#endif
   
// jbueno    // For each plugin create PEs and workers
// jbueno    for ( ArchitecturePlugins::const_iterator it = _archs.begin();
// jbueno         it != _archs.end(); ++it )
// jbueno    {
// jbueno       for ( unsigned archPE = 0; archPE < (*it)->getNumPEs(); ++archPE )
// jbueno       {
// jbueno          PE * processor = (*it)->createPE( archPE );
// jbueno          fatal_cond0( processor == NULL, "ArchPlugin::createPE returned NULL" );
// jbueno          _pes.push_back( processor );
// jbueno          _workers.push_back( &processor->startWorker() );
// jbueno          ++p;
// jbueno       }
// jbueno    }
//=======
//   
//   // For each plugin create PEs and workers
//   //! \bug  FIXME (#855)
//   for ( ArchitecturePlugins::const_iterator it = _archs.begin();
//        it != _archs.end(); ++it )
//   {
//      for ( unsigned archPE = 0; archPE < (*it)->getNumPEs(); ++archPE )
//      {
//         PE * processor = (*it)->createPE( archPE, p );
//         fatal_cond0( processor == NULL, "ArchPlugin::createPE returned NULL" );
//         _pes.push_back( processor );
//         _workers.push_back( &processor->startWorker() );
//         CPU_SET( processor->getId(), &_cpu_active_set );
//         ++p;
//      }
//   }
//
//   // Set up internal data for each worker
//   for ( ThreadList::const_iterator it = _workers.begin(); it != _workers.end(); it++ ) {
//
//      WD & threadWD = (*it)->getThreadWD();
//      if ( _pmInterface->getInternalDataSize() > 0 ) {
//         char *data = NEW char[_pmInterface->getInternalDataSize()];
//         _pmInterface->initInternalData( data );
//         threadWD.setInternalData( data );
//      }
//      _pmInterface->setupWD( threadWD );
//   }
//>>>>>>> master
      
#ifdef SPU_DEV
   PE *spu = NEW nanos::ext::SPUProcessor(100, (nanos::ext::SMPProcessor &) *_pes[0]);
   spu->startWorker();
#endif

#ifdef CLUSTER_DEV
   if ( usingCluster() && _net.getNumNodes() > 1)
   {
      PE * smpRep = createPE ( "smp", p, p );
      _pes.push_back( smpRep );
      if ( _net.getNodeNum() == 0 )
      {
         unsigned int nodeC;
         _nodes = NEW std::vector<nanos::ext::ClusterNode *>(_net.getNumNodes(), (nanos::ext::ClusterNode *) NULL); 

         PE *_peArray[ _net.getNumNodes() - 1];
         for ( nodeC = 1; nodeC < _net.getNumNodes(); nodeC++ ) {
      memory_space_id_t id = getNewSeparateMemoryAddressSpaceId();
      std::cerr << "Memory space " << id << " is a cluster" << std::endl;
      SeparateMemoryAddressSpace *nodeMemory = NEW SeparateMemoryAddressSpace( id, ext::Cluster, nanos::ext::ClusterInfo::getAllocWide() );
      nodeMemory->setSpecificData( NEW SimpleAllocator( ( uintptr_t ) nanos::ext::ClusterInfo::getSegmentAddr( nodeC ), nanos::ext::ClusterInfo::getSegmentLen( nodeC ) ) );
      nodeMemory->setNodeNumber( nodeC );
      _separateAddressSpaces[ id ] = nodeMemory;
            nanos::ext::ClusterNode *node = new nanos::ext::ClusterNode( nodeC, id );
            CPU_SET( node->getId(), &_cpu_active_set );
            _pes.push_back( node );
            (*_nodes)[ node->getNodeNum() ] = node;

            _peArray[ nodeC - 1 ] = node;
         }
         ext::SMPMultiThread *smpRepThd = dynamic_cast<ext::SMPMultiThread *>( &smpRep->startMultiWorker( _net.getNumNodes() - 1, _peArray ) );
         for ( unsigned int thdIndex = 0; thdIndex < smpRepThd->getNumThreads(); thdIndex += 1 )
         {
            _workers.push_back( smpRepThd->getThreadVector()[ thdIndex ]  );
         }
      }
      else
      {
         CPU_SET( smpRep->getId(), &_cpu_active_set );
         ext::SMPMultiThread *smpRepThd = dynamic_cast<ext::SMPMultiThread *>( &smpRep->startMultiWorker( 0, NULL ) );
         if ( _pmInterface->getInternalDataSize() > 0 )
            smpRepThd->getThreadWD().setInternalData(NEW char[_pmInterface->getInternalDataSize()]);
         //_pmInterface->setupWD( smpRepThd->getThreadWD() );
         _workers.push_back( smpRepThd ); 
         setSlaveParentWD( &mainWD );
#ifdef GPU_DEV
         if ( nanos::ext::GPUConfig::getGPUCount() > 0 ) {
            _net.enableCheckingForDataInOtherAddressSpaces();
         }
#endif
      }
   }
#endif

   if ( !_defDeviceName.empty() ) 
   {
       PEList::iterator it;
       for ( it = _pes.begin() ; it != _pes.end(); it++ )
       {
           pe = *it;
           if ( pe->getDeviceType()->getName() != NULL)
              if ( _defDeviceName == pe->getDeviceType()->getName()  )
                 _defDevice = pe->getDeviceType();
       }
   }

   if ( getSynchronizedStart() )
      threadReady();

   // FIXME (855): do this before thread creation, after PE creation
   completeNUMAInfo();

   switch ( getInitialMode() )
   {
      case POOL:
         verbose0("Pool model enabled (OmpSs)");
         _mainTeam = createTeam( _workers.size(), /*constraints*/ NULL, /*reuse*/ true, /*enter*/ true, /*parallel*/ false );
         break;
      case ONE_THREAD:
         verbose0("One-thread model enabled (OpenMP)");
         _mainTeam = createTeam( 1, /*constraints*/ NULL, /*reuse*/ true, /*enter*/ true, /*parallel*/ true );
         break;
      default:
         fatal("Unknown initial mode!");
         break;
   }

   if ( usingCluster() )
   {
      _net.nodeBarrier();
   }

   NANOS_INSTRUMENT ( static InstrumentationDictionary *ID = sys.getInstrumentation()->getInstrumentationDictionary(); )
   NANOS_INSTRUMENT ( static nanos_event_key_t num_threads_key = ID->getEventKey("set-num-threads"); )
   NANOS_INSTRUMENT ( nanos_event_value_t team_size =  (nanos_event_value_t) myThread->getTeam()->size(); )
   NANOS_INSTRUMENT ( sys.getInstrumentation()->raisePointEvents(1, &num_threads_key, &team_size); )
   
   // Paused threads: set the condition checker 
   _pausedThreadsCond.setConditionChecker( EqualConditionChecker<unsigned int >( &_pausedThreads.override(), _workers.size() ) );
   _unpausedThreadsCond.setConditionChecker( EqualConditionChecker<unsigned int >( &_pausedThreads.override(), 0 ) );

   // All initialization is ready, call postInit hooks
   const OS::InitList & externalInits = OS::getPostInitializationFunctions();
   std::for_each(externalInits.begin(),externalInits.end(), ExecInit());

   NANOS_INSTRUMENT ( sys.getInstrumentation()->raiseCloseStateEvent() );
   NANOS_INSTRUMENT ( sys.getInstrumentation()->raiseOpenStateEvent (NANOS_RUNNING) );

   // List unrecognised arguments
   std::string unrecog = Config::getOrphanOptions();
   if ( !unrecog.empty() )
      warning( "Unrecognised arguments: " << unrecog );
   Config::deleteOrphanOptions();
      
   // hwloc can be now unloaded
   if ( isHwlocAvailable() )
      unloadHwloc();

   if ( _summary )
      environmentSummary();
}

<<<<<<< HEAD
//extern "C" {
//extern int _nanox_main( int argc, char *argv[]);
//};
//
//int main( int argc, char *argv[] )
//{
//
//   if ( sys.getNetwork()->getNodeNum() == 0  ) 
//   {
//      _nanox_main(argc, argv);
//   }
//   else
//   {
//      Scheduler::workerLoop();
//   }
//}
=======
#ifdef CLUSTER_DEV
extern "C" {
extern int _nanox_main( int argc, char *argv[]);
};

int main( int argc, char *argv[] )
{

   if ( sys.getNetwork()->getNodeNum() == 0  ) 
   {
      _nanox_main(argc, argv);
   }
   else
   {
      Scheduler::workerLoop();
   }
}
#endif
>>>>>>> 717f75e0

System::~System ()
{
   if ( !_delayedStart ) finish();
}

int createdWds=0;
void System::finish ()
{
   //! \note Instrumentation: first removing RUNNING state from top of the state statck
   //! and then pushing SHUTDOWN state in order to instrument this latest phase
   NANOS_INSTRUMENT ( sys.getInstrumentation()->raiseCloseStateEvent() );
   NANOS_INSTRUMENT ( sys.getInstrumentation()->raiseOpenStateEvent(NANOS_SHUTDOWN) );

   verbose ( "NANOS++ statistics");
   verbose ( std::dec << (unsigned int) getCreatedTasks() << " tasks has been executed" );

   verbose ( "NANOS++ shutting down.... init" );

   //! \note waiting for remaining tasks
   myThread->getCurrentWD()->waitCompletion( true );

   //! \note switching main work descriptor (current) to the main thread to shutdown the runtime 
   if ( _workers[0]->isSleeping() ) _workers[0]->wakeup();
   getMyThreadSafe()->getCurrentWD()->tied().tieTo(*_workers[0]);
   Scheduler::switchToThread(_workers[0]);
   
   ensure( getMyThreadSafe()->isMainThread(), "Main thread not finishing the application!");

   //! \note stopping all threads
   verbose ( "Joining threads..." );
   for ( unsigned p = 0; p < _pes.size() ; p++ ) {
      _pes[p]->stopAllThreads();
   }
   verbose ( "...thread has been joined" );

   ensure( _schedStats._readyTasks == 0, "Ready task counter has an invalid value!");

   //! \note finalizing instrumentation (if active)
   NANOS_INSTRUMENT ( sys.getInstrumentation()->raiseCloseStateEvent() );
   NANOS_INSTRUMENT ( sys.getInstrumentation()->finalize() );

   //! \note stopping and deleting the programming model interface
   _pmInterface->finish();
   delete _pmInterface;

   //! \note deleting pool of locks
   delete[] _lockPool;

   //! \note deleting main work descriptor
   delete (WorkDescriptor *) (getMyThreadSafe()->getCurrentWD());

   //! \note deleting loaded slicers
   for ( Slicers::const_iterator it = _slicers.begin(); it !=   _slicers.end(); it++ ) {
      delete (Slicer *)  it->second;
   }

   //! \note deleting loaded worksharings
   for ( WorkSharings::const_iterator it = _worksharings.begin(); it !=   _worksharings.end(); it++ ) {
      delete (WorkSharing *)  it->second;
   }
   
   //! \note  printing thread team statistics and deleting it
   ThreadTeam* team = getMyThreadSafe()->getTeam();

   if ( team->getScheduleData() != NULL ) team->getScheduleData()->printStats();

   myThread->leaveTeam();

   ensure(team->size() == 0, "Trying to finish execution, but team is still not empty");

   delete team;

   //! \note deleting processing elements (but main pe)
   for ( unsigned p = 1; p < _pes.size() ; p++ ) {
      delete _pes[p];
   }
   
   //! \note unload modules
   unloadModules();

   //! \note deleting dependency manager
   delete _dependenciesManager;

   //! \note deleting last processing element
   delete _pes[0];

   //! \note deleting allocator (if any)
   if ( allocator != NULL ) free (allocator);

   verbose ( "NANOS++ shutting down.... end" );
  // BUG    }
  // BUG    sys.getNetwork()->nodeBarrier();
  // BUG }
   //if (sys.getNetwork()->getNodeNum() == 0 && _verboseMode )
   //{
   //   unsigned int palette[8] = {0x003380, 0x0044aa, 0x0055d4, 0x0066ff, 0x2a7fff, 0x5599ff, 0x00112b, 0x002255}; 
   //   message("I have " << _graphRepLists.size() << " lists" );
   //   std::vector<std::list<GraphEntry *> > nodeLists(sys.getNetwork()->getNumNodes());
   //   std::set<GraphEntry *> nodeSet;
   //   for ( std::list< std::list<GraphEntry *> *>::iterator it = _graphRepLists.begin(); it != _graphRepLists.end(); it++ )
   //   {
   //      std::list<GraphEntry *>::iterator internalIt = (*it)->begin();
   //      while(  internalIt != (*it)->end() ) 
   //      {
   //          std::set<GraphEntry *>::iterator nodeIt = nodeSet.find( *internalIt );
   //          if ( nodeIt == nodeSet.end() )
   //          {
   //             GraphEntry &ge = *(*internalIt);
   //             nodeSet.insert( *internalIt );
   //             nodeLists[ge.getNode()].push_back( *internalIt ); 
   //         }
   //         internalIt++;
   //      }
   //   }
   //   for ( unsigned int i = 0; i < sys.getNetwork()->getNumNodes(); i++ )
   //   {
   //      fprintf(stderr, "subgraph clusternode%d { label=\"Node %d\"; style=filled; color=\"#%06x\"; ", i, i, palette[(i%8)]);
   //      for ( std::list<GraphEntry *>::iterator it = nodeLists[i].begin(); it != nodeLists[i].end(); it++ )
   //      {
   //          GraphEntry &ge = *(*it);
   //          if ( ge.isWait() )
   //             std::cerr << "Wait" << ge.getCount() << " [shape=box]; ";
   //          else
   //             fprintf(stderr, "%d; ", ge.getId());
   //             //fprintf(stderr, "%d [color=\"#%08x\",style=filled]; ", ge.getId(), palette[(ge.getNode()%8)*2]);
   //      }
   //      std::cerr << "}" << std::endl;
   //   }
   //   for ( std::list< std::list<GraphEntry *> *>::iterator it = _graphRepLists.begin(); it != _graphRepLists.end(); it++ )
   //   {
   //      std::list<GraphEntry *>::iterator internalIt = (*it)->begin();
   //      while(  internalIt != (*it)->end() ) 
   //      {
   //         GraphEntry &ge = *(*internalIt);
   //         std::cerr << ge;
   //         internalIt++;
   //         if (internalIt != (*it)->end() ) std::cerr <<" -> ";
   //      }
   //      std::cerr << ";" << std::endl;
   //   } 
   //}
   sys.getNetwork()->nodeBarrier();
   //for (unsigned int n = 0; n < sys.getNetwork()->getNumNodes(); n += 1) {
   //   if ( n == sys.getNetwork()->getNodeNum() ) {
   //      message0("Network traffic: " << sys.getNetwork()->getTotalBytes() << " bytes");
   //   }
   //   sys.getNetwork()->nodeBarrier();
   //}

#ifdef CLUSTER_DEV
   message("Created " << createdWds << " WDs.");
   message("Failed to correctly schedule " << sys.getAffinityFailureCount() << " WDs.");
   if ( _net.getNodeNum() == 0 ) {
      int soft_inv = 0;
      int hard_inv = 0;
      #ifdef CLUSTER_DEV
      unsigned int max_execd_wds = 0;
      if ( _nodes ) {
         for ( unsigned int idx = 1; idx < _nodes->size(); idx += 1 ) {
            soft_inv += _separateAddressSpaces[(*_nodes)[idx]->getMemorySpaceId()]->getSoftInvalidationCount();
            hard_inv += _separateAddressSpaces[(*_nodes)[idx]->getMemorySpaceId()]->getHardInvalidationCount();
            max_execd_wds = max_execd_wds >= (*_nodes)[idx]->getExecutedWDs() ? max_execd_wds : (*_nodes)[idx]->getExecutedWDs();
            //message("Memory space " << idx <<  " has performed " << _separateAddressSpaces[idx]->getSoftInvalidationCount() << " soft invalidations." );
            //message("Memory space " << idx <<  " has performed " << _separateAddressSpaces[idx]->getHardInvalidationCount() << " hard invalidations." );
         }
      }
      message("Cluster Soft invalidations: " << soft_inv);
      message("Cluster Hard invalidations: " << hard_inv);
      if ( max_execd_wds > 0 ) {
         float balance = ( (float) createdWds) / ( (float)( max_execd_wds * (_separateMemorySpacesCount-1) ) );
         message("Cluster Balance: " << balance );
      }
      #endif
#ifdef GPU_DEV
      if ( _gpus ) {
         soft_inv = 0;
         hard_inv = 0;
         for ( unsigned int idx = 1; idx < _gpus->size(); idx += 1 ) {
            soft_inv += _separateAddressSpaces[(*_gpus)[idx]->getMemorySpaceId()]->getSoftInvalidationCount();
            hard_inv += _separateAddressSpaces[(*_gpus)[idx]->getMemorySpaceId()]->getHardInvalidationCount();
            //max_execd_wds = max_execd_wds >= (*_nodes)[idx]->getExecutedWDs() ? max_execd_wds : (*_nodes)[idx]->getExecutedWDs();
            //message("Memory space " << idx <<  " has performed " << _separateAddressSpaces[idx]->getSoftInvalidationCount() << " soft invalidations." );
            //message("Memory space " << idx <<  " has performed " << _separateAddressSpaces[idx]->getHardInvalidationCount() << " hard invalidations." );
         }
      }
      message("GPUs Soft invalidations: " << soft_inv);
      message("GPUs Hard invalidations: " << hard_inv);
#endif
      
#ifdef OpenCL_DEV
      if ( _opencls ) {
         soft_inv = 0;
         hard_inv = 0;
         for ( unsigned int idx = 1; idx < _opencls->size(); idx += 1 ) {
            soft_inv += _separateAddressSpaces[(*_opencls)[idx]->getMemorySpaceId()]->getSoftInvalidationCount();
            hard_inv += _separateAddressSpaces[(*_opencls)[idx]->getMemorySpaceId()]->getHardInvalidationCount();
            //max_execd_wds = max_execd_wds >= (*_nodes)[idx]->getExecutedWDs() ? max_execd_wds : (*_nodes)[idx]->getExecutedWDs();
            //message("Memory space " << idx <<  " has performed " << _separateAddressSpaces[idx]->getSoftInvalidationCount() << " soft invalidations." );
            //message("Memory space " << idx <<  " has performed " << _separateAddressSpaces[idx]->getHardInvalidationCount() << " hard invalidations." );
         }
      }
      message("OpenCLs Soft invalidations: " << soft_inv);
      message("OpenCLs Hard invalidations: " << hard_inv);
#endif
   }
#endif

   _net.finalize();

   //! \note printing execution summary
   if ( _summary ) executionSummary();

}

/*! \brief Creates a new WD
 *
 *  This function creates a new WD, allocating memory space for device ptrs and
 *  data when necessary. 
 *
 *  \param [in,out] uwd is the related addr for WD if this parameter is null the
 *                  system will allocate space in memory for the new WD
 *  \param [in] num_devices is the number of related devices
 *  \param [in] devices is a vector of device descriptors 
 *  \param [in] data_size is the size of the related data
 *  \param [in,out] data is the related data (allocated if needed)
 *  \param [in] uwg work group to relate with
 *  \param [in] props new WD properties
 *  \param [in] num_copies is the number of copy objects of the WD
 *  \param [in] copies is vector of copy objects of the WD
 *  \param [in] num_dimensions is the number of dimension objects associated to the copies
 *  \param [in] dimensions is vector of dimension objects
 *
 *  When it does a full allocation the layout is the following:
 *  <pre>
 *  +---------------+
 *  |     WD        |
 *  +---------------+
 *  |    data       |
 *  +---------------+
 *  |  dev_ptr[0]   |
 *  +---------------+
 *  |     ....      |
 *  +---------------+
 *  |  dev_ptr[N]   |
 *  +---------------+
 *  |     DD0       |
 *  +---------------+
 *  |     ....      |
 *  +---------------+
 *  |     DDN       |
 *  +---------------+
 *  |    copy0      |
 *  +---------------+
 *  |     ....      |
 *  +---------------+
 *  |    copyM      |
 *  +---------------+
 *  |     dim0      |
 *  +---------------+
 *  |     ....      |
 *  +---------------+
 *  |     dimM      |
 *  +---------------+
 *  |   PM Data     |
 *  +---------------+
 *  </pre>
 */
void System::createWD ( WD **uwd, size_t num_devices, nanos_device_t *devices, size_t data_size, size_t data_align,
                        void **data, WG *uwg, nanos_wd_props_t *props, nanos_wd_dyn_props_t *dyn_props,
                        size_t num_copies, nanos_copy_data_t **copies, size_t num_dimensions,
                        nanos_region_dimension_internal_t **dimensions, nanos_translate_args_t translate_args,
                        const char *description )
{
   ensure(num_devices > 0,"WorkDescriptor has no devices");

   unsigned int i;
   char *chunk = 0;

   size_t size_CopyData;
   size_t size_Data, offset_Data, size_DPtrs, offset_DPtrs, size_Copies, offset_Copies, size_Dimensions, offset_Dimensions, offset_PMD;
   size_t offset_DESC, size_DESC;
   char *desc;
   size_t total_size;

   // WD doesn't need to compute offset, it will always be the chunk allocated address
   createdWds++;

   // Computing Data info
   size_Data = (data != NULL && *data == NULL)? data_size:0;
   if ( *uwd == NULL ) offset_Data = NANOS_ALIGNED_MEMORY_OFFSET(0, sizeof(WD), data_align );
   else offset_Data = 0; // if there are no wd allocated, it will always be the chunk allocated address

   // Computing Data Device pointers and Data Devicesinfo
   size_DPtrs    = sizeof(DD *) * num_devices;
   offset_DPtrs  = NANOS_ALIGNED_MEMORY_OFFSET(offset_Data, size_Data, __alignof__( DD*) );

   // Computing Copies info
   if ( num_copies != 0 ) {
      size_CopyData = sizeof(CopyData);
      size_Copies   = size_CopyData * num_copies;
      offset_Copies = NANOS_ALIGNED_MEMORY_OFFSET(offset_DPtrs, size_DPtrs, __alignof__(nanos_copy_data_t) );
      // There must be at least 1 dimension entry
      size_Dimensions = num_dimensions * sizeof(nanos_region_dimension_internal_t);
      offset_Dimensions = NANOS_ALIGNED_MEMORY_OFFSET(offset_Copies, size_Copies, __alignof__(nanos_region_dimension_internal_t) );
   } else {
      size_Copies = 0;
      // No dimensions
      size_Dimensions = 0;
      offset_Copies = offset_Dimensions = NANOS_ALIGNED_MEMORY_OFFSET(offset_DPtrs, size_DPtrs, 1);
   }

   // Computing description char * + description
   if ( description == NULL ) {
      offset_DESC = offset_Dimensions;
      size_DESC = size_Dimensions;
   } else {
      offset_DESC = NANOS_ALIGNED_MEMORY_OFFSET(offset_Dimensions, size_Dimensions, __alignof__ (void*) );
      size_DESC = (strlen(description)+1) * sizeof(char);
   }

   // Computing Internal Data info and total size
   static size_t size_PMD   = _pmInterface->getInternalDataSize();
   if ( size_PMD != 0 ) {
      static size_t align_PMD = _pmInterface->getInternalDataAlignment();
      offset_PMD = NANOS_ALIGNED_MEMORY_OFFSET(offset_DESC, size_DESC, align_PMD);
      total_size = NANOS_ALIGNED_MEMORY_OFFSET(offset_PMD,size_PMD,1);
   } else {
      offset_PMD = 0; // needed for a gcc warning
      total_size = NANOS_ALIGNED_MEMORY_OFFSET(offset_DESC, size_DESC, 1);
   }

   chunk = NEW char[total_size];
   if ( props != NULL ) {
      if (props->clear_chunk)
          memset(chunk, 0, sizeof(char) * total_size);
   }

   // allocating WD and DATA
   if ( *uwd == NULL ) *uwd = (WD *) chunk;
   if ( data != NULL && *data == NULL ) *data = (chunk + offset_Data);

   // allocating Device Data
   DD **dev_ptrs = ( DD ** ) (chunk + offset_DPtrs);
   for ( i = 0 ; i < num_devices ; i ++ ) dev_ptrs[i] = ( DD* ) devices[i].factory( devices[i].arg );

   //std::cerr << "num_copies=" << num_copies <<" copies=" <<copies << " num_dimensions=" <<num_dimensions << " dimensions=" << dimensions<< std::endl;
   //ensure ((num_copies==0 && copies==NULL && num_dimensions==0 && dimensions==NULL) || (num_copies!=0 && copies!=NULL && num_dimensions!=0 && dimensions!=NULL ), "Number of copies and copy data conflict" );
   ensure ((num_copies==0 && copies==NULL && num_dimensions==0 /*&& dimensions==NULL*/ ) || (num_copies!=0 && copies!=NULL && num_dimensions!=0 && dimensions!=NULL ), "Number of copies and copy data conflict" );
   

   // allocating copy-ins/copy-outs
   if ( copies != NULL && *copies == NULL ) {
      *copies = ( CopyData * ) (chunk + offset_Copies);
      ::bzero(*copies, size_Copies);
      *dimensions = ( nanos_region_dimension_internal_t * ) ( chunk + offset_Dimensions );
   }

   // Copying description string
   if ( description == NULL ) desc = NULL;
   else {
      desc = (chunk + offset_DESC);
      strncpy ( desc, description, size_DESC);
//      desc[strlen(description)]='\0';
   }

   WD * wd =  new (*uwd) WD( num_devices, dev_ptrs, data_size, data_align, data != NULL ? *data : NULL,
                             num_copies, (copies != NULL)? *copies : NULL, translate_args, desc );
   // Set WD's socket
   wd->setSocket( getCurrentSocket() );
   
   // Set total size
   wd->setTotalSize(total_size );
   
   if ( getCurrentSocket() >= sys.getNumSockets() )
      throw NANOS_INVALID_PARAM;

   // All the implementations for a given task will have the same ID
   wd->setVersionGroupId( ( unsigned long ) devices );

   // initializing internal data
   if ( size_PMD > 0) {
      _pmInterface->initInternalData( chunk + offset_PMD );
      wd->setInternalData( chunk + offset_PMD );
   }

   // add to workgroup
   if ( uwg != NULL ) {
      WG * wg = ( WG * )uwg;
      wg->addWork( *wd );
   }

   // set properties
   if ( props != NULL ) {
      if ( props->tied ) wd->tied();
      wd->setPriority( dyn_props->priority );
      wd->setFinal ( dyn_props->flags.is_final );
   }
   if ( dyn_props && dyn_props->tie_to ) wd->tieTo( *( BaseThread * )dyn_props->tie_to );
   
   /* DLB */
   // In case the master have been busy crating tasks 
   // every 10 tasks created I'll check available cpus
   if(_atomicWDSeed.value()%10==0)dlb_updateAvailableCpus();
}

/*! \brief Creates a new Sliced WD
 *
 *  \param [in,out] uwd is the related addr for WD if this parameter is null the
 *                  system will allocate space in memory for the new WD
 *  \param [in] num_devices is the number of related devices
 *  \param [in] devices is a vector of device descriptors 
 *  \param [in] outline_data_size is the size of the related data
 *  \param [in,out] outline_data is the related data (allocated if needed)
 *  \param [in] uwg work group to relate with
 *  \param [in] slicer is the related slicer which contains all the methods to manage this WD
 *  \param [in,out] data used as the slicer data (allocated if needed)
 *  \param [in] props new WD properties
 *
 *  \return void
 *
 *  \par Description:
 * 
 *  This function creates a new Sliced WD, allocating memory space for device ptrs and
 *  data when necessary. Also allocates Slicer Data object which is related with the WD.
 *
 *  When it does a full allocation the layout is the following:
 *  <pre>
 *  +---------------+
 *  |   slicedWD    |
 *  +---------------+
 *  |    data       |
 *  +---------------+
 *  |  dev_ptr[0]   |
 *  +---------------+
 *  |     ....      |
 *  +---------------+
 *  |  dev_ptr[N]   |
 *  +---------------+
 *  |     DD0       |
 *  +---------------+
 *  |     ....      |
 *  +---------------+
 *  |     DDN       |
 *  +---------------+
 *  |    copy0      |
 *  +---------------+
 *  |     ....      |
 *  +---------------+
 *  |    copyM      |
 *  +---------------+
 *  |     dim0      |
 *  +---------------+
 *  |     ....      |
 *  +---------------+
 *  |     dimM      |
 *  +---------------+
 *  |   PM Data     |
 *  +---------------+
 *  </pre>
 *
 * \sa createWD, duplicateWD, duplicateSlicedWD
 */
void System::createSlicedWD ( WD **uwd, size_t num_devices, nanos_device_t *devices, size_t outline_data_size,
                        int outline_data_align, void **outline_data, WG *uwg, Slicer *slicer, nanos_wd_props_t *props,
                        nanos_wd_dyn_props_t *dyn_props, size_t num_copies, nanos_copy_data_t **copies, size_t num_dimensions,
                        nanos_region_dimension_internal_t **dimensions, const char *description )
{
   ensure(num_devices > 0,"WorkDescriptor has no devices");

   unsigned int i;
   char *chunk = 0;

   size_t size_CopyData;
   size_t size_Data, offset_Data, size_DPtrs, offset_DPtrs;
   size_t size_Copies, offset_Copies, size_Dimensions, offset_Dimensions, offset_PMD;
   size_t offset_DESC, size_DESC;
   char *desc;
   size_t total_size;

   // WD doesn't need to compute offset, it will always be the chunk allocated address

   // Computing Data info
   size_Data = (outline_data != NULL && *outline_data == NULL)? outline_data_size:0;
   if ( *uwd == NULL ) offset_Data = NANOS_ALIGNED_MEMORY_OFFSET(0, sizeof(SlicedWD), outline_data_align );
   else offset_Data = 0; // if there are no wd allocated, it will always be the chunk allocated address

   // Computing Data Device pointers and Data Devicesinfo
   size_DPtrs    = sizeof(DD *) * num_devices;
   offset_DPtrs  = NANOS_ALIGNED_MEMORY_OFFSET(offset_Data, size_Data, __alignof__( DD*) );

   // Computing Copies info
   if ( num_copies != 0 ) {
      size_CopyData = sizeof(CopyData);
      size_Copies   = size_CopyData * num_copies;
      offset_Copies = NANOS_ALIGNED_MEMORY_OFFSET(offset_DPtrs, size_DPtrs, __alignof__(nanos_copy_data_t) );
      // There must be at least 1 dimension entry
      size_Dimensions = num_dimensions * sizeof(nanos_region_dimension_internal_t);
      offset_Dimensions = NANOS_ALIGNED_MEMORY_OFFSET(offset_Copies, size_Copies, __alignof__(nanos_region_dimension_internal_t) );
   } else {
      size_Copies = 0;
      // No dimensions
      size_Dimensions = 0;
      offset_Copies = offset_Dimensions = NANOS_ALIGNED_MEMORY_OFFSET(offset_DPtrs, size_DPtrs, 1);
   }

   // Computing description char * + description
   if ( description == NULL ) {
      offset_DESC = offset_Dimensions;
      size_DESC = size_Dimensions;
   } else {
      offset_DESC = NANOS_ALIGNED_MEMORY_OFFSET(offset_Dimensions, size_Dimensions, __alignof__ (void*) );
      size_DESC = (strlen(description)+1) * sizeof(char);
   }

   // Computing Internal Data info and total size
   static size_t size_PMD   = _pmInterface->getInternalDataSize();
   if ( size_PMD != 0 ) {
      static size_t align_PMD = _pmInterface->getInternalDataAlignment();
      offset_PMD = NANOS_ALIGNED_MEMORY_OFFSET(offset_DESC, size_DESC, align_PMD);
   } else {
      offset_PMD = NANOS_ALIGNED_MEMORY_OFFSET(offset_DESC, size_DESC, 1);
   }

   total_size = NANOS_ALIGNED_MEMORY_OFFSET(offset_PMD, size_PMD, 1);

   chunk = NEW char[total_size];

   // allocating WD and DATA
   if ( *uwd == NULL ) *uwd = (SlicedWD *) chunk;
   if ( outline_data != NULL && *outline_data == NULL ) *outline_data = (chunk + offset_Data);

   // allocating and initializing Device Data pointers
   DD **dev_ptrs = ( DD ** ) (chunk + offset_DPtrs);
   for ( i = 0 ; i < num_devices ; i ++ ) dev_ptrs[i] = ( DD* ) devices[i].factory( devices[i].arg );

   ensure ((num_copies==0 && copies==NULL && num_dimensions==0 && dimensions==NULL) || (num_copies!=0 && copies!=NULL && num_dimensions!=0 && dimensions!=NULL ), "Number of copies and copy data conflict" );

   // allocating copy-ins/copy-outs
   if ( copies != NULL && *copies == NULL ) {
      *copies = ( CopyData * ) (chunk + offset_Copies);
      *dimensions = ( nanos_region_dimension_internal_t * ) ( chunk + offset_Dimensions );
   }

   // Copying description string
   if ( description == NULL ) desc = NULL;
   else desc = (chunk + offset_DESC);

   SlicedWD * wd =  new (*uwd) SlicedWD( *slicer, num_devices, dev_ptrs, outline_data_size, outline_data_align,
                                         outline_data != NULL ? *outline_data : NULL, num_copies, (copies == NULL) ? NULL : *copies, desc );
   // Set WD's socket
   wd->setSocket(  getCurrentSocket() );

   // Set total size
   wd->setTotalSize(total_size );
   
   if ( getCurrentSocket() >= sys.getNumSockets() )
      throw NANOS_INVALID_PARAM;

   // initializing internal data
   if ( size_PMD > 0) {
      _pmInterface->initInternalData( chunk + offset_PMD );
      wd->setInternalData( chunk + offset_PMD );
   }

   // add to workgroup
   if ( uwg != NULL ) {
      WG * wg = ( WG * )uwg;
      wg->addWork( *wd );
   }

   // set properties
   if ( props != NULL ) {
      if ( props->tied ) wd->tied();
      wd->setPriority( dyn_props->priority );
      wd->setFinal ( dyn_props->flags.is_final );
   }
   if ( dyn_props && dyn_props->tie_to ) wd->tieTo( *( BaseThread * )dyn_props->tie_to );
}

/*! \brief Duplicates the whole structure for a given WD
 *
 *  \param [out] uwd is the target addr for the new WD
 *  \param [in] wd is the former WD
 *
 *  \return void
 *
 *  \par Description:
 *
 *  This function duplicates the given WD passed as a parameter copying all the
 *  related data included in the layout (devices ptr, data and DD). First it computes
 *  the size for the layout, then it duplicates each one of the chunks (Data,
 *  Device's pointers, internal data, etc). Finally calls WorkDescriptor constructor
 *  using new and placement.
 *
 *  \sa WorkDescriptor, createWD, createSlicedWD, duplicateSlicedWD
 */
void System::duplicateWD ( WD **uwd, WD *wd)
{
   unsigned int i, num_Devices, num_Copies, num_Dimensions;
   DeviceData **dev_data;
   void *data = NULL;
   char *chunk = 0, *chunk_iter;

   size_t size_CopyData;
   size_t size_Data, offset_Data, size_DPtrs, offset_DPtrs, size_Copies, offset_Copies, size_Dimensions, offset_Dimensions, offset_PMD;
   size_t total_size;

   // WD doesn't need to compute offset, it will always be the chunk allocated address

   // Computing Data info
   size_Data = wd->getDataSize();
   if ( *uwd == NULL ) offset_Data = NANOS_ALIGNED_MEMORY_OFFSET(0, sizeof(WD), wd->getDataAlignment() );
   else offset_Data = 0; // if there are no wd allocated, it will always be the chunk allocated address

   // Computing Data Device pointers and Data Devicesinfo
   num_Devices = wd->getNumDevices();
   dev_data = wd->getDevices();
   size_DPtrs    = sizeof(DD *) * num_Devices;
   offset_DPtrs  = NANOS_ALIGNED_MEMORY_OFFSET(offset_Data, size_Data, __alignof__( DD*) );

   // Computing Copies info
   num_Copies = wd->getNumCopies();
   num_Dimensions = 0;
   for ( i = 0; i < num_Copies; i += 1 ) {
      num_Dimensions += wd->getCopies()[i].getNumDimensions();
   }
   if ( num_Copies != 0 ) {
      size_CopyData = sizeof(CopyData);
      size_Copies   = size_CopyData * num_Copies;
      offset_Copies = NANOS_ALIGNED_MEMORY_OFFSET(offset_DPtrs, size_DPtrs, __alignof__(nanos_copy_data_t) );
      // There must be at least 1 dimension entry
      size_Dimensions = num_Dimensions * sizeof(nanos_region_dimension_internal_t);
      offset_Dimensions = NANOS_ALIGNED_MEMORY_OFFSET(offset_Copies, size_Copies, __alignof__(nanos_region_dimension_internal_t) );
   } else {
      size_Copies = 0;
      // No dimensions
      size_Dimensions = 0;
      offset_Copies = offset_Dimensions = NANOS_ALIGNED_MEMORY_OFFSET(offset_DPtrs, size_DPtrs, 1);
   }

   // Computing Internal Data info and total size
   static size_t size_PMD   = _pmInterface->getInternalDataSize();
   if ( size_PMD != 0 ) {
      static size_t align_PMD = _pmInterface->getInternalDataAlignment();
      offset_PMD = NANOS_ALIGNED_MEMORY_OFFSET(offset_Dimensions, size_Dimensions, align_PMD);
      total_size = NANOS_ALIGNED_MEMORY_OFFSET(offset_PMD,size_PMD,1);
   } else {
      offset_PMD = 0; // needed for a gcc warning
      total_size = NANOS_ALIGNED_MEMORY_OFFSET(offset_Dimensions, size_Dimensions, 1);
   }

   chunk = NEW char[total_size];

   // allocating WD and DATA; if size_Data == 0 data keep the NULL value
   if ( *uwd == NULL ) *uwd = (WD *) chunk;
   if ( size_Data != 0 ) {
      data = chunk + offset_Data;
      memcpy ( data, wd->getData(), size_Data );
   }

   // allocating Device Data
   DD **dev_ptrs = ( DD ** ) (chunk + offset_DPtrs);
   for ( i = 0 ; i < num_Devices; i ++ ) {
      dev_ptrs[i] = dev_data[i]->clone();
   }

   // allocate copy-in/copy-outs
   CopyData *wdCopies = ( CopyData * ) (chunk + offset_Copies);
   chunk_iter = chunk + offset_Copies;
   nanos_region_dimension_internal_t *dimensions = ( nanos_region_dimension_internal_t * ) ( chunk + offset_Dimensions );
   for ( i = 0; i < num_Copies; i++ ) {
      CopyData *wdCopiesCurr = ( CopyData * ) chunk_iter;
      *wdCopiesCurr = wd->getCopies()[i];
      memcpy( dimensions, wd->getCopies()[i].getDimensions(), sizeof( nanos_region_dimension_internal_t ) * wd->getCopies()[i].getNumDimensions() );
      wdCopiesCurr->setDimensions( dimensions );
      dimensions += wd->getCopies()[i].getNumDimensions();
      chunk_iter += size_CopyData;
   }

   // creating new WD 
   //FIXME jbueno (#758) should we have to take into account dimensions?
   new (*uwd) WD( *wd, dev_ptrs, wdCopies, data );

   // Set total size
   (*uwd)->setTotalSize(total_size );
   
   // initializing internal data
   if ( size_PMD != 0) {
      _pmInterface->initInternalData( chunk + offset_PMD );
      (*uwd)->setInternalData( chunk + offset_PMD );
      memcpy ( chunk + offset_PMD, wd->getInternalData(), size_PMD );
   }
}

/*! \brief Duplicates a given SlicedWD
 *
 *  This function duplicates the given as a parameter WD copying all the
 *  related data (devices ptr, data and DD)
 *
 *  \param [out] uwd is the target addr for the new WD
 *  \param [in] wd is the former WD
 */
void System::duplicateSlicedWD ( SlicedWD **uwd, SlicedWD *wd)
{
   unsigned int i, num_Devices, num_Copies;
   DeviceData **dev_data;
   void *data = NULL;
   char *chunk = 0, *chunk_iter;

   size_t size_CopyData;
   size_t size_Data, offset_Data, size_DPtrs, offset_DPtrs;
   size_t size_Copies, offset_Copies, size_PMD, offset_PMD;
   size_t total_size;

   // WD doesn't need to compute offset, it will always be the chunk allocated address

   // Computing Data info
   size_Data = wd->getDataSize();
   if ( *uwd == NULL ) offset_Data = NANOS_ALIGNED_MEMORY_OFFSET(0, sizeof(SlicedWD), wd->getDataAlignment() );
   else offset_Data = 0; // if there are no wd allocated, it will always be the chunk allocated address

   // Computing Data Device pointers and Data Devicesinfo
   num_Devices = wd->getNumDevices();
   dev_data = wd->getDevices();
   size_DPtrs    = sizeof(DD *) * num_Devices;
   offset_DPtrs  = NANOS_ALIGNED_MEMORY_OFFSET(offset_Data, size_Data, __alignof__( DD*) );

   // Computing Copies info
   num_Copies = wd->getNumCopies();
   if ( num_Copies != 0 ) {
      size_CopyData = sizeof(CopyData);
      size_Copies   = size_CopyData * num_Copies;
      offset_Copies = NANOS_ALIGNED_MEMORY_OFFSET(offset_DPtrs, size_DPtrs, __alignof__(nanos_copy_data_t) );
   } else {
      size_Copies = 0;
      offset_Copies = NANOS_ALIGNED_MEMORY_OFFSET(offset_DPtrs, size_DPtrs, 1);
   }

   // Computing Internal Data info and total size
   size_PMD   = _pmInterface->getInternalDataSize();
   if ( size_PMD != 0 ) {
      offset_PMD = NANOS_ALIGNED_MEMORY_OFFSET(offset_Copies, size_Copies, _pmInterface->getInternalDataAlignment());
   } else {
      offset_PMD = NANOS_ALIGNED_MEMORY_OFFSET(offset_Copies, size_Copies, 1);
   }

   total_size = NANOS_ALIGNED_MEMORY_OFFSET(offset_PMD, size_PMD, 1);

   chunk = NEW char[total_size];

   // allocating WD and DATA
   if ( *uwd == NULL ) *uwd = (SlicedWD *) chunk;
   if ( size_Data != 0 ) {
      data = chunk + offset_Data;
      memcpy ( data, wd->getData(), size_Data );
   }

   // allocating Device Data
   DD **dev_ptrs = ( DD ** ) (chunk + offset_DPtrs);
   for ( i = 0 ; i < num_Devices; i ++ ) {
      dev_ptrs[i] = dev_data[i]->clone();
   }

   // allocate copy-in/copy-outs
   CopyData *wdCopies = ( CopyData * ) (chunk + offset_Copies);
   chunk_iter = (chunk + offset_Copies);
   for ( i = 0; i < num_Copies; i++ ) {
      CopyData *wdCopiesCurr = ( CopyData * ) chunk_iter;
      *wdCopiesCurr = wd->getCopies()[i];
      chunk_iter += size_CopyData;
   }

   // creating new SlicedWD 
   new (*uwd) SlicedWD( *(wd->getSlicer()), *((WD *)wd), dev_ptrs, wdCopies, data );

   // Set total size
   (*uwd)->setTotalSize(total_size );
   
   // initializing internal data
   if ( size_PMD != 0) {
      _pmInterface->initInternalData( chunk + offset_PMD );
      (*uwd)->setInternalData( chunk + offset_PMD );
      memcpy ( chunk + offset_PMD, wd->getInternalData(), size_PMD );
   }
}

void System::setupWD ( WD &work, WD *parent )
{
   work.setParent ( parent );
   work.setDepth( parent->getDepth() +1 );
   
   // Inherit priority
   if ( parent != NULL ){
      // Add the specified priority to its parent's
      work.setPriority( work.getPriority() + parent->getPriority() );
   }

   /**************************************************/
   /*********** selective node executuion ************/
   /**************************************************/
   //if (sys.getNetwork()->getNodeNum() == 0) work.tieTo(*_workers[ 1 + nanos::ext::GPUConfig::getGPUCount() + ( work.getId() % ( sys.getNetwork()->getNumNodes() - 1 ) ) ]);
   /**************************************************/
   /**************************************************/

   //  ext::SMPDD * workDD = dynamic_cast<ext::SMPDD *>( &work.getActiveDevice());
   //if (sys.getNetwork()->getNodeNum() == 0)
   //         std::cerr << "wd " << work.getId() << " depth is: " << work.getDepth() << " @func: " << (void *) workDD->getWorkFct() << std::endl;
#if 0
#ifdef CLUSTER_DEV
   if (sys.getNetwork()->getNodeNum() == 0)
   {
      //std::cerr << "tie wd " << work.getId() << " to my thread" << std::endl;
      //ext::SMPDD * workDD = dynamic_cast<ext::SMPDD *>( &work.getActiveDevice());
      switch ( work.getDepth() )
      {
         //case 1:
         //   //std::cerr << "tie wd " << work.getId() << " to my thread, @func: " << (void *) workDD->getWorkFct() << std::endl;
         //   work.tieTo( *myThread );
         //   break;
         //case 1:
            //if (work.canRunIn( ext::GPU) )
            //{
            //   work.tieTo( *_masterGpuThd );
            //}
         //   break;
         default:
            break;
            std::cerr << "wd " << work.getId() << " depth is: " << work.getDepth() << " @func: " << (void *) workDD->getWorkFct() << std::endl;
      }
   }
#endif
#endif
   // Prepare private copy structures to use relative addresses
   work.prepareCopies();

   // Invoke pmInterface
   
   _pmInterface->setupWD(work);
   Scheduler::updateCreateStats(work);
}

void System::submit ( WD &work )
{
   SchedulePolicy* policy = getDefaultSchedulePolicy();
   policy->onSystemSubmit( work, SchedulePolicy::SYS_SUBMIT );
   if (_net.getNodeNum() > 0 ) setupWD( work, getSlaveParentWD() );
   else setupWD( work, myThread->getCurrentWD() );
   work.submit();
}

/*! \brief Submit WorkDescriptor to its parent's  dependencies domain
 */
void System::submitWithDependencies (WD& work, size_t numDataAccesses, DataAccess* dataAccesses)
{
   SchedulePolicy* policy = getDefaultSchedulePolicy();
   policy->onSystemSubmit( work, SchedulePolicy::SYS_SUBMIT_WITH_DEPENDENCIES );
   setupWD( work, myThread->getCurrentWD() );
   WD *current = myThread->getCurrentWD(); 
   current->submitWithDependencies( work, numDataAccesses , dataAccesses);
}

/*! \brief Wait on the current WorkDescriptor's domain for some dependenices to be satisfied
 */
void System::waitOn( size_t numDataAccesses, DataAccess* dataAccesses )
{
   WD* current = myThread->getCurrentWD();
   current->waitOn( numDataAccesses, dataAccesses );
}


void System::inlineWork ( WD &work )
{
   SchedulePolicy* policy = getDefaultSchedulePolicy();
   policy->onSystemSubmit( work, SchedulePolicy::SYS_INLINE_WORK );
   //! \todo choose actual (active) device...
   if ( Scheduler::checkBasicConstraints( work, *myThread ) ) {
      Scheduler::inlineWork( &work );
   } else {
      Scheduler::submitAndWait( work );
   }
}

void System::createWorker( unsigned p )
{
   NANOS_INSTRUMENT( sys.getInstrumentation()->incrementMaxThreads(); )
   PE *pe = createPE ( "smp", getBindingId( p ), _pes.size() );
   _pes.push_back ( pe );
   BaseThread *thread = &pe->startWorker();
   _workers.push_back( thread );
   ++_targetThreads;

   CPU_SET( getBindingId( p ), &_cpu_active_set );

   //Set up internal data
   WD & threadWD = thread->getThreadWD();
   if ( _pmInterface->getInternalDataSize() > 0 ) {
      char *data = NEW char[_pmInterface->getInternalDataSize()];
      _pmInterface->initInternalData( data );
      threadWD.setInternalData( data );
   }
   _pmInterface->setupWD( threadWD );
}

BaseThread * System::getUnassignedWorker ( void )
{
   BaseThread *thread;

   for ( unsigned i = 0; i < _workers.size(); i++ ) {
      thread = _workers[i];
      if ( !thread->hasTeam() && !thread->isSleeping() ) {

         // skip if the thread is not in the mask
         if ( sys.getBinding() && !CPU_ISSET( thread->getCpuId(), &_cpu_active_set) )
            continue;

         // recheck availability with exclusive access
         thread->lock();

         if ( thread->hasTeam() || thread->isSleeping()) {
            // we lost it
            thread->unlock();
            continue;
         }

         thread->reserve(); // set team flag only
         thread->unlock();

         return thread;
      }
   }

   return NULL;
}

BaseThread * System::getInactiveWorker ( void )
{
   BaseThread *thread;

   for ( unsigned i = 0; i < _workers.size(); i++ ) {
      thread = _workers[i];
      if ( !thread->hasTeam() && thread->isWaiting() ) {
         // recheck availability with exclusive access
         thread->lock();
         if ( thread->hasTeam() || !thread->isWaiting() ) {
            // we lost it
            thread->unlock();
            continue;
         }
         thread->reserve(); // set team flag only
         thread->wakeup();
         thread->unlock();

         return thread;
      }
   }
   return NULL;
}

BaseThread * System::getAssignedWorker ( ThreadTeam *team )
{
   BaseThread *thread;

   ThreadList::reverse_iterator rit;
   for ( rit = _workers.rbegin(); rit != _workers.rend(); ++rit ) {
      thread = *rit;
      thread->lock();
      //! \note Checking thread availabitity.
      if ( (thread->getTeam() == team) && !thread->isSleeping() && !thread->isTeamCreator() ) {
         //! \note return this thread LOCKED!!!
         return thread;
      }
      thread->unlock();
   }

   //! \note If no thread has found, return NULL.
   return NULL;
}

BaseThread * System::getWorker ( unsigned int n )
{
   if ( n < _workers.size() ) return _workers[n];
   else return NULL;
}

void System::acquireWorker ( ThreadTeam * team, BaseThread * thread, bool enter, bool star, bool creator )
{
   int thId = team->addThread( thread, star, creator );
   TeamData *data = NEW TeamData();
   if ( creator ) data->setCreator( true );

   data->setStar(star);

   SchedulePolicy &sched = team->getSchedulePolicy();
   ScheduleThreadData *sthdata = 0;
   if ( sched.getThreadDataSize() > 0 )
      sthdata = sched.createThreadData();

   data->setId(thId);
   data->setTeam(team);
   data->setScheduleData(sthdata);
   if ( creator )
      data->setParentTeamData(thread->getTeamData());

   if ( enter ) thread->enterTeam( data );
   else thread->setNextTeamData( data );

   debug( "added thread " << thread << " with id " << toString<int>(thId) << " to " << team );
}

void System::releaseWorker ( BaseThread * thread )
{
   ensure( myThread == thread, "Calling release worker from other thread context" );

   //! \todo Destroy if too many?
   debug("Releasing thread " << thread << " from team " << thread->getTeam() );

   thread->lock();
   thread->sleep();
   thread->unlock();

}

int System::getNumWorkers( DeviceData *arch )
{
   int n = 0;

   for ( ThreadList::iterator it = _workers.begin(); it != _workers.end(); it++ ) {
      if ( arch->isCompatible( *(( *it )->runningOn()->getDeviceType()) ) ) n++;
   }
   return n;
}

ThreadTeam * System::createTeam ( unsigned nthreads, void *constraints, bool reuse, bool enter, bool parallel )
{
   //! \note Getting default scheduler
   SchedulePolicy *sched = sys.getDefaultSchedulePolicy();

   //! \note Getting scheduler team data (if any)
   ScheduleTeamData *std = ( sched->getTeamDataSize() > 0 )? sched->createTeamData() : NULL;

   //! \note create team object
   ThreadTeam * team = NEW ThreadTeam( nthreads, *sched, std, *_defBarrFactory(), *(_pmInterface->getThreadTeamData()),
                                       reuse? myThread->getTeam() : NULL );

   debug( "Creating team " << team << " of " << nthreads << " threads" );

   team->setFinalSize(nthreads);

   //! \note Reusing current thread
   if ( reuse ) {
      acquireWorker( team, myThread, /* enter */ enter, /* staring */ true, /* creator */ true );
      nthreads--;
   }

   //! \note Getting rest of the members 
   while ( nthreads > 0 ) {

      BaseThread *thread = getUnassignedWorker();

      //! \note if loop cannot find more workers, create them
      if ( !thread ) {
         createWorker( _pes.size() );
         _numPEs++;
         _numThreads++;
         continue;
      }

      acquireWorker( team, thread, /*enter*/ enter, /* staring */ parallel, /* creator */ false );

      nthreads--;
   }

   team->init();

   return team;

}

void System::endTeam ( ThreadTeam *team )
{
   debug("Destroying thread team " << team << " with size " << team->size() );

   dlb_returnCpusIfNeeded();
   while ( team->size ( ) > 0 ) {
      // FIXME: Is it really necessary?
      memoryFence();
   }
   
   fatal_cond( team->size() > 0, "Trying to end a team with running threads");
   
   delete team;
}

void System::updateActiveWorkers ( int nthreads )
{
   NANOS_INSTRUMENT ( static InstrumentationDictionary *ID = sys.getInstrumentation()->getInstrumentationDictionary(); )
   NANOS_INSTRUMENT ( static nanos_event_key_t num_threads_key = ID->getEventKey("set-num-threads"); )
   NANOS_INSTRUMENT ( sys.getInstrumentation()->raisePointEvents(1, &num_threads_key, (nanos_event_value_t *) &nthreads); )

   BaseThread *thread;
   //! \bug Team variable must be received as a function parameter
   ThreadTeam *team = myThread->getTeam();

   int num_threads = nthreads - team->getFinalSize();

   while ( !(team->isStable()) ) memoryFence();

   if ( num_threads < 0 ) team->setStable(false);

   team->setFinalSize(nthreads);

   //! \bug We need to consider not only numThreads < nthreads but num_threads < availables?
   while (  _numThreads < nthreads ) {
      createWorker( _pes.size() );
      _numThreads++;
      _numPEs++;
   }

   //! \note If requested threads are more than current increase number of threads
   while ( num_threads > 0 ) {
      thread = getUnassignedWorker();
      if (!thread) thread = getInactiveWorker();
      if (thread) {
         acquireWorker( team, thread, /* enterOthers */ true, /* starringOthers */ false, /* creator */ false );
         num_threads--;
      }
   }

   //! \note If requested threads are less than current decrease number of threads
   while ( num_threads < 0 ) {
      thread = getAssignedWorker( team );
      if ( thread ) {
         thread->sleep();
         thread->unlock();
         num_threads++;
      }
   }


}

// Not thread-safe
inline void System::applyCpuMask()
{
   NANOS_INSTRUMENT ( static InstrumentationDictionary *ID = sys.getInstrumentation()->getInstrumentationDictionary(); )
   NANOS_INSTRUMENT ( static nanos_event_key_t num_threads_key = ID->getEventKey("set-num-threads"); )
   NANOS_INSTRUMENT ( nanos_event_value_t num_threads_val = (nanos_event_value_t ) CPU_COUNT(&_cpu_active_set) )
   NANOS_INSTRUMENT ( sys.getInstrumentation()->raisePointEvents(1, &num_threads_key, &num_threads_val); )

   BaseThread *thread;
   ThreadTeam *team = myThread->getTeam();
   unsigned int _activePEs = 0;

   for ( unsigned pe_id = 0; pe_id < _pes.size() || _activePEs < (size_t)CPU_COUNT(&_cpu_active_set); pe_id++ ) {

      // Create PE & Worker if it does not exist
      if ( pe_id == _pes.size() ) {
         createWorker( pe_id );
         _numThreads++;
         _numPEs++;
      }

      int pe_binding = getBindingId( pe_id );
      if ( CPU_ISSET( pe_binding, &_cpu_active_set) ) {
         _activePEs++;
         // This PE should be running
         while ( (thread = _pes[pe_id]->getUnassignedThread()) != NULL ) {
            acquireWorker( team, thread, /* enterOthers */ true, /* starringOthers */ false, /* creator */ false );
            team->increaseFinalSize();
         }
      } else {
         // This PE should not
         while ( (thread = _pes[pe_id]->getActiveThread()) != NULL ) {
            thread->lock();
            thread->sleep();
            thread->unlock();
            team->decreaseFinalSize();
         }
      }
   }
}

void System::getCpuMask ( cpu_set_t *mask ) const
{
   memcpy( mask, &_cpu_active_set, sizeof(cpu_set_t) );
}

void System::setCpuMask ( const cpu_set_t *mask )
{
   memcpy( &_cpu_active_set, mask, sizeof(cpu_set_t) );
   sys.processCpuMask();
}

void System::addCpuMask ( const cpu_set_t *mask )
{
   CPU_OR( &_cpu_active_set, &_cpu_active_set, mask );
   sys.processCpuMask();
}

inline void System::processCpuMask( void )
{

   // if _bindThreads is enabled, update _bindings adding new elements of _cpu_active_set
   if ( sys.getBinding() ) {
      std::ostringstream oss_cpu_idx;
      oss_cpu_idx << "[";
      for ( int cpu=0; cpu<CPU_SETSIZE; cpu++) {
         if ( cpu > _maxCpus-1 && !_simulator ) {
            CPU_CLR( cpu, &_cpu_active_set);
            debug("Trying to use more cpus than available is not allowed (do you forget --simulator option?)");
            continue;
         }
         if ( CPU_ISSET( cpu, &_cpu_active_set ) ) {

            if ( std::find( _bindings.begin(), _bindings.end(), cpu ) == _bindings.end() ) {
               _bindings.push_back( cpu );
            }

            oss_cpu_idx << cpu << ", ";
         }
      }
      oss_cpu_idx << "]";
      verbose0( "PID[" << getpid() << "]. CPU affinity " << oss_cpu_idx.str() );
      if ( _pmInterface->isMalleable() ) {
         sys.applyCpuMask();
      }
   }
   else {
      verbose0( "PID[" << getpid() << "]. Changing number of threads: " << (int) myThread->getTeam()->getFinalSize() << " to " << (int) CPU_COUNT( &_cpu_active_set ) );
      if ( _pmInterface->isMalleable() ) {
         sys.updateActiveWorkers( CPU_COUNT( &_cpu_active_set ) );
      }
   }
}

void System::waitUntilThreadsPaused ()
{
   // Wait until all threads are paused
   _pausedThreadsCond.wait();
}

void System::waitUntilThreadsUnpaused ()
{
   // Wait until all threads are paused
   _unpausedThreadsCond.wait();
}

<<<<<<< HEAD
bool System::canCopy( memory_space_id_t from, memory_space_id_t to ) const {
   if ( from == 0 || to == 0 ) {
      return true;
   } else {
      return &(_separateAddressSpaces[ from ]->getCache().getDevice()) == &(_separateAddressSpaces[ to ]->getCache().getDevice());
   }
}

=======
>>>>>>> 717f75e0
unsigned System::reservePE ( bool reserveNode, unsigned node, bool & reserved )
{
   // For each available PE
   for ( Bindings::reverse_iterator it = _bindings.rbegin(); it != _bindings.rend(); ++it )
   {
      unsigned pe = *it;
      unsigned currentNode = getNodeOfPE( pe );
      
      // If this PE is in the requested node or we don't need to reserve in
      // a certain node
      if ( currentNode == node || !reserveNode )
      {
         // Ensure there is at least one PE for smp
         if ( _bindings.size() == 1 )
         {
            reserved = false;
            warning( "Cannot reserve PE " << pe << ", there is just one PE left. It will be shared." );
         }
         else
         {
            // Take this pe out of the available bindings list.
            _bindings.erase( --( it.base() ) );
            reserved = true;
         }
         return pe;
      }
   }
   // If we reach this point, there are no PEs available for that node.
   verbose( "reservePE failed for node " << node );
   fatal( "There are no available PEs for the requested node" );
}

void * System::getHwlocTopology ()
{
   return _hwlocTopology;
}

void System::environmentSummary( void )
{
   /* Get Specific Mask String (depending on _bindThreads) */
   cpu_set_t *cpu_set = _bindThreads ? &_cpu_active_set : &_cpu_set;
   std::ostringstream mask;
   mask << "[ ";
   for ( int i=0; i<CPU_SETSIZE; i++ ) {
      if ( CPU_ISSET(i, cpu_set) )
         mask << i << ", ";
   }
   mask << "]";

   /* Get Prog. Model string */
   std::string prog_model;
   switch ( getInitialMode() )
   {
      case POOL:
         prog_model = "OmpSs";
         break;
      case ONE_THREAD:
         prog_model = "OpenMP";
         break;
      default:
         prog_model = "Unknown";
         break;
   }

   message0( "========== Nanos++ Initial Environment Summary ==========" );
   message0( "=== PID:            " << getpid() );
   message0( "=== Num. threads:   " << _numThreads );
   message0( "=== Active CPUs:    " << mask.str() );
   message0( "=== Binding:        " << std::boolalpha << _bindThreads );
   message0( "=== Prog. Model:    " << prog_model );

   for ( ArchitecturePlugins::const_iterator it = _archs.begin();
        it != _archs.end(); ++it ) {

      // Temporarily hide SMP plugin because it has empty information
      if ( strcmp( (*it)->getName(), "SMP PE Plugin" ) == 0 )
         continue;

      message0( "=== Plugin:         " << (*it)->getName() );
      message0( "===  | Threads:     " << (*it)->getNumThreads() );
   }

   message0( "=========================================================" );

   // Get start time
   _summary_start_time = time(NULL);
}

void System::admitCurrentThread ( void )
{
   int pe_id = _pes.size();   

   //! \note Create a new PE and configure it
   PE *pe = createPE ( "smp", getBindingId( pe_id ), pe_id );
   pe->setNUMANode( getNodeOfPE( pe->getId() ) );
   _pes.push_back ( pe );

   //! \note Create a new Thread object and associate it to the current thread
   BaseThread *thread = &pe->associateThisThread ( /* untie */ true ) ;
   _workers.push_back( thread );

   //! \note Update current cpu active set mask
   CPU_SET( getBindingId( pe_id ), &_cpu_active_set );

   //! \note Getting Programming Model interface data
   WD &mainWD = *myThread->getCurrentWD();
   if ( _pmInterface->getInternalDataSize() > 0 ) {
      char *data = NEW char[_pmInterface->getInternalDataSize()];
      _pmInterface->initInternalData( data );
      mainWD.setInternalData( data );
   }

   //! \note Include thread into main thread
   acquireWorker( _mainTeam, thread, /* enter */ true, /* starring */ false, /* creator */ false );
   
}

void System::expelCurrentThread ( void )
{
   int pe_id =  myThread->runningOn()->getUId();
   _pes.erase( _pes.begin() + pe_id );
   _workers.erase ( _workers.begin() + myThread->getId() );
}

void System::executionSummary( void )
{
   time_t seconds = time(NULL) -_summary_start_time;
   message0( "============ Nanos++ Final Execution Summary ============" );
   message0( "=== Application ended in " << seconds << " seconds" );
   message0( "=== " << getCreatedTasks() << " tasks have been executed" );
   message0( "=========================================================" );
}

//If someone needs argc and argv, it may be possible, but then a fortran 
//main should be done too
void System::ompss_nanox_main(){
    #ifdef MPI_DEV
    //This function will already do exit(0) after the slave finishes (when we are on slave)
    nanos::ext::MPIProcessor::mpiOffloadSlaveMain();
    #else
      #ifdef CLUSTER_DEV
      nanos::ext::ClusterNode::clusterWorker();
      #endif
    #endif
}<|MERGE_RESOLUTION|>--- conflicted
+++ resolved
@@ -774,7 +774,6 @@
       environmentSummary();
 }
 
-<<<<<<< HEAD
 //extern "C" {
 //extern int _nanox_main( int argc, char *argv[]);
 //};
@@ -791,26 +790,6 @@
 //      Scheduler::workerLoop();
 //   }
 //}
-=======
-#ifdef CLUSTER_DEV
-extern "C" {
-extern int _nanox_main( int argc, char *argv[]);
-};
-
-int main( int argc, char *argv[] )
-{
-
-   if ( sys.getNetwork()->getNodeNum() == 0  ) 
-   {
-      _nanox_main(argc, argv);
-   }
-   else
-   {
-      Scheduler::workerLoop();
-   }
-}
-#endif
->>>>>>> 717f75e0
 
 System::~System ()
 {
@@ -2059,17 +2038,6 @@
    _unpausedThreadsCond.wait();
 }
 
-<<<<<<< HEAD
-bool System::canCopy( memory_space_id_t from, memory_space_id_t to ) const {
-   if ( from == 0 || to == 0 ) {
-      return true;
-   } else {
-      return &(_separateAddressSpaces[ from ]->getCache().getDevice()) == &(_separateAddressSpaces[ to ]->getCache().getDevice());
-   }
-}
-
-=======
->>>>>>> 717f75e0
 unsigned System::reservePE ( bool reserveNode, unsigned node, bool & reserved )
 {
    // For each available PE
