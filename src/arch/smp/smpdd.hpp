--- conflicted
+++ resolved
@@ -21,24 +21,16 @@
 #define _NANOS_SMP_WD
 
 #include <stdint.h>
-<<<<<<< HEAD
 #include "smpdevice_decl.hpp"
-=======
-#include "smpdevice.hpp"
->>>>>>> ed033aab
 #include "workdescriptor_fwd.hpp"
 #include "config.hpp"
 
 namespace nanos {
 namespace ext
 {
-<<<<<<< HEAD
 
    //extern SMPDevice SMP;
    SMPDevice &getSMPDevice();
-=======
-   extern SMPDevice SMP;
->>>>>>> ed033aab
 
    //! \brief Device Data for SMP
    class SMPDD : public DD
@@ -51,20 +43,11 @@
          SMPDD( work_fct w, Device *dd ) : DD( dd, w ),_stack( 0 ),_state( 0 ) {}
          SMPDD( Device *dd ) : DD( dd, NULL ), _stack( 0 ),_state( 0 ) {}
       public:
-<<<<<<< HEAD
-         // constructors
+         //! \brief Constructor using work function
          SMPDD( work_fct w ) : DD( &getSMPDevice(), w ), _stack( 0 ),_state( 0 ) {}
-
+         //! \brief Default constructor 
          SMPDD() : DD( &getSMPDevice(), NULL ), _stack( 0 ),_state( 0 ) {}
-
-         // copy constructors
-=======
-         //! \brief Constructor using work function
-         SMPDD( work_fct w ) : DD( &SMP, w ), _stack( 0 ),_state( 0 ) {}
-         //! \brief Default constructor 
-         SMPDD() : DD( &SMP, NULL ), _stack( 0 ),_state( 0 ) {}
          //! \brief Copy constructor
->>>>>>> ed033aab
          SMPDD( const SMPDD &dd ) : DD( dd ), _stack( 0 ), _state( 0 ) {}
          //! \brief Assignment operator
          const SMPDD & operator= ( const SMPDD &wd );
