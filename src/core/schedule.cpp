--- conflicted
+++ resolved
@@ -1014,11 +1014,8 @@
          }
       }
    }
-<<<<<<< HEAD
 
    //! \note Finalizing and cleaning WorkDescriptor
-=======
->>>>>>> 5fb764ce
    wd->done();
    wd->clear();
 }
