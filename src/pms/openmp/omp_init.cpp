/*************************************************************************************/
/*      Copyright 2010 Barcelona Supercomputing Center                               */
/*      Copyright 2009 Barcelona Supercomputing Center                               */
/*                                                                                   */
/*      This file is part of the NANOS++ library.                                    */
/*                                                                                   */
/*      NANOS++ is free software: you can redistribute it and/or modify              */
/*      it under the terms of the GNU Lesser General Public License as published by  */
/*      the Free Software Foundation, either version 3 of the License, or            */
/*      (at your option) any later version.                                          */
/*                                                                                   */
/*      NANOS++ is distributed in the hope that it will be useful,                   */
/*      but WITHOUT ANY WARRANTY; without even the implied warranty of               */
/*      MERCHANTABILITY or FITNESS FOR A PARTICULAR PURPOSE.  See the                */
/*      GNU Lesser General Public License for more details.                          */
/*                                                                                   */
/*      You should have received a copy of the GNU Lesser General Public License     */
/*      along with NANOS++.  If not, see <http://www.gnu.org/licenses/>.             */
/*************************************************************************************/

#include <sched.h>
#include "system.hpp"
#include <cstdlib>
#include "config.hpp"
#include "omp_init.hpp"
#include "omp_wd_data.hpp"
#include "omp_threadteam_data.hpp"
#include "nanos_omp.h"
#include "plugin.hpp"

using namespace nanos;
//using namespace nanos::OpenMP;

namespace nanos
{
   namespace PMInterfaceType {
#ifdef NANOX_SS_SUPPORT
      int * ssCompatibility = (int *) 1;
#else
      int * ssCompatibility = (int *) 0;
#endif
   void set_interface_cb( void * );
   void set_interface_cb( void * p  )
   {
      if ( nanos::PMInterfaceType::ssCompatibility != NULL ) {
         sys.setPMInterface(NEW nanos::OpenMP::OmpSsInterface());
      } else {
         sys.setPMInterface(NEW nanos::OpenMP::OpenMPInterface());
      }
   }
   void (*set_interface)( void * ) = set_interface_cb;
   }

   namespace OpenMP {
      OmpState *globalState;

      nanos_ws_t OpenMPInterface::findWorksharing( nanos_omp_sched_t kind ) { return ws_plugins[kind]; }

      void OpenMPInterface::config ( Config & cfg )
      {
         cfg.setOptionsSection("OpenMP specific","OpenMP related options");

         // OMP_NUM_THREADS
         _numThreads = -1;
         _numThreadsOMP = -1;
         cfg.registerConfigOption( "omp-threads", NEW Config::PositiveVar( _numThreadsOMP ),
                             "Configures the number of OpenMP Threads to use" );
         cfg.registerEnvOption("omp-threads","OMP_NUM_THREADS");

         // OMP_SCHEDULE
         // OMP_DYNAMIC
         // OMP_NESTED
         // OMP_STACKSIZE
         // OMP_WAIT_POLICY
         // OMP_MAX_ACTIVE_LEVELS
         // OMP_THREAD_LIMIT

         // Initializing names for OpenMP worksharing policies
         ws_names[omp_sched_static] = std::string("static_for");
         ws_names[omp_sched_dynamic] = std::string("dynamic_for");
         ws_names[omp_sched_guided] = std::string("guided_for");
         ws_names[omp_sched_auto] = std::string("static_for");
      }


      /*** OpenMP Interface ***/

      /*!
       * \brief OpenMP Interface initialization
       */
      void OpenMPInterface::start ()
      {
         // Must be allocated through new to avoid problems with the order of
         // initialization of global objects
         globalState = NEW OmpState();
         TaskICVs & icvs = globalState->getICVs();
         icvs.setSchedule(LoopSchedule(omp_sched_static));

         int requested_workers = sys.getSMPPlugin()->getRequestedWorkers();
         int max_workers = sys.getSMPPlugin()->getNumWorkers();

         if ( requested_workers > 0 && _numThreadsOMP > 0 && requested_workers != _numThreadsOMP ) {
            warning0( "Option --smp-workers value (" << requested_workers << "), and OMP_NUM_THREADS "
                  "value (" << _numThreadsOMP << ") differ. The value of OMP_NUM_THREADS will be used.");
         }

         // In OpenMP, OMP_NUM_THREADS takes precedence over --smp-workers
         if ( _numThreadsOMP > 0 ) {
            _numThreads = _numThreadsOMP;
         } else if ( requested_workers > 0 ) {
            _numThreads = requested_workers;
         } else {
            _numThreads = max_workers;
         }

         icvs.setNumThreads(_numThreads);
         sys.getSMPPlugin()->setRequestedWorkers( _numThreads );

         _description = std::string("OpenMP");
         _malleable = false;
         sys.setInitialMode( System::ONE_THREAD );
         sys.setUntieMaster(false);

         // Loading plugins for OpenMP worksharing policies
         for (int i = omp_sched_static; i <= omp_sched_auto; i++) {
            ws_plugins[i] = sys.getWorkSharing ( ws_names[i] );
            if ( ws_plugins[i] == NULL ){
               if ( !sys.loadPlugin( "worksharing-" + ws_names[i]) ) fatal0( "Could not load " + ws_names[i] + "worksharing" );
               ws_plugins[i] = sys.getWorkSharing ( ws_names[i] );
            }
         }
      }

      /*!
       * \brief Clean up PM data
       */
      void OpenMPInterface::finish()
      {
         delete globalState;
      }

      /*! \brief Get the size of OpenMPData */
      int OpenMPInterface::getInternalDataSize() const { return sizeof(OpenMPData); }

      /*! \brief Get the aligment of OpenMPData*/
      int OpenMPInterface::getInternalDataAlignment() const { return __alignof__(OpenMPData); }

      /*!
       * \brief Initialize WD internal data allocating a new OpenMPData
       * \param[out] data The pointer where to allocate
       */
      void OpenMPInterface::initInternalData( void * data )
      {
         new (data) OpenMPData();
      }

      /*!
       * \brief Fill WD internal data information from either the WD parent or the Global State
       * \param[out] wd The WD to set up
       */
      void OpenMPInterface::setupWD( WD &wd )
      {
         OpenMPData *data = (OpenMPData *) wd.getInternalData();
         ensure(data,"OpenMP data is missing!");
         WD *parent = wd.getParent();

         if ( parent != NULL ) {
            OpenMPData *parentData = (OpenMPData *) parent->getInternalData();
            ensure(data,"parent OpenMP data is missing!");

            *data = *parentData;
         } else {
            data->setICVs( &globalState->getICVs() );
            data->setFinal(false);
         }
      }

      void OpenMPInterface::wdStarted( WD &wd ) {}
      void OpenMPInterface::wdFinished( WD &wd ) { }

      ThreadTeamData * OpenMPInterface::getThreadTeamData()
      {
         return (ThreadTeamData *) NEW OmpThreadTeamData();
      }

      int OpenMPInterface::getMaxThreads() const
      {
         int max_threads = 0;
         if ( myThread ) {
            OmpData *data = (OmpData *) myThread->getCurrentWD()->getInternalData();
            max_threads = data->icvs()->getNumThreads();
         } else {
            // This function can be called at initialization when myThread == NULL
            max_threads = globalState->getICVs().getNumThreads();
         }
         return max_threads;
      }

      /*!
       * \brief specific setNumThreads implementation for OpenMP model
       * \param[in] nthreads Number of threads
       */
      void OpenMPInterface::setNumThreads ( int nthreads )
      {
         OmpData *data = (OmpData *) myThread->getCurrentWD()->getInternalData();
         data->icvs()->setNumThreads( nthreads );
      }

      /*!
       * \brief Get the current mask of the process
       * \param[out] cpu_set cpu_set_t that will containt the process mask
       */
      void OpenMPInterface::getCpuProcessMask( cpu_set_t *cpu_set ) const
      {
         sys.getCpuProcessMask( cpu_set );
      }

      /*!
       * \brief Set a new mask for the process
       * \param[in] cpu_set cpu_set_t that containts the mask to set
       * \note New threads are not inmediately created nor added to the team in the OpenMP model
       */
      bool OpenMPInterface::setCpuProcessMask( const cpu_set_t *cpu_set )
      {
         bool success = sys.setCpuProcessMask( cpu_set );

         OmpData *data = (OmpData *) myThread->getCurrentWD()->getInternalData();
         data->icvs()->setNumThreads( sys.getSMPPlugin()->getMaxWorkers() );

         return success;
      }

      /*!
       * \brief Add a new mask to be merged with the process mask
       * \param[in] cpu_set cpu_set_t that containts the mask to add
       * \note New threads are not inmediately created nor added to the team in the OpenMP model
       */
      void OpenMPInterface::addCpuProcessMask( const cpu_set_t *cpu_set )
      {
         sys.addCpuProcessMask( cpu_set );

         OmpData *data = (OmpData *) myThread->getCurrentWD()->getInternalData();
         data->icvs()->setNumThreads( sys.getSMPPlugin()->getMaxWorkers() );
      }

      /*!
       * \brief Get the current mask of used cpus
       * \param[out] cpu_set cpu_set_t that will containt the current mask
       */
      void OpenMPInterface::getCpuActiveMask( cpu_set_t *cpu_set ) const
      {
         sys.getCpuActiveMask( cpu_set );
      }

      /*!
       * \brief Set a new mask of active cpus
       * \param[in] cpu_set cpu_set_t that containts the mask to set
       * \note New threads are not inmediately created nor added to the team in the OpenMP model
       */
      bool OpenMPInterface::setCpuActiveMask( const cpu_set_t *cpu_set )
      {
         bool success = sys.setCpuActiveMask( cpu_set );

         OmpData *data = (OmpData *) myThread->getCurrentWD()->getInternalData();
         data->icvs()->setNumThreads( sys.getSMPPlugin()->getMaxWorkers() );

         return success;
      }

      /*!
       * \brief Add a new mask to be merged with active cpus
       * \param[in] cpu_set cpu_set_t that containts the mask to add
       * \note New threads are not inmediately created nor added to the team in the OpenMP model
       */
      void OpenMPInterface::addCpuActiveMask( const cpu_set_t *cpu_set )
      {
         sys.addCpuActiveMask( cpu_set );

         OmpData *data = (OmpData *) myThread->getCurrentWD()->getInternalData();
         data->icvs()->setNumThreads( sys.getSMPPlugin()->getMaxWorkers() );
      }

      /*!
       * \brief Returns the identifier of the interface, OpenMP
       */
      PMInterface::Interfaces OpenMPInterface::getInterface() const
      {
         return PMInterface::OpenMP;
      }


      /*** OmpSs Interface ***/

      /*!
       * \brief OmpSs Interface initialization
       */
      void OmpSsInterface::start ()
      {
         // Must be allocated through new to avoid problems with the order of
         // initialization of global objects
         globalState = NEW OmpState();
         TaskICVs & icvs = globalState->getICVs();

         int requested_workers = sys.getSMPPlugin()->getRequestedWorkers();
         int max_workers = sys.getSMPPlugin()->getNumWorkers();

         if ( requested_workers > 0 && _numThreadsOMP > 0 && requested_workers != _numThreadsOMP ) {
            warning0( "Option --smp-workers value (" << requested_workers << "), and OMP_NUM_THREADS "
                  "value (" << _numThreadsOMP << ") differ. The value of --smp-workers will be used.");
         }

         // In OmpSs, --smp-workers takes precedence over OMP_NUM_THREADS
         if ( requested_workers > 0 ) {
            _numThreads = requested_workers;
         } else if ( _numThreadsOMP > 0 ) {
            warning0( "Using OMP_NUM_THREADS in an OmpSs applications is discouraged, the recommended "
                  "way to set the number of worker smp threads is using the flag --smp-workers." );
            _numThreads = _numThreadsOMP;
         } else {
            _numThreads = max_workers;
         }

         icvs.setNumThreads( _numThreads );
         sys.getSMPPlugin()->setRequestedWorkers( _numThreads );

         _description = std::string("OmpSs");
         _malleable = true;
         sys.setInitialMode( System::POOL );
         sys.setUntieMaster( sys.getThreadManagerConf().canUntieMaster() );
      }

      /*! \brief Get the size of OmpSsData */
      int OmpSsInterface::getInternalDataSize() const { return sizeof(OmpSsData); }

      /*! \brief Get the aligment of OmpSsData*/
      int OmpSsInterface::getInternalDataAlignment() const { return __alignof__(OmpSsData); }

      /*!
       * \brief Initialize WD internal data allocating a new OmpSsData
       * \param[out] data The pointer where to allocate
       */
      void OmpSsInterface::initInternalData( void * data )
      {
         new (data) OmpSsData();
      }

      /*!
       * \brief Fill WD internal data information from either the WD parent or the Global State
       * \param[out] wd The WD to set up
       */
      void OmpSsInterface::setupWD( WD &wd )
      {
         OmpSsData *data = (OmpSsData *) wd.getInternalData();
         ensure(data,"OmpSs data is missing!");
         WD *parent = wd.getParent();

         if ( parent != NULL ) {
            OmpSsData *parentData = (OmpSsData *) parent->getInternalData();
            ensure(data,"parent OmpSs data is missing!");

            *data = *parentData;
         } else {
            data->setICVs( &globalState->getICVs() );
         }
         data->setFinal(false);
      }

      int OmpSsInterface::getMaxThreads() const
      {
         int max_threads = 0;
         if ( myThread ) {
            OmpSsData *data = (OmpSsData *) myThread->getCurrentWD()->getInternalData();
            max_threads = data->icvs()->getNumThreads();
         } else {
            // This function can be called at initialization when myThread == NULL
            max_threads = globalState->getICVs().getNumThreads();
         }
         return max_threads;
      }

      /*!
       * \brief specific setNumThreads implementation for OmpSs model
       * \param[in] nthreads Number of threads
       */
      void OmpSsInterface::setNumThreads ( int nthreads )
      {
         LockBlock Lock( _lock );
         OmpSsData *data = (OmpSsData *) myThread->getCurrentWD()->getInternalData();
         data->icvs()->setNumThreads( nthreads );

         sys.updateActiveWorkers( nthreads );
      }

      void OmpSsInterface::setNumThreads_globalState ( int nthreads )
      {
         TaskICVs & icvs = globalState->getICVs();
         icvs.setNumThreads( nthreads );
      }

      /*!
       * \brief Set a new mask for the process
       * \param[in] cpu_set cpu_set_t that containts the mask to set
       * \note New threads are created and/or added to the team ASAP in the OmpSs model
       */
      bool OmpSsInterface::setCpuProcessMask( const cpu_set_t *cpu_set )
      {
         LockBlock Lock( _lock );

         bool success = sys.setCpuProcessMask( cpu_set );

         OmpSsData *data = (OmpSsData *) myThread->getCurrentWD()->getInternalData();
         data->icvs()->setNumThreads( sys.getSMPPlugin()->getMaxWorkers() );

         return success;
      }

      /*!
       * \brief Add a new mask to be merged with the process mask
       * \param[in] cpu_set cpu_set_t that containts the mask to add
       * \note New threads are created and/or added to the team ASAP in the OmpSs model
       */
      void OmpSsInterface::addCpuProcessMask( const cpu_set_t *cpu_set )
      {
         LockBlock Lock( _lock );

         sys.addCpuProcessMask( cpu_set );

         OmpSsData *data = (OmpSsData *) myThread->getCurrentWD()->getInternalData();
         data->icvs()->setNumThreads( sys.getSMPPlugin()->getMaxWorkers() );
      }

      /*!
       * \brief Set a new mask of active cpus
       * \param[in] cpu_set cpu_set_t that containts the mask to set
       * \note New threads are created and/or added to the team ASAP in the OmpSs model
       */
      bool OmpSsInterface::setCpuActiveMask( const cpu_set_t *cpu_set )
      {
         LockBlock Lock( _lock );

         bool success = sys.setCpuActiveMask( cpu_set );

         OmpSsData *data = (OmpSsData *) myThread->getCurrentWD()->getInternalData();
         data->icvs()->setNumThreads( sys.getSMPPlugin()->getMaxWorkers() );

         return success;
      }

      /*!
       * \brief Add a new mask to be merged with active cpus
       * \param[in] cpu_set cpu_set_t that containts the mask to add
       * \note New threads are created and/or added to the team ASAP in the OmpSs model
       */
      void OmpSsInterface::addCpuActiveMask( const cpu_set_t *cpu_set )
      {
         LockBlock Lock( _lock );

         sys.addCpuActiveMask( cpu_set );

         OmpSsData *data = (OmpSsData *) myThread->getCurrentWD()->getInternalData();
         data->icvs()->setNumThreads( sys.getSMPPlugin()->getMaxWorkers() );
      }

      /*!
       * \brief Returns the identifier of the interface, OpenMP
       */
      PMInterface::Interfaces OmpSsInterface::getInterface() const
      {
         return PMInterface::OmpSs;
      }

   };
<<<<<<< HEAD
=======
}

/*
   This function must have C linkage to avoid that C applications need to link against the C++ library
*/
extern "C" {
   void nanos_omp_set_interface( void * )
   {
      if ( nanos::OpenMP::ssCompatibility != NULL ) {
         sys.setPMInterface(NEW nanos::OpenMP::OmpSsInterface());
      } else {
         sys.setPMInterface(NEW nanos::OpenMP::OpenMPInterface());
      }
   }
>>>>>>> 93a9b975
}<|MERGE_RESOLUTION|>--- conflicted
+++ resolved
@@ -470,21 +470,4 @@
       }
 
    };
-<<<<<<< HEAD
-=======
-}
-
-/*
-   This function must have C linkage to avoid that C applications need to link against the C++ library
-*/
-extern "C" {
-   void nanos_omp_set_interface( void * )
-   {
-      if ( nanos::OpenMP::ssCompatibility != NULL ) {
-         sys.setPMInterface(NEW nanos::OpenMP::OmpSsInterface());
-      } else {
-         sys.setPMInterface(NEW nanos::OpenMP::OpenMPInterface());
-      }
-   }
->>>>>>> 93a9b975
 }