--- conflicted
+++ resolved
@@ -289,12 +289,9 @@
             registerEventValue("cache-wait","waitInput()","waitInput()");
 
             /* 30 */ registerEventKey("chunk-size","Chunk size");
-<<<<<<< HEAD
-=======
 
             /* 31 */ registerEventKey("time-sleeps","Time on Sleep (in nsecs)");
 
->>>>>>> 2d0b07e6
             /* ** */ registerEventKey("debug","Debug Key"); /* Keep this key as the last one */
          }
 
