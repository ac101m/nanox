/*************************************************************************************/
/*      Copyright 2012 Barcelona Supercomputing Center                               */
/*                                                                                   */
/*      This file is part of the NANOS++ library.                                    */
/*                                                                                   */
/*      NANOS++ is free software: you can redistribute it and/or modify              */
/*      it under the terms of the GNU Lesser General Public License as published by  */
/*      the Free Software Foundation, either version 3 of the License, or            */
/*      (at your option) any later version.                                          */
/*                                                                                   */
/*      NANOS++ is distributed in the hope that it will be useful,                   */
/*      but WITHOUT ANY WARRANTY; without even the implied warranty of               */
/*      MERCHANTABILITY or FITNESS FOR A PARTICULAR PURPOSE.  See the                */
/*      GNU Lesser General Public License for more details.                          */
/*                                                                                   */
/*      You should have received a copy of the GNU Lesser General Public License     */
/*      along with NANOS++.  If not, see <http://www.gnu.org/licenses/>.             */
/*************************************************************************************/

#include "baseregionsdependenciesdomain.hpp"
#include "plugin.hpp"
#include "system.hpp"
#include "config.hpp"
#include "compatibility.hpp"
#include "regiontree.hpp"
#include "regionbuilder.hpp"
#include "trackableobject.hpp"

namespace nanos {
   namespace ext {

      class RegionDependenciesDomain : public BaseRegionsDependenciesDomain
      {
         private:
            typedef RegionTree<TrackableObject> RegionMap; /**< Maps regions to \a RegionStatus objects */
            
         private:
            RegionMap            _regionMap;            /**< Used to track dependencies between DependableObject */
         private:
            
         protected:
            /*! \brief Assigns the DependableObject depObj an id in this domain and adds it to the domains dependency system.
             *  \param depObj DependableObject to be added to the domain.
             *  \param begin Iterator to the start of the list of dependencies to be associated to the Dependable Object.
             *  \param end Iterator to the end of the mentioned list.
             *  \param callback A function to call when a WD has a successor [Optional].
             *  \sa Dependency DependableObject TrackableObject
             */
            template<typename const_iterator>
            void submitDependableObjectInternal ( DependableObject &depObj, const_iterator begin, const_iterator end, SchedulePolicySuccessorFunctor* callback )
            {
               depObj.setId ( _lastDepObjId++ );
               depObj.init();
               depObj.setDependenciesDomain( this );
            
               // Object is not ready to get its dependencies satisfied
               // so we increase the number of predecessors to permit other dependableObjects to free some of
               // its dependencies without triggering the "dependenciesSatisfied" method
               depObj.increasePredecessors();
            
               // This tree is used for coalescing the accesses to avoid duplicates
               typedef RegionTree<AccessType> access_type_region_tree_t;
               typedef access_type_region_tree_t::iterator_list_t::iterator access_type_accessor_iterator_t;
               access_type_region_tree_t accessTypeRegionTree;
               for ( const_iterator it = begin; it != end; it++ ) {
                  DataAccess const &dataAccess = *it;

                  // if address == NULL, just ignore it
                  if (dataAccess.getDepAddress() == NULL ) {
                          continue;
                  }
                  
                  // Find out the displacement due to the lower bounds and correct it in the address
                  size_t base = 1UL;
                  /*size_t displacement = 0L;
                  for (short dimension = 0; dimension < dataAccess.dimension_count; dimension++) {
                     nanos_region_dimension_internal_t const &dimensionData = dataAccess.dimensions[dimension];
                     displacement = displacement + dimensionData.lower_bound * base;
                     base = base * dimensionData.size;
                  }
                  size_t address = (size_t)dataAccess.address + displacement;*/
                  size_t address = (size_t)dataAccess.address + dataAccess.offset;
                  
                  // Build the Region
                  
                  // First dimension is base 1
                  size_t additionalContribution = 0UL; // Contribution of the previous dimensions (necessary due to alignment issues)
                  Region region = RegionBuilder::build(address, 1UL, dataAccess.dimensions[0].accessed_length, additionalContribution);
                  
                  // Add the bits corresponding to the rest of the dimensions (base the previous one)
                  base = 1 * dataAccess.dimensions[0].size;
                  for (short dimension = 1; dimension < dataAccess.dimension_count; dimension++) {
                     nanos_region_dimension_internal_t const &dimensionData = dataAccess.dimensions[dimension];
                     
                     region |= RegionBuilder::build(address, base, dimensionData.accessed_length, additionalContribution);
                     base = base * dimensionData.size;
                  }
                  
                  typename access_type_region_tree_t::iterator_list_t accessors;
                  access_type_region_tree_t::iterator exactAccessor = accessTypeRegionTree.findAndPopulate(region, accessors);
                  if (!exactAccessor.isEmpty()) {
                     accessors.push_back(exactAccessor);
                  }
                  for (access_type_accessor_iterator_t it2 = accessors.begin(); it2 != accessors.end(); it2++) {
                     access_type_region_tree_t::iterator accessor = *it2;
                     (*accessor) |= dataAccess.flags;
                  }
               }
               
               // This list is needed for waiting
               std::list<uint64_t> flushDeps;
               
               {
                  typename access_type_region_tree_t::iterator_list_t accessors;
                  accessTypeRegionTree.find ( Region(0UL, 0UL), accessors );
                  for (access_type_accessor_iterator_t it = accessors.begin(); it != accessors.end(); it++) {
                     access_type_region_tree_t::iterator accessor = *it;
                     Region region = accessor.getRegion();
                     AccessType const &accessType = *accessor;
                     
                     submitDependableObjectDataAccess( depObj, region, accessType, callback );
                     flushDeps.push_back( (uint64_t) region.getFirstValue() );
                  }
               }
                  
               // To keep the count consistent we have to increase the number of tasks in the graph before releasing the fake dependency
               increaseTasksInGraph();
            
               depObj.submitted();
            
               // now everything is ready
<<<<<<< HEAD
               if ( depObj.decreasePredecessors( NULL ) > 0 )
                  depObj.wait( flushDeps );
=======
               depObj.decreasePredecessors( &flushDeps, true );
>>>>>>> 288bebdb
            }
            
            /*! \brief Adds a region access of a DependableObject to the domains dependency system.
             *  \param depObj target DependableObject
             *  \param target accessed memory address
             *  \param accessType kind of region access
             *  \param callback Function to call if an immediate predecessor is found.
             */
            void submitDependableObjectDataAccess( DependableObject &depObj, Region const &target, AccessType const &accessType, SchedulePolicySuccessorFunctor* callback )
            {
               if ( accessType.concurrent || accessType.commutative ) {
                  if ( !( accessType.input && accessType.output ) || depObj.waits() ) {
                     fatal( "Commutation/concurrent task must be inout" );
                  }
               }
               
               if ( accessType.concurrent && accessType.commutative ) {
                  fatal( "Task cannot be concurrent AND commutative" );
               }
               
               SyncRecursiveLockBlock lock1( getInstanceLock() );
               //typedef std::set<RegionMap::iterator> subregion_set_t;
               typedef RegionMap::iterator_list_t subregion_set_t;
               subregion_set_t subregions;
               RegionMap::iterator wholeRegion = _regionMap.findExactAndMatching( target, /* out */subregions );
               if ( !wholeRegion.isEmpty() ) {
                  subregions.push_back(wholeRegion);
               } else {
                  wholeRegion = _regionMap.addOverlapping( target );
               }
               
               for (
                  subregion_set_t::iterator it = subregions.begin();
                  it != subregions.end();
                  it++
               ) {
                  RegionMap::iterator &accessor = *it;
                  TrackableObject &status = *accessor;
                  status.hold(); // This is necessary since we may trigger a removal in finalizeReduction
               }
               
               if ( accessType.concurrent || accessType.commutative ) {
                  submitDependableObjectCommutativeDataAccess( depObj, target, accessType, subregions, *wholeRegion, callback );
               } else if ( accessType.input && accessType.output ) {
                  submitDependableObjectInoutDataAccess( depObj, target, accessType, subregions, *wholeRegion, callback );
               } else if ( accessType.input ) {
                  submitDependableObjectInputDataAccess( depObj, target, accessType, subregions, *wholeRegion, callback );
               } else if ( accessType.output ) {
                  submitDependableObjectOutputDataAccess( depObj, target, accessType, subregions, *wholeRegion, callback );
               } else {
                  fatal( "Invalid data access" );
               }
                  
               for (
                  subregion_set_t::iterator it = subregions.begin();
                  it != subregions.end();
                  it++
               ) {
                  RegionMap::iterator &accessor = *it;
                  TrackableObject &status = *accessor;
                  status.unhold();
                  // Just in case
                  if ( status.isEmpty() ) {
                     accessor.erase();
                  } else if ( accessType.output && (accessor.getRegion() != target) && target.contains(accessor.getRegion()) ) {
                     // Remove old subsumed subregions
                     accessor.erase();
                  }
               }
               
               if ( !depObj.waits() && !accessType.concurrent && !accessType.commutative ) {
                  if ( accessType.output ) {
                     depObj.addWriteTarget( target );
                  } else if (accessType.input /* && !accessType.output && !accessType.concurrent */ ) {
                     depObj.addReadTarget( target );
                  }
               }
            }
            
            void deleteLastWriter ( DependableObject &depObj, BaseDependency const &target )
            {
               const Region& region( dynamic_cast<const Region&>( target ) );
               
               SyncRecursiveLockBlock lock1( getInstanceLock() );
               RegionMap::iterator_list_t subregions;
               _regionMap.find( region, /* out */subregions );
               
               for (
                  RegionMap::iterator_list_t::iterator it = subregions.begin();
                  it != subregions.end();
                  it++
               ) {
                  RegionMap::iterator &accessor = *it;
                  TrackableObject &status = *accessor;
                  
                  status.deleteLastWriter(depObj);
                  
                  if ( status.isEmpty() && !status.isOnHold( ) ) {
                     accessor.erase( );
                  }
               }
            }
            
            
            void deleteReader ( DependableObject &depObj, BaseDependency const &target )
            {
               const Region& region( dynamic_cast<const Region&>( target ) );
            
               SyncRecursiveLockBlock lock1( getInstanceLock() );
               RegionMap::iterator_list_t subregions;
               _regionMap.find( region, /* out */subregions );
               
               for (
                  RegionMap::iterator_list_t::iterator it = subregions.begin();
                  it != subregions.end();
                  it++
               ) {
                  RegionMap::iterator &accessor = *it;
                  TrackableObject &status = *accessor;
                  
                  {
                     SyncLockBlock lock2( status.getReadersLock() );
                     status.deleteReader(depObj);
                  }
                        
                  if ( status.isEmpty() && !status.isOnHold( ) ) {
                     accessor.erase( );
                  }
               }
            }
            
            void removeCommDO ( CommutationDO *commDO, BaseDependency const &target )
            {
               const Region& region( dynamic_cast<const Region&>( target ) );
               
               SyncRecursiveLockBlock lock1( getInstanceLock() );
               RegionMap::iterator_list_t subregions;
               _regionMap.find( region, /* out */subregions );
               
               for (
                  RegionMap::iterator_list_t::iterator it = subregions.begin();
                  it != subregions.end();
                  it++
               ) {
                  RegionMap::iterator &accessor = *it;
                  TrackableObject &status = *accessor;
                  
                  if ( status.getCommDO ( ) == commDO ) {
                     status.setCommDO ( 0 );
                  }
                  
                  if ( status.isEmpty() && !status.isOnHold( ) ) {
                     accessor.erase( );
                  }
               }
            }

         public:
            RegionDependenciesDomain() : BaseRegionsDependenciesDomain(), _regionMap( ) {}
            RegionDependenciesDomain ( const RegionDependenciesDomain &depDomain )
               : BaseRegionsDependenciesDomain( depDomain ),
               _regionMap ( depDomain._regionMap ) {}
            
            ~RegionDependenciesDomain()
            {
            }
            
            /*!
             *  \note This function cannot be implemented in
             *  BaseRegionsDependenciesDomain since it calls a template function,
             *  and they cannot be virtual.
             */
            inline void submitDependableObject ( DependableObject &depObj, std::vector<DataAccess> &deps, SchedulePolicySuccessorFunctor* callback )
            {
               submitDependableObjectInternal ( depObj, deps.begin(), deps.end(), callback );
            }
            
            /*!
             *  \note This function cannot be implemented in
             *  BaseRegionsDependenciesDomain since it calls a template function,
             *  and they cannot be virtual.
             */
            inline void submitDependableObject ( DependableObject &depObj, size_t numDeps, DataAccess* deps, SchedulePolicySuccessorFunctor* callback )
            {
               submitDependableObjectInternal ( depObj, deps, deps+numDeps, callback );
            }
            
         
      };
      
      template void RegionDependenciesDomain::submitDependableObjectInternal ( DependableObject &depObj, const DataAccess* begin, const DataAccess* end, SchedulePolicySuccessorFunctor* callback );
      template void RegionDependenciesDomain::submitDependableObjectInternal ( DependableObject &depObj, std::vector<DataAccess>::const_iterator begin, std::vector<DataAccess>::const_iterator end, SchedulePolicySuccessorFunctor* callback );
      
      /*! \brief Default plugin implementation.
       */
      class RegionDependenciesManager : public DependenciesManager
      {
         public:
            RegionDependenciesManager() : DependenciesManager("Nanos regions dependencies domain") {}
            virtual ~RegionDependenciesManager () {}
            
            /*! \brief Creates a default dependencies domain.
             */
            DependenciesDomain* createDependenciesDomain () const
            {
               return NEW RegionDependenciesDomain();
            }
      };
  
      class RegionDepsPlugin : public Plugin
      {
            
         public:
            RegionDepsPlugin() : Plugin( "Nanos++ overlapping regions dependency management plugin",1 )
            {
            }

            virtual void config ( Config &cfg )
            {
            }

            virtual void init()
            {
               sys.setDependenciesManager(NEW RegionDependenciesManager());
            }
      };

   }
}

DECLARE_PLUGIN("regions-default",nanos::ext::RegionDepsPlugin);<|MERGE_RESOLUTION|>--- conflicted
+++ resolved
@@ -129,12 +129,7 @@
                depObj.submitted();
             
                // now everything is ready
-<<<<<<< HEAD
-               if ( depObj.decreasePredecessors( NULL ) > 0 )
-                  depObj.wait( flushDeps );
-=======
-               depObj.decreasePredecessors( &flushDeps, true );
->>>>>>> 288bebdb
+               depObj.decreasePredecessors( &flushDeps, NULL, true );
             }
             
             /*! \brief Adds a region access of a DependableObject to the domains dependency system.
