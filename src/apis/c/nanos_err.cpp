/*************************************************************************************/
/*      Copyright 2009 Barcelona Supercomputing Center                               */
/*                                                                                   */
/*      This file is part of the NANOS++ library.                                    */
/*                                                                                   */
/*      NANOS++ is free software: you can redistribute it and/or modify              */
/*      it under the terms of the GNU Lesser General Public License as published by  */
/*      the Free Software Foundation, either version 3 of the License, or            */
/*      (at your option) any later version.                                          */
/*                                                                                   */
/*      NANOS++ is distributed in the hope that it will be useful,                   */
/*      but WITHOUT ANY WARRANTY; without even the implied warranty of               */
/*      MERCHANTABILITY or FITNESS FOR A PARTICULAR PURPOSE.  See the                */
/*      GNU Lesser General Public License for more details.                          */
/*                                                                                   */
/*      You should have received a copy of the GNU Lesser General Public License     */
/*      along with NANOS++.  If not, see <http://www.gnu.org/licenses/>.             */
/*************************************************************************************/

#include "nanos.h"
#include <stdlib.h>
#include <stdio.h>

NANOS_API_DEF(void, nanos_handle_error, ( nanos_err_t err ))
{
   switch ( err ) {

      default:

      case NANOS_UNKNOWN_ERR:
<<<<<<< HEAD
         fprintf( stderr,"Unkown NANOS error detected\n" );
=======
         fprintf( stderr,"Unknown NANOS error detected\n" );
>>>>>>> 74a6b333
         break;

      case NANOS_UNIMPLEMENTED:
         fprintf( stderr,"Requested NANOS service not implemented\n" );
         break;
   }

   abort();
}<|MERGE_RESOLUTION|>--- conflicted
+++ resolved
@@ -28,11 +28,7 @@
       default:
 
       case NANOS_UNKNOWN_ERR:
-<<<<<<< HEAD
-         fprintf( stderr,"Unkown NANOS error detected\n" );
-=======
          fprintf( stderr,"Unknown NANOS error detected\n" );
->>>>>>> 74a6b333
          break;
 
       case NANOS_UNIMPLEMENTED:
