--- conflicted
+++ resolved
@@ -314,14 +314,6 @@
 
              if (_copiesNotInChunk)
                  delete[] _copies;
-
-             /* If the root task is invalid at this point
-              * then the execution hasn't finished correctly.
-              * The reason behind this is if an error appears an a recoverable task exists,
-              * the invalidation would not reach this workdescriptor.
-              */
-             if (_flags.is_invalid && _depth == 0)
-               fatal0("Uncaught 'task_execution_exception'. An error occured during the execution an there was no posible recovery (no recoverable task found).");
          }
 
          int getId() const { return _id; }
@@ -667,9 +659,15 @@
          //!
          //! This functions change slicible WD attribute which is used in
          //! submit() and dequeue() when _slicer attribute is specified.
-<<<<<<< HEAD
          void convertToRegularWD( void );
 
+         bool resourceCheck( BaseThread const &thd, bool considerInvalidations ) const;
+
+         void setId( unsigned int id );
+
+         void setRemoteAddr( void *addr );
+         void *getRemoteAddr() const;
+         
          /*! \brief Sets a WorkDescriptor to an invalid state or not depending on the flag value.
              If invalid (flag = true) it propagates upwards to the ancestors until
              no more ancestors exist or a recoverable task is found.
@@ -686,16 +684,6 @@
 
          //!brief Returns whether a WorkDescriptor is able to re-execute from the beginning if an error is detected.
          bool isRecoverable ( void ) const;
-=======
-         void convertToRegularWD();
-
-         bool resourceCheck( BaseThread const &thd, bool considerInvalidations ) const;
-
-         void setId( unsigned int id );
-
-         void setRemoteAddr( void *addr );
-         void *getRemoteAddr() const;
->>>>>>> 0d0cb5b8
    };
 
    typedef class WorkDescriptor WD;
