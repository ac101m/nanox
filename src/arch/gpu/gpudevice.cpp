--- conflicted
+++ resolved
@@ -332,11 +332,7 @@
    if ( done ) ops->completeOp();
 }
 
-<<<<<<< HEAD
-void GPUDevice::_copyDevToDev( uint64_t devDestAddr, uint64_t devOrigAddr, std::size_t len, SeparateMemoryAddressSpace &memDest, SeparateMemoryAddressSpace &memOrig, DeviceOps *ops, Functor *f, WD const &wd, void *hostObject, reg_t hostRegionId ) const {
-=======
-bool GPUDevice::_copyDevToDev( uint64_t devDestAddr, uint64_t devOrigAddr, std::size_t len, SeparateMemoryAddressSpace &memDest, SeparateMemoryAddressSpace &memOrig, DeviceOps *ops, Functor *f, WD const &wd ) const {
->>>>>>> 717f75e0
+bool GPUDevice::_copyDevToDev( uint64_t devDestAddr, uint64_t devOrigAddr, std::size_t len, SeparateMemoryAddressSpace &memDest, SeparateMemoryAddressSpace &memOrig, DeviceOps *ops, Functor *f, WD const &wd, void *hostObject, reg_t hostRegionId ) const {
    CopyDescriptor cd( 0xdeaddead ); cd._ops = ops; cd._functor = f;
    ext::GPUMemorySpace *gpuMemDataOrig = ( ext::GPUMemorySpace * ) memOrig.getSpecificData();
    ext::GPUMemorySpace *gpuMemDataDest = ( ext::GPUMemorySpace * ) memDest.getSpecificData();
@@ -361,11 +357,7 @@
    std::cerr << __FUNCTION__ << ": unimplemented" << std::endl;
 }
 
-<<<<<<< HEAD
-void GPUDevice::_copyDevToDevStrided1D( uint64_t devDestAddr, uint64_t devOrigAddr, std::size_t len, std::size_t count, std::size_t ld, SeparateMemoryAddressSpace const &memDest, SeparateMemoryAddressSpace const &memOrig, DeviceOps *ops, Functor *f, WD const &wd, void *hostObject, reg_t hostRegionId ) const {
-=======
-bool GPUDevice::_copyDevToDevStrided1D( uint64_t devDestAddr, uint64_t devOrigAddr, std::size_t len, std::size_t count, std::size_t ld, SeparateMemoryAddressSpace const &memDest, SeparateMemoryAddressSpace const &memOrig, DeviceOps *ops, Functor *f, WD const &wd ) const {
->>>>>>> 717f75e0
+bool GPUDevice::_copyDevToDevStrided1D( uint64_t devDestAddr, uint64_t devOrigAddr, std::size_t len, std::size_t count, std::size_t ld, SeparateMemoryAddressSpace const &memDest, SeparateMemoryAddressSpace const &memOrig, DeviceOps *ops, Functor *f, WD const &wd, void *hostObject, reg_t hostRegionId ) const {
    std::cerr << __FUNCTION__ << ": unimplemented" << std::endl;
    return false;
 }
