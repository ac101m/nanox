/*************************************************************************************/
/*      Copyright 2009 Barcelona Supercomputing Center                               */
/*                                                                                   */
/*      This file is part of the NANOS++ library.                                    */
/*                                                                                   */
/*      NANOS++ is free software: you can redistribute it and/or modify              */
/*      it under the terms of the GNU Lesser General Public License as published by  */
/*      the Free Software Foundation, either version 3 of the License, or            */
/*      (at your option) any later version.                                          */
/*                                                                                   */
/*      NANOS++ is distributed in the hope that it will be useful,                   */
/*      but WITHOUT ANY WARRANTY; without even the implied warranty of               */
/*      MERCHANTABILITY or FITNESS FOR A PARTICULAR PURPOSE.  See the                */
/*      GNU Lesser General Public License for more details.                          */
/*                                                                                   */
/*      You should have received a copy of the GNU Lesser General Public License     */
/*      along with NANOS++.  If not, see <http://www.gnu.org/licenses/>.             */
/*************************************************************************************/

#include "schedule.hpp"
#include "processingelement.hpp"
#include "basethread.hpp"
#include "system.hpp"
#include "config.hpp"
#include "instrumentationmodule_decl.hpp"
#include "os.hpp"

#ifdef CLUSTER_DEV
#include "clusterthread_decl.hpp"
#include "clusternode_decl.hpp"
#include "gpudd.hpp"
#include "smpdd.hpp"
#endif

using namespace nanos;

void SchedulerConf::config (Config &cfg)
{
   cfg.setOptionsSection ( "Core [Scheduler]", "Policy independent scheduler options"  );

   cfg.registerConfigOption ( "num_spins", NEW Config::UintVar( _numSpins ), "Determines the amount of spinning before sleeping (default = 100)" );
   cfg.registerArgOption ( "num_spins", "spins" );
   cfg.registerEnvOption ( "num_spins", "NX_SPINS" );

   cfg.registerConfigOption ( "num_sleeps", NEW Config::IntegerVar( _numSleeps ), "Determines the amount of sleeping before yielding (default = 20)" );
   cfg.registerArgOption ( "num_sleeps", "sleeps" );
   cfg.registerEnvOption ( "num_sleeps", "NX_SLEEPS" );

   cfg.registerConfigOption ( "sleep_time", NEW Config::IntegerVar( _timeSleep ), "Determines amount of time (in nsec) in each sleeping phase (default = 100)" );
   cfg.registerArgOption ( "sleep_time", "sleep-time" );
   cfg.registerEnvOption ( "sleep_time", "NX_SLEEP_TIME" );
}

void Scheduler::submit ( WD &wd )
{
   NANOS_INSTRUMENT( InstrumentState inst(NANOS_SCHEDULING) );
   BaseThread *mythread = getMyThreadSafe();

   sys.getSchedulerStats()._createdTasks++;
   sys.getSchedulerStats()._totalTasks++;

   debug ( "submitting task " << wd.getId() );

   wd.submitted();

   /* handle tied tasks */
   BaseThread *wd_tiedto = wd.isTiedTo();
   if ( wd.isTied() && wd_tiedto != mythread ) {
      if ( wd_tiedto->getTeam() == NULL ) {
        if ( wd_tiedto->reserveNextWD() ) {
           wd_tiedto->setReservedNextWD(&wd);
        } else {
           fatal("Work Descriptor can not reach its own team");
        }
      } else {
         wd_tiedto->getTeam()->getSchedulePolicy().queue( wd_tiedto, wd );
      }
      return;
   }

   /* handle tasks which cannot run in current thread */
   if ( !wd.canRunIn(*mythread->runningOn()) ) {
     /* We have to avoid work-first scheduler to return this kind of tasks, so we enqueue
      * it in our scheduler system. Global ready task queue will take care about task/thread
      * architecture, while local ready task queue will wait until stealing. */
      mythread->getTeam()->getSchedulePolicy().queue( mythread, wd );
      return;
   }

   // TODO (#581): move this to the upper if
   if ( !sys.getSchedulerConf().getSchedulerEnabled() ) {
      // Pause this thread
      mythread->pause();
      // Scheduler stopped, queue work.
      mythread->getTeam()->getSchedulePolicy().queue( mythread, wd );
      return;
   }
   // The thread is not paused, mark it as so
   myThread->unpause();
   // And go on
   WD *next = getMyThreadSafe()->getTeam()->getSchedulePolicy().atSubmit( myThread, wd );

   /* If SchedulePolicy have returned a 'next' value, we have to context switch to
      that WorkDescriptor */
   if ( next ) {
      WD *slice;
      /* We must ensure this 'next' has no sliced components. If it have them we have to
       * queue the remaining parts of 'next' */
      if ( !next->dequeue(&slice) ) {
         mythread->getTeam()->getSchedulePolicy().queue( mythread, *next );
      }
      switchTo ( slice );
   }

}

void Scheduler::submitAndWait ( WD &wd )
{
   debug ( "submitting and waiting task " << wd.getId() );
   fatal ( "Scheduler::submitAndWait(): This feature is still not supported" );

   // Create a new WorkGroup and add WD
   WG myWG;
   myWG.addWork( wd );

   // Submit WD
   submit( wd );

   // Wait for WD to be finished
   myWG.waitCompletionAndSignalers();
}

void Scheduler::updateExitStats ( WD &wd )
{
   if ( wd.isSubmitted() ) 
     sys.getSchedulerStats()._totalTasks--;
}

template<class behaviour>
inline void Scheduler::idleLoop ()
{
   NANOS_INSTRUMENT ( static InstrumentationDictionary *ID = sys.getInstrumentation()->getInstrumentationDictionary(); )

   NANOS_INSTRUMENT ( static nanos_event_key_t total_spins_key  = ID->getEventKey("num-spins"); )
   NANOS_INSTRUMENT ( static nanos_event_key_t total_yields_key = ID->getEventKey("num-yields"); )
   NANOS_INSTRUMENT ( static nanos_event_key_t total_sleeps_key = ID->getEventKey("num-sleeps"); )
   NANOS_INSTRUMENT ( static nanos_event_key_t total_scheds_key  = ID->getEventKey("num-scheds"); )

   NANOS_INSTRUMENT ( static nanos_event_key_t time_yields_key = ID->getEventKey("time-yields"); )
   NANOS_INSTRUMENT ( static nanos_event_key_t time_sleeps_key = ID->getEventKey("time-sleeps"); )
   NANOS_INSTRUMENT ( static nanos_event_key_t time_scheds_key = ID->getEventKey("time-scheds"); )

   NANOS_INSTRUMENT ( nanos_event_key_t Keys[7]; )

   NANOS_INSTRUMENT ( Keys[0] = total_yields_key; )
   NANOS_INSTRUMENT ( Keys[1] = time_yields_key; )
   NANOS_INSTRUMENT ( Keys[2] = total_sleeps_key; )
   NANOS_INSTRUMENT ( Keys[3] = time_sleeps_key; )
   NANOS_INSTRUMENT ( Keys[4] = total_spins_key; )
   NANOS_INSTRUMENT ( Keys[5] = total_scheds_key; )
   NANOS_INSTRUMENT ( Keys[6] = time_scheds_key; )

   NANOS_INSTRUMENT ( unsigned event_start; )
   NANOS_INSTRUMENT ( unsigned event_num; )

   NANOS_INSTRUMENT( InstrumentState inst(NANOS_IDLE) );

   const int nspins = sys.getSchedulerConf().getNumSpins();
   const int nsleeps = sys.getSchedulerConf().getNumSleeps();
   const int tsleep = sys.getSchedulerConf().getTimeSleep();
   int spins = nspins;
   int sleeps = nsleeps;

   NANOS_INSTRUMENT ( unsigned long total_spins = 0; )  /* Number of spins by idle phase*/
   NANOS_INSTRUMENT ( unsigned long total_yields = 0; ) /* Number of yields by idle phase */
   NANOS_INSTRUMENT ( unsigned long total_sleeps = 0; ) /* Number of sleeps by idle phase */
   NANOS_INSTRUMENT ( unsigned long total_scheds = 0; ) /* Number of scheds by idle phase */

   NANOS_INSTRUMENT ( unsigned long time_sleeps = 0; ) /* Time of sleeps by idle phase */
   NANOS_INSTRUMENT ( unsigned long time_yields = 0; ) /* Time of yields by idle phase */
   NANOS_INSTRUMENT ( unsigned long time_scheds = 0; ) /* Time of yields by idle phase */

   WD *current = myThread->getCurrentWD();
   //WD *prefetchedWD = NULL; 
   //current->setIdle();
   sys.getSchedulerStats()._idleThreads++;
   for ( ; ; ) {
      BaseThread *thread = getMyThreadSafe();
      spins--;

      if ( !thread->isRunning() && !behaviour::exiting() ) break;

      WD * next = myThread->getNextWD();
      // This should be ideally performed in getNextWD, but it's const...
      if ( !sys.getSchedulerConf().getSchedulerEnabled() ) {
         // The thread is paused, mark it as so
         myThread->pause();
      }
      else {
         // The thread is not paused, mark it as so
         myThread->unpause();
      }

      if ( next ) {
         myThread->resetNextWD();
      } else if ( thread->getTeam() != NULL ) {
         memoryFence();
         if ( sys.getSchedulerStats()._readyTasks > 0 ) {
            NANOS_INSTRUMENT ( total_scheds++; )
            NANOS_INSTRUMENT ( unsigned long begin_sched = (unsigned long) ( OS::getMonotonicTime() * 1.0e9  ); )

            next = behaviour::getWD(thread,current);

            NANOS_INSTRUMENT (  unsigned long end_sched = (unsigned long) ( OS::getMonotonicTime() * 1.0e9  ); )
            NANOS_INSTRUMENT (time_scheds += ( end_sched - begin_sched ); )
         }
      } 

      if ( next ) {
         sys.getSchedulerStats()._idleThreads--;

         NANOS_INSTRUMENT (total_spins+= (nspins - spins); )

         NANOS_INSTRUMENT ( nanos_event_value_t Values[7]; )

         NANOS_INSTRUMENT ( Values[0] = (nanos_event_value_t) total_yields; )
         NANOS_INSTRUMENT ( Values[1] = (nanos_event_value_t) time_yields; )
         NANOS_INSTRUMENT ( Values[2] = (nanos_event_value_t) total_sleeps; )
         NANOS_INSTRUMENT ( Values[3] = (nanos_event_value_t) time_sleeps; )
         NANOS_INSTRUMENT ( Values[4] = (nanos_event_value_t) total_spins; )
         NANOS_INSTRUMENT ( Values[5] = (nanos_event_value_t) total_scheds; )
         NANOS_INSTRUMENT ( Values[6] = (nanos_event_value_t) time_scheds; )

         NANOS_INSTRUMENT ( event_start = 0; event_num = 7; )
         NANOS_INSTRUMENT ( if (total_yields == 0 ) { event_start = 2; event_num = 5; } )
         NANOS_INSTRUMENT ( if (total_yields == 0 && total_sleeps == 0) { event_start = 4; event_num = 3; } )
         NANOS_INSTRUMENT ( if (total_scheds == 0 ) { event_num -= 2; } )

         NANOS_INSTRUMENT( sys.getInstrumentation()->raisePointEventNkvs(event_num, &Keys[event_start], &Values[event_start]); )

         behaviour::switchWD(thread, current, next);

         thread = getMyThreadSafe();
         sys.getSchedulerStats()._idleThreads++;

         NANOS_INSTRUMENT (total_spins = 0; )
         NANOS_INSTRUMENT (total_sleeps = 0; )
         NANOS_INSTRUMENT (total_yields = 0; )
         NANOS_INSTRUMENT (total_scheds = 0; )

         NANOS_INSTRUMENT (time_yields = 0; )
         NANOS_INSTRUMENT (time_sleeps = 0; )
         NANOS_INSTRUMENT (time_scheds = 0; )

         spins = nspins;
         continue;
      }


      if ( spins == 0 ) {
         NANOS_INSTRUMENT ( total_spins+= nspins; )
         sleeps--;
         if ( sleeps < 0 ) {
            if ( sys.useYield() ) {
               NANOS_INSTRUMENT ( total_yields++; )
               NANOS_INSTRUMENT ( unsigned long begin_yield = (unsigned long) ( OS::getMonotonicTime() * 1.0e9  ); )
               thread->yield();
               NANOS_INSTRUMENT ( unsigned long end_yield = (unsigned long) ( OS::getMonotonicTime() * 1.0e9  ); )
               NANOS_INSTRUMENT ( time_yields += ( end_yield - begin_yield ); )
            }
            sleeps = nsleeps;
         } else {
            NANOS_INSTRUMENT ( total_sleeps++; )
            struct timespec req ={0,tsleep};
            nanosleep ( &req, NULL );
            NANOS_INSTRUMENT ( time_sleeps += time_sleeps + tsleep; )
         }
         spins = nspins;
      }
      else {
         thread->idle();
      }
   }
   sys.getSchedulerStats()._idleThreads--;
   current->setReady();
   //current->~WorkDescriptor();
   //delete[] (char *) current;
}

void Scheduler::waitOnCondition (GenericSyncCond *condition)
{
   NANOS_INSTRUMENT ( static InstrumentationDictionary *ID = sys.getInstrumentation()->getInstrumentationDictionary(); )

   NANOS_INSTRUMENT ( static nanos_event_key_t total_spins_key  = ID->getEventKey("num-spins"); )
   NANOS_INSTRUMENT ( static nanos_event_key_t total_yields_key = ID->getEventKey("num-yields"); )
   NANOS_INSTRUMENT ( static nanos_event_key_t total_sleeps_key = ID->getEventKey("num-sleeps"); )
   NANOS_INSTRUMENT ( static nanos_event_key_t total_scheds_key  = ID->getEventKey("num-scheds"); )

   NANOS_INSTRUMENT ( static nanos_event_key_t time_yields_key = ID->getEventKey("time-yields"); )
   NANOS_INSTRUMENT ( static nanos_event_key_t time_sleeps_key = ID->getEventKey("time-sleeps"); )
   NANOS_INSTRUMENT ( static nanos_event_key_t time_scheds_key = ID->getEventKey("time-scheds"); )

   NANOS_INSTRUMENT ( nanos_event_key_t Keys[7]; )

   NANOS_INSTRUMENT ( Keys[0] = total_spins_key; )
   NANOS_INSTRUMENT ( Keys[1] = total_yields_key; )
   NANOS_INSTRUMENT ( Keys[2] = total_sleeps_key; )
   NANOS_INSTRUMENT ( Keys[3] = total_scheds_key; )

   NANOS_INSTRUMENT ( Keys[4] = time_yields_key; )
   NANOS_INSTRUMENT ( Keys[5] = time_sleeps_key; )
   NANOS_INSTRUMENT ( Keys[6] = time_scheds_key; )

   NANOS_INSTRUMENT ( unsigned event_start; )
   NANOS_INSTRUMENT ( unsigned event_num; )

   NANOS_INSTRUMENT( InstrumentState inst(NANOS_SYNCHRONIZATION) );

   const int nspins = sys.getSchedulerConf().getNumSpins();
   const int nsleeps = sys.getSchedulerConf().getNumSleeps();
   const int tsleep = sys.getSchedulerConf().getTimeSleep();
   unsigned int spins = nspins; 
   int sleeps = nsleeps;

   NANOS_INSTRUMENT ( unsigned long total_spins = 0; ) /* Number of spins by idle phase*/
   NANOS_INSTRUMENT ( unsigned long total_yields = 0; ) /* Number of yields by idle phase */
   NANOS_INSTRUMENT ( unsigned long total_sleeps = 0; ) /* Number of sleeps by idle phase */
   NANOS_INSTRUMENT ( unsigned long total_scheds= 0; ) /* Number of schedulers by idle phase */
   NANOS_INSTRUMENT ( unsigned long time_sleeps = 0; ) /* Time of sleeps by idle phase */
   NANOS_INSTRUMENT ( unsigned long time_yields = 0; ) /* Time of yields by idle phase */
   NANOS_INSTRUMENT ( unsigned long time_scheds = 0; ) /* Time of sched by idle phase */

   WD * current = myThread->getCurrentWD();

   sys.getSchedulerStats()._idleThreads++;
   current->setSyncCond( condition );
   //current->setIdle();
   
   BaseThread *thread = getMyThreadSafe();

   while ( !condition->check() && thread->isRunning() ) {
      spins--;
      if ( spins == 0 ) {
         NANOS_INSTRUMENT ( total_spins+= nspins; )
         sleeps--;
         condition->lock();
         if ( !( condition->check() ) ) {
            WD * next = myThread->getNextWD();

            if ( next) {
               myThread->resetNextWD();
            } else {
               memoryFence();
               if ( sys.getSchedulerStats()._readyTasks > 0 ) {
                  // If the scheduler is running
                  if ( sys.getSchedulerConf().getSchedulerEnabled() ) {
                     // The thread is not paused, mark it as so
                     thread->unpause();
                     
                     NANOS_INSTRUMENT ( total_scheds++; )
                     NANOS_INSTRUMENT ( unsigned long begin_sched = (unsigned long) ( OS::getMonotonicTime() * 1.0e9  ); )

                     next = thread->getTeam()->getSchedulePolicy().atBlock( thread, current );

                     NANOS_INSTRUMENT ( unsigned long end_sched = (unsigned long) ( OS::getMonotonicTime() * 1.0e9  ); )
                     NANOS_INSTRUMENT ( time_scheds += ( end_sched - begin_sched ); )
                  }
                  else {
                     // Pause this thread
                     thread->pause();
                  }
               }
            }

            if ( next ) {
               sys.getSchedulerStats()._idleThreads--;

               NANOS_INSTRUMENT ( nanos_event_value_t Values[7]; )

               NANOS_INSTRUMENT ( Values[0] = (nanos_event_value_t) total_spins; )
               NANOS_INSTRUMENT ( Values[1] = (nanos_event_value_t) total_yields; )
               NANOS_INSTRUMENT ( Values[2] = (nanos_event_value_t) total_sleeps; )
               NANOS_INSTRUMENT ( Values[3] = (nanos_event_value_t) total_scheds; )

               NANOS_INSTRUMENT ( Values[4] = (nanos_event_value_t) time_yields; )
               NANOS_INSTRUMENT ( Values[5] = (nanos_event_value_t) time_sleeps; )
               NANOS_INSTRUMENT ( Values[6] = (nanos_event_value_t) time_scheds; )

               NANOS_INSTRUMENT ( event_start = 0; event_num = 7; )
               NANOS_INSTRUMENT ( if (total_yields == 0 ) { event_start = 2; event_num = 5; } )
               NANOS_INSTRUMENT ( if (total_yields == 0 && total_sleeps == 0) { event_start = 4; event_num = 3; } )
               NANOS_INSTRUMENT ( if (total_scheds == 0 ) { event_num -= 2; } )

               NANOS_INSTRUMENT( sys.getInstrumentation()->raisePointEventNkvs(event_num, &Keys[event_start], &Values[event_start]); )

               switchTo ( next );
               thread = getMyThreadSafe();

               NANOS_INSTRUMENT ( total_spins = 0; )

               NANOS_INSTRUMENT ( total_yields = 0; )
               NANOS_INSTRUMENT ( total_sleeps = 0; )
               NANOS_INSTRUMENT ( total_scheds = 0; )

               NANOS_INSTRUMENT ( time_sleeps = 0; ) 
               NANOS_INSTRUMENT ( time_yields = 0; )
               NANOS_INSTRUMENT ( time_scheds = 0; )

               sys.getSchedulerStats()._idleThreads++;
            } else {
               condition->unlock();
               if ( sleeps < 0 ) {
                  if ( sys.useYield() ) {
                     NANOS_INSTRUMENT ( total_yields++; )
                     NANOS_INSTRUMENT ( unsigned long begin_yield = (unsigned long) ( OS::getMonotonicTime() * 1.0e9  ); ) 
                     thread->yield();
                     NANOS_INSTRUMENT ( unsigned long end_yield = (unsigned long) ( OS::getMonotonicTime() * 1.0e9  ); )
                     NANOS_INSTRUMENT ( time_yields += ( end_yield - begin_yield ); )
                  }
                  sleeps = nsleeps;
               } else {
                  NANOS_INSTRUMENT ( total_sleeps++; )
                  struct timespec req = {0,tsleep};
                  nanosleep ( &req, NULL );
                  NANOS_INSTRUMENT ( time_sleeps += tsleep; )
               }
            }
         } else {
            condition->unlock();
         }
         spins = nspins;
      }

      thread->idle();
   }

   current->setSyncCond( NULL );
   sys.getSchedulerStats()._idleThreads--;
   if ( !current->isReady() ) {
      current->setReady();
   }

   NANOS_INSTRUMENT ( total_spins+= (nspins - spins); )

   NANOS_INSTRUMENT ( nanos_event_value_t Values[7]; )

   NANOS_INSTRUMENT ( Values[0] = (nanos_event_value_t) total_spins; )
   NANOS_INSTRUMENT ( Values[1] = (nanos_event_value_t) total_yields; )
   NANOS_INSTRUMENT ( Values[2] = (nanos_event_value_t) total_sleeps; )
   NANOS_INSTRUMENT ( Values[3] = (nanos_event_value_t) total_scheds; )

   NANOS_INSTRUMENT ( Values[4] = (nanos_event_value_t) time_yields; )
   NANOS_INSTRUMENT ( Values[5] = (nanos_event_value_t) time_sleeps; )
   NANOS_INSTRUMENT ( Values[6] = (nanos_event_value_t) time_scheds; )

   NANOS_INSTRUMENT ( event_start = 0; event_num = 7; )
   NANOS_INSTRUMENT ( if (total_yields == 0 ) { event_start = 2; event_num = 5; } )
   NANOS_INSTRUMENT ( if (total_yields == 0 && total_sleeps == 0) { event_start = 4; event_num = 3; } )
   NANOS_INSTRUMENT ( if (total_scheds == 0 ) { event_num -= 2; } )

   NANOS_INSTRUMENT( sys.getInstrumentation()->raisePointEventNkvs(event_num, &Keys[event_start], &Values[event_start]); )

}

void Scheduler::wakeUp ( WD *wd )
{
   NANOS_INSTRUMENT( InstrumentState inst(NANOS_SYNCHRONIZATION) );

   if ( wd->isBlocked() ) {
      /* Setting ready wd */
      wd->setReady();
      if ( checkBasicConstraints ( *wd, *myThread ) ) {
         WD *next = NULL;
         if ( sys.getSchedulerConf().getSchedulerEnabled() ) {
            // The thread is not paused, mark it as so
            myThread->unpause();
            
            next = getMyThreadSafe()->getTeam()->getSchedulePolicy().atWakeUp( myThread, *wd );
         }
         else {
            // Pause this thread
            myThread->pause();
         }
         /* If SchedulePolicy have returned a 'next' value, we have to context switch to
            that WorkDescriptor */
         if ( next ) {
            WD *slice;
            /* We must ensure this 'next' has no sliced components. If it have them we have to
             * queue the remaining parts of 'next' */
            if ( !next->dequeue(&slice) ) {
               myThread->getTeam()->getSchedulePolicy().queue( myThread, *next );
            }
            switchTo ( slice );
         }
      } else {
         myThread->getTeam()->getSchedulePolicy().queue( myThread, *wd );
      }
   }
}

WD * Scheduler::prefetch( BaseThread *thread, WD &wd )
{
   // If the scheduler is running
   if ( sys.getSchedulerConf().getSchedulerEnabled() ) {
      // The thread is not paused, mark it as so
      thread->unpause();
      
      return thread->getTeam()->getSchedulePolicy().atPrefetch( thread, wd );
   }
   else {
      // Pause this thread
      thread->pause();
   }
   // Otherwise, do nothing
   // FIXME (#581): Consequences?
   return NULL;
}

#ifdef CLUSTER_DEV
WD * Scheduler::getClusterWD( BaseThread *thread, int inGPU )
{
   WD * wd = NULL;
   if ( thread->getTeam() != NULL ) {
      wd = thread->getNextWD();
      if ( wd ) {
#ifdef GPU_DEV
         if ( ( inGPU == 1 && !wd->canRunIn( ext::GPU ) ) || ( inGPU == 0 && !wd->canRunIn( ext::SMP ) ) )
#else
         if ( inGPU == 0 && !wd->canRunIn( ext::SMP ) )
#endif
         { // found a non compatible wd in "nextWD", ignore it
            wd = thread->getTeam()->getSchedulePolicy().atIdle ( thread );
            //if(wd!=NULL)std::cerr << "GN got a wd with depth " <<wd->getDepth() << std::endl;
         } else {
            thread->resetNextWD();
         }
      } else {
         wd = thread->getTeam()->getSchedulePolicy().atIdle ( thread );
         //if(wd!=NULL)std::cerr << "got a wd with depth " <<wd->getDepth() << std::endl;
      }
   }
   return wd;
}
#endif

#ifdef CLUSTER_DEV
void Scheduler::workerClusterLoop ()
{
   BaseThread *parent = myThread;
   myThread = myThread->getNextThread();

   sys.preMainBarrier();

   for ( ; ; ) {
      if ( !parent->isRunning() ) break; //{ std::cerr << "FINISHING CLUSTER THD!" << std::endl; break; }

      if ( parent != myThread ) // if parent == myThread, then there are no "soft" threads and just do nothing but polling.
      {
         ext::ClusterThread *myClusterThread = dynamic_cast< ext::ClusterThread * >( myThread );
         ext::ClusterNode *thisNode = dynamic_cast< ext::ClusterNode * >( myThread->runningOn() );
         thisNode->disableDevice( 1 ); 
         if ( ( (int) myClusterThread->numRunningWDsSMP() ) < ext::ClusterInfo::getSmpPresend() )
         {
            myClusterThread->clearCompletedWDsSMP2();
            //WD * wd = myClusterThread->getBlockingWDSMP();
            //WD * wd = myClusterThread->fetchBlockingWDSMP();
            //if ( wd )
            //{ 
            //	if ( !wd->canBeBlocked() ) 
            //	{
            //		myClusterThread->addRunningWDSMP( wd );
            //		//myClusterThread->setBlockingWDSMP( NULL );
            //		Scheduler::preOutlineWork(wd);
            //		myThread->outlineWorkDependent(*wd);
            //	} else myClusterThread->addBlockingWDSMP( wd );
            ////	else
            ////		std::cerr << "Data can block me AGAIN SMP (node " << thisNode->getClusterNodeNum() << ") task is " << wd->getId() <<std::endl;
            //}
            //else
            {
               WD * wd = getClusterWD( myThread, 0 );
               if ( wd )
               {
                  if ( /*!wd->canBeBlocked()*/ true ) 
                  {
                     myClusterThread->addRunningWDSMP( wd );
                     Scheduler::preOutlineWork(wd);
                     myThread->outlineWorkDependent(*wd);
                  }
                  else
                  {
                     //std::cerr << "Data can block me SMP (node " << thisNode->getClusterNodeNum() << ") task is " << wd->getId() <<std::endl;
                     //myClusterThread->setBlockingWDSMP( wd );
                     myClusterThread->addBlockingWDSMP( wd );
                  }
               }
            }
         }
         //if ( myClusterThread->areThereCompletedWDsSMP() )
         //{
         //   WD *completedWD = myClusterThread->fetchCompletedWDSMP();
         //   Scheduler::postOutlineWork( completedWD, true );
         //   delete completedWD;
         //}
         thisNode->enableDevice( 1 ); 
#ifdef GPU_DEV
         thisNode->disableDevice( 0 ); 
         myClusterThread->clearCompletedWDsGPU2();
         if ( ( (int) myClusterThread->numRunningWDsGPU() ) < ext::ClusterInfo::getGpuPresend() )
            //if ( !myThread->isWorking(1) )
         {
            //WD * runningWD = myClusterThread->getRunningWD( 1 );
            //if ( runningWD != NULL )
            //{
            //   myClusterThread->clearRunningWD( 1 );
            //   Scheduler::postOutlineWork( runningWD, false, myThread );
            //   delete runningWD;
            //} 
            WD * wd = myClusterThread->fetchBlockingWDGPU();
            if ( wd )
            { 
               if ( /*!wd->canBeBlocked()*/ true ) 
               {
                  myClusterThread->addRunningWDGPU( wd );
                  //message("adding a GPU task for node " << thisNode->getClusterNodeNum() << " task is " << wd->getId() << " RELEASE TASK " );
                  Scheduler::preOutlineWork(wd);
                  myThread->outlineWorkDependent(*wd);
               } else {
                  myClusterThread->addBlockingWDGPU(wd );
                  //message("Data can block me AGAIN GPU (node " << thisNode->getClusterNodeNum() << ") task is " << wd->getId() );
               }
            }
            else
            {
               WD* newwd = getClusterWD( myThread, 1 );
               if ( newwd )
               {
                  if ( true /*!wd->canBeBlocked() */) 
                     //if ( !newwd->canBeBlocked() ) 
                  {
                     //message("adding a GPU task for node " << thisNode->getClusterNodeNum() << " task is " << newwd->getId());
                     myClusterThread->addRunningWDGPU( newwd );
                     Scheduler::preOutlineWork(newwd);
                     myThread->outlineWorkDependent(*newwd);
                  }
                  else
                  {
                     //message( "Data can block me GPU (node " << thisNode->getClusterNodeNum() << ") task is " << newwd->getId() );
                     myClusterThread->addBlockingWDGPU(newwd );
                  }
               }
            }
         }
         thisNode->enableDevice( 0 ); 
#endif
      }
      sys.getNetwork()->poll(parent->getId());
      myThread = myThread->getNextThread();
   }
}
#endif


struct WorkerBehaviour
{
   static WD * getWD ( BaseThread *thread, WD *current )
   {
      if ( sys.getSchedulerConf().getSchedulerEnabled() ) {
         // The thread is not paused, mark it as so
         thread->unpause();
         
         return thread->getTeam()->getSchedulePolicy().atIdle ( thread );
      }
      // Pause this thread
      thread->pause();
      return NULL;
   }

   static void switchWD ( BaseThread *thread, WD *current, WD *next )
   {
      if (next->started()){
        Scheduler::switchTo(next);
      }
      else {
        Scheduler::inlineWork ( next /*, true */ );
        next->~WorkDescriptor();
        delete[] (char *)next;
      }
   }
<<<<<<< HEAD
   static bool checkThreadRunning( WD *current) { return true; }
=======
   static bool exiting() { return false; }
>>>>>>> master
};

void Scheduler::workerLoop ()
{
   idleLoop<WorkerBehaviour>();
}

void Scheduler::preOutlineWork ( WD *wd )
{
   BaseThread *thread = getMyThreadSafe();

   NANOS_INSTRUMENT( InstrumentState inst2(NANOS_PRE_OUTLINE_WORK); );
   NANOS_INSTRUMENT ( static InstrumentationDictionary *ID = sys.getInstrumentation()->getInstrumentationDictionary(); )
   NANOS_INSTRUMENT ( static nanos_event_key_t copy_data_in_key = ID->getEventKey("copy-data-in"); )
   NANOS_INSTRUMENT( sys.getInstrumentation()->raiseOpenBurstEvent( copy_data_in_key, (nanos_event_value_t) wd->getId() ); )
   //std::cerr << "starting WD " << wd->getId() << " at thd " << thread->getId() << " thd addr " << thread << std::endl; 
   // run it in the current frame
   //WD *oldwd = thread->getCurrentWD();

   //GenericSyncCond *syncCond = oldwd->getSyncCond();
   //if ( syncCond != NULL ) {
   //   syncCond->unlock();
   //}

   //std::cerr << "thd " << myThread->getId() <<  " switching(outlined) to task " << wd << ":" << wd->getId() << std::endl;
   debug( "switching(pre outline) from task " << &(thread->getThreadWD()) << ":" << thread->getThreadWD().getId() << " to " << wd << ":" << wd->getId() );

   //NANOS_INSTRUMENT( sys.getInstrumentation()->wdSwitch(oldwd, NULL, false) );

   // OLD: This ensures that when we return from the inlining is still the same thread
   // OLD: and we don't violate rules about tied WD

   // we tie to when outlining, because we will notify the tied thread when the execution completes
   wd->tieTo( *thread );
   thread->setCurrentWD( *wd );
   if (!wd->started())
      wd->init();

   NANOS_INSTRUMENT( sys.getInstrumentation()->raiseCloseBurstEvent( copy_data_in_key ); )
   //NANOS_INSTRUMENT( sys.getInstrumentation()->wdSwitch( NULL, wd, false) );
   NANOS_INSTRUMENT( inst2.close(); );
}

void Scheduler::postOutlineWork ( WD *wd, bool schedule, BaseThread *owner )
{
   BaseThread *thread = owner;
               NANOS_INSTRUMENT( InstrumentState inst2(NANOS_POST_OUTLINE_WORK); );

   //std::cerr << "completing WD " << wd->getId() << " at thd " << owner->getId() << " thd addr " << owner << std::endl; 
   if (schedule && thread->getNextWD() == NULL ) {
        thread->setNextWD(thread->getTeam()->getSchedulePolicy().atBeforeExit(thread,*wd));
   }

   /* If WorkDescriptor has been submitted update statistics */
   updateExitStats (*wd);

   wd->done();
   wd->clear();

   //NANOS_INSTRUMENT( sys.getInstrumentation()->wdSwitch(wd, NULL, false) );


   //std::cerr << "thd " << myThread->getId() << "exiting task(inlined) " << wd << ":" << wd->getId() <<
   //       " to " << oldwd << ":" << oldwd->getId() << std::endl;
   debug( "exiting task(post outline) " << wd << ":" << wd->getId() << " to " << &(thread->getThreadWD()) << ":" << thread->getThreadWD().getId() );


   thread->setCurrentWD( thread->getThreadWD() );

   //NANOS_INSTRUMENT( sys.getInstrumentation()->wdSwitch( NULL, oldwd, false) );

   // While we tie the inlined tasks this is not needed
   // as we will always return to the current thread
   #if 0
   if ( oldwd->isTiedTo() != NULL )
      switchToThread(oldwd->isTiedTo());
   #endif

   //ensure(oldwd->isTiedTo() == NULL || thread == oldwd->isTiedTo(),
   //        "Violating tied rules " + toString<BaseThread*>(thread) + "!=" + toString<BaseThread*>(oldwd->isTiedTo()));

               NANOS_INSTRUMENT( inst2.close(); );
}

void Scheduler::inlineWork ( WD *wd, bool schedule )
{
   BaseThread *thread = getMyThreadSafe();

   // run it in the current frame
   WD *oldwd = thread->getCurrentWD();

   GenericSyncCond *syncCond = oldwd->getSyncCond();
   if ( syncCond != NULL ) syncCond->unlock();

   debug( "switching(inlined) from task " << oldwd << ":" << oldwd->getId() <<
          " to " << wd << ":" << wd->getId() << " at node " << sys.getNetwork()->getNodeNum() );

   // Initializing wd if necessary
   // It will be started later in inlineWorkDependent call
   if ( !wd->started() ) wd->init();

   // This ensures that when we return from the inlining is still the same thread
   // and we don't violate rules about tied WD
   if ( oldwd->isTiedTo() != NULL && (wd->isTiedTo() == NULL)) wd->tieTo(*oldwd->isTiedTo());

   thread->setCurrentWD( *wd );
   NANOS_INSTRUMENT( sys.getInstrumentation()->wdSwitch(NULL, wd, false) );

   /* Instrumenting context switch: wd enters cpu (last = n/a) */
   NANOS_INSTRUMENT( sys.getInstrumentation()->wdSwitch( oldwd, wd, false) );

   thread->inlineWorkDependent(*wd);

   // reload thread after running WD due wd may be not tied to thread if
   // both work descriptor were not tied to any thread
   thread = getMyThreadSafe();

   if (schedule) {
        if ( thread->reserveNextWD() ) {
           thread->setReservedNextWD(thread->getTeam()->getSchedulePolicy().atBeforeExit(thread,*wd));
        }
   }

   /* If WorkDescriptor has been submitted update statistics */
   updateExitStats (*wd);

   /* Instrumenting context switch: wd leaves cpu and will not come back (last = true) and oldwd enters */
   NANOS_INSTRUMENT( sys.getInstrumentation()->wdSwitch(wd, oldwd, true) );

   wd->done();
   wd->clear();
   NANOS_INSTRUMENT( sys.getInstrumentation()->wdSwitch(wd, NULL, true) );

   debug( "exiting task(inlined) " << wd << ":" << wd->getId() <<
          " to " << oldwd << ":" << oldwd->getId() );

//<<<<<<< HEAD
////<<<<<<< HEAD
////   thread->setCurrentWD( *oldwd );
////   /* Instrumenting context switch: wd leaves cpu and will not come back (last = true) and oldwd enters */
////   NANOS_INSTRUMENT( sys.getInstrumentation()->wdSwitch(NULL, oldwd, false) );
////=======
   /* Instrumenting context switch: wd leaves cpu and will not come back (last = true) and oldwd enters */
   NANOS_INSTRUMENT( sys.getInstrumentation()->wdSwitch(NULL, wd, true) );
   thread->setCurrentWD( *oldwd );
   NANOS_INSTRUMENT( sys.getInstrumentation()->wdSwitch(oldwd, NULL, false) );
////>>>>>>> gpu
//=======
//   thread->setCurrentWD( *oldwd );
//   NANOS_INSTRUMENT( sys.getInstrumentation()->wdSwitch(NULL, oldwd, false) );
//>>>>>>> new_copy_data

   // While we tie the inlined tasks this is not needed
   // as we will always return to the current thread
   #if 0
   if ( oldwd->isTiedTo() != NULL )
      switchToThread(oldwd->isTiedTo());
   #endif

   ensure(oldwd->isTiedTo() == NULL || thread == oldwd->isTiedTo(),
           "Violating tied rules " + toString<BaseThread*>(thread) + "!=" + toString<BaseThread*>(oldwd->isTiedTo()));

}

void Scheduler::switchHelper (WD *oldWD, WD *newWD, void *arg)
{
   myThread->switchHelperDependent(oldWD, newWD, arg);

   GenericSyncCond *syncCond = oldWD->getSyncCond();
   if ( syncCond != NULL ) {
      oldWD->setBlocked();
      syncCond->addWaiter( oldWD );
      syncCond->unlock();
   } else {
      myThread->getTeam()->getSchedulePolicy().queue( myThread, *oldWD );
   }
   myThread->setCurrentWD( *newWD );
}

void Scheduler::switchTo ( WD *to )
{
   if ( false /*myThread->runningOn()->supportsUserLevelThreads() */) {
      if (!to->started()) {
         to->init();
         to->start(WD::IsAUserLevelThread);
      }
      
      debug( "switching from task " << myThread->getCurrentWD() << ":" << myThread->getCurrentWD()->getId() << " to " << to << ":" << to->getId() );
          
      NANOS_INSTRUMENT( WD *oldWD = myThread->getCurrentWD(); )
      NANOS_INSTRUMENT( sys.getInstrumentation()->wdSwitch( oldWD, to, false ) );

      myThread->switchTo( to, switchHelper );

   } else {
      inlineWork(to);
      to->~WorkDescriptor();
      delete[] (char *)to;
   }
}

void Scheduler::yield ()
{
   NANOS_INSTRUMENT( InstrumentState inst(NANOS_SCHEDULING) );
   // If the scheduler is running
   if ( sys.getSchedulerConf().getSchedulerEnabled() ) {
      // The thread is not paused, mark it as so
      myThread->unpause();
      
      WD *next = myThread->getTeam()->getSchedulePolicy().atYield( myThread, myThread->getCurrentWD() );
      if ( next ) {
         switchTo(next);
      }
   }
   else {
      // Pause this thread
      myThread->pause();
   }
}

void Scheduler::switchToThread ( BaseThread *thread )
{
   while ( getMyThreadSafe() != thread )
        yield();
}

void Scheduler::exitHelper (WD *oldWD, WD *newWD, void *arg)
{
    myThread->exitHelperDependent(oldWD, newWD, arg);
    myThread->setCurrentWD( *newWD );
    oldWD->~WorkDescriptor();
    delete[] (char *)oldWD;
}

struct ExitBehaviour
{
   static WD * getWD ( BaseThread *thread, WD *current )
   {
      if ( sys.getSchedulerConf().getSchedulerEnabled() ) {
         // The thread is not paused, mark it as so
         thread->unpause();
         
         return thread->getTeam()->getSchedulePolicy().atAfterExit( thread, current );
      }
      
      // Pause this thread
      thread->pause();
      return NULL;
   }

   static void switchWD ( BaseThread *thread, WD *current, WD *next )
   {
      Scheduler::exitTo(next);
   }
<<<<<<< HEAD
   static bool checkThreadRunning( WD *current ) { return true; }
<<<<<<< HEAD
   static bool exiting() { return true; }
=======
=======
   static bool exiting() { return true; }
>>>>>>> master
>>>>>>> 8d429103
};

void Scheduler::exitTo ( WD *to )
 {
//   FIXME: stack reusing was wrongly implementd and it's disabled (see #374)
//    WD *current = myThread->getCurrentWD();

    if (!to->started()) {
       to->init();
//       to->start(true,current);
       to->start(WD::IsAUserLevelThread,NULL);
    }

    //std::cerr << "thd " << myThread->getId() << "exiting task " << myThread->getCurrentWD() << ":" << myThread->getCurrentWD()->getId() <<
    //      " to " << to << ":" << to->getId() << std::endl;;
    debug( "exiting task " << myThread->getCurrentWD() << ":" << myThread->getCurrentWD()->getId() <<
          " to " << to << ":" << to->getId() );

    NANOS_INSTRUMENT( WD *oldWD = myThread->getCurrentWD(); )
    NANOS_INSTRUMENT( sys.getInstrumentation()->wdSwitch( oldWD, to, true ) );
    myThread->exitTo( to, Scheduler::exitHelper );
}

void Scheduler::exit ( void )
{
   // At this point the WD work is done, so we mark it as such and look for other work to do
   // Deallocation doesn't happen here because:
   // a) We are still running in the WD stack
   // b) Resources can potentially be reused by the next WD
   BaseThread *thread = myThread;

   WD *oldwd = thread->getCurrentWD();

   /* get next WorkDescriptor (if any) */
   WD *next =  thread->getNextWD();

  /* if getNextWD() has returned a WD, we need to resetNextWD(). If no WD has
   * been returned call scheduler policy */
   if (next) thread->resetNextWD();
   else if ( sys.getSchedulerConf().getSchedulerEnabled() ) {
      // The thread is not paused, mark it as so
      thread->unpause();
   
      next = thread->getTeam()->getSchedulePolicy().atBeforeExit(thread,*oldwd);
   }
   else {
      // Pause this thread
      thread->pause();
   }

   updateExitStats (*oldwd);
   oldwd->done();
   oldwd->clear();

   if (!next) {
     idleLoop<ExitBehaviour>();
   } else {
     Scheduler::exitTo(next);
   } 

   fatal("A thread should never return from Scheduler::exit");
}
<|MERGE_RESOLUTION|>--- conflicted
+++ resolved
@@ -687,11 +687,8 @@
         delete[] (char *)next;
       }
    }
-<<<<<<< HEAD
    static bool checkThreadRunning( WD *current) { return true; }
-=======
    static bool exiting() { return false; }
->>>>>>> master
 };
 
 void Scheduler::workerLoop ()
@@ -946,15 +943,8 @@
    {
       Scheduler::exitTo(next);
    }
-<<<<<<< HEAD
    static bool checkThreadRunning( WD *current ) { return true; }
-<<<<<<< HEAD
    static bool exiting() { return true; }
-=======
-=======
-   static bool exiting() { return true; }
->>>>>>> master
->>>>>>> 8d429103
 };
 
 void Scheduler::exitTo ( WD *to )
