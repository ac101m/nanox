--- conflicted
+++ resolved
@@ -30,12 +30,6 @@
 
 using namespace nanos;
 
-<<<<<<< HEAD
-// TODO: move to dependent part
-const size_t nanos_smp_dd_size = sizeof(ext::SMPDD);
-
-NANOS_API_DEF(void *, nanos_smp_factory, ( void *prealloc, void *args ))
-=======
 // Internal definition for const
 struct nanos_const_wd_definition_internal_t : nanos_const_wd_definition_tag 
 {
@@ -43,7 +37,6 @@
 };
 
 NANOS_API_DEF(void *, nanos_smp_factory, ( void *args ))
->>>>>>> 15cb52ef
 {
    nanos_smp_args_t *smp = ( nanos_smp_args_t * ) args;
    return ( void * )new ext::SMPDD( smp->outline );
@@ -68,13 +61,8 @@
  *
  *  \sa nanos::WorkDescriptor
  */
-<<<<<<< HEAD
-NANOS_API_DEF(nanos_err_t, nanos_create_wd, (  nanos_wd_t *uwd, size_t num_devices, nanos_device_t *devices, size_t data_size, int data_align,
-                               void ** data, nanos_wg_t uwg, nanos_wd_props_t *props, size_t num_copies, nanos_copy_data_t **copies ))
-=======
 NANOS_API_DEF( nanos_err_t, nanos_create_wd_compact, ( nanos_wd_t *uwd, nanos_const_wd_definition_t *const_data_ext, nanos_wd_dyn_props_t *dyn_props,
                                                        size_t data_size, void ** data, nanos_wg_t uwg, nanos_copy_data_t **copies ) )
->>>>>>> 15cb52ef
 {
    NANOS_INSTRUMENT( InstrumentStateAndBurst inst("api","*_create_wd",NANOS_CREATION) );
 
@@ -113,16 +101,10 @@
  *
  *  \sa nanos::WorkDescriptor
  */
-<<<<<<< HEAD
-NANOS_API_DEF(nanos_err_t, nanos_create_sliced_wd, ( nanos_wd_t *uwd, size_t num_devices, nanos_device_t *devices, size_t outline_data_size, int outline_data_align,
-                               void ** outline_data, nanos_wg_t uwg, nanos_slicer_t slicer, nanos_wd_props_t *props,
-                               size_t num_copies, nanos_copy_data_t **copies ))
-=======
 NANOS_API_DEF(nanos_err_t, nanos_create_sliced_wd, ( nanos_wd_t *uwd, size_t num_devices, nanos_device_t *devices, size_t outline_data_size,
                                                      int outline_data_align, void ** outline_data, nanos_wg_t uwg, nanos_slicer_t slicer,
                                                      nanos_wd_props_t *props, nanos_wd_dyn_props_t *dyn_props, size_t num_copies,
                                                      nanos_copy_data_t **copies ))
->>>>>>> 15cb52ef
 {
    NANOS_INSTRUMENT( InstrumentStateAndBurst inst("api","*_create_wd",NANOS_CREATION) );
 
@@ -134,11 +116,7 @@
       }
 
       sys.createSlicedWD ( (WD **) uwd, num_devices, devices, outline_data_size, outline_data_align, outline_data, (WG *) uwg,
-<<<<<<< HEAD
-                           (Slicer *) slicer, props, num_copies, copies );
-=======
                            (Slicer *) slicer, props, dyn_props, num_copies, copies );
->>>>>>> 15cb52ef
 
    } catch ( ... ) {
       return NANOS_UNKNOWN_ERR;
@@ -201,15 +179,9 @@
 
 
 // data must be not null
-<<<<<<< HEAD
-NANOS_API_DEF(nanos_err_t, nanos_create_wd_and_run, ( size_t num_devices, nanos_device_t *devices, size_t data_size, int data_align, void * data,
-                                      size_t num_deps, nanos_dependence_t *deps, nanos_wd_props_t *props,
-                                      size_t num_copies, nanos_copy_data_t *copies, nanos_translate_args_t translate_args ))
-=======
 NANOS_API_DEF( nanos_err_t, nanos_create_wd_and_run_compact, ( nanos_const_wd_definition_t *const_data_ext, nanos_wd_dyn_props_t *dyn_props, 
                                                                size_t data_size, void * data, size_t num_deps, nanos_dependence_t *deps,
                                                                nanos_copy_data_t *copies, nanos_translate_args_t translate_args ) )
->>>>>>> 15cb52ef
 {
    NANOS_INSTRUMENT( InstrumentStateAndBurst inst("api","create_wd_and_run", NANOS_CREATION) );
 
@@ -220,20 +192,6 @@
 
       // TODO: choose device
       
-<<<<<<< HEAD
-      WD wd( ( DD* ) devices[0].factory( chunk, devices[0].arg ), data_size, data_align, data, num_copies, copies );
-      wd.setTranslateArgs( translate_args );
-
-      // set properties
-      if ( props != NULL ) {
-         if ( props->tied ) wd.tied();
-         if ( props->tie_to ) {
-            if ( props->tie_to != myThread) fatal ("Tiedness violation");
-            wd.tieTo( *( BaseThread * ) props->tie_to );
-         }
-         // Set priority
-         wd.setPriority( props->priority );
-=======
       WD wd( ( DD* ) const_data->devices[0].factory( const_data->devices[0].arg ), data_size, const_data->data_alignment, data, const_data->num_copies, copies );
       wd.setTranslateArgs( translate_args );
 
@@ -249,7 +207,6 @@
          }
          // Set priority
          wd.setPriority( const_data->props.priority );
->>>>>>> 15cb52ef
       }
 
       int pmDataSize = sys.getPMInterface().getInternalDataSize();
