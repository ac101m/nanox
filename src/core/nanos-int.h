/*************************************************************************************/
/*      Copyright 2009 Barcelona Supercomputing Center                               */
/*                                                                                   */
/*      This file is part of the NANOS++ library.                                    */
/*                                                                                   */
/*      NANOS++ is free software: you can redistribute it and/or modify              */
/*      it under the terms of the GNU Lesser General Public License as published by  */
/*      the Free Software Foundation, either version 3 of the License, or            */
/*      (at your option) any later version.                                          */
/*                                                                                   */
/*      NANOS++ is distributed in the hope that it will be useful,                   */
/*      but WITHOUT ANY WARRANTY; without even the implied warranty of               */
/*      MERCHANTABILITY or FITNESS FOR A PARTICULAR PURPOSE.  See the                */
/*      GNU Lesser General Public License for more details.                          */
/*                                                                                   */
/*      You should have received a copy of the GNU Lesser General Public License     */
/*      along with NANOS++.  If not, see <http://www.gnu.org/licenses/>.             */
/*************************************************************************************/

#ifndef __NANOS_INT_H
#define __NANOS_INT_H

#include <stdio.h>
#include <stdint.h>
#include <stddef.h>

/* This structure is initialized in dependency.hpp. Any change in
 * its contents has to be reflected in Dependency constructor  
 */
typedef struct {
   void **address;
   ptrdiff_t offset;
   struct {
     bool  input: 1;
     bool  output: 1;
     bool  can_rename:1;
     bool  commutative: 1;
   } flags;
   size_t  size;
} nanos_dependence_internal_t;

typedef enum {
   NANOS_PRIVATE,
   NANOS_SHARED,
} nanos_sharing_t;

/* This structure is initialized in copydata.hpp. Any change in
 * its contents has to be reflected in CopyData constructor
 */
typedef struct {
   uint64_t address;
   nanos_sharing_t sharing;
   struct {
      bool input: 1;
      bool output: 1;
   } flags;
   size_t size;
} nanos_copy_data_internal_t;

#ifndef _NANOS_INTERNAL

typedef nanos_dependence_internal_t nanos_dependence_t;
typedef nanos_copy_data_internal_t nanos_copy_data_t;

#else

namespace nanos {
   class Dependency;
   class CopyData;
}
typedef nanos::Dependency nanos_dependence_t;
typedef nanos::CopyData nanos_copy_data_t;

#endif

/* This structure is initialized in slicer.hpp. Any change in
 * its contents has to be reflected in SlicerDataFor constructor  
 */
typedef struct {
   int _lower;  /**< Loop lower bound */
   int _upper;  /**< Loop upper bound */
   int _step;   /**< Loop step */
   int _chunk;  /**< Slice chunk */
   int _sign;   /**< Loop sign 1 ascendant, -1 descendant */
} nanos_slicer_data_for_internal_t;

#ifndef _NANOS_INTERNAL

typedef nanos_slicer_data_for_internal_t           nanos_slicer_data_for_t;

#else

namespace nanos {
   class SlicerDataFor;
}
typedef nanos::SlicerDataFor          nanos_slicer_data_for_t;

#endif

#if 0
typedef struct {
   int _nWD;    /**< Number of WorkDescriptors */
} nanos_slicer_data_compound_wd_internal_t;
#endif

// C++ types hidden as void *
typedef void * nanos_thread_t;
typedef void * nanos_wd_t;                                                                                                                               

// SlicerDataCompoundWD: related structures
typedef struct {
   int nsect;
   nanos_wd_t lwd[];
} nanos_compound_wd_data_t;

typedef struct {
   int lower;
   int upper;
   int step;
   bool last;
} nanos_loop_info_t;

typedef struct {
   bool mandatory_creation:1;
   bool tied:1;
   bool reserved0:1;
   bool reserved1:1;
   bool reserved2:1;
   bool reserved3:1;
   bool reserved4:1;
   bool reserved5:1;
   nanos_thread_t tie_to;
   unsigned int priority;
} nanos_wd_props_t;

typedef struct {
  void * (*factory) (void *prealloc, void *arg);
  size_t dd_size;
  void * arg;
} nanos_device_t;

// instrumentation structures

typedef enum { NANOS_STATE_START, NANOS_STATE_END, NANOS_SUBSTATE_START, NANOS_SUBSTATE_END,
               NANOS_BURST_START, NANOS_BURST_END, NANOS_PTP_START, NANOS_PTP_END, NANOS_POINT, EVENT_TYPES
} nanos_event_type_t; /**< Event types  */

typedef enum { NANOS_NOT_CREATED, NANOS_NOT_TRACED, NANOS_STARTUP, NANOS_SHUTDOWN, NANOS_ERROR, NANOS_IDLE,
               NANOS_RUNTIME, NANOS_RUNNING, NANOS_SYNCHRONIZATION, NANOS_SCHEDULING, NANOS_CREATION,
               NANOS_MEM_TRANSFER_IN, NANOS_MEM_TRANSFER_OUT, NANOS_MEM_TRANSFER_LOCAL, NANOS_CACHE, NANOS_YIELD,
               NANOS_EVENT_STATE_TYPES
} nanos_event_state_value_t; /**< State enum values */

<<<<<<< HEAD
typedef enum { NANOS_WD_DOMAIN, NANOS_WD_DEPENDENCY, NANOS_WD_REMOTE, NANOS_XFER_PUT, NANOS_XFER_GET } nanos_event_domain_t; /**< Specifies a domain */
=======
typedef enum { NANOS_WD_DOMAIN, NANOS_WD_DEPENDENCY, NANOS_WAIT } nanos_event_domain_t; /**< Specifies a domain */
>>>>>>> eafefa2e
typedef long long  nanos_event_id_t;                   /**< Used as unique id within a given domain */

typedef unsigned int         nanos_event_key_t;   /**< Key (on key-value pair) */
typedef unsigned long long   nanos_event_value_t; /**< Value (on key-value pair) */
  
typedef struct {
   nanos_event_key_t    key;
   nanos_event_value_t  value;
} nanos_event_burst_t;

typedef struct {
   nanos_event_state_value_t value;
} nanos_event_state_t;

typedef struct {
   unsigned int        nkvs;
   nanos_event_key_t   *keys;
   nanos_event_value_t *values;
} nanos_event_point_t;

typedef struct {
   nanos_event_domain_t domain; 
   nanos_event_id_t     id;
   unsigned int         nkvs;
   nanos_event_key_t    *keys;
   nanos_event_value_t  *values;
} nanos_event_ptp_t;

typedef struct {
   nanos_event_type_t       type;
   union {
      nanos_event_burst_t   burst;
      nanos_event_state_t   state;
      nanos_event_point_t   point;
      nanos_event_ptp_t     ptp;
   } info;
} nanos_event_t;

/* Lock C interface */
typedef enum { NANOS_LOCK_FREE = 0, NANOS_LOCK_BUSY = 1 } nanos_lock_state_t;
typedef struct nanos_lock_t {
   volatile nanos_lock_state_t _state;
#ifdef __cplusplus
   nanos_lock_t ( nanos_lock_state_t init=NANOS_LOCK_FREE ) : _state(init) {}
#endif
} nanos_lock_t;


#endif<|MERGE_RESOLUTION|>--- conflicted
+++ resolved
@@ -151,11 +151,7 @@
                NANOS_EVENT_STATE_TYPES
 } nanos_event_state_value_t; /**< State enum values */
 
-<<<<<<< HEAD
-typedef enum { NANOS_WD_DOMAIN, NANOS_WD_DEPENDENCY, NANOS_WD_REMOTE, NANOS_XFER_PUT, NANOS_XFER_GET } nanos_event_domain_t; /**< Specifies a domain */
-=======
-typedef enum { NANOS_WD_DOMAIN, NANOS_WD_DEPENDENCY, NANOS_WAIT } nanos_event_domain_t; /**< Specifies a domain */
->>>>>>> eafefa2e
+typedef enum { NANOS_WD_DOMAIN, NANOS_WD_DEPENDENCY, NANOS_WAIT, NANOS_WD_REMOTE, NANOS_XFER_PUT, NANOS_XFER_GET } nanos_event_domain_t; /**< Specifies a domain */
 typedef long long  nanos_event_id_t;                   /**< Used as unique id within a given domain */
 
 typedef unsigned int         nanos_event_key_t;   /**< Key (on key-value pair) */
