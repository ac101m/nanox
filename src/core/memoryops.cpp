--- conflicted
+++ resolved
@@ -328,11 +328,7 @@
 
 void SeparateAddressSpaceInOps::copyInputData( MemCacheCopy const& memCopy, WD const &wd, unsigned int copyIdx ) {
    lockSourceChunks( memCopy._reg, memCopy.getVersion(), memCopy._locations, _destination.getMemorySpaceId(), wd, copyIdx );
-<<<<<<< HEAD
    _destination.copyInputData( *this, memCopy._reg, memCopy.getVersion(), memCopy._locations, memCopy._policy, memCopy._chunk, wd, copyIdx );
-=======
-   _destination.copyInputData( *this, memCopy._reg, memCopy.getVersion(), memCopy._locations, memCopy._chunk, wd, copyIdx, memCopy._policy );
->>>>>>> ed033aab
 }
 
 void SeparateAddressSpaceInOps::allocateOutputMemory( global_reg_t const &reg, unsigned int version, WD const &wd, unsigned int copyIdx ) {
