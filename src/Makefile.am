--- conflicted
+++ resolved
@@ -17,11 +17,7 @@
 #      along with NANOS++.  If not, see <http://www.gnu.org/licenses/>.             #
 #####################################################################################
 
-<<<<<<< HEAD
-SUBDIRS = arch support core plugins apis pms utils
-=======
 SUBDIRS = arch support core apis pms utils plugins
->>>>>>> 7707e933
 
 EXTRA_DIST =
 
