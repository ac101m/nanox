--- conflicted
+++ resolved
@@ -49,11 +49,7 @@
       _numPEs( 1 ), _deviceStackSize( 0 ), _bindingStart (0), _bindingStride(1),  _bindThreads( true ), _profile( false ),
       _instrument( false ), _verboseMode( false ), _executionMode( DEDICATED ), _initialMode( POOL ), _thsPerPE( 1 ),
       _untieMaster( true ), _delayedStart( false ), _useYield( true ), _synchronizedStart( true ), _throttlePolicy ( NULL ),
-<<<<<<< HEAD
-      _defSchedule( "default" ), _defThrottlePolicy( "numtasks" ), 
-=======
       _schedStats(), _schedConf(), _defSchedule( "default" ), _defThrottlePolicy( "numtasks" ), 
->>>>>>> af52f32f
       _defBarr( "centralized" ), _defInstr ( "empty_trace" ), _defArch( "smp" ),
       _initializedThreads ( 0 ), _targetThreads ( 0 ),
       _instrumentation ( NULL ), _defSchedulePolicy( NULL ), _directory(), _pmInterface( NULL ),
