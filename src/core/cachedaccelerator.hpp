--- conflicted
+++ resolved
@@ -26,112 +26,62 @@
 
 using namespace nanos;
 
-<<<<<<< HEAD
 template <class CacheDevice, class Policy>
-inline void CachedAccelerator<CacheDevice, Policy>::setCacheSize( size_t size )
-=======
-template <class Device, class Policy>
-inline void CachedAccelerator<Device,Policy>::setCacheSize( size_t size )
->>>>>>> 2e1e4cdc
+inline void CachedAccelerator<CacheDevice,Policy>::setCacheSize( size_t size )
 {
    _cache.setSize( size );
 }
 
-<<<<<<< HEAD
 template <class CacheDevice, class Policy>
-inline void CachedAccelerator<CacheDevice, Policy>::registerCacheAccessDependent( Directory& dir, uint64_t tag, size_t size, bool input, bool output )
-=======
-template <class Device, class Policy>
-inline void CachedAccelerator<Device,Policy>::registerCacheAccessDependent( Directory& dir, uint64_t tag, size_t size, bool input, bool output )
->>>>>>> 2e1e4cdc
+inline void CachedAccelerator<CacheDevice,Policy>::registerCacheAccessDependent( Directory& dir, uint64_t tag, size_t size, bool input, bool output )
 {
    _cache.registerCacheAccess( dir, tag, size, input, output );
 }
 
-<<<<<<< HEAD
 template <class CacheDevice, class Policy>
-inline void CachedAccelerator<CacheDevice, Policy>::unregisterCacheAccessDependent( Directory& dir, uint64_t tag, size_t size, bool output )
-=======
-template <class Device, class Policy>
-inline void CachedAccelerator<Device,Policy>::unregisterCacheAccessDependent( Directory& dir, uint64_t tag, size_t size, bool output )
->>>>>>> 2e1e4cdc
+inline void CachedAccelerator<CacheDevice,Policy>::unregisterCacheAccessDependent( Directory& dir, uint64_t tag, size_t size, bool output )
 {
    _cache.unregisterCacheAccess( dir, tag, size, output );
 }
 
-<<<<<<< HEAD
 template <class CacheDevice, class Policy>
-inline void CachedAccelerator<CacheDevice, Policy>::registerPrivateAccessDependent( Directory& dir, uint64_t tag, size_t size, bool input, bool output )
-=======
-template <class Device, class Policy>
-inline void CachedAccelerator<Device,Policy>::registerPrivateAccessDependent( Directory& dir, uint64_t tag, size_t size, bool input, bool output )
->>>>>>> 2e1e4cdc
+inline void CachedAccelerator<CacheDevice,Policy>::registerPrivateAccessDependent( Directory& dir, uint64_t tag, size_t size, bool input, bool output )
 {
    _cache.registerPrivateAccess( dir, tag, size, input, output );
 }
 
-<<<<<<< HEAD
 template <class CacheDevice, class Policy>
-inline void CachedAccelerator<CacheDevice, Policy>::unregisterPrivateAccessDependent( Directory& dir, uint64_t tag, size_t size )
-=======
-template <class Device, class Policy>
-inline void CachedAccelerator<Device,Policy>::unregisterPrivateAccessDependent( Directory& dir, uint64_t tag, size_t size )
->>>>>>> 2e1e4cdc
+inline void CachedAccelerator<CacheDevice,Policy>::unregisterPrivateAccessDependent( Directory& dir, uint64_t tag, size_t size )
 {
    _cache.unregisterPrivateAccess( dir, tag, size );
 }
 
-<<<<<<< HEAD
 template <class CacheDevice, class Policy>
-inline void CachedAccelerator<CacheDevice, Policy>::synchronize( CopyDescriptor &cd )
-=======
-template <class Device, class Policy>
-inline void CachedAccelerator<Device,Policy>::synchronize( CopyDescriptor &cd )
->>>>>>> 2e1e4cdc
+inline void CachedAccelerator<CacheDevice,Policy>::synchronize( CopyDescriptor &cd )
 {
    _cache.synchronize( cd );
 }
 
-<<<<<<< HEAD
 template <class CacheDevice, class Policy>
-inline void CachedAccelerator<CacheDevice, Policy>::synchronize( std::list<CopyDescriptor> &cds )
-=======
-template <class Device, class Policy>
-inline void CachedAccelerator<Device,Policy>::synchronize( std::list<CopyDescriptor> &cds )
->>>>>>> 2e1e4cdc
+inline void CachedAccelerator<CacheDevice,Policy>::synchronize( std::list<CopyDescriptor> &cds )
 {
    _cache.synchronize( cds );
 }
 
-<<<<<<< HEAD
 template <class CacheDevice, class Policy>
-inline void CachedAccelerator<CacheDevice, Policy>::waitInputDependent( uint64_t tag )
-=======
-template <class Device, class Policy>
-inline void CachedAccelerator<Device,Policy>::waitInputDependent( uint64_t tag )
->>>>>>> 2e1e4cdc
+inline void CachedAccelerator<CacheDevice,Policy>::waitInputDependent( uint64_t tag )
 {
    _cache.waitInput( tag );
 }
 
-<<<<<<< HEAD
 template <class CacheDevice, class Policy>
-inline void* CachedAccelerator<CacheDevice, Policy>::getAddressDependent( uint64_t tag )
-=======
-template <class Device, class Policy>
-inline void* CachedAccelerator<Device,Policy>::getAddressDependent( uint64_t tag )
->>>>>>> 2e1e4cdc
+inline void* CachedAccelerator<CacheDevice,Policy>::getAddressDependent( uint64_t tag )
 {
    return _cache.getAddress( tag );
 }
 
-<<<<<<< HEAD
 template <class CacheDevice, class Policy>
-inline void CachedAccelerator<CacheDevice, Policy>::copyToDependent( void *dst, uint64_t tag, size_t size )
-=======
-template <class Device, class Policy>
-inline void CachedAccelerator<Device,Policy>::copyToDependent( void *dst, uint64_t tag, size_t size )
->>>>>>> 2e1e4cdc
+inline void CachedAccelerator<CacheDevice,Policy>::copyToDependent( void *dst, uint64_t tag, size_t size )
 {
    _cache.copyTo( dst, tag, size );
 }
