--- conflicted
+++ resolved
@@ -37,16 +37,12 @@
    return _id;
 }
 
-<<<<<<< HEAD
-inline const Device * ProcessingElement::getDeviceType () const
-=======
 inline int ProcessingElement::getUId() const
 {
    return _uid;
 }
 
-inline const Device & ProcessingElement::getDeviceType () const
->>>>>>> caba0b95
+inline const Device * ProcessingElement::getDeviceType () const
 {
    return _device;
 }
