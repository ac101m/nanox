/*************************************************************************************/
/*      Copyright 2009 Barcelona Supercomputing Center                               */
/*                                                                                   */
/*      This file is part of the NANOS++ library.                                    */
/*                                                                                   */
/*      NANOS++ is free software: you can redistribute it and/or modify              */
/*      it under the terms of the GNU Lesser General Public License as published by  */
/*      the Free Software Foundation, either version 3 of the License, or            */
/*      (at your option) any later version.                                          */
/*                                                                                   */
/*      NANOS++ is distributed in the hope that it will be useful,                   */
/*      but WITHOUT ANY WARRANTY; without even the implied warranty of               */
/*      MERCHANTABILITY or FITNESS FOR A PARTICULAR PURPOSE.  See the                */
/*      GNU Lesser General Public License for more details.                          */
/*                                                                                   */
/*      You should have received a copy of the GNU Lesser General Public License     */
/*      along with NANOS++.  If not, see <http://www.gnu.org/licenses/>.             */
/*************************************************************************************/
/*! \file nanos_instrument.cpp
 *  \brief 
 */
#include "nanos.h"
#include "system.hpp"
#include "instrumentation.hpp"
#include <alloca.h>

#ifdef GPU_DEV
#include "gputhread_decl.hpp"
#endif

#ifdef OpenCL_DEV
#include "openclthread_decl.hpp"
#endif


/*! \defgroup capi_instrument C/C++ API: Instrumentation services. */
/*! \addtogroup capi_instrument
 *  \{
 */

using namespace nanos;

NANOS_API_DEF(nanos_err_t, nanos_instrument_register_key, ( nanos_event_key_t *event_key, const char *key, const char *description, bool abort_when_registered ))
{
#ifdef NANOS_INSTRUMENTATION_ENABLED
   try
   {
      *event_key = sys.getInstrumentation()->getInstrumentationDictionary()->registerEventKey(key, description, abort_when_registered);
   } catch ( nanos_err_t err) {
      return err;
   }
#endif
   return NANOS_OK;
}

NANOS_API_DEF(nanos_err_t, nanos_instrument_register_value, ( nanos_event_value_t *event_value, const char *key, const char *value, const char *description, bool abort_when_registered ))
{
#ifdef NANOS_INSTRUMENTATION_ENABLED
   try
   {
      if ( strncmp( "user-funct-name", key, 15 ) == 0 ) {
         nanos_event_value_t use_this_val = ( nanos_event_value_t ) ( event_value );
         sys.getInstrumentation()->getInstrumentationDictionary()->registerEventValue(key, value, use_this_val, description, abort_when_registered);
         *event_value = use_this_val;
      } else {
      *event_value = sys.getInstrumentation()->getInstrumentationDictionary()->registerEventValue(key, value,  description, abort_when_registered);
<<<<<<< HEAD
      }
   } catch ( ... ) {
      return NANOS_UNKNOWN_ERR;
=======
   } catch ( nanos_err_t err) {
      return err;
>>>>>>> 7707e933
   }
#endif
   return NANOS_OK;
}

NANOS_API_DEF(nanos_err_t, nanos_instrument_register_value_with_val, ( nanos_event_value_t val, const char *key, const char *value, const char *description, bool abort_when_registered ))
{
#ifdef NANOS_INSTRUMENTATION_ENABLED
   try
   {
      sys.getInstrumentation()->getInstrumentationDictionary()->registerEventValue(key, value, val, description, abort_when_registered);
   } catch ( nanos_err_t err) {
      return err;
   }
#endif
   return NANOS_OK;
}

NANOS_API_DEF(nanos_err_t, nanos_instrument_get_key, (const char *key, nanos_event_key_t *event_key))
{
#ifdef NANOS_INSTRUMENTATION_ENABLED
   try
   {
      *event_key = sys.getInstrumentation()->getInstrumentationDictionary()->getEventKey(key);
   } catch ( nanos_err_t err) {
      return err;
   }
#endif
   return NANOS_OK;
}

NANOS_API_DEF(nanos_err_t, nanos_instrument_get_value, (const char *key, const char *value, nanos_event_value_t *event_value))
{
#ifdef NANOS_INSTRUMENTATION_ENABLED
   try
   {
      *event_value = sys.getInstrumentation()->getInstrumentationDictionary()->getEventValue(key, value);
   } catch ( nanos_err_t err) {
      return err;
   }
#endif
   return NANOS_OK;
}

NANOS_API_DEF(nanos_err_t, nanos_instrument_events, ( unsigned int num_events, nanos_event_t events[] ))
{
#ifdef NANOS_INSTRUMENTATION_ENABLED
   try
   {
      Instrumentation::Event *e = (Instrumentation::Event *) alloca ( sizeof(Instrumentation::Event) * num_events ); 

      for (unsigned int i = 0; i < num_events; i++ ) {
         switch ( events[i].type ) {
            case NANOS_STATE_START:
               sys.getInstrumentation()->createStateEvent( &e[i],(nanos_event_state_value_t ) events[i].value);
               break;
            case NANOS_STATE_END:
               sys.getInstrumentation()->returnPreviousStateEvent(&e[i]);
               break;
            case NANOS_BURST_START:
               sys.getInstrumentation()->createBurstEvent(&e[i],events[i].key,events[i].value);
               break;
            case NANOS_BURST_END:
               sys.getInstrumentation()->closeBurstEvent(&e[i],events[i].key);
               break;
            case NANOS_POINT:
               sys.getInstrumentation()->createPointEvent(&e[i],events[i].key,events[i].value );
               break;
            case NANOS_PTP_START:
#if 0
               sys.getInstrumentation()->createPtPStart(&e[i],events[i].info.ptp.domain,events[i].info.ptp.id,*events[i].info.ptp.keys[0],*events[i].info.ptp.values,events[i].info.ptp.values);
#endif
               return NANOS_UNKNOWN_ERR;
               break;
            case NANOS_PTP_END:
#if 0
               sys.getInstrumentation()->createPtPEnd(&e[i],events[i].info.ptp.domain,events[i].info.ptp.id,events[i].info.ptp.nkvs,events[i].info.ptp.keys,events[i].info.ptp.values);
#endif
               return NANOS_UNKNOWN_ERR;
               break;
            default:
               return NANOS_UNKNOWN_ERR;
         }
      }

      sys.getInstrumentation()->addEventList( num_events,e);
   } catch ( nanos_err_t err) {
      return err;
   }
#endif
   return NANOS_OK;
}

NANOS_API_DEF(nanos_err_t, nanos_instrument_close_user_fun_event, ( void ))
{
#ifdef NANOS_INSTRUMENTATION_ENABLED
#ifdef GPU_DEV
   try
   {
      ( ( ext::GPUThread *) myThread )->enableWDClosingEvents();
   } catch ( nanos_err_t err) {
      return err;
   }
#endif
#ifdef OpenCL_DEV
   try
   {
      ( ( ext::OpenCLThread *) myThread )->enableWDClosingEvents();
   } catch ( nanos_err_t err) {
      return err;
   }
#endif
#endif
   return NANOS_OK;
}

NANOS_API_DEF(nanos_err_t, nanos_instrument_enable,())
{
#ifdef NANOS_INSTRUMENTATION_ENABLED
   try
   {
      sys.getInstrumentation()->enable();
   } catch ( nanos_err_t err) {
      return err;
   }
#endif
   return NANOS_OK;
}

NANOS_API_DEF(nanos_err_t, nanos_instrument_disable,())
{
#ifdef NANOS_INSTRUMENTATION_ENABLED
   try
   {
      sys.getInstrumentation()->disable();
   } catch ( nanos_err_t err) {
      return err;
   }
#endif
   return NANOS_OK;
}

/*!
 * \}
 */ <|MERGE_RESOLUTION|>--- conflicted
+++ resolved
@@ -64,14 +64,9 @@
          *event_value = use_this_val;
       } else {
       *event_value = sys.getInstrumentation()->getInstrumentationDictionary()->registerEventValue(key, value,  description, abort_when_registered);
-<<<<<<< HEAD
       }
-   } catch ( ... ) {
-      return NANOS_UNKNOWN_ERR;
-=======
-   } catch ( nanos_err_t err) {
-      return err;
->>>>>>> 7707e933
+   } catch ( nanos_err_t err) {
+      return err;
    }
 #endif
    return NANOS_OK;
