
AC_INIT([nanox], [0.6a], [alex.duran@bsc.es])
AC_CONFIG_SRCDIR([src/core/system.cpp])

# Environment
AC_CANONICAL_BUILD
AC_CANONICAL_SYSTEM
AC_CANONICAL_TARGET

# Automake initialization
AM_INIT_AUTOMAKE([-Wall -Werror dist-bzip2])
AC_CONFIG_MACRO_DIR([m4])

# Set compiler default flags
: ${CFLAGS=""}
: ${CXXFLAGS=""}

# Check for programs
AC_PROG_LIBTOOL
AC_PROG_CC
AC_PROG_CPP
AM_PROG_CC_C_O
AC_PROG_CXX
AM_PROG_AS

# Check for libraries

# Check for header files
AC_HEADER_STDC

# Check for typedefs, structures, and compiler characteristics
AC_C_CONST

# Check for library functions
NANOS_CONFIG_LIBDIRS=
NANOS_CONFIG_LIBS=
NANOS_CONFIG_LIBS_PERFO=
NANOS_CONFIG_LIBS_DEBUG=
NANOS_CONFIG_LIBS_INSTR=
AC_SUBST([NANOS_CONFIG_LIBDIRS])
AC_SUBST([NANOS_CONFIG_LIBS_PERFO])
AC_SUBST([NANOS_CONFIG_LIBS_DEBUG])
AC_SUBST([NANOS_CONFIG_LIBS_INSTR])
AC_SUBST([NANOS_CONFIG_LIBS_INSTRDEBUG])

# Check for architecture
ARCHITECTURES=
OS=

AC_SUBST([ARCHITECTURES])
AC_SUBST([OS])
AC_SUBST([SMP_ARCH])

#AC_MSG_CHECKING([for architecture])
smp_ult=yes
case $host in
  i?86-*-linux*)
    OS=unix-os
    ARCHITECTURES="$ARCHITECTURES smp"
    SMP_ARCH=x86
    ;;
  x86_64-*-linux*)
    OS=unix-os
    ARCHITECTURES="$ARCHITECTURES smp"
    SMP_ARCH=x86-64
    ;;
  ia64-*-linux*)
    OS=unix-os
    ARCHITECTURES="$ARCHITECTURES smp"
    SMP_ARCH=ia64
    ;;
  powerpc-*-linux* | powerpc64-*-linux*)
    OS=unix-os
    ARCHITECTURES="$ARCHITECTURES smp"

    case $CC in
      *-m32*)
         SMP_ARCH=ppc32
<<<<<<< HEAD
         AM_CONDITIONAL([PERFORMANCE_VERSION], [test x$performance_disabled = xno])
=======
>>>>>>> eafefa2e
         ;;
      *-m64*)
         SMP_ARCH=ppc64
         ;;
      *)
         # GCC generates ppc32 code by default
         SMP_ARCH=ppc32
<<<<<<< HEAD
         AM_CONDITIONAL([PERFORMANCE_VERSION], [test x$performance_disabled = xno])
         ;;
    esac
    
    AM_CONDITIONAL([ARCH_IS_64_BITS], [test x$SMP_ARCH = xppc64])
=======
         ;;
    esac
>>>>>>> eafefa2e

    # Check if it is a Cell system
    if cat /proc/cpuinfo | grep Cell &> /dev/null ; then
      spu_valid=yes
      AC_ARG_VAR([SPUCC],[SPU C compiler])
      AC_ARG_VAR([PPUEMBED],[SPU to PPU embedding tool])
      AC_CHECK_PROG( [SPUCC], [spu-cc], spu-cc, no)
      if test x$SPUCC = xno ; then
	AC_MSG_WARN([spu-cc not found. Disabling SPU support]) 
        spu_valid=no
      else 
        AC_CHECK_PROG( [PPUEMBED], [ppu-embedspu], ppu-embedspu, no)
        if test x$PPUEMBED = xno ; then
          AC_MSG_WARN([ppu-embedspu not found. Disabling SPU support]) 
          spu_valid=no
        else
           AC_ARG_WITH([cellsdk],
              AS_HELP_STRING([--with-cellsdk=dir], [Directory of Cell SDK installation]),
              [
		CELLSDK="${withval}"
              ],
              [
		CELLSDK=/opt/cell/sdk/usr
              ])
           CELLSDK_INC="$CELLSDK/include"
           CELLSDK_LIB="$CELLSDK/lib"

	   AC_SUBST([CELLSDK_INC])
	   AC_SUBST([CELLSDK_LIB])

	   NANOS_CONFIG_LIBDIRS="NANOS_CONFIG_LIBDIRS -L$CELLSDK_LIB"
	   NANOS_CONFIG_LIBS="NANOS_CONFIG_LIBS -lspe2"
        fi
      fi
      if test x$spu_valid = xyes; then
        ARCHITECTURES="$ARCHITECTURES spu"
      fi
    fi

    #check for cluster enable option
    AC_MSG_CHECKING([if Cluster architecture was requested])
    AC_ARG_ENABLE([cluster],
        AS_HELP_STRING([--enable-cluster], [Enables cluster architecture]),
        [
            if test x$enableval = xyes -o x$enableval = x;
            then
                cluster_enabled="yes"
                AC_MSG_RESULT([yes])
            else if test x$enableval = xno;
                then
                    AC_MSG_RESULT([no])
                    cluster_enabled="no"
                 else
                    AC_MSG_ERROR([This option can only be given 'yes' or 'no' values])
                 fi
            fi
        ],
        [
            cluster_enabled="no"
            AC_MSG_RESULT([yes])
        ]
    )
    if test x$cluster_enabled = xyes; then
        CFLAGS="$CFLAGS -DCLUSTER_DEV"
        CXXFLAGS="$CXXFLAGS -DCLUSTER_DEV"
        ARCHITECTURES="$ARCHITECTURES cluster"

        AC_ARG_WITH([gasnet],
              AS_HELP_STRING([--with-gasnet=dir], [Directory of GASNet installation]),
              [
		GASNET_DIR="${withval}"
              ],
              [
		GASNET_DIR=/opt/gasnet
              ])

	   AC_SUBST([GASNET_DIR])

    fi
    
    ;;
  *)
    OS=unix-os
    ARCHITECTURES="$ARCHITECTURES smp"
    SMP_ARCH=unknown
    smp_ult=no
    ;;
esac


# Check if it has nVidia GPUs / CUDA is installed
gpu_valid=no
gpu_disabled=no
CUDA=""

AC_MSG_CHECKING([if the use of GPU devices was disabled])
AC_ARG_ENABLE([gpu-arch],
  AS_HELP_STRING([--disable-gpu-arch], [Disables the use of GPU devices]),
  [
    gpu_valid="no"
    gpu_disabled="yes"
    AC_MSG_RESULT([yes])
  ],
  [
    AC_MSG_RESULT([no])
  ]
)

AC_ARG_WITH([cuda],
AS_HELP_STRING([--with-cuda=dir], [Directory of CUDA installation]),
	[
		CUDA="${withval}"
	],
	[
		CUDA="/usr/local/cuda"
	])

if test x$gpu_disabled = xno ; then
    if ls "$CUDA" &> /dev/null ; then
        AC_ARG_VAR([NVCC],[CUDA compiler])
        NVCC="nvcc"
        AC_CHECK_PROG( [NVCC], ["CUDA compiler"], nvcc, no)
        if test x$NVCC = xno ; then
            AC_MSG_WARN([nvcc not found. Disabling GPU support])
            gpu_valid=no
        else
            CUDA_INC="$CUDA/include"
            CUDA_LIB="$CUDA/lib"
            if ls "$CUDA/lib64" &> /dev/null ; then
                CUDA_LIB="$CUDA/lib64"
            fi

            AC_SUBST([CUDA_INC])
            AC_SUBST([CUDA_LIB])

            gpu_valid=yes
        fi
    fi
fi

if test x$gpu_valid = xyes; then
	CFLAGS="$CFLAGS -DGPU_DEV"
	CXXFLAGS="$CXXFLAGS -DGPU_DEV"
	ARCHITECTURES="$ARCHITECTURES gpu"
fi

AC_SUBST([gpu_valid])

AC_MSG_CHECKING([for architecture])

# Add architecture libraries
for arch in $ARCHITECTURES; do
	NANOS_CONFIG_LIBS_PERFO="$NANOS_CONFIG_LIBS_PERFO $NANOS_CONFIG_LIBS \$(abs_top_builddir)/src/arch/$arch/performance/lib$arch.la"
	NANOS_CONFIG_LIBS_DEBUG="$NANOS_CONFIG_LIBS_DEBUG $NANOS_CONFIG_LIBS \$(abs_top_builddir)/src/arch/$arch/debug/lib$arch.la"
	NANOS_CONFIG_LIBS_INSTR="$NANOS_CONFIG_LIBS_INSTR $NANOS_CONFIG_LIBS \$(abs_top_builddir)/src/arch/$arch/instrumentation/lib$arch.la"
	NANOS_CONFIG_LIBS_INSTRDEBUG="$NANOS_CONFIG_LIBS_INSTRDEBUG $NANOS_CONFIG_LIBS \$(abs_top_builddir)/src/arch/$arch/instrumentation-debug/lib$arch.la"
done
NANOS_CONFIG_LIBS_PERFO="$NANOS_CONFIG_LIBS_PERFO \$(abs_top_builddir)/src/arch/$OS/performance/libos.la \$(abs_top_builddir)/src/support/performance/libsupport.la"
NANOS_CONFIG_LIBS_DEBUG="$NANOS_CONFIG_LIBS_DEBUG \$(abs_top_builddir)/src/arch/$OS/debug/libos.la \$(abs_top_builddir)/src/support/debug/libsupport.la"
NANOS_CONFIG_LIBS_INSTR="$NANOS_CONFIG_LIBS_INSTR \$(abs_top_builddir)/src/arch/$OS/instrumentation/libos.la \$(abs_top_builddir)/src/support/instrumentation/libsupport.la"
NANOS_CONFIG_LIBS_INSTRDEBUG="$NANOS_CONFIG_LIBS_INSTRDEBUG \$(abs_top_builddir)/src/arch/$OS/instrumentation-debug/libos.la \$(abs_top_builddir)/src/support/instrumentation-debug/libsupport.la"

AM_CONDITIONAL([SMP_SUPPORTS_ULT],[test $smp_ult = yes])

AC_MSG_RESULT([$ARCHITECTURES/$OS])

USED_VERSION=""

# Enable instrumentation-debug version
instrumentation_debug_disabled="yes"
AC_MSG_CHECKING([if instrumentation-debug version was enabled])
AC_ARG_ENABLE([instrumentation-debug],
  AS_HELP_STRING([--enable-instrumentation-debug], [Enables generation of instrumentation-debug version]),
  [
    if test x$enableval = xyes -o x$enableval = x;
    then
        instrumentation_debug_disabled="no"
        AC_MSG_RESULT([yes])
    else if test x$enableval = xno;
         then
            AC_MSG_RESULT([no])
            instrumentation_debug_disabled="yes"
            USED_VERSION="instrumentation-debug"
         else
            AC_MSG_ERROR([This option can only be given 'yes' or 'no' values])
         fi
    fi
  ],
  [
      AC_MSG_RESULT([no])
      instrumentation_debug_disabled="yes"
  ]
)

AM_CONDITIONAL([INSTRUMENTATION_DEBUG_VERSION], [test x$instrumentation_debug_disabled = xno])
AC_SUBST([instrdebugdir],['${libdir}/instrumentation-debug'])

# Enable instrumentation version
instrumentation_disabled="no"
AC_MSG_CHECKING([if instrumentation version was disabled])
AC_ARG_ENABLE([instrumentation],
  AS_HELP_STRING([--disable-instrumentation], [Disables generation of instrumentation version]),
  [
    if test x$disableval = xyes -o x$disableval = x;
    then
        instrumentation_disabled="yes"
        AC_MSG_RESULT([yes])
    else if test x$disableval = xno;
         then
            AC_MSG_RESULT([no])
            instrumentation_disabled="no"
            USED_VERSION="instrumentation"
         else
            AC_MSG_ERROR([This option can only be given 'yes' or 'no' values])
         fi
    fi
  ],
  [
      AC_MSG_RESULT([no])
      instrumentation_disabled="no"
      USED_VERSION="instrumentation"
  ]
)

AM_CONDITIONAL([INSTRUMENTATION_VERSION], [test x$instrumentation_disabled = xno])
AC_SUBST([instrumentationdir],['${libdir}/instrumentation'])

# Enable debug version
debug_disabled="no"
AC_MSG_CHECKING([if debug version was disabled])
AC_ARG_ENABLE([debug],
  AS_HELP_STRING([--disable-debug], [Disables generation of debug version]),
  [
    if test x$disableval = xyes -o x$disableval = x;
    then
        debug_disabled="yes"
        AC_MSG_RESULT([yes])
    else if test x$disableval = xno;
         then
            AC_MSG_RESULT([no])
            debug_disabled="no"
            USED_VERSION="debug"
         else
            AC_MSG_ERROR([This option can only be given 'yes' or 'no' values])
         fi
    fi
  ],
  [
      AC_MSG_RESULT([no])
      debug_disabled="no"
      USED_VERSION="debug"
  ]
)

AM_CONDITIONAL([DEBUG_VERSION], [test x$debug_disabled = xno])
AC_SUBST([debugdir],['${libdir}/debug'])

# Enable performance version
performance_disabled="no"
AC_MSG_CHECKING([if performance version was disabled])
AC_ARG_ENABLE([performance],
  AS_HELP_STRING([--disable-performance], [Disables generation of performance version]),
  [
    if test x$disableval = xyes -o x$disableval = x;
    then
        performance_disabled="yes"
        AC_MSG_RESULT([yes])
    else if test x$disableval = xno;
         then
            AC_MSG_RESULT([no])
            performance_disabled="no"
            USED_VERSION="performance"
         else
            AC_MSG_ERROR([This option can only be given 'yes' or 'no' values])
         fi
    fi
  ],
  [
      AC_MSG_RESULT([no])
      performance_disabled="no"
      USED_VERSION="performance"
  ]
)

AM_CONDITIONAL([PERFORMANCE_VERSION], [test x$performance_disabled = xno])
AC_SUBST([performancedir],['${libdir}/performance'])

AC_MSG_CHECKING([if any version is to be compiled])
if test x$performance_disabled = xyes -a x$debug_disabled = xyes -a x$instrumentation_disabled = xyes;
then
	AC_MSG_RESULT([no])
	AC_MSG_ERROR([At least one version needs to be compiled])
else
	AC_MSG_RESULT([yes])
fi
AC_SUBST([USED_VERSION])


# Check for atomic builtins in GCC
AC_CHECK_GXX_ATOMIC_BUILTINS()

MPITRACE_HOME=""
MPITRACE_INC=""
MPITRACE_LIB=""
MPITRACE_BIN=""

AC_ARG_WITH([mpitrace],
           AS_HELP_STRING([--with-mpitrace=dir], [Directory of Extrae installation (deprecated)]),
           [
                MPITRACE_HOME="$withval"
                MPITRACE_INC="$withval/include"
                MPITRACE_LIB="$withval/lib"
                MPITRACE_BIN="$withval/bin"
           ]
)
AC_ARG_WITH([extrae],
           AS_HELP_STRING([--with-extrae=dir], [Directory of Extrae installation]),
           [
                MPITRACE_HOME="$withval"
                MPITRACE_INC="$withval/include"
                MPITRACE_LIB="$withval/lib"
                MPITRACE_BIN="$withval/bin"
           ]
)

AC_SUBST([MPITRACE_HOME])
AC_SUBST([MPITRACE_INC])
AC_SUBST([MPITRACE_LIB])
AC_SUBST([MPITRACE_BIN])


AM_CONDITIONAL([INSTRUMENTATION_EXTRAE], test x"$MPITRACE_HOME" != x)

# Chechk for Chapel support
AC_ARG_WITH([chapel],
            AS_HELP_STRING([--with-chapel=dir], [Directory of Chapel installation]),
	    [
		chapel=yes
		CHAPEL_HOME="$withval"
	    ],
            [
		chapel=no
	    ]
)

AM_CONDITIONAL([CHAPEL_SUPPORT], [test "$chapel" = "yes"])
AC_SUBST([CHAPEL_HOME])

# Output files
AC_CONFIG_HEADERS([config.h])

AC_CONFIG_FILES([Makefile
                 src/Makefile
                 src/core/Makefile
                 src/core/performance/Makefile
                 src/core/debug/Makefile
                 src/core/instrumentation/Makefile
                 src/core/instrumentation-debug/Makefile
		 src/support/Makefile
		 src/support/performance/Makefile
		 src/support/debug/Makefile
		 src/support/instrumentation/Makefile
		 src/support/instrumentation-debug/Makefile
		 src/plugins/Makefile
		 src/plugins/sched/Makefile
		 src/plugins/sched/performance/Makefile
		 src/plugins/sched/debug/Makefile
		 src/plugins/sched/instrumentation/Makefile
		 src/plugins/sched/instrumentation-debug/Makefile
		 src/plugins/throttle/Makefile
		 src/plugins/throttle/performance/Makefile
		 src/plugins/throttle/debug/Makefile
		 src/plugins/throttle/instrumentation/Makefile
		 src/plugins/throttle/instrumentation-debug/Makefile
		 src/plugins/barr/Makefile
		 src/plugins/barr/performance/Makefile
		 src/plugins/barr/debug/Makefile
		 src/plugins/barr/instrumentation/Makefile
		 src/plugins/barr/instrumentation-debug/Makefile
		 src/plugins/slicers/Makefile
		 src/plugins/slicers/performance/Makefile
		 src/plugins/slicers/debug/Makefile
		 src/plugins/slicers/instrumentation/Makefile
		 src/plugins/slicers/instrumentation-debug/Makefile
		 src/plugins/instrumentation/Makefile
		 src/plugins/instrumentation/performance/Makefile
		 src/plugins/instrumentation/debug/Makefile
		 src/plugins/instrumentation/instrumentation/Makefile
		 src/plugins/instrumentation/instrumentation-debug/Makefile
		 src/apis/Makefile
		 src/apis/c/Makefile
		 src/apis/c/performance/Makefile
		 src/apis/c/debug/Makefile
		 src/apis/c/instrumentation/Makefile
		 src/apis/c/instrumentation-debug/Makefile
		 src/pms/Makefile
		 src/pms/openmp/Makefile
		 src/pms/openmp/performance/Makefile
		 src/pms/openmp/debug/Makefile
		 src/pms/openmp/instrumentation/Makefile
		 src/pms/openmp/instrumentation-debug/Makefile
		 src/pms/ss/Makefile
		 src/pms/ss/performance/Makefile
		 src/pms/ss/debug/Makefile
		 src/pms/ss/instrumentation/Makefile
		 src/pms/ss/instrumentation-debug/Makefile
		 src/pms/chapel/Makefile
		 src/pms/chapel/performance/Makefile
		 src/pms/chapel/debug/Makefile
		 src/pms/chapel/instrumentation/Makefile
		 src/pms/chapel/instrumentation-debug/Makefile
                 src/arch/Makefile
		 src/arch/unix-os/Makefile
		 src/arch/unix-os/performance/Makefile
		 src/arch/unix-os/debug/Makefile
		 src/arch/unix-os/instrumentation/Makefile
		 src/arch/unix-os/instrumentation-debug/Makefile
		 src/arch/smp/Makefile
		 src/arch/smp/performance/Makefile
		 src/arch/smp/debug/Makefile
		 src/arch/smp/instrumentation/Makefile
		 src/arch/smp/instrumentation-debug/Makefile
		 src/arch/fpga/Makefile
		 src/arch/fpga/performance/Makefile
		 src/arch/fpga/debug/Makefile
		 src/arch/fpga/instrumentation/Makefile
		 src/arch/fpga/instrumentation-debug/Makefile
		 src/arch/spu/Makefile
		 src/arch/spu/performance/Makefile
		 src/arch/spu/debug/Makefile
		 src/arch/spu/instrumentation/Makefile
		 src/arch/spu/instrumentation-debug/Makefile
		 src/arch/gpu/Makefile
		 src/arch/gpu/performance/Makefile
		 src/arch/gpu/debug/Makefile
		 src/arch/gpu/instrumentation/Makefile
<<<<<<< HEAD
		 src/arch/cluster/Makefile
		 src/arch/cluster/performance/Makefile
		 src/arch/cluster/debug/Makefile
		 src/arch/cluster/instrumentation/Makefile
=======
		 src/arch/gpu/instrumentation-debug/Makefile
>>>>>>> eafefa2e
		 src/utils/Makefile
		 scripts/Makefile
		 tests/Makefile
		 tests/gens/Makefile
		 doc/Makefile
                 doc/doxy-nanox
                 ])

AC_OUTPUT

echo ""
echo "Configuration summary of Nanos++"
echo "================================"
echo ""
echo "Configured architectures:" $ARCHITECTURES $SMP_ARCH
echo ""<|MERGE_RESOLUTION|>--- conflicted
+++ resolved
@@ -76,10 +76,6 @@
     case $CC in
       *-m32*)
          SMP_ARCH=ppc32
-<<<<<<< HEAD
-         AM_CONDITIONAL([PERFORMANCE_VERSION], [test x$performance_disabled = xno])
-=======
->>>>>>> eafefa2e
          ;;
       *-m64*)
          SMP_ARCH=ppc64
@@ -87,16 +83,10 @@
       *)
          # GCC generates ppc32 code by default
          SMP_ARCH=ppc32
-<<<<<<< HEAD
-         AM_CONDITIONAL([PERFORMANCE_VERSION], [test x$performance_disabled = xno])
          ;;
     esac
     
     AM_CONDITIONAL([ARCH_IS_64_BITS], [test x$SMP_ARCH = xppc64])
-=======
-         ;;
-    esac
->>>>>>> eafefa2e
 
     # Check if it is a Cell system
     if cat /proc/cpuinfo | grep Cell &> /dev/null ; then
@@ -533,14 +523,11 @@
 		 src/arch/gpu/performance/Makefile
 		 src/arch/gpu/debug/Makefile
 		 src/arch/gpu/instrumentation/Makefile
-<<<<<<< HEAD
+		 src/arch/gpu/instrumentation-debug/Makefile
 		 src/arch/cluster/Makefile
 		 src/arch/cluster/performance/Makefile
 		 src/arch/cluster/debug/Makefile
 		 src/arch/cluster/instrumentation/Makefile
-=======
-		 src/arch/gpu/instrumentation-debug/Makefile
->>>>>>> eafefa2e
 		 src/utils/Makefile
 		 scripts/Makefile
 		 tests/Makefile
