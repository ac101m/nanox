--- conflicted
+++ resolved
@@ -55,8 +55,6 @@
 
 inline System::InitialMode System::getInitialMode() const { return _initialMode; }
 
-inline void System::setThsPerPE( int ths ) { _thsPerPE = ths; }
-
 inline void System::setDelayedStart ( bool set) { _delayedStart = set; }
 
 inline bool System::getDelayedStart () const { return _delayedStart; }
@@ -67,14 +65,10 @@
 
 inline int System::getIdleNum() const { return _schedStats._idleThreads.value(); }
 
-<<<<<<< HEAD
-         void setUntieMaster ( bool value ) { _untieMaster = value; }
-         bool getUntieMaster () const { return _untieMaster; }
+inline void System::setUntieMaster ( bool value ) { _untieMaster = value; }
+inline bool System::getUntieMaster () const { return _untieMaster; }
 
-         void setThsPerPE( int ths ) { _thsPerPE = ths; }
-=======
 inline int System::getReadyNum() const { return _schedStats._readyTasks.value(); }
->>>>>>> fdb30d34
 
 inline int System::getRunningTasks() const
 {
