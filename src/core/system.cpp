--- conflicted
+++ resolved
@@ -93,12 +93,8 @@
 #ifdef GPU_DEV
       , _pinnedMemoryCUDA( new CUDAPinnedMemoryManager() )
 #endif
-<<<<<<< HEAD
       , _enableEvents(), _disableEvents(), _instrumentDefault("default"), _enable_cpuid_event( false ), _atomicSeedMemorySpace( 1 )
-=======
-      , _enableEvents(), _disableEvents(), _instrumentDefault("default"), _enable_cpuid_event( false )
       , _lockPoolSize(37), _lockPool( NULL )
->>>>>>> 57df2a4c
 {
    verbose0 ( "NANOS++ initializing... start" );
 
@@ -624,24 +620,16 @@
          break;
    }
 
-<<<<<<< HEAD
    if ( usingCluster() )
    {
       _net.nodeBarrier();
    }
 
-
-   NANOS_INSTRUMENT ( static InstrumentationDictionary *ID = sys.getInstrumentation()->getInstrumentationDictionary(); )
-   NANOS_INSTRUMENT ( static nanos_event_key_t num_threads_key = ID->getEventKey("set-num-threads"); )
-   NANOS_INSTRUMENT ( nanos_event_value_t team_size =  (nanos_event_value_t) myThread->getTeam()->size(); )
-   NANOS_INSTRUMENT ( sys.getInstrumentation()->raisePointEvents(1, &num_threads_key, &team_size); )
-=======
    // FIXME: temporary fix to prevent Extrae to get a full node mask as num-threads. See #828
    //NANOS_INSTRUMENT ( static InstrumentationDictionary *ID = sys.getInstrumentation()->getInstrumentationDictionary(); )
    //NANOS_INSTRUMENT ( static nanos_event_key_t num_threads_key = ID->getEventKey("set-num-threads"); )
    //NANOS_INSTRUMENT ( nanos_event_value_t team_size =  (nanos_event_value_t) myThread->getTeam()->size(); )
    //NANOS_INSTRUMENT ( sys.getInstrumentation()->raisePointEvents(1, &num_threads_key, &team_size); )
->>>>>>> 57df2a4c
    
    // Paused threads: set the condition checker 
    _pausedThreadsCond.setConditionChecker( EqualConditionChecker<unsigned int >( &_pausedThreads.override(), _workers.size() ) );
