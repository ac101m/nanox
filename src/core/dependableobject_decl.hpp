--- conflicted
+++ resolved
@@ -173,11 +173,7 @@
          *         method dependenciesSatisfied is invoked. It can be also a blocking
          *         call in some cases, if blocking is set to true.
          */
-<<<<<<< HEAD
-         int decreasePredecessors ( DependableObject * finishedPred );
-=======
-         virtual int decreasePredecessors ( std::list<uint64_t> const * flushDeps, bool blocking = false );
->>>>>>> 288bebdb
+         virtual int decreasePredecessors ( std::list<uint64_t> const * flushDeps, DependableObject * finishedPred, bool blocking = false );
 
          /*! \brief  Returns the number of predecessors of this DependableObject
           */
