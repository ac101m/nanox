--- conflicted
+++ resolved
@@ -39,7 +39,8 @@
          friend class SMPProcessor;
 
       private:
-<<<<<<< HEAD
+//<<<<<<< HEAD
+#if 0
          SMPProcessor *_core;
          pthread_t   _pth;
          size_t      _stackSize;
@@ -50,11 +51,12 @@
         
          pthread_cond_t          _completionWait;         //! Condition variable to wait for completion
          pthread_mutex_t         _completionMutex;        //! Mutex to access the completion 
-=======
+#endif
+//=======
          SMPProcessor * _core;
          bool           _useUserThreads;
          PThread        _pthread;
->>>>>>> 5ccb8aef
+//>>>>>>> master
 
          // disable copy constructor and assignment operator
          SMPThread( const SMPThread &th );
@@ -62,7 +64,8 @@
         
       public:
          // constructor
-<<<<<<< HEAD
+//<<<<<<< HEAD
+#if 0
          SMPThread( WD &w, PE *pe, SMPProcessor * core, SMPMultiThread *parent=NULL ) :
                BaseThread( sys.getSMPPlugin()->getNewSMPThreadId(), w, pe, parent ),_core(core), _stackSize(0), _useUserThreads(true)
                {
@@ -77,10 +80,11 @@
                         fatal( "couldn't create pthread mutex wait" );
                   }
                }
-=======
+#endif
+//=======
          SMPThread( WD &w, PE *pe, SMPProcessor *core ) :
                BaseThread( sys.getSMPPlugin()->getNewSMPThreadId(), w, pe, NULL ), _core( core ), _useUserThreads( true ), _pthread() {}
->>>>>>> 5ccb8aef
+//>>>>>>> master
 
          // named parameter idiom
          SMPThread & stackSize( size_t size ) { _pthread.setStackSize( size ); return *this; }
@@ -120,7 +124,8 @@
 
          virtual int getCpuId() const;
 
-<<<<<<< HEAD
+//<<<<<<< HEAD
+#if 0
          /*!
           * \brief Unset the flag and signal
           */
@@ -138,7 +143,8 @@
          
          /*! \brief Signals the thread to stop waiting. */
          virtual void unblock();
-=======
+#endif
+//=======
          // PThread functions
          virtual void start() { _pthread.start( this ); }
          virtual void finish() { _pthread.finish(); BaseThread::finish(); }
@@ -151,7 +157,7 @@
          /** \brief Unset the flag */
          virtual void wakeup();
          virtual void block() { _pthread.block(); }
->>>>>>> 5ccb8aef
+//>>>>>>> master
 #ifdef NANOS_RESILIENCY_ENABLED
          virtual void setupSignalHandlers() { _pthread.setupSignalHandlers(); }
 #endif
