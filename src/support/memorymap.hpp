#ifndef MEMORYMAP_H
#define MEMORYMAP_H

#include <iostream>
#include <stdio.h>
#include "memorymap_decl.hpp"

namespace nanos {

inline MemoryChunk& MemoryChunk::operator=( MemoryChunk const &mc ) {
   _addr = mc._addr;
   _len = mc._len;
   return *this;
}

inline bool MemoryChunk::operator<( MemoryChunk const &chunk ) const {
   return _addr < chunk._addr;
} 

inline uint64_t MemoryChunk::getAddress() const {
   return _addr;
}
inline std::size_t MemoryChunk::getLength() const {
   return _len;
}

inline bool MemoryChunk::equal( MemoryChunk const &target ) const {
   return ( _addr == target._addr && _len == target._len );
}

inline bool MemoryChunk::contains( MemoryChunk const &target ) const {
   return ( ( _addr <= target._addr) && ( ( _addr + _len ) >= ( target._addr + target._len ) ) );
}

inline MemoryChunk::OverlapType MemoryChunk::checkOverlap( MemoryChunk const &target ) const {
   OverlapType ret;
   if ( _addr < target._addr ) {
      if ( _addr + _len > target._addr ) {
         if ( _addr + _len > target._addr + target._len ) {
            ret = SUBCHUNK_OVERLAP; 
         } else if ( _addr + _len < target._addr + target._len ) {
            ret = END_OVERLAP;
         } else {
            ret = SUBCHUNK_END_OVERLAP; 
         }
      } else {
         ret = NO_OVERLAP;
      }
   } else if ( _addr > target._addr ) {
      if ( target._addr + target._len > _addr ) {
         if ( target._addr + target._len > _addr + _len ) {
            ret = TOTAL_OVERLAP; 
         } else if ( target._addr + target._len < _addr + _len ) {
            ret = BEGIN_OVERLAP;
         } else {
            ret = TOTAL_END_OVERLAP;
         }
      } else {
         ret = NO_OVERLAP;
      }
   } else { //addr == target._addr
      if ( target._len > _len ) {
         ret = TOTAL_BEGIN_OVERLAP;
      } else {
         ret = SUBCHUNK_BEGIN_OVERLAP;
      }
   }
      //fprintf( stderr, "detected %s\n", strOverlap[ret] );
   return ret;
}

inline void MemoryChunk::intersect( MemoryChunk &mcA, MemoryChunk &mcB, MemoryChunk &mcC ) {
   //assume A < B and NO TOTAL overlap
   std::size_t intersectionLen = mcA._addr + mcA._len - mcB._addr;
   mcC._addr = mcA._addr + mcA._len;
   mcC._len = mcB._len - intersectionLen;
   mcB._len = intersectionLen;
   mcA._len -= intersectionLen;
}

inline void MemoryChunk::partition( MemoryChunk &mcA, MemoryChunk const &mcB, MemoryChunk &mcC ) {
   //assume A < B and A totally overlaps B
   std::size_t remainingLen = ( mcA._addr + mcA._len ) - ( mcB._addr + mcB._len );
   mcC._addr = mcB._addr + mcB._len;
   mcC._len = remainingLen;
   mcA._len -= ( remainingLen + mcB._len );
}

inline void MemoryChunk::partitionBeginAgtB( MemoryChunk &mcA, MemoryChunk &mcB ) {
   //assume A.addr = B.addr, A.len > B.len,  A.addr is NOT modified 
   std::size_t bLen = mcA._len - mcB._len;
   mcB._addr = mcA._addr + mcB._len;
   mcB._len = bLen;
   mcA._len -= mcB._len;
}

inline void MemoryChunk::partitionBeginAltB( MemoryChunk const &mcA, MemoryChunk &mcB ) {
   //assume A.addr = B.addr, A.len < B.len,  A.addr is NOT modified 
   std::size_t bLen = mcB._len - mcA._len;
   mcB._addr = mcA._addr + mcA._len;
   mcB._len = bLen;
}

inline void MemoryChunk::partitionEnd( MemoryChunk &mcA, MemoryChunk const &mcB ) {
   //assume A.addr+A.len = B.addr+B.len, A.len > B.len,  B.addr is NOT modified 
   mcA._len -= mcB._len;
}

inline void MemoryChunk::expandIncluding( MemoryChunk const &mcB ) {
   _len = ( mcB._addr + mcB._len ) - _addr;
}

inline void MemoryChunk::expandExcluding( MemoryChunk const &mcB ) {
   _len = ( mcB._addr - _addr );
}

inline void MemoryChunk::cutAfter( MemoryChunk const &mc ) {
   _len = ( _addr + _len ) - ( mc._addr + mc._len );
   _addr = mc._addr + mc._len;
}


template < typename _Type >
void MemoryMap< _Type >::insertWithOverlap( const MemoryChunk &key, typename BaseMap::iterator &hint, MemChunkList &ptrList )
{
   class LocalFunctions {
      MemoryMap< _Type > &_thisMap;
      MemoryChunk        &_key;
      iterator           &_hint;
      MemChunkList       &_ptrList;

      public:
      LocalFunctions( MemoryMap< _Type > &thisMap, MemoryChunk &localKey, iterator &localHint, MemChunkList &localPtrList ) :
         _thisMap( thisMap ), _key( localKey ), _hint( localHint ), _ptrList( localPtrList ) { }

      void insertNoOverlap()
      {
         _Type *ptr = (_Type *) NULL;
         _hint = _thisMap.insert( _hint, typename BaseMap::value_type( _key, ptr ) );
         _ptrList.push_back( MemChunkPair ( &( _hint->first ), &( _hint->second ) ) );
      }

      void insertBeginOverlap()
      {
         /*
          *                +=====================+
          *                |     rightChunk      |
          *                | (already inserted)  |
          *                +=====================+
          *   +-----------------------+
          *   |      leftChunk        |
          *   |    (to be inserted)   |
          *   +-----------------------+
          *           == intersect ==
          *   +------------+
          *   | leftChunk  |
          *   +------------+
          *        ^       +==========+............+
          *        |       |rightChunk|righLeftOver|
          *        |       +==========+............+
          *   added to result----^
          */
         _Type *ptr = (_Type *) NULL;
         MemoryChunk &leftChunk = _key;
         MemoryChunk &rightChunk = const_cast< MemoryChunk & >( _hint->first );
         MemoryChunk rightLeftOver;

         MemoryChunk::intersect( leftChunk, rightChunk, rightLeftOver );

         _hint = _thisMap.insert( _hint, typename BaseMap::value_type( leftChunk, ptr ) ); //add the left chunk, 
         _ptrList.push_back( MemChunkPair ( &( _hint->first ), &( _hint->second ) ) );
         _hint++; //advance the iterator (it should reach "rightChunk"!)
         _ptrList.push_back( MemChunkPair ( &( _hint->first ), &( _hint->second ) ) );

         _hint = _thisMap.insert( _hint, typename BaseMap::value_type( rightLeftOver, NEW _Type( *_hint->second ) ) );
      }

      void insertEndOverlap()
      {
         MemoryChunk &leftChunk = const_cast< MemoryChunk & >( _hint->first );
         MemoryChunk &rightChunk = _key;
         MemoryChunk rightLeftOver;
         /*
          *   +=======================+
          *   |      leftChunk        |
          *   |   (already inserted)  |
          *   +=======================+
          *                +---------------------+
          *                |     rightChunk      |
          *                |  (to be inserted)   |
          *                +---------------------+
          *           == intersect ==
          *   +============+
          *   | leftChunk  |
          *   +============+
          *                +----------+............+
          *                |rightChunk|righLeftOver| <- not to be inserted yet.
          *                +----------+............+
          *   added to result-----^        ^------ not added to result (processed on next iterations)
          */

         MemoryChunk::intersect( leftChunk, rightChunk, rightLeftOver );

         //add the right chunk 
         _hint = _thisMap.insert( _hint, typename BaseMap::value_type( rightChunk, NEW _Type( *_hint->second ) ) );
         //result: right chunk
         _ptrList.push_back( MemChunkPair ( &( _hint->first ), &( _hint->second) ) );
         //leftover not added to result since more overlapping may exist
         _key = rightLeftOver;  //try to add what is left
      }

      void insertTotalOverlap()
      {
         _Type *ptr = (_Type *) NULL;
         MemoryChunk &leftChunk = _key;
         MemoryChunk &rightChunk = const_cast< MemoryChunk & >( _hint->first );
         _Type ** rightChunkDataPtr = &( _hint->second );
         MemoryChunk leftLeftOver;
         /*
          *                +=====================+
          *                |     rightChunk      |
          *                |  (already inserted) |
          *                +=====================+
          *   +-----------------------------------------------+
          *   |                  leftChunk                    |
          *   |               (to be inserted)                |
          *   +-----------------------------------------------+
          *                    == partition ==
          *                +=====================+
          *                |     rightChunk      |
          *                +=====================+
          *   +------------+        ^            +............+
          *   | leftChunk  |        |            |leftLeftOver|
          *   +------------+        |            +............+
          *         ^------  added to result          ^-- not added (keep processing)
          */

         MemoryChunk::partition( leftChunk, rightChunk, leftLeftOver );

         _hint = _thisMap.insert( _hint, typename BaseMap::value_type( leftChunk, ptr ) ); //add the left chunk, 
         _ptrList.push_back( MemChunkPair ( &( _hint->first ), &( _hint->second ) ) ); //return: leftChunk
         _ptrList.push_back( MemChunkPair ( &rightChunk, rightChunkDataPtr ) ); //return: rightChunk
         _key = leftLeftOver; //try to add what is left
      }

      void insertSubchunkOverlap()
      {
         MemoryChunk &leftChunk = const_cast< MemoryChunk & >( _hint->first );
         MemoryChunk &rightChunk = _key;
         MemoryChunk leftLeftOver;
         /*
          *   +===============================================+
          *   |                  leftChunk                    |
          *   |               (already inserted)              |
          *   +===============================================+
          *                +---------------------+
          *                |     rightChunk      |
          *                |  (to be inserted)   |
          *                +---------------------+
          *                    == partition ==
          *   +============+                     +............+
          *   | leftChunk  |                     |leftLeftOver|
          *   +============+                     +............+
          *                +---------------------+
          *                |     rightChunk      |
          *                +---------------------+
          *                   added to result
          */

         MemoryChunk::partition( leftChunk, rightChunk, leftLeftOver );

         _hint = _thisMap.insert( _hint, typename BaseMap::value_type( rightChunk, NEW _Type( *_hint->second ) ) ); //add the right chunk, 
         _ptrList.push_back( MemChunkPair ( &( _hint->first ), &( _hint->second ) ) ); //return: rightChunk
         _hint = _thisMap.insert( _hint, typename BaseMap::value_type( leftLeftOver, NEW _Type( *_hint->second ) ) ); //add the leftover
      }

      void insertTotalBeginOverlap()
      {
         MemoryChunk &leftChunk = const_cast< MemoryChunk & >( _hint->first );
         MemoryChunk &rightChunk = _key;
         /*
          *   +=====================+
          *   |      leftChunk      |
          *   |  (already inserted) |
          *   +=====================+
          *   +-----------------------------------------------+
          *   |                 rightChunk                    |
          *   |               (to be inserted)                |
          *   +-----------------------------------------------+
          *                    == partitionBeginAltB ==
          *   +=====================+
          *   |      leftChunk      |
          *   +=====================+
          *             ^           +.........................+
          *             |           |       rightChunk        |
          *             |           +.........................+
          *       added to result         ^-- not added (keep processing)
          */
         MemoryChunk::partitionBeginAltB( leftChunk, rightChunk );
         _ptrList.push_back( MemChunkPair ( &( _hint->first ), &( _hint->second ) ) ); //return: leftChunk
         _key = rightChunk; // redundant
      }

      void insertSubchunkBeginOverlap()
      {
         MemoryChunk &leftChunk = const_cast< MemoryChunk & >( _hint->first );
         MemoryChunk &rightChunk = _key;
         /*
          *   +===============================================+
          *   |                  leftChunk                    |
          *   |               (already inserted)              |
          *   +===============================================+
          *   +---------------------+
          *   |     rightChunk      |
          *   |  (to be inserted)   |
          *   +---------------------+
          *                == partitionBeginAgtB ==
          *                         +-------------------------+
          *                         |        rightChunk       |
          *                         +-------------------------+
          *   +=====================+
          *   |     leftchunk       |
          *   +=====================+
          *       added to result
          */
         MemoryChunk::partitionBeginAgtB( leftChunk, rightChunk );
         _ptrList.push_back( MemChunkPair ( &( _hint->first ), &( _hint->second ) ) ); //return: leftChunk
         _hint = _thisMap.insert( _hint, typename BaseMap::value_type( rightChunk, NEW _Type( *_hint->second ) ) ); //add the rightChunk
      }

      void insertTotalEndOverlap()
      {
         _Type *ptr = (_Type *) NULL;
         MemoryChunk &leftChunk = _key;
         MemoryChunk &rightChunk = const_cast< MemoryChunk & >( _hint->first );
         const MemoryChunk *rightChunkPtr = &( _hint->first );
         _Type ** rightChunkDataPtr = &( _hint->second );
         /*
          *                             +=====================+
          *                             |     rightChunk      |
          *                             |  (already inserted) |
          *                             +=====================+
          *   +-----------------------------------------------+
          *   |                  leftChunk                    |
          *   |               (to be inserted)                |
          *   +-----------------------------------------------+
          *                    == partition ==
          *                             +=====================+
          *                             |     rightChunk      |
          *                             +=====================+
          *   +-------------------------+        ^
          *   |        leftChunk        |        |
          *   +-------------------------+        |
          *         ^------  added to result ----+
          */
         MemoryChunk::partitionEnd( leftChunk, rightChunk );
         _hint = _thisMap.insert( _hint, typename BaseMap::value_type( rightChunk, ptr ) ); //add the leftChunk
         _ptrList.push_back( MemChunkPair ( &( _hint->first ), &( _hint->second ) ) ); //return: leftChunk
         _ptrList.push_back( MemChunkPair ( rightChunkPtr, rightChunkDataPtr ) ); //return: rightChunk
      }

      void insertSubchunkEndOverlap()
      {
         MemoryChunk &leftChunk = const_cast< MemoryChunk & >( _hint->first );
         MemoryChunk &rightChunk = _key;
         /*
          *   +===============================================+
          *   |                  leftChunk                    |
          *   |               (already inserted)              |
          *   +===============================================+
          *                             +---------------------+
          *                             |     rightChunk      |
          *                             |  (to be inserted)   |
          *                             +---------------------+
          *                    == partition ==
          *   +=========================+
          *   |        leftChunk        |
          *   +=========================+
          *                             +---------------------+
          *                             |     rightChunk      |
          *                             +---------------------+
          *                                added to result
          */
         MemoryChunk::partitionEnd( leftChunk, rightChunk );
         _hint = _thisMap.insert( _hint, typename BaseMap::value_type( rightChunk, NEW _Type( *_hint->second ) ) ); //add the rightChunk
         _ptrList.push_back( MemChunkPair ( &( _hint->first ), &( _hint->second ) ) ); //return: rightChunk
      }
   };
   // precondition: there is no exact match
   bool lastChunk = false;
   MemoryChunk iterKey = key;
   LocalFunctions local( *this, iterKey, hint, ptrList );
   if ( !this->empty() )
   {
      if ( hint != this->begin() )
         hint--;
      do {
         switch ( hint->first.checkOverlap( iterKey ) )
         {
            case MemoryChunk::NO_OVERLAP:
               if ( iterKey.getAddress() < hint->first.getAddress() )
               {
                  local.insertNoOverlap();
                  lastChunk = true;
               }
               break;
            case MemoryChunk::BEGIN_OVERLAP:
               local.insertBeginOverlap();
               lastChunk = true; //this is a final situation since the to-be-inserted chunk ends.
               break;
            case MemoryChunk::END_OVERLAP:
               local.insertEndOverlap();
               break;
            case MemoryChunk::TOTAL_OVERLAP:
               local.insertTotalOverlap();
               break;
            case MemoryChunk::SUBCHUNK_OVERLAP:
               local.insertSubchunkOverlap();
               lastChunk = true;
               break;
            case MemoryChunk::TOTAL_BEGIN_OVERLAP:
               local.insertTotalBeginOverlap();
               break;
            case MemoryChunk::SUBCHUNK_BEGIN_OVERLAP:
               local.insertSubchunkBeginOverlap();
               lastChunk = true;
               break;
            case MemoryChunk::TOTAL_END_OVERLAP:
               local.insertTotalEndOverlap();
               lastChunk = true;
               break;
            case MemoryChunk::SUBCHUNK_END_OVERLAP:
               local.insertSubchunkEndOverlap();
               lastChunk = true;
               break;
         }
         hint++;
      } while ( hint != this->end() && !lastChunk );
      if ( hint == this->end() && !lastChunk )
      {
         // no more chunks in the map but there is still "key" to insert
         hint = this->insert( hint, typename BaseMap::value_type( iterKey, ( _Type * ) NULL ) );
         ptrList.push_back( MemChunkPair ( &(hint->first), &(hint->second) ) );
      }
   } else {
      hint = this->insert( hint, typename BaseMap::value_type( key, ( _Type * ) NULL ) );
      ptrList.push_back( MemChunkPair ( &(hint->first), &(hint->second) ) );
   }
}


template < typename _Type >
void MemoryMap< _Type >::insertWithOverlapButNotGenerateIntersects( const MemoryChunk &key, typename BaseMap::iterator &hint, MemChunkList &ptrList )
{
   class LocalFunctions {
      MemoryMap< _Type > &_thisMap;
      MemoryChunk        &_key;
      iterator           &_hint;
      MemChunkList       &_ptrList;

      public:
      LocalFunctions( MemoryMap< _Type > &thisMap, MemoryChunk &localKey, iterator &localHint, MemChunkList &localPtrList ) :
         _thisMap( thisMap ), _key( localKey ), _hint( localHint ), _ptrList( localPtrList ) { }

      void insertNoOverlap()
      {
         _Type *ptr = (_Type *) NULL;
         _hint = _thisMap.insert( _hint, typename BaseMap::value_type( _key, ptr ) );
         _ptrList.push_back( MemChunkPair ( &( _hint->first ), &( _hint->second ) ) );
      }

      void insertBeginOverlap()
      {
         /*
          *                +=====================+
          *                |     rightChunk      |
          *                | (already inserted)  |
          *                +=====================+
          *   +-----------------------+
          *   |      leftChunk        |
          *   |    (to be inserted)   |
          *   +-----------------------+
          *           == intersect ==
          *   +------------+
          *   | leftChunk  |
          *   +------------+
          *        ^       +==========+............+
          *        |       |rightChunk|righLeftOver|
          *        |       +==========+............+
          *   added to result----^
          */
         _Type *ptr = (_Type *) NULL;
         MemoryChunk &leftChunk = _key;
         MemoryChunk rightChunk = _hint->first ;
         MemoryChunk rightLeftOver;

         MemoryChunk::intersect( leftChunk, rightChunk, rightLeftOver );

         _hint = _thisMap.insert( _hint, typename BaseMap::value_type( leftChunk, ptr ) ); //add the left chunk, 
         _ptrList.push_back( MemChunkPair ( &( _hint->first ), &( _hint->second ) ) );
         _hint++; //advance the iterator (it should reach "rightChunk"!)
         _ptrList.push_back( MemChunkPair ( &( _hint->first ), &( _hint->second ) ) );

         //_hint = _thisMap.insert( _hint, typename BaseMap::value_type( rightLeftOver, NEW _Type( *_hint->second ) ) );
      }

      void insertEndOverlap()
      {
         MemoryChunk leftChunk = _hint->first;
         MemoryChunk &rightChunk = _key;
         MemoryChunk rightLeftOver;
         /*
          *   +=======================+
          *   |      leftChunk        |
          *   |   (already inserted)  |
          *   +=======================+
          *                +---------------------+
          *                |     rightChunk      |
          *                |  (to be inserted)   |
          *                +---------------------+
          *           == intersect ==
          *   +============+
          *   | leftChunk  |
          *   +============+
          *                +----------+............+
          *                |rightChunk|righLeftOver| <- not to be inserted yet.
          *                +----------+............+
          *   added to result-----^        ^------ not added to result (processed on next iterations)
          */

         MemoryChunk::intersect( leftChunk, rightChunk, rightLeftOver );

         //add the right chunk 
         //_hint = _thisMap.insert( _hint, typename BaseMap::value_type( rightChunk, NEW _Type( *_hint->second ) ) );
         //result: right chunk
         _ptrList.push_back( MemChunkPair ( &( _hint->first ), &( _hint->second) ) );
         //leftover not added to result since more overlapping may exist
         _key = rightLeftOver;  //try to add what is left
      }

      void insertTotalOverlap()
      {
         _Type *ptr = (_Type *) NULL;
         MemoryChunk &leftChunk = _key;
         MemoryChunk &rightChunk = const_cast< MemoryChunk & >( _hint->first );
         _Type ** rightChunkDataPtr = &( _hint->second );
         MemoryChunk leftLeftOver;
         /*
          *                +=====================+
          *                |     rightChunk      |
          *                |  (already inserted) |
          *                +=====================+
          *   +-----------------------------------------------+
          *   |                  leftChunk                    |
          *   |               (to be inserted)                |
          *   +-----------------------------------------------+
          *                    == partition ==
          *                +=====================+
          *                |     rightChunk      |
          *                +=====================+
          *   +------------+        ^            +............+
          *   | leftChunk  |        |            |leftLeftOver|
          *   +------------+        |            +............+
          *         ^------  added to result          ^-- not added (keep processing)
          */

         MemoryChunk::partition( leftChunk, rightChunk, leftLeftOver );

         _hint = _thisMap.insert( _hint, typename BaseMap::value_type( leftChunk, ptr ) ); //add the left chunk, 
         _ptrList.push_back( MemChunkPair ( &( _hint->first ), &( _hint->second ) ) ); //return: leftChunk
         _ptrList.push_back( MemChunkPair ( &rightChunk, rightChunkDataPtr ) ); //return: rightChunk
         _key = leftLeftOver; //try to add what is left
      }

      void insertSubchunkOverlap()
      {
         //MemoryChunk leftChunk = _hint->first;
         //MemoryChunk &rightChunk = _key;
         //MemoryChunk leftLeftOver;
         /*
          *   +===============================================+
          *   |                  leftChunk                    |
          *   |               (already inserted)              |
          *   +===============================================+
          *                +---------------------+
          *                |     rightChunk      |
          *                |  (to be inserted)   |
          *                +---------------------+
          *                    == partition ==
          *   +============+                     +............+
          *   | leftChunk  |                     |leftLeftOver|
          *   +============+                     +............+
          *                +---------------------+
          *                |     rightChunk      |
          *                +---------------------+
          *                   added to result
          */

         //MemoryChunk::partition( leftChunk, rightChunk, leftLeftOver );

         //_hint = _thisMap.insert( _hint, typename BaseMap::value_type( rightChunk, NEW _Type( *_hint->second ) ) ); //add the right chunk, 
         _ptrList.push_back( MemChunkPair ( &( _hint->first ), &( _hint->second ) ) ); //return: rightChunk
         //_hint = _thisMap.insert( _hint, typename BaseMap::value_type( leftLeftOver, NEW _Type( *_hint->second ) ) ); //add the leftover
      }

      void insertTotalBeginOverlap()
      {
         MemoryChunk &leftChunk = const_cast< MemoryChunk & >( _hint->first );
         MemoryChunk &rightChunk = _key;
         /*
          *   +=====================+
          *   |      leftChunk      |
          *   |  (already inserted) |
          *   +=====================+
          *   +-----------------------------------------------+
          *   |                 rightChunk                    |
          *   |               (to be inserted)                |
          *   +-----------------------------------------------+
          *                    == partitionBeginAltB ==
          *   +=====================+
          *   |      leftChunk      |
          *   +=====================+
          *             ^           +.........................+
          *             |           |       rightChunk        |
          *             |           +.........................+
          *       added to result         ^-- not added (keep processing)
          */
         MemoryChunk::partitionBeginAltB( leftChunk, rightChunk );
         _ptrList.push_back( MemChunkPair ( &( _hint->first ), &( _hint->second ) ) ); //return: leftChunk
         _key = rightChunk; // redundant
      }

      void insertSubchunkBeginOverlap()
      {
         //MemoryChunk &leftChunk = const_cast< MemoryChunk & >( _hint->first );
         //MemoryChunk &rightChunk = _key;
         /*
          *   +===============================================+
          *   |                  leftChunk                    |
          *   |               (already inserted)              |
          *   +===============================================+
          *   +---------------------+
          *   |     rightChunk      |
          *   |  (to be inserted)   |
          *   +---------------------+
          *                == partitionBeginAgtB ==
          *                         +-------------------------+
          *                         |        rightChunk       |
          *                         +-------------------------+
          *   +=====================+
          *   |     leftchunk       |
          *   +=====================+
          *       added to result
          */
         //MemoryChunk::partitionBeginAgtB( leftChunk, rightChunk );
         _ptrList.push_back( MemChunkPair ( &( _hint->first ), &( _hint->second ) ) ); //return: leftChunk
         //_hint = _thisMap.insert( _hint, typename BaseMap::value_type( rightChunk, NEW _Type( *_hint->second ) ) ); //add the rightChunk
      }

      void insertTotalEndOverlap()
      {
         _Type *ptr = (_Type *) NULL;
         MemoryChunk &leftChunk = _key;
         MemoryChunk &rightChunk = const_cast< MemoryChunk & >( _hint->first );
         const MemoryChunk *rightChunkPtr = &( _hint->first );
         _Type ** rightChunkDataPtr = &( _hint->second );
         /*
          *                             +=====================+
          *                             |     rightChunk      |
          *                             |  (already inserted) |
          *                             +=====================+
          *   +-----------------------------------------------+
          *   |                  leftChunk                    |
          *   |               (to be inserted)                |
          *   +-----------------------------------------------+
          *                    == partition ==
          *                             +=====================+
          *                             |     rightChunk      |
          *                             +=====================+
          *   +-------------------------+        ^
          *   |        leftChunk        |        |
          *   +-------------------------+        |
          *         ^------  added to result ----+
          */
         MemoryChunk::partitionEnd( leftChunk, rightChunk );
         _hint = _thisMap.insert( _hint, typename BaseMap::value_type( rightChunk, ptr ) ); //add the leftChunk
         _ptrList.push_back( MemChunkPair ( &( _hint->first ), &( _hint->second ) ) ); //return: leftChunk
         _ptrList.push_back( MemChunkPair ( rightChunkPtr, rightChunkDataPtr ) ); //return: rightChunk
      }

      void insertSubchunkEndOverlap()
      {
         //MemoryChunk leftChunk = _hint->first;
         //MemoryChunk &rightChunk = _key;
         /*
          *   +===============================================+
          *   |                  leftChunk                    |
          *   |               (already inserted)              |
          *   +===============================================+
          *                             +---------------------+
          *                             |     rightChunk      |
          *                             |  (to be inserted)   |
          *                             +---------------------+
          *                    == partition ==
          *   +=========================+
          *   |        leftChunk        |
          *   +=========================+
          *                             +---------------------+
          *                             |     rightChunk      |
          *                             +---------------------+
          *                                added to result
          */
         //MemoryChunk::partitionEnd( leftChunk, rightChunk );
         //_hint = _thisMap.insert( _hint, typename BaseMap::value_type( rightChunk, NEW _Type( *_hint->second ) ) ); //add the rightChunk
         _ptrList.push_back( MemChunkPair ( &( _hint->first ), &( _hint->second ) ) ); //return: rightChunk
      }
   };
   // precondition: there is no exact match
   bool lastChunk = false;
   MemoryChunk iterKey = key;
   LocalFunctions local( *this, iterKey, hint, ptrList );
   if ( !this->empty() )
   {
      if ( hint != this->begin() )
         hint--;
      do {
         switch ( hint->first.checkOverlap( iterKey ) )
         {
            case MemoryChunk::NO_OVERLAP:
               if ( iterKey.getAddress() < hint->first.getAddress() )
               {
                  local.insertNoOverlap();
                  lastChunk = true;
               }
               break;
            case MemoryChunk::BEGIN_OVERLAP:
               local.insertBeginOverlap();
               lastChunk = true; //this is a final situation since the to-be-inserted chunk ends.
               break;
            case MemoryChunk::END_OVERLAP:
               local.insertEndOverlap();
               break;
            case MemoryChunk::TOTAL_OVERLAP:
               local.insertTotalOverlap();
               break;
            case MemoryChunk::SUBCHUNK_OVERLAP:
               local.insertSubchunkOverlap();
               lastChunk = true;
               break;
            case MemoryChunk::TOTAL_BEGIN_OVERLAP:
               local.insertTotalBeginOverlap();
               break;
            case MemoryChunk::SUBCHUNK_BEGIN_OVERLAP:
               local.insertSubchunkBeginOverlap();
               lastChunk = true;
               break;
            case MemoryChunk::TOTAL_END_OVERLAP:
               local.insertTotalEndOverlap();
               lastChunk = true;
               break;
            case MemoryChunk::SUBCHUNK_END_OVERLAP:
               local.insertSubchunkEndOverlap();
               lastChunk = true;
               break;
         }
         hint++;
      } while ( hint != this->end() && !lastChunk );
      if ( hint == this->end() && !lastChunk )
      {
         // no more chunks in the map but there is still "key" to insert
         hint = this->insert( hint, typename BaseMap::value_type( iterKey, ( _Type * ) NULL ) );
         ptrList.push_back( MemChunkPair ( &(hint->first), &(hint->second) ) );
      }
   } else {
      hint = this->insert( hint, typename BaseMap::value_type( key, ( _Type * ) NULL ) );
      ptrList.push_back( MemChunkPair ( &(hint->first), &(hint->second) ) );
   }
}

template < typename _Type >
void MemoryMap< _Type >::getWithOverlap( const MemoryChunk &key, const_iterator &hint, ConstMemChunkList &ptrList ) const
{
   class LocalFunctions {
      MemoryChunk          &_key;
      const_iterator       &_hint;
      ConstMemChunkList    &_ptrList;

      public:
      LocalFunctions( MemoryChunk &localKey, const_iterator &localHint, ConstMemChunkList &localPtrList ) :
         _key( localKey ), _hint( localHint ), _ptrList( localPtrList ) { }

      void getNoOverlap()
      {
         _ptrList.push_back( ConstMemChunkPair ( NEW MemoryChunk( _key ), NULL ) );
      }

      void getBeginOverlap( )
      {
         /*
          *                +=====================+
          *                |     rightChunk      |
          *                | (already inserted)  |
          *                +=====================+
          *   +-----------------------+
          *   |      leftChunk        |
          *   |    (to be inserted)   |
          *   +-----------------------+
          *           == intersect ==
          *   +------------+
          *   | leftChunk  |
          *   +------------+
          *        ^       +==========+............+
          *        |       |rightChunk|righLeftOver|
          *        |       +==========+............+
          *   added to result----^
          */
         MemoryChunk leftChunk = _key;
         MemoryChunk rightChunk = _hint->first ;
         MemoryChunk rightLeftOver;

         MemoryChunk::intersect( leftChunk, rightChunk, rightLeftOver );

         _ptrList.push_back( ConstMemChunkPair ( NEW MemoryChunk( leftChunk ) , NULL ) );
         _ptrList.push_back( ConstMemChunkPair ( NEW MemoryChunk( rightChunk ) , &(_hint->second) ) );
      }

      void getEndOverlap( )
      {
         MemoryChunk leftChunk = _hint->first ;
         MemoryChunk rightChunk = _key;
         MemoryChunk rightLeftOver;
         /*
          *   +=======================+
          *   |      leftChunk        |
          *   |   (already inserted)  |
          *   +=======================+
          *                +---------------------+
          *                |     rightChunk      |
          *                |  (to be inserted)   |
          *                +---------------------+
          *           == intersect ==
          *   +============+
          *   | leftChunk  |
          *   +============+
          *                +----------+............+
          *                |rightChunk|righLeftOver| <- not to be inserted yet.
          *                +----------+............+
          *   added to result-----^        ^------ not added to result (processed on next iterations)
          */

         MemoryChunk::intersect( leftChunk, rightChunk, rightLeftOver );

         //add the right chunk 
         //hint = this->insert( hint, typename BaseMap::value_type( rightChunk, NEW _Type( *hint->second ) ) );
         //result: right chunk
         _ptrList.push_back( ConstMemChunkPair ( NEW MemoryChunk( rightChunk ), &(_hint->second) ) );
         //leftover not added to result since more overlapping may exist
         _key = rightLeftOver;  //try to add what is left
      }

      void getTotalOverlap( )
      {
         //_Type *ptr = (_Type *) NULL;
         MemoryChunk leftChunk = _key;
         MemoryChunk rightChunk = _hint->first ;
         MemoryChunk leftLeftOver;
         /*
          *                +=====================+
          *                |     rightChunk      |
          *                |  (already inserted) |
          *                +=====================+
          *   +-----------------------------------------------+
          *   |                  leftChunk                    |
          *   |               (to be inserted)                |
          *   +-----------------------------------------------+
          *                    == partition ==
          *                +=====================+
          *                |     rightChunk      |
          *                +=====================+
          *   +------------+        ^            +............+
          *   | leftChunk  |        |            |leftLeftOver|
          *   +------------+        |            +............+
          *         ^------  added to result          ^-- not added (keep processing)
          */

         MemoryChunk::partition( leftChunk, rightChunk, leftLeftOver );

         _ptrList.push_back( ConstMemChunkPair ( NEW MemoryChunk ( leftChunk ), NULL ) ); //return: leftChunk
         _ptrList.push_back( ConstMemChunkPair ( NEW MemoryChunk ( rightChunk ), &(_hint->second) ) ); //return: rightChunk
         _key = leftLeftOver; //try to add what is left
      }

      void getSubchunkOverlap()
      {
         MemoryChunk leftChunk = _hint->first ;
         MemoryChunk rightChunk = _key;
         MemoryChunk leftLeftOver;
         /*
          *   +===============================================+
          *   |                  leftChunk                    |
          *   |               (already inserted)              |
          *   +===============================================+
          *                +---------------------+
          *                |     rightChunk      |
          *                |  (to be inserted)   |
          *                +---------------------+
          *                    == partition ==
          *   +============+                     +............+
          *   | leftChunk  |                     |leftLeftOver|
          *   +============+                     +............+
          *                +---------------------+
          *                |     rightChunk      |
          *                +---------------------+
          *                   added to result
          */

         MemoryChunk::partition( leftChunk, rightChunk, leftLeftOver );

         _ptrList.push_back( ConstMemChunkPair ( NEW MemoryChunk( rightChunk ), &(_hint->second) ) ); //return: rightChunk
      }

      void getTotalBeginOverlap()
      {
         MemoryChunk leftChunk = _hint->first ;
         MemoryChunk rightChunk = _key;
         /*
          *   +=====================+
          *   |      leftChunk      |
          *   |  (already inserted) |
          *   +=====================+
          *   +-----------------------------------------------+
          *   |                 rightChunk                    |
          *   |               (to be inserted)                |
          *   +-----------------------------------------------+
          *                    == partitionBeginAltB ==
          *   +=====================+
          *   |      leftChunk      |
          *   +=====================+
          *             ^           ...........................
          *             |           :       rightChunk        :
          *             |           :.........................:
          *       added to result         ^-- not added (keep processing)
          */
         MemoryChunk::partitionBeginAltB( leftChunk, rightChunk );
         _ptrList.push_back( ConstMemChunkPair ( NEW MemoryChunk ( rightChunk ), &(_hint->second) ) ); //return: leftChunk
         _key = rightChunk;
      }

      void getSubchunkBeginOverlap()
      {
         MemoryChunk leftChunk = _hint->first ;
         MemoryChunk rightChunk = _key;
         /*
          *   +===============================================+
          *   |                  leftChunk                    |
          *   |               (already inserted)              |
          *   +===============================================+
          *   +---------------------+
          *   |     rightChunk      |
          *   |  (to be inserted)   |
          *   +---------------------+
          *                == partitionBeginAgtB ==
          *                         +-------------------------+
          *                         |        rightChunk       |
          *                         +-------------------------+
          *   +=====================+
          *   |     leftchunk       |
          *   +=====================+
          *       added to result
          */
         MemoryChunk::partitionBeginAgtB( leftChunk, rightChunk );
         _ptrList.push_back( ConstMemChunkPair ( NEW MemoryChunk( leftChunk ), &(_hint->second) ) ); //return: leftChunk
      }

      void getTotalEndOverlap()
      {
         MemoryChunk leftChunk = _key;
         MemoryChunk rightChunk = _hint->first ;
         //const MemoryChunk *rightChunkPtr = &( hint->first );
         _Type * const * rightChunkDataPtr = &( _hint->second );
         /*
          *                             +=====================+
          *                             |     rightChunk      |
          *                             |  (already inserted) |
          *                             +=====================+
          *   +-----------------------------------------------+
          *   |                  leftChunk                    |
          *   |               (to be inserted)                |
          *   +-----------------------------------------------+
          *                    == partition ==
          *                             +=====================+
          *                             |     rightChunk      |
          *                             +=====================+
          *   +-------------------------+        ^
          *   |        leftChunk        |        |
          *   +-------------------------+        |
          *         ^------  added to result ----+
          */
         MemoryChunk::partitionEnd( leftChunk, rightChunk );
         _ptrList.push_back( ConstMemChunkPair ( NEW MemoryChunk ( leftChunk ), NULL ) ); //return: leftChunk
         _ptrList.push_back( ConstMemChunkPair ( NEW MemoryChunk ( rightChunk ), rightChunkDataPtr ) ); //return: rightChunk
      }

      void getSubchunkEndOverlap()
      {
         MemoryChunk leftChunk = _hint->first ;
         MemoryChunk rightChunk = _key;
         /*
          *   +===============================================+
          *   |                  leftChunk                    |
          *   |               (already inserted)              |
          *   +===============================================+
          *                             +---------------------+
          *                             |     rightChunk      |
          *                             |  (to be inserted)   |
          *                             +---------------------+
          *                    == partition ==
          *   +=========================+
          *   |        leftChunk        |
          *   +=========================+
          *                             +---------------------+
          *                             |     rightChunk      |
          *                             +---------------------+
          *                                added to result
          */
         MemoryChunk::partitionEnd( leftChunk, rightChunk );
         _ptrList.push_back( ConstMemChunkPair ( NEW MemoryChunk ( rightChunk ), &(_hint->second) ) ); //return: rightChunk
      }
   };

   // precondition: there is no exact match
   bool lastChunk = false;
   MemoryChunk iterKey = key;
   LocalFunctions local( iterKey, hint, ptrList );
   if ( !this->empty() )
   {
      if ( hint != this->begin() )
         hint--;
      do {
         //fprintf(stderr, "iterKey %d %d, hint %d %d : %s\n", iterKey.getAddress(), iterKey.getLength(), hint->first.getAddress(), hint->first.getLength(), MemoryChunk::strOverlap[ hint->first.checkOverlap( iterKey ) ]);
         switch ( hint->first.checkOverlap( iterKey ) )
         {
            case MemoryChunk::NO_OVERLAP:
               if ( iterKey.getAddress() < hint->first.getAddress() )
               {
                  local.getNoOverlap();
                  lastChunk = true;
               }
               break;
            case MemoryChunk::BEGIN_OVERLAP:
               local.getBeginOverlap();
               lastChunk = true; //this is a final situation since the to-be-inserted chunk ends.
               break;
            case MemoryChunk::END_OVERLAP:
               local.getEndOverlap();
               break;
            case MemoryChunk::TOTAL_OVERLAP:
               local.getTotalOverlap();
               break;
            case MemoryChunk::SUBCHUNK_OVERLAP:
               local.getSubchunkOverlap();
               lastChunk = true;
               break;
            case MemoryChunk::TOTAL_BEGIN_OVERLAP:
               local.getTotalBeginOverlap();
               break;
            case MemoryChunk::SUBCHUNK_BEGIN_OVERLAP:
               local.getSubchunkBeginOverlap();
               lastChunk = true;
               break;
            case MemoryChunk::TOTAL_END_OVERLAP:
               local.getTotalEndOverlap();
               lastChunk = true;
               break;
            case MemoryChunk::SUBCHUNK_END_OVERLAP:
               local.getSubchunkEndOverlap();
               lastChunk = true;
               break;
         }
         hint++;
      } while ( hint != this->end() && !lastChunk );
   } else {
      ptrList.push_back( ConstMemChunkPair ( NEW MemoryChunk(key), NULL ) );
   }
}

template < typename _Type >
void MemoryMap< _Type >::getWithOverlapNoExactKey( const MemoryChunk &key, const_iterator &hint, ConstMemChunkList &ptrList ) const
{
   class LocalFunctions {
      MemoryChunk          &_key;
      const_iterator       &_hint;
      ConstMemChunkList    &_ptrList;

      public:
      LocalFunctions( MemoryChunk &localKey, const_iterator &localHint, ConstMemChunkList &localPtrList ) :
         _key( localKey ), _hint( localHint ), _ptrList( localPtrList ) { }

      void getNoOverlap()
      {
         _ptrList.push_back( ConstMemChunkPair ( NEW MemoryChunk( _key ), NULL ) );
      }

      void getBeginOverlap( )
      {
         /*
          *                +=====================+
          *                |     rightChunk      |
          *                | (already inserted)  |
          *                +=====================+
          *   +-----------------------+
          *   |      leftChunk        |
          *   |    (to be inserted)   |
          *   +-----------------------+
          *           == intersect ==
          *   +------------+
          *   | leftChunk  |
          *   +------------+
          *        ^       +==========+............+
          *        |       |rightChunk|righLeftOver|
          *        |       +==========+............+
          *   added to result----^
          */
         MemoryChunk leftChunk = _key;
         MemoryChunk rightChunk = _hint->first ;
         MemoryChunk rightLeftOver;

         MemoryChunk::intersect( leftChunk, rightChunk, rightLeftOver );

         _ptrList.push_back( ConstMemChunkPair ( NEW MemoryChunk( leftChunk ) , NULL ) );
         _ptrList.push_back( ConstMemChunkPair ( NEW MemoryChunk( _hint->first ) , &(_hint->second) ) );
      }

      void getEndOverlap( )
      {
         MemoryChunk leftChunk = _hint->first ;
         MemoryChunk rightChunk = _key;
         MemoryChunk rightLeftOver;
         /*
          *   +=======================+
          *   |      leftChunk        |
          *   |   (already inserted)  |
          *   +=======================+
          *                +---------------------+
          *                |     rightChunk      |
          *                |  (to be inserted)   |
          *                +---------------------+
          *           == intersect ==
          *   +============+
          *   | leftChunk  |
          *   +============+
          *                +----------+............+
          *                |rightChunk|righLeftOver| <- not to be inserted yet.
          *                +----------+............+
          *   added to result-----^        ^------ not added to result (processed on next iterations)
          */

         MemoryChunk::intersect( leftChunk, rightChunk, rightLeftOver );

         //add the right chunk 
         //hint = this->insert( hint, typename BaseMap::value_type( rightChunk, NEW _Type( *hint->second ) ) );
         //result: right chunk
         _ptrList.push_back( ConstMemChunkPair ( NEW MemoryChunk( _hint->first ), &(_hint->second) ) );
         //leftover not added to result since more overlapping may exist
         _key = rightLeftOver;  //try to add what is left
      }

      void getTotalOverlap( )
      {
         //_Type *ptr = (_Type *) NULL;
         MemoryChunk leftChunk = _key;
         MemoryChunk rightChunk = _hint->first ;
         MemoryChunk leftLeftOver;
         /*
          *                +=====================+
          *                |     rightChunk      |
          *                |  (already inserted) |
          *                +=====================+
          *   +-----------------------------------------------+
          *   |                  leftChunk                    |
          *   |               (to be inserted)                |
          *   +-----------------------------------------------+
          *                    == partition ==
          *                +=====================+
          *                |     rightChunk      |
          *                +=====================+
          *   +------------+        ^            +............+
          *   | leftChunk  |        |            |leftLeftOver|
          *   +------------+        |            +............+
          *         ^------  added to result          ^-- not added (keep processing)
          */

         MemoryChunk::partition( leftChunk, rightChunk, leftLeftOver );

         _ptrList.push_back( ConstMemChunkPair ( NEW MemoryChunk ( leftChunk ), NULL ) ); //return: leftChunk
         _ptrList.push_back( ConstMemChunkPair ( NEW MemoryChunk ( _hint->first ), &(_hint->second) ) ); //return: rightChunk
         _key = leftLeftOver; //try to add what is left
      }

      void getSubchunkOverlap()
      {
         //MemoryChunk leftChunk = _hint->first ;
         //MemoryChunk rightChunk = _key;
         //MemoryChunk leftLeftOver;
         /*
          *   +===============================================+
          *   |                  leftChunk                    |
          *   |               (already inserted)              |
          *   +===============================================+
          *                +---------------------+
          *                |     rightChunk      |
          *                |  (to be inserted)   |
          *                +---------------------+
          *                    == partition ==
          *   +============+                     +............+
          *   | leftChunk  |                     |leftLeftOver|
          *   +============+                     +............+
          *                +---------------------+
          *                |     rightChunk      |
          *                +---------------------+
          *                   added to result
          */

         //MemoryChunk::partition( leftChunk, rightChunk, leftLeftOver );

         _ptrList.push_back( ConstMemChunkPair ( NEW MemoryChunk( _hint->first ), &(_hint->second) ) ); //return: rightChunk
      }

      void getTotalBeginOverlap()
      {
         MemoryChunk leftChunk = _hint->first ;
         MemoryChunk rightChunk = _key;
         /*
          *   +=====================+
          *   |      leftChunk      |
          *   |  (already inserted) |
          *   +=====================+
          *   +-----------------------------------------------+
          *   |                 rightChunk                    |
          *   |               (to be inserted)                |
          *   +-----------------------------------------------+
          *                    == partitionBeginAltB ==
          *   +=====================+
          *   |      leftChunk      |
          *   +=====================+
          *             ^           ...........................
          *             |           :       rightChunk        :
          *             |           :.........................:
          *       added to result         ^-- not added (keep processing)
          */
         MemoryChunk::partitionBeginAltB( leftChunk, rightChunk );
         _ptrList.push_back( ConstMemChunkPair ( NEW MemoryChunk ( _hint->first ), &(_hint->second) ) ); //return: leftChunk
         _key = rightChunk;
      }

      void getSubchunkBeginOverlap()
      {
         //MemoryChunk leftChunk = _hint->first ;
         //MemoryChunk rightChunk = _key;
         /*
          *   +===============================================+
          *   |                  leftChunk                    |
          *   |               (already inserted)              |
          *   +===============================================+
          *   +---------------------+
          *   |     rightChunk      |
          *   |  (to be inserted)   |
          *   +---------------------+
          *                == partitionBeginAgtB ==
          *                         +-------------------------+
          *                         |        rightChunk       |
          *                         +-------------------------+
          *   +=====================+
          *   |     leftchunk       |
          *   +=====================+
          *       added to result
          */
         //MemoryChunk::partitionBeginAgtB( leftChunk, rightChunk );
         _ptrList.push_back( ConstMemChunkPair ( NEW MemoryChunk( _hint->first ), &(_hint->second) ) ); //return: leftChunk
      }

      void getTotalEndOverlap()
      {
         MemoryChunk leftChunk = _key;
         MemoryChunk rightChunk = _hint->first ;
         //const MemoryChunk *rightChunkPtr = &( hint->first );
         _Type * const * rightChunkDataPtr = &( _hint->second );
         /*
          *                             +=====================+
          *                             |     rightChunk      |
          *                             |  (already inserted) |
          *                             +=====================+
          *   +-----------------------------------------------+
          *   |                  leftChunk                    |
          *   |               (to be inserted)                |
          *   +-----------------------------------------------+
          *                    == partition ==
          *                             +=====================+
          *                             |     rightChunk      |
          *                             +=====================+
          *   +-------------------------+        ^
          *   |        leftChunk        |        |
          *   +-------------------------+        |
          *         ^------  added to result ----+
          */
         MemoryChunk::partitionEnd( leftChunk, rightChunk );
         _ptrList.push_back( ConstMemChunkPair ( NEW MemoryChunk ( leftChunk ), NULL ) ); //return: leftChunk
         _ptrList.push_back( ConstMemChunkPair ( NEW MemoryChunk ( _hint->first ), rightChunkDataPtr ) ); //return: rightChunk
      }

      void getSubchunkEndOverlap()
      {
         //MemoryChunk leftChunk = _hint->first ;
         //MemoryChunk rightChunk = _key;
         /*
          *   +===============================================+
          *   |                  leftChunk                    |
          *   |               (already inserted)              |
          *   +===============================================+
          *                             +---------------------+
          *                             |     rightChunk      |
          *                             |  (to be inserted)   |
          *                             +---------------------+
          *                    == partition ==
          *   +=========================+
          *   |        leftChunk        |
          *   +=========================+
          *                             +---------------------+
          *                             |     rightChunk      |
          *                             +---------------------+
          *                                added to result
          */
         //MemoryChunk::partitionEnd( leftChunk, rightChunk );
         _ptrList.push_back( ConstMemChunkPair ( NEW MemoryChunk ( _hint->first ), &(_hint->second) ) ); //return: rightChunk
      }
   };

   // precondition: there is no exact match
   bool lastChunk = false;
   MemoryChunk iterKey = key;
   LocalFunctions local( iterKey, hint, ptrList );
   if ( !this->empty() )
   {
      if ( hint != this->begin() )
         hint--;
      do {
         //fprintf(stderr, "iterKey %d %d, hint %d %d : %s\n", iterKey.getAddress(), iterKey.getLength(), hint->first.getAddress(), hint->first.getLength(), MemoryChunk::strOverlap[ hint->first.checkOverlap( iterKey ) ]);
         switch ( hint->first.checkOverlap( iterKey ) )
         {
            case MemoryChunk::NO_OVERLAP:
               if ( iterKey.getAddress() < hint->first.getAddress() )
               {
                  local.getNoOverlap();
                  lastChunk = true;
               }
               break;
            case MemoryChunk::BEGIN_OVERLAP:
               local.getBeginOverlap();
               lastChunk = true; //this is a final situation since the to-be-inserted chunk ends.
               break;
            case MemoryChunk::END_OVERLAP:
               local.getEndOverlap();
               break;
            case MemoryChunk::TOTAL_OVERLAP:
               local.getTotalOverlap();
               break;
            case MemoryChunk::SUBCHUNK_OVERLAP:
               local.getSubchunkOverlap();
               lastChunk = true;
               break;
            case MemoryChunk::TOTAL_BEGIN_OVERLAP:
               local.getTotalBeginOverlap();
               break;
            case MemoryChunk::SUBCHUNK_BEGIN_OVERLAP:
               local.getSubchunkBeginOverlap();
               lastChunk = true;
               break;
            case MemoryChunk::TOTAL_END_OVERLAP:
               local.getTotalEndOverlap();
               lastChunk = true;
               break;
            case MemoryChunk::SUBCHUNK_END_OVERLAP:
               local.getSubchunkEndOverlap();
               lastChunk = true;
               break;
         }
         hint++;
      } while ( hint != this->end() && !lastChunk );
   } else {
      ptrList.push_back( ConstMemChunkPair ( NEW MemoryChunk(key), NULL ) );
   }
}

template < typename _Type >
<<<<<<< HEAD
void MemoryMap< _Type >::insertWithOverlapButNotGenerateIntersects( const MemoryChunk &key, typename BaseMap::iterator &hint, MemChunkList &ptrList )
{
   class LocalFunctions {
      MemoryMap< _Type > &_thisMap;
      MemoryChunk        &_key;
      iterator           &_hint;
      MemChunkList       &_ptrList;

      public:
      LocalFunctions( MemoryMap< _Type > &thisMap, MemoryChunk &localKey, iterator &localHint, MemChunkList &localPtrList ) :
         _thisMap( thisMap ), _key( localKey ), _hint( localHint ), _ptrList( localPtrList ) { }

      void insertNoOverlap()
      {
         _Type *ptr = (_Type *) NULL;
         _hint = _thisMap.insert( _hint, typename BaseMap::value_type( _key, ptr ) );
         _ptrList.push_back( MemChunkPair ( &( _hint->first ), &( _hint->second ) ) );
      }

      void insertBeginOverlap()
      {
         /*
          *                +=====================+
          *                |     rightChunk      |
          *                | (already inserted)  |
          *                +=====================+
          *   +-----------------------+
          *   |      leftChunk        |
          *   |    (to be inserted)   |
          *   +-----------------------+
          *           == intersect ==
          *   +------------+
          *   | leftChunk  |
          *   +------------+
          *        ^       +==========+............+
          *        |       |rightChunk|righLeftOver|
          *        |       +==========+............+
          *   added to result----^
          */
         _Type *ptr = (_Type *) NULL;
         MemoryChunk &leftChunk = _key;
         MemoryChunk rightChunk = _hint->first ;
         MemoryChunk rightLeftOver;

         MemoryChunk::intersect( leftChunk, rightChunk, rightLeftOver );

         _hint = _thisMap.insert( _hint, typename BaseMap::value_type( leftChunk, ptr ) ); //add the left chunk, 
         _ptrList.push_back( MemChunkPair ( &( _hint->first ), &( _hint->second ) ) );
         _hint++; //advance the iterator (it should reach "rightChunk"!)
         _ptrList.push_back( MemChunkPair ( &( _hint->first ), &( _hint->second ) ) );

         //_hint = _thisMap.insert( _hint, typename BaseMap::value_type( rightLeftOver, NEW _Type( *_hint->second ) ) );
      }

      void insertEndOverlap()
      {
         MemoryChunk leftChunk = _hint->first;
         MemoryChunk &rightChunk = _key;
         MemoryChunk rightLeftOver;
         /*
          *   +=======================+
          *   |      leftChunk        |
          *   |   (already inserted)  |
          *   +=======================+
          *                +---------------------+
          *                |     rightChunk      |
          *                |  (to be inserted)   |
          *                +---------------------+
          *           == intersect ==
          *   +============+
          *   | leftChunk  |
          *   +============+
          *                +----------+............+
          *                |rightChunk|righLeftOver| <- not to be inserted yet.
          *                +----------+............+
          *   added to result-----^        ^------ not added to result (processed on next iterations)
          */

         MemoryChunk::intersect( leftChunk, rightChunk, rightLeftOver );

         //add the right chunk 
         //_hint = _thisMap.insert( _hint, typename BaseMap::value_type( rightChunk, NEW _Type( *_hint->second ) ) );
         //result: right chunk
         _ptrList.push_back( MemChunkPair ( &( _hint->first ), &( _hint->second) ) );
         //leftover not added to result since more overlapping may exist
         _key = rightLeftOver;  //try to add what is left
      }

      void insertTotalOverlap()
      {
         _Type *ptr = (_Type *) NULL;
         MemoryChunk &leftChunk = _key;
         MemoryChunk &rightChunk = const_cast< MemoryChunk & >( _hint->first );
         _Type ** rightChunkDataPtr = &( _hint->second );
         MemoryChunk leftLeftOver;
         /*
          *                +=====================+
          *                |     rightChunk      |
          *                |  (already inserted) |
          *                +=====================+
          *   +-----------------------------------------------+
          *   |                  leftChunk                    |
          *   |               (to be inserted)                |
          *   +-----------------------------------------------+
          *                    == partition ==
          *                +=====================+
          *                |     rightChunk      |
          *                +=====================+
          *   +------------+        ^            +............+
          *   | leftChunk  |        |            |leftLeftOver|
          *   +------------+        |            +............+
          *         ^------  added to result          ^-- not added (keep processing)
          */

         MemoryChunk::partition( leftChunk, rightChunk, leftLeftOver );

         _hint = _thisMap.insert( _hint, typename BaseMap::value_type( leftChunk, ptr ) ); //add the left chunk, 
         _ptrList.push_back( MemChunkPair ( &( _hint->first ), &( _hint->second ) ) ); //return: leftChunk
         _ptrList.push_back( MemChunkPair ( &rightChunk, rightChunkDataPtr ) ); //return: rightChunk
         _key = leftLeftOver; //try to add what is left
      }

      void insertSubchunkOverlap()
      {
         //MemoryChunk leftChunk = _hint->first;
         //MemoryChunk &rightChunk = _key;
         //MemoryChunk leftLeftOver;
         /*
          *   +===============================================+
          *   |                  leftChunk                    |
          *   |               (already inserted)              |
          *   +===============================================+
          *                +---------------------+
          *                |     rightChunk      |
          *                |  (to be inserted)   |
          *                +---------------------+
          *                    == partition ==
          *   +============+                     +............+
          *   | leftChunk  |                     |leftLeftOver|
          *   +============+                     +............+
          *                +---------------------+
          *                |     rightChunk      |
          *                +---------------------+
          *                   added to result
          */

         //MemoryChunk::partition( leftChunk, rightChunk, leftLeftOver );

         //_hint = _thisMap.insert( _hint, typename BaseMap::value_type( rightChunk, NEW _Type( *_hint->second ) ) ); //add the right chunk, 
         _ptrList.push_back( MemChunkPair ( &( _hint->first ), &( _hint->second ) ) ); //return: rightChunk
         //_hint = _thisMap.insert( _hint, typename BaseMap::value_type( leftLeftOver, NEW _Type( *_hint->second ) ) ); //add the leftover
      }

      void insertTotalBeginOverlap()
      {
         MemoryChunk &leftChunk = const_cast< MemoryChunk & >( _hint->first );
         MemoryChunk &rightChunk = _key;
         /*
          *   +=====================+
          *   |      leftChunk      |
          *   |  (already inserted) |
          *   +=====================+
          *   +-----------------------------------------------+
          *   |                 rightChunk                    |
          *   |               (to be inserted)                |
          *   +-----------------------------------------------+
          *                    == partitionBeginAltB ==
          *   +=====================+
          *   |      leftChunk      |
          *   +=====================+
          *             ^           +.........................+
          *             |           |       rightChunk        |
          *             |           +.........................+
          *       added to result         ^-- not added (keep processing)
          */
         MemoryChunk::partitionBeginAltB( leftChunk, rightChunk );
         _ptrList.push_back( MemChunkPair ( &( _hint->first ), &( _hint->second ) ) ); //return: leftChunk
         _key = rightChunk; // redundant
      }

      void insertSubchunkBeginOverlap()
      {
         //MemoryChunk &leftChunk = const_cast< MemoryChunk & >( _hint->first );
         //MemoryChunk &rightChunk = _key;
         /*
          *   +===============================================+
          *   |                  leftChunk                    |
          *   |               (already inserted)              |
          *   +===============================================+
          *   +---------------------+
          *   |     rightChunk      |
          *   |  (to be inserted)   |
          *   +---------------------+
          *                == partitionBeginAgtB ==
          *                         +-------------------------+
          *                         |        rightChunk       |
          *                         +-------------------------+
          *   +=====================+
          *   |     leftchunk       |
          *   +=====================+
          *       added to result
          */
         //MemoryChunk::partitionBeginAgtB( leftChunk, rightChunk );
         _ptrList.push_back( MemChunkPair ( &( _hint->first ), &( _hint->second ) ) ); //return: leftChunk
         //_hint = _thisMap.insert( _hint, typename BaseMap::value_type( rightChunk, NEW _Type( *_hint->second ) ) ); //add the rightChunk
      }

      void insertTotalEndOverlap()
      {
         _Type *ptr = (_Type *) NULL;
         MemoryChunk &leftChunk = _key;
         MemoryChunk &rightChunk = const_cast< MemoryChunk & >( _hint->first );
         const MemoryChunk *rightChunkPtr = &( _hint->first );
         _Type ** rightChunkDataPtr = &( _hint->second );
         /*
          *                             +=====================+
          *                             |     rightChunk      |
          *                             |  (already inserted) |
          *                             +=====================+
          *   +-----------------------------------------------+
          *   |                  leftChunk                    |
          *   |               (to be inserted)                |
          *   +-----------------------------------------------+
          *                    == partition ==
          *                             +=====================+
          *                             |     rightChunk      |
          *                             +=====================+
          *   +-------------------------+        ^
          *   |        leftChunk        |        |
          *   +-------------------------+        |
          *         ^------  added to result ----+
          */
         MemoryChunk::partitionEnd( leftChunk, rightChunk );
         _hint = _thisMap.insert( _hint, typename BaseMap::value_type( rightChunk, ptr ) ); //add the leftChunk
         _ptrList.push_back( MemChunkPair ( &( _hint->first ), &( _hint->second ) ) ); //return: leftChunk
         _ptrList.push_back( MemChunkPair ( rightChunkPtr, rightChunkDataPtr ) ); //return: rightChunk
      }

      void insertSubchunkEndOverlap()
      {
         //MemoryChunk leftChunk = _hint->first;
         //MemoryChunk &rightChunk = _key;
         /*
          *   +===============================================+
          *   |                  leftChunk                    |
          *   |               (already inserted)              |
          *   +===============================================+
          *                             +---------------------+
          *                             |     rightChunk      |
          *                             |  (to be inserted)   |
          *                             +---------------------+
          *                    == partition ==
          *   +=========================+
          *   |        leftChunk        |
          *   +=========================+
          *                             +---------------------+
          *                             |     rightChunk      |
          *                             +---------------------+
          *                                added to result
          */
         //MemoryChunk::partitionEnd( leftChunk, rightChunk );
         //_hint = _thisMap.insert( _hint, typename BaseMap::value_type( rightChunk, NEW _Type( *_hint->second ) ) ); //add the rightChunk
         _ptrList.push_back( MemChunkPair ( &( _hint->first ), &( _hint->second ) ) ); //return: rightChunk
      }
   };
   // precondition: there is no exact match
   bool lastChunk = false;
   MemoryChunk iterKey = key;
   LocalFunctions local( *this, iterKey, hint, ptrList );
   if ( !this->empty() )
   {
      if ( hint != this->begin() )
         hint--;
      do {
         switch ( hint->first.checkOverlap( iterKey ) )
         {
            case MemoryChunk::NO_OVERLAP:
               if ( iterKey.getAddress() < hint->first.getAddress() )
               {
                  local.insertNoOverlap();
                  lastChunk = true;
               }
               break;
            case MemoryChunk::BEGIN_OVERLAP:
               local.insertBeginOverlap();
               lastChunk = true; //this is a final situation since the to-be-inserted chunk ends.
               break;
            case MemoryChunk::END_OVERLAP:
               local.insertEndOverlap();
               break;
            case MemoryChunk::TOTAL_OVERLAP:
               local.insertTotalOverlap();
               break;
            case MemoryChunk::SUBCHUNK_OVERLAP:
               local.insertSubchunkOverlap();
               lastChunk = true;
               break;
            case MemoryChunk::TOTAL_BEGIN_OVERLAP:
               local.insertTotalBeginOverlap();
               break;
            case MemoryChunk::SUBCHUNK_BEGIN_OVERLAP:
               local.insertSubchunkBeginOverlap();
               lastChunk = true;
               break;
            case MemoryChunk::TOTAL_END_OVERLAP:
               local.insertTotalEndOverlap();
               lastChunk = true;
               break;
            case MemoryChunk::SUBCHUNK_END_OVERLAP:
               local.insertSubchunkEndOverlap();
               lastChunk = true;
               break;
         }
         hint++;
      } while ( hint != this->end() && !lastChunk );
      if ( hint == this->end() && !lastChunk )
      {
         // no more chunks in the map but there is still "key" to insert
         hint = this->insert( hint, typename BaseMap::value_type( iterKey, ( _Type * ) NULL ) );
         ptrList.push_back( MemChunkPair ( &(hint->first), &(hint->second) ) );
      }
   } else {
      hint = this->insert( hint, typename BaseMap::value_type( key, ( _Type * ) NULL ) );
      ptrList.push_back( MemChunkPair ( &(hint->first), &(hint->second) ) );
   }
}

template < typename _Type >
=======
>>>>>>> 5ad7b160
void MemoryMap< _Type >::getOrAddChunk2( uint64_t addr, std::size_t len, MemChunkList &resultEntries )
{
   MemoryChunk key( addr, len );

   typename BaseMap::iterator it = this->lower_bound( key );
   if ( it == this->end() || this->key_comp()( key, it->first ) || it->first.getLength() != len )
   {
      /* NOT EXACT ADDR FOUND: "addr" is higher than any odther addr in the map OR less than "it" */
      insertWithOverlapButNotGenerateIntersects( key, it, resultEntries );
      //res = MEM_CHUNK_NOT_FOUND_BUT_ALLOCATED;
   }
   else
   {
      /* EXACT ADDR FOUND */
      resultEntries.push_back( MemChunkPair( &(it->first), &(it->second) ) );
   }
}

<<<<<<< HEAD

=======
>>>>>>> 5ad7b160
template < typename _Type >
void MemoryMap< _Type >::getOrAddChunk( uint64_t addr, std::size_t len, MemChunkList &resultEntries )
{
   MemoryChunk key( addr, len );

   typename BaseMap::iterator it = this->lower_bound( key );
   if ( it == this->end() || this->key_comp()( key, it->first ) || it->first.getLength() != len )
   {
      /* NOT EXACT ADDR FOUND: "addr" is higher than any odther addr in the map OR less than "it" */
      insertWithOverlap( key, it, resultEntries );
      //res = MEM_CHUNK_NOT_FOUND_BUT_ALLOCATED;
   }
   else
   {
      /* EXACT ADDR FOUND */
      resultEntries.push_back( MemChunkPair( &(it->first), &(it->second) ) );
   }
}

template < typename _Type >
void MemoryMap< _Type >::getChunk2( uint64_t addr, std::size_t len, ConstMemChunkList &resultEntries ) const
{
   MemoryChunk key( addr, len );

   //fprintf(stderr, "%s key requested addr %d, len %d\n", __FUNCTION__, key.getAddress(), key.getLength() );
   const_iterator it = this->lower_bound( key );
   if ( it == this->end() || this->key_comp()( key, it->first ) || it->first.getLength() != len )
   {
      /* NOT EXACT ADDR FOUND: "addr" is higher than any odther addr in the map OR less than "it" */
      getWithOverlap( key, it, resultEntries );
      //for (typename MemChunkList::iterator it = resultEntries.begin(); it != resultEntries.end(); it++)
      //{
      //   //fprintf(stderr, "result entry addr %d, len %d\n", it->first->getAddress(), it->first->getLength() );
      //   //if ( it->second != NULL ) 
      //   //   if ( *(it->second) != NULL ) 
      //   //      (*it->second)->print();
      //   //   else fprintf(stderr, "entry is null!! \n");
      //   //else fprintf(stderr, "entry ptr is null!! \n");
      //}
      if ( resultEntries.size() == 0 )
         fprintf(stderr, "result entry EMPTY!\n" );

   }
   else
   {
      /* EXACT ADDR FOUND */
      resultEntries.push_back( ConstMemChunkPair( NEW MemoryChunk( key ), &( it->second ) ) );
      //fprintf(stderr, "result entry addr %d, len %d\n", key.getAddress(), key.getLength() );
   }
}

template < typename _Type >
void MemoryMap< _Type >::getChunk3( uint64_t addr, std::size_t len, ConstMemChunkList &resultEntries ) const
{
   MemoryChunk key( addr, len );

   //fprintf(stderr, "%s key requested addr %d, len %d\n", __FUNCTION__, key.getAddress(), key.getLength() );
   const_iterator it = this->lower_bound( key );
   if ( it == this->end() || this->key_comp()( key, it->first ) || it->first.getLength() != len )
   {
      /* NOT EXACT ADDR FOUND: "addr" is higher than any odther addr in the map OR less than "it" */
      getWithOverlapNoExactKey( key, it, resultEntries );
      //for (typename MemChunkList::iterator it = resultEntries.begin(); it != resultEntries.end(); it++)
      //{
      //   //fprintf(stderr, "result entry addr %d, len %d\n", it->first->getAddress(), it->first->getLength() );
      //   //if ( it->second != NULL ) 
      //   //   if ( *(it->second) != NULL ) 
      //   //      (*it->second)->print();
      //   //   else fprintf(stderr, "entry is null!! \n");
      //   //else fprintf(stderr, "entry ptr is null!! \n");
      //}
      if ( resultEntries.size() == 0 )
         fprintf(stderr, "result entry EMPTY!\n" );

   }
   else
   {
      /* EXACT ADDR FOUND */
      resultEntries.push_back( ConstMemChunkPair( NEW MemoryChunk( key ), &( it->second ) ) );
      //fprintf(stderr, "result entry addr %d, len %d\n", key.getAddress(), key.getLength() );
   }
}

template < typename _Type >
void MemoryMap< _Type >::print() const
{
   int i = 0;
   typename BaseMap::const_iterator it = this->begin();
   std::cerr << "printing memory chunks" << std::endl;
   for (; it != this->end(); it++)
   {
      std::cerr << "\tchunk: " << i++ << " addr=" << (void *) it->first.getAddress() <<"(" << (uint64_t)it->first.getAddress()<< ")" << " len=" << it->first.getLength() << " ptr val is " << it->second << " addr of ptr val is " << (void *) &(it->second) << " ";
      it->second->print();
   } 
   std::cerr << "end of memory chunks" << std::endl;
}

}

#endif /* _NANOS_MEMORYMAP_H */<|MERGE_RESOLUTION|>--- conflicted
+++ resolved
@@ -1392,7 +1392,6 @@
 }
 
 template < typename _Type >
-<<<<<<< HEAD
 void MemoryMap< _Type >::insertWithOverlapButNotGenerateIntersects( const MemoryChunk &key, typename BaseMap::iterator &hint, MemChunkList &ptrList )
 {
    class LocalFunctions {
@@ -1721,8 +1720,6 @@
 }
 
 template < typename _Type >
-=======
->>>>>>> 5ad7b160
 void MemoryMap< _Type >::getOrAddChunk2( uint64_t addr, std::size_t len, MemChunkList &resultEntries )
 {
    MemoryChunk key( addr, len );
@@ -1741,10 +1738,6 @@
    }
 }
 
-<<<<<<< HEAD
-
-=======
->>>>>>> 5ad7b160
 template < typename _Type >
 void MemoryMap< _Type >::getOrAddChunk( uint64_t addr, std::size_t len, MemChunkList &resultEntries )
 {
