/*************************************************************************************/
/*      Copyright 2009 Barcelona Supercomputing Center                               */
/*                                                                                   */
/*      This file is part of the NANOS++ library.                                    */
/*                                                                                   */
/*      NANOS++ is free software: you can redistribute it and/or modify              */
/*      it under the terms of the GNU Lesser General Public License as published by  */
/*      the Free Software Foundation, either version 3 of the License, or            */
/*      (at your option) any later version.                                          */
/*                                                                                   */
/*      NANOS++ is distributed in the hope that it will be useful,                   */
/*      but WITHOUT ANY WARRANTY; without even the implied warranty of               */
/*      MERCHANTABILITY or FITNESS FOR A PARTICULAR PURPOSE.  See the                */
/*      GNU Lesser General Public License for more details.                          */
/*                                                                                   */
/*      You should have received a copy of the GNU Lesser General Public License     */
/*      along with NANOS++.  If not, see <http://www.gnu.org/licenses/>.             */
/*************************************************************************************/

#include "system.hpp"
#include "config.hpp"
#include "plugin.hpp"
#include "schedule.hpp"
#include "barrier.hpp"
#include "nanos-int.h"
#include "copydata.hpp"
#include "os.hpp"
#include "basethread.hpp"
#include "malign.hpp"
#include "processingelement.hpp"
#include "basethread.hpp"
#include "allocator.hpp"
#include "debug.hpp"
#include <assert.h>
#include <string.h>
#include <signal.h>
#include <set>
#include <climits>
#include "smpthread.hpp"
#include "regiondict.hpp"
#include "smpprocessor.hpp"
#include "location.hpp"
#include "router.hpp"

#ifdef SPU_DEV
#include "spuprocessor.hpp"
#endif

#ifdef GPU_DEV
#include "gpuprocessor_decl.hpp"
#include "gpumemoryspace_decl.hpp"
#include "gpudd.hpp"
#endif

#ifdef CLUSTER_DEV
#include "clusternode_decl.hpp"
#include "clusterthread_decl.hpp"
#endif

#include "addressspace.hpp"

#ifdef OpenCL_DEV
#include "openclprocessor.hpp"
#endif

using namespace nanos;

System nanos::sys;

namespace nanos {
namespace PMInterfaceType
{
   extern int * ssCompatibility;
   extern void (*set_interface)( void * );
}
}

// default system values go here
System::System () :
      _atomicWDSeed( 1 ), _threadIdSeed( 0 ), _peIdSeed( 0 ),
      /*jb _numPEs( INT_MAX ), _numThreads( 0 ),*/ _deviceStackSize( 0 ), _profile( false ),
      _instrument( false ), _verboseMode( false ), _summary( false ), _executionMode( DEDICATED ), _initialMode( POOL ),
      _untieMaster( true ), _delayedStart( false ), _synchronizedStart( true ),
      _predecessorLists( false ), _throttlePolicy ( NULL ),
      _schedStats(), _schedConf(), _defSchedule( "bf" ), _defThrottlePolicy( "hysteresis" ), 
      _defBarr( "centralized" ), _defInstr ( "empty_trace" ), _defDepsManager( "plain" ), _defArch( "smp" ),
      _initializedThreads ( 0 ), /*_targetThreads ( 0 ),*/ _pausedThreads( 0 ),
      _pausedThreadsCond(), _unpausedThreadsCond(),
      _net(), _usingCluster( false ), _usingNode2Node( true ), _usingPacking( true ), _conduit( "udp" ),
      _instrumentation ( NULL ), _defSchedulePolicy( NULL ), _dependenciesManager( NULL ),
      _pmInterface( NULL ), _masterGpuThd( NULL ), _separateMemorySpacesCount(1), _separateAddressSpaces(1024), _hostMemory( ext::SMP ),
      _regionCachePolicy( RegionCache::WRITE_BACK ), _regionCachePolicyStr(""), _clusterNodes(), _numaNodes(), _acceleratorCount(0),
      _numaNodeMap(), _threadManagerConf(), _threadManager( NULL )
#ifdef GPU_DEV
      , _pinnedMemoryCUDA( NEW CUDAPinnedMemoryManager() )
#endif
#ifdef NANOS_INSTRUMENTATION_ENABLED
      , _enableEvents(), _disableEvents(), _instrumentDefault("default"), _enableCpuidEvent( false )
#endif
      , _lockPoolSize(37), _lockPool( NULL ), _mainTeam (NULL), _simulator(false),  _task_max_retries(1), _affinityFailureCount( 0 )
      , _createLocalTasks( false )
      , _verboseDevOps( false )
      , _verboseCopies( false )
      , _splitOutputForThreads( false )
      , _userDefinedNUMANode( -1 )
      , _router()
      , _hwloc()
{
   verbose0 ( "NANOS++ initializing... start" );

   // OS::init must be called here and not in System::start() as it can be too late
   // to locate the program arguments at that point
   OS::init();
   config();

   _lockPool = NEW Lock[_lockPoolSize];

   if ( !_delayedStart ) {
      //std::cerr << "NX_ARGS is:" << (char *)(OS::getEnvironmentVariable( "NX_ARGS" ) != NULL ? OS::getEnvironmentVariable( "NX_ARGS" ) : "NO NX_ARGS: GG!") << std::endl;
      start();
   }
   verbose0 ( "NANOS++ initializing... end" );
}

struct LoadModule
{
   void operator() ( const char *module )
   {
      if ( module ) {
        verbose0( "loading " << module << " module" );
        sys.loadPlugin(module);
      }
   }
};

void System::loadModules ()
{
   verbose0 ( "Configuring module manager" );

   _pluginManager.init();

   verbose0 ( "Loading modules" );

   const OS::ModuleList & modules = OS::getRequestedModules();
   std::for_each(modules.begin(),modules.end(), LoadModule());
   
#ifdef MPI_DEV
   char* isOffloadSlave = getenv(const_cast<char*> ("OMPSS_OFFLOAD_SLAVE")); 
   //Plugin->init of MPI will initialize MPI when we are slaves so MPI spawn returns ASAP in the master
   //This plugin does not reserve any PE at initialization time, just perform MPI Init and other actions
   if ( isOffloadSlave ) sys.loadPlugin("arch-mpi");
#endif
   
   // load host processor module
   if ( _hostFactory == NULL ) {
     verbose0( "loading Host support" );

     if ( !loadPlugin( "pe-"+getDefaultArch() ) )
       fatal0 ( "Couldn't load host support" );
   }
   ensure0( _hostFactory,"No default host factory" );
   
#ifdef GPU_DEV
   verbose0( "loading GPU support" );

   if ( !loadPlugin( "pe-gpu" ) )
      fatal0 ( "Couldn't load GPU support" );
#endif
   
#ifdef OpenCL_DEV
   verbose0( "loading OpenCL support" );
   if ( !loadPlugin( "pe-opencl" ) )
     fatal0 ( "Couldn't load OpenCL support" );
#endif

#ifdef CLUSTER_DEV
   if ( usingCluster() )
   {
      verbose0( "Loading Cluster plugin (" + getNetworkConduit() + ")" ) ;
      if ( !loadPlugin( "pe-cluster-"+getNetworkConduit() ) )
         fatal0 ( "Couldn't load Cluster support" );
   }
#endif

   verbose0( "Architectures loaded");

   if ( !loadPlugin( "instrumentation-"+getDefaultInstrumentation() ) )
      fatal0( "Could not load " + getDefaultInstrumentation() + " instrumentation" );   

   // load default dependencies plugin
   verbose0( "loading " << getDefaultDependenciesManager() << " dependencies manager support" );

   if ( !loadPlugin( "deps-"+getDefaultDependenciesManager() ) )
      fatal0 ( "Couldn't load main dependencies manager" );

   ensure0( _dependenciesManager,"No default dependencies manager" );

   // load default schedule plugin
   verbose0( "loading " << getDefaultSchedule() << " scheduling policy support" );

   if ( !loadPlugin( "sched-"+getDefaultSchedule() ) )
      fatal0 ( "Couldn't load main scheduling policy" );

   ensure0( _defSchedulePolicy,"No default system scheduling factory" );

   verbose0( "loading " << getDefaultThrottlePolicy() << " throttle policy" );

   if ( !loadPlugin( "throttle-"+getDefaultThrottlePolicy() ) )
      fatal0( "Could not load main cutoff policy" );

   ensure0( _throttlePolicy, "No default throttle policy" );

   verbose0( "loading " << getDefaultBarrier() << " barrier algorithm" );

   if ( !loadPlugin( "barrier-"+getDefaultBarrier() ) )
      fatal0( "Could not load main barrier algorithm" );

   ensure0( _defBarrFactory,"No default system barrier factory" );

   _threadManager = _threadManagerConf.create();
}

void System::unloadModules ()
{   
   delete _throttlePolicy;
   
   delete _defSchedulePolicy;
   
   //! \todo (#613): delete GPU plugin?
}

// Config Functor
struct ExecInit
{
   std::set<void *> _initialized;

   ExecInit() : _initialized() {}

   void operator() ( const nanos_init_desc_t & init )
   {
      if ( _initialized.find( (void *)init.func ) == _initialized.end() ) {
         init.func( init.data );
         _initialized.insert( ( void * ) init.func );
      }
   }
};

void System::config ()
{
   Config cfg;

   const OS::InitList & externalInits = OS::getInitializationFunctions();
   std::for_each(externalInits.begin(),externalInits.end(), ExecInit());
   
#if 0
   if ( !_pmInterface ) {
      // bare bone run
      _pmInterface = NEW PMInterface();
   }
#endif

   //! Declare all configuration core's flags
   verbose0( "Preparing library configuration" );

   cfg.setOptionsSection( "Core", "Core options of the core of Nanos++ runtime" );

   cfg.registerConfigOption( "stack-size", NEW Config::PositiveVar( _deviceStackSize ),
                             "Defines the default stack size for all devices" );
   cfg.registerArgOption( "stack-size", "stack-size" );
   cfg.registerEnvOption( "stack-size", "NX_STACK_SIZE" );

   cfg.registerConfigOption( "verbose", NEW Config::FlagOption( _verboseMode ),
                             "Activates verbose mode" );
   cfg.registerArgOption( "verbose", "verbose" );

   cfg.registerConfigOption( "summary", NEW Config::FlagOption( _summary ),
                             "Activates summary mode" );
   cfg.registerArgOption( "summary", "summary" );

//! \bug implement execution modes (#146) */
#if 0
   cfg::MapVar<ExecutionMode> map( _executionMode );
   map.addOption( "dedicated", DEDICATED).addOption( "shared", SHARED );
   cfg.registerConfigOption ( "exec_mode", &map, "Execution mode" );
   cfg.registerArgOption ( "exec_mode", "mode" );
#endif

   registerPluginOption( "schedule", "sched", _defSchedule,
                         "Defines the scheduling policy", cfg );
   cfg.registerArgOption( "schedule", "schedule" );
   cfg.registerEnvOption( "schedule", "NX_SCHEDULE" );

   registerPluginOption( "throttle", "throttle", _defThrottlePolicy,
                         "Defines the throttle policy", cfg );
   cfg.registerArgOption( "throttle", "throttle" );
   cfg.registerEnvOption( "throttle", "NX_THROTTLE" );

   cfg.registerConfigOption( "barrier", NEW Config::StringVar ( _defBarr ),
                             "Defines barrier algorithm" );
   cfg.registerArgOption( "barrier", "barrier" );
   cfg.registerEnvOption( "barrier", "NX_BARRIER" );

   registerPluginOption( "instrumentation", "instrumentation", _defInstr,
                         "Defines instrumentation format", cfg );
   cfg.registerArgOption( "instrumentation", "instrumentation" );
   cfg.registerEnvOption( "instrumentation", "NX_INSTRUMENTATION" );

   cfg.registerConfigOption( "no-sync-start", NEW Config::FlagOption( _synchronizedStart, false),
                             "Disables synchronized start" );
   cfg.registerArgOption( "no-sync-start", "disable-synchronized-start" );

   cfg.registerConfigOption( "architecture", NEW Config::StringVar ( _defArch ),
                             "Defines the architecture to use (smp by default)" );
   cfg.registerArgOption( "architecture", "architecture" );
   cfg.registerEnvOption( "architecture", "NX_ARCHITECTURE" );

   registerPluginOption( "deps", "deps", _defDepsManager,
                         "Defines the dependencies plugin", cfg );
   cfg.registerArgOption( "deps", "deps" );
   cfg.registerEnvOption( "deps", "NX_DEPS" );
   

#ifdef NANOS_INSTRUMENTATION_ENABLED
   cfg.registerConfigOption( "instrument-default", NEW Config::StringVar ( _instrumentDefault ),
                             "Set instrumentation event list default (none, all)" );
   cfg.registerArgOption( "instrument-default", "instrument-default" );

   cfg.registerConfigOption( "instrument-enable", NEW Config::StringVarList ( _enableEvents ),
                             "Add events to instrumentation event list" );
   cfg.registerArgOption( "instrument-enable", "instrument-enable" );

   cfg.registerConfigOption( "instrument-disable", NEW Config::StringVarList ( _disableEvents ),
                             "Remove events to instrumentation event list" );
   cfg.registerArgOption( "instrument-disable", "instrument-disable" );

   cfg.registerConfigOption( "instrument-cpuid", NEW Config::FlagOption ( _enableCpuidEvent ),
                             "Add cpuid event when binding is disabled (expensive)" );
   cfg.registerArgOption( "instrument-cpuid", "instrument-cpuid" );
#endif

   /* Cluster: load the cluster support */
   cfg.registerConfigOption ( "enable-cluster", NEW Config::FlagOption ( _usingCluster, true ), "Enables the usage of Nanos++ Cluster" );
   cfg.registerArgOption ( "enable-cluster", "cluster" );
   //cfg.registerEnvOption ( "enable-cluster", "NX_ENABLE_CLUSTER" );

   cfg.registerConfigOption ( "no-node2node", NEW Config::FlagOption ( _usingNode2Node, false ), "Disables the usage of Slave-to-Slave transfers" );
   cfg.registerArgOption ( "no-node2node", "disable-node2node" );
   cfg.registerConfigOption ( "no-pack", NEW Config::FlagOption ( _usingPacking, false ), "Disables the usage of packing and unpacking of strided transfers" );
   cfg.registerArgOption ( "no-pack", "disable-packed-copies" );

   /* Cluster: select wich module to load mpi or udp */
   cfg.registerConfigOption ( "conduit", NEW Config::StringVar ( _conduit ), "Selects which GasNet conduit will be used" );
   cfg.registerArgOption ( "conduit", "cluster-network" );
   cfg.registerEnvOption ( "conduit", "NX_CLUSTER_NETWORK" );

   cfg.registerConfigOption ( "device-priority", NEW Config::StringVar ( _defDeviceName ), "Defines the default device to use");
   cfg.registerArgOption ( "device-priority", "--use-device");
   cfg.registerEnvOption ( "device-priority", "NX_USE_DEVICE");
   cfg.registerConfigOption( "simulator", NEW Config::FlagOption ( _simulator ),
                             "Nanos++ will be executed by a simulator (disabled as default)" );
   cfg.registerArgOption( "simulator", "simulator" );

   cfg.registerConfigOption( "task_retries", NEW Config::PositiveVar( _task_max_retries ),
                             "Defines the number of times a restartable task can be re-executed (default: 1). ");
   cfg.registerArgOption( "task_retries", "task-retries" );
   cfg.registerEnvOption( "task_retries", "NX_TASK_RETRIES" );


   cfg.registerConfigOption ( "verbose-devops", NEW Config::FlagOption ( _verboseDevOps, true ), "Verbose cache ops" );
   cfg.registerArgOption ( "verbose-devops", "verbose-devops" );
   cfg.registerConfigOption ( "verbose-copies", NEW Config::FlagOption ( _verboseCopies, true ), "Verbose data copies" );
   cfg.registerArgOption ( "verbose-copies", "verbose-copies" );

   cfg.registerConfigOption ( "thd-output", NEW Config::FlagOption ( _splitOutputForThreads, true ), "Create separate files for each thread" );
   cfg.registerArgOption ( "thd-output", "thd-output" );

   cfg.registerConfigOption ( "regioncache-policy", NEW Config::StringVar ( _regionCachePolicyStr ), "Region cache policy, accepted values are : nocache, writethrough, writeback. Default is writeback." );
   cfg.registerArgOption ( "regioncache-policy", "cache-policy" );
   cfg.registerEnvOption ( "regioncache-policy", "NX_CACHE_POLICY" );

   _schedConf.config( cfg );
<<<<<<< HEAD

=======
   _pmInterface->config( cfg );
>>>>>>> 93a9b975
   _hwloc.config( cfg );
   _threadManagerConf.config( cfg );

   verbose0 ( "Reading Configuration" );

   cfg.init();
   
   // Now read compiler-supplied flags
   // Open the own executable
   void * myself = dlopen(NULL, RTLD_LAZY | RTLD_GLOBAL);

   // Check if the compiler marked myself as requiring priorities (#1041)
   _compilerSuppliedFlags.prioritiesNeeded = dlsym(myself, "nanos_need_priorities_") != NULL;
   
   // Close handle to myself
   dlclose( myself );
}

void System::start ()
{
   _hwloc.loadHwloc();
   
   // Modules can be loaded now
   loadModules();

   verbose0( "Stating PM interface.");
   Config cfg;
   void (*f)(void *) = nanos::PMInterfaceType::set_interface;
   f(NULL);
   _pmInterface->config( cfg );
   cfg.init();
   _pmInterface->start();

   // Instrumentation startup
   NANOS_INSTRUMENT ( sys.getInstrumentation()->filterEvents( _instrumentDefault, _enableEvents, _disableEvents ) );
   NANOS_INSTRUMENT ( sys.getInstrumentation()->initialize() );

   verbose0 ( "Starting runtime" );

   if ( _regionCachePolicyStr.compare("") != 0 ) {
      //value is set
      if ( _regionCachePolicyStr.compare("nocache") == 0 ) {
         _regionCachePolicy = RegionCache::NO_CACHE;
      } else if ( _regionCachePolicyStr.compare("writethrough") == 0 ) {
         _regionCachePolicy = RegionCache::WRITE_THROUGH;
      } else if ( _regionCachePolicyStr.compare("writeback") == 0 ) {
         _regionCachePolicy = RegionCache::WRITE_BACK;
      } else {
         warning0("Invalid option for region cache policy '" << _regionCachePolicyStr << "', using default value.");
      }
   }

   _smpPlugin->associateThisThread( getUntieMaster() );

   //Setup MainWD
   WD &mainWD = *myThread->getCurrentWD();
   mainWD._mcontrol.setMainWD();
   if ( sys.getPMInterface().getInternalDataSize() > 0 ) {
      char *data = NEW char[sys.getPMInterface().getInternalDataSize()];
      sys.getPMInterface().initInternalData( data );
      mainWD.setInternalData( data );
   }

   if ( _pmInterface->getInternalDataSize() > 0 ) {
      char *data = NEW char[_pmInterface->getInternalDataSize()];
      _pmInterface->initInternalData( data );
      mainWD.setInternalData( data );
   }
   _pmInterface->setupWD( mainWD );

   /* Renaming currend thread as Master */
   myThread->rename("Master");
   NANOS_INSTRUMENT ( sys.getInstrumentation()->raiseOpenStateEvent (NANOS_STARTUP) );

   for ( ArchitecturePlugins::const_iterator it = _archs.begin();
        it != _archs.end(); ++it )
   {
      verbose0("addPEs for arch: " << (*it)->getName()); 
      (*it)->addPEs( _pes );
      (*it)->addDevices( _devices );
   }
   
   for ( PEList::iterator it = _pes.begin(); it != _pes.end(); it++ ) {
      _clusterNodes.insert( it->second->getClusterNode() );
      if ( it->second->isInNumaNode() ) {
         // Add the node of this PE to the set of used NUMA nodes
         unsigned node = it->second->getNumaNode() ;
         _numaNodes.insert( node );
      }
   }
   
   // gmiranda: was completeNUMAInfo() We must do this after the
   // previous loop since we need the size of _numaNodes
   
   unsigned availNUMANodes = 0;
   // #994: this should be the number of NUMA objects in hwloc, but if we don't
   // want to query, this max should be enough
   unsigned maxNUMANode = _numaNodes.empty() ? 1 : *std::max_element( _numaNodes.begin(), _numaNodes.end() );
   // Create the NUMA node translation table. Do this before creating the team,
   // as the schedulers might need the information.
   _numaNodeMap.resize( maxNUMANode + 1, INT_MIN );
   
   for ( std::set<unsigned int>::const_iterator it = _numaNodes.begin();
        it != _numaNodes.end(); ++it )
   {
      unsigned node = *it;
      // If that node has not been translated, yet
      if ( _numaNodeMap[ node ] == INT_MIN )
      {
         verbose0( "[NUMA] Mapping from physical node " << node << " to user node " << availNUMANodes );
         _numaNodeMap[ node ] = availNUMANodes;
         // Increase the number of available NUMA nodes
         ++availNUMANodes;
      }
      // Otherwise, do nothing
   }
   verbose0( "[NUMA] " << availNUMANodes << " NUMA node(s) available for the user." );

   for ( ArchitecturePlugins::const_iterator it = _archs.begin();
        it != _archs.end(); ++it )
   {
      (*it)->startSupportThreads();
   }   
   
   for ( ArchitecturePlugins::const_iterator it = _archs.begin();
        it != _archs.end(); ++it )
   {
      (*it)->startWorkerThreads( _workers );
   }   

   // For each plugin, notify it's the way to reserve PEs if they are required
   //for ( ArchitecturePlugins::const_iterator it = _archs.begin();
   //     it != _archs.end(); ++it )
   //{
   //   (*it)->createBindingList();
   //}   

   _targetThreads = _smpPlugin->getNumThreads();

   // Set up internal data for each worker
   for ( ThreadList::const_iterator it = _workers.begin(); it != _workers.end(); it++ ) {

      WD & threadWD = it->second->getThreadWD();
      if ( _pmInterface->getInternalDataSize() > 0 ) {
         char *data = NEW char[_pmInterface->getInternalDataSize()];
         _pmInterface->initInternalData( data );
         threadWD.setInternalData( data );
      }
      _pmInterface->setupWD( threadWD );

      int schedDataSize = _defSchedulePolicy->getWDDataSize();
      if ( schedDataSize  > 0 ) {
         ScheduleWDData *schedData = reinterpret_cast<ScheduleWDData*>( NEW char[schedDataSize] );
         _defSchedulePolicy->initWDData( schedData );
         threadWD.setSchedulerData( schedData, true );
      }

   }

   if ( !_defDeviceName.empty() ) 
   {
       PEList::iterator it;
       for ( it = _pes.begin() ; it != _pes.end(); it++ )
       {
           PE *pe = it->second;
           if ( pe->getDeviceType()->getName() != NULL)
              if ( _defDeviceName == pe->getDeviceType()->getName()  )
                 _defDevice = pe->getDeviceType();
       }
   }

#ifdef NANOS_RESILIENCY_ENABLED
   // Setup signal handlers
   myThread->setupSignalHandlers();
#endif

   if ( getSynchronizedStart() ) threadReady();

   switch ( getInitialMode() )
   {
      case POOL:
         verbose0("Pool model enabled (OmpSs)");
         _mainTeam = createTeam( _workers.size(), /*constraints*/ NULL, /*reuse*/ true, /*enter*/ true, /*parallel*/ false );
         break;
      case ONE_THREAD:
         verbose0("One-thread model enabled (OpenMP)");
         _mainTeam = createTeam( 1, /*constraints*/ NULL, /*reuse*/ true, /*enter*/ true, /*parallel*/ true );
         break;
      default:
         fatal("Unknown initial mode!");
         break;
   }

   _router.initialize();
   if ( usingCluster() )
   {
      _net.nodeBarrier();
   }

   NANOS_INSTRUMENT ( static InstrumentationDictionary *ID = sys.getInstrumentation()->getInstrumentationDictionary(); )
   NANOS_INSTRUMENT ( static nanos_event_key_t num_threads_key = ID->getEventKey("set-num-threads"); )
   NANOS_INSTRUMENT ( nanos_event_value_t team_size =  (nanos_event_value_t) myThread->getTeam()->size(); )
   NANOS_INSTRUMENT ( sys.getInstrumentation()->raisePointEvents(1, &num_threads_key, &team_size); )
   
   // Paused threads: set the condition checker 
   _pausedThreadsCond.setConditionChecker( EqualConditionChecker<unsigned int >( &_pausedThreads.override(), _workers.size() ) );
   _unpausedThreadsCond.setConditionChecker( EqualConditionChecker<unsigned int >( &_pausedThreads.override(), 0 ) );

   // All initialization is ready, call postInit hooks
   const OS::InitList & externalInits = OS::getPostInitializationFunctions();
   std::for_each(externalInits.begin(),externalInits.end(), ExecInit());

   NANOS_INSTRUMENT ( sys.getInstrumentation()->raiseCloseStateEvent() );
   NANOS_INSTRUMENT ( sys.getInstrumentation()->raiseOpenStateEvent (NANOS_RUNNING) );

   // List unrecognised arguments
   std::string unrecog = Config::getOrphanOptions();
   if ( !unrecog.empty() )
      warning( "Unrecognised arguments: " << unrecog );
   Config::deleteOrphanOptions();
      
   if ( _summary ) environmentSummary();
}

System::~System ()
{
   if ( !_delayedStart ) finish();
}

void System::finish ()
{
   //! \note Instrumentation: first removing RUNNING state from top of the state stack
   //! and then pushing SHUTDOWN state in order to instrument this latest phase
   NANOS_INSTRUMENT ( sys.getInstrumentation()->raiseCloseStateEvent() );
   NANOS_INSTRUMENT ( sys.getInstrumentation()->raiseOpenStateEvent(NANOS_SHUTDOWN) );

   verbose ( "NANOS++ shutting down.... init" );

   //! \note waiting for remaining tasks
   myThread->getCurrentWD()->waitCompletion( true );

   //! \note switching main work descriptor (current) to the main thread to shutdown the runtime 
   if ( _workers[0]->isSleeping() ) {
      if ( !_workers[0]->hasTeam() ) {
         acquireWorker( myThread->getTeam(), _workers[0], true, false, false );
      }
      _workers[0]->wakeup();
   }
   getMyThreadSafe()->getCurrentWD()->tied().tieTo(*_workers[0]);
   Scheduler::switchToThread(_workers[0]);
   myThread->getTeam()->getSchedulePolicy().atShutdown();
   
   ensure( getMyThreadSafe()->isMainThread(), "Main thread is not finishing the application!");

   ThreadTeam* team = getMyThreadSafe()->getTeam();
   while ( !(team->isStable()) ) memoryFence();

   //! \note stopping all threads
   verbose ( "Joining threads..." );
   for ( PEList::iterator it = _pes.begin(); it != _pes.end(); it++ ) {
      it->second->stopAllThreads();
   }
   verbose ( "...thread has been joined" );


   ensure( _schedStats._readyTasks == 0, "Ready task counter has an invalid value!");

   verbose ( "NANOS++ statistics");
   verbose ( std::dec << (unsigned int) getCreatedTasks() << " tasks has been executed" );

   sys.getNetwork()->nodeBarrier();

   for ( unsigned int nodeCount = 0; nodeCount < sys.getNetwork()->getNumNodes(); nodeCount += 1 ) {
      if ( sys.getNetwork()->getNodeNum() == nodeCount ) {
         for ( ArchitecturePlugins::const_iterator it = _archs.begin(); it != _archs.end(); ++it )
         {
            (*it)->finalize();
         }
#ifdef CLUSTER_DEV
         if ( _net.getNodeNum() == 0 && usingCluster() ) {
            //message0("Master: Created " << createdWds << " WDs.");
            //message0("Master: Failed to correctly schedule " << sys.getAffinityFailureCount() << " WDs.");
            //int soft_inv = 0;
            //int hard_inv = 0;

            //#ifdef OpenCL_DEV
            //      if ( _opencls ) {
            //         soft_inv = 0;
            //         hard_inv = 0;
            //         for ( unsigned int idx = 1; idx < _opencls->size(); idx += 1 ) {
            //            soft_inv += _separateAddressSpaces[(*_opencls)[idx]->getMemorySpaceId()]->getSoftInvalidationCount();
            //            hard_inv += _separateAddressSpaces[(*_opencls)[idx]->getMemorySpaceId()]->getHardInvalidationCount();
            //            //max_execd_wds = max_execd_wds >= (*_nodes)[idx]->getExecutedWDs() ? max_execd_wds : (*_nodes)[idx]->getExecutedWDs();
            //            //message("Memory space " << idx <<  " has performed " << _separateAddressSpaces[idx]->getSoftInvalidationCount() << " soft invalidations." );
            //            //message("Memory space " << idx <<  " has performed " << _separateAddressSpaces[idx]->getHardInvalidationCount() << " hard invalidations." );
            //         }
            //      }
            //      message0("OpenCLs Soft invalidations: " << soft_inv);
            //      message0("OpenCLs Hard invalidations: " << hard_inv);
            //#endif
         }
#endif
      }
      sys.getNetwork()->nodeBarrier();
   }

   //! \note Master leaves team and finalizes thread structures (before insrumentation ends)
   _workers[0]->finish();

   //! \note finalizing instrumentation (if active)
   NANOS_INSTRUMENT ( sys.getInstrumentation()->raiseCloseStateEvent() );
   NANOS_INSTRUMENT ( sys.getInstrumentation()->finalize() );

   //! \note stopping and deleting the thread manager
   delete _threadManager;

   //! \note stopping and deleting the programming model interface
   _pmInterface->finish();
   delete _pmInterface;

   //! \note deleting pool of locks
   delete[] _lockPool;

   //! \note deleting main work descriptor
   delete ( WorkDescriptor * ) ( getMyThreadSafe()->getCurrentWD() );

   //! \note deleting loaded slicers
   for ( Slicers::const_iterator it = _slicers.begin(); it !=   _slicers.end(); it++ ) {
      delete ( Slicer * )  it->second;
   }

   //! \note deleting loaded worksharings
   for ( WorkSharings::const_iterator it = _worksharings.begin(); it !=   _worksharings.end(); it++ ) {
      delete ( WorkSharing * )  it->second;
   }
   
   //! \note  printing thread team statistics and deleting it
   if ( team->getScheduleData() != NULL ) team->getScheduleData()->printStats();

   ensure(team->size() == 0, "Trying to finish execution, but team is still not empty");
   delete team;

   //! \note deleting processing elements (but main pe)
   for ( PEList::iterator it = _pes.begin(); it != _pes.end(); it++ ) {
      if ( it->first != (unsigned int)myThread->runningOn()->getId() ) {
         delete it->second;
      }
   }
   
   //! \note unload modules
   unloadModules();

   //! \note deleting dependency manager
   delete _dependenciesManager;

   //! \note deleting last processing element
   delete _pes[ myThread->runningOn()->getId() ];

   //! \note deleting allocator (if any)
   if ( allocator != NULL ) free (allocator);

   verbose0 ( "NANOS++ shutting down.... end" );
   //! \note printing execution summary
   if ( _summary ) executionSummary();

   _net.finalize(); //this can call exit (because of GASNet)
}

/*! \brief Creates a new WD
 *
 *  This function creates a new WD, allocating memory space for device ptrs and
 *  data when necessary. 
 *
 *  \param [in,out] uwd is the related addr for WD if this parameter is null the
 *                  system will allocate space in memory for the new WD
 *  \param [in] num_devices is the number of related devices
 *  \param [in] devices is a vector of device descriptors 
 *  \param [in] data_size is the size of the related data
 *  \param [in,out] data is the related data (allocated if needed)
 *  \param [in] uwg work group to relate with
 *  \param [in] props new WD properties
 *  \param [in] num_copies is the number of copy objects of the WD
 *  \param [in] copies is vector of copy objects of the WD
 *  \param [in] num_dimensions is the number of dimension objects associated to the copies
 *  \param [in] dimensions is vector of dimension objects
 *
 *  When it does a full allocation the layout is the following:
 *  <pre>
 *  +---------------+
 *  |     WD        |
 *  +---------------+
 *  |    data       |
 *  +---------------+
 *  |  dev_ptr[0]   |
 *  +---------------+
 *  |     ....      |
 *  +---------------+
 *  |  dev_ptr[N]   |
 *  +---------------+
 *  |     DD0       |
 *  +---------------+
 *  |     ....      |
 *  +---------------+
 *  |     DDN       |
 *  +---------------+
 *  |    copy0      |
 *  +---------------+
 *  |     ....      |
 *  +---------------+
 *  |    copyM      |
 *  +---------------+
 *  |     dim0      |
 *  +---------------+
 *  |     ....      |
 *  +---------------+
 *  |     dimM      |
 *  +---------------+
 *  |   PM Data     |
 *  +---------------+
 *  </pre>
 */
void System::createWD ( WD **uwd, size_t num_devices, nanos_device_t *devices, size_t data_size, size_t data_align,
                        void **data, WD *uwg, nanos_wd_props_t *props, nanos_wd_dyn_props_t *dyn_props,
                        size_t num_copies, nanos_copy_data_t **copies, size_t num_dimensions,
                        nanos_region_dimension_internal_t **dimensions, nanos_translate_args_t translate_args,
                        const char *description, Slicer *slicer )
{
   ensure( num_devices > 0, "WorkDescriptor has no devices" );

   unsigned int i;
   char *chunk = 0;

   size_t size_CopyData;
   size_t size_Data, offset_Data, size_DPtrs, offset_DPtrs, size_Copies, offset_Copies, size_Dimensions, offset_Dimensions, offset_PMD;
   size_t offset_Sched;
   size_t total_size;

   // WD doesn't need to compute offset, it will always be the chunk allocated address

   // Computing Data info
   size_Data = (data != NULL && *data == NULL)? data_size:0;
   if ( *uwd == NULL ) offset_Data = NANOS_ALIGNED_MEMORY_OFFSET(0, sizeof(WD), data_align );
   else offset_Data = 0; // if there are no wd allocated, it will always be the chunk allocated address

   // Computing Data Device pointers and Data Devicesinfo
   size_DPtrs    = sizeof(DD *) * num_devices;
   offset_DPtrs  = NANOS_ALIGNED_MEMORY_OFFSET(offset_Data, size_Data, __alignof__( DD*) );

   // Computing Copies info
   if ( num_copies != 0 ) {
      size_CopyData = sizeof(CopyData);
      size_Copies   = size_CopyData * num_copies;
      offset_Copies = NANOS_ALIGNED_MEMORY_OFFSET(offset_DPtrs, size_DPtrs, __alignof__(nanos_copy_data_t) );
      // There must be at least 1 dimension entry
      size_Dimensions = num_dimensions * sizeof(nanos_region_dimension_internal_t);
      offset_Dimensions = NANOS_ALIGNED_MEMORY_OFFSET(offset_Copies, size_Copies, __alignof__(nanos_region_dimension_internal_t) );
   } else {
      size_Copies = 0;
      // No dimensions
      size_Dimensions = 0;
      offset_Copies = offset_Dimensions = NANOS_ALIGNED_MEMORY_OFFSET(offset_DPtrs, size_DPtrs, 1);
   }

   // Computing Internal Data info and total size
   static size_t size_PMD   = _pmInterface->getInternalDataSize();
   if ( size_PMD != 0 ) {
      static size_t align_PMD = _pmInterface->getInternalDataAlignment();
      offset_PMD = NANOS_ALIGNED_MEMORY_OFFSET(offset_Dimensions, size_Dimensions, align_PMD );
   } else {
      offset_PMD = offset_Dimensions;
      size_PMD = size_Dimensions;
   }
   
   // Compute Scheduling Data size
   static size_t size_Sched = _defSchedulePolicy->getWDDataSize();
   if ( size_Sched != 0 )
   {
      static size_t align_Sched =  _defSchedulePolicy->getWDDataAlignment();
      offset_Sched = NANOS_ALIGNED_MEMORY_OFFSET(offset_PMD, size_PMD, align_Sched );
      total_size = NANOS_ALIGNED_MEMORY_OFFSET(offset_Sched,size_Sched,1);
   }
   else
   {
      offset_Sched = offset_PMD; // Needed by compiler unused variable error
      total_size = NANOS_ALIGNED_MEMORY_OFFSET(offset_PMD,size_PMD,1);
   }

   chunk = NEW char[total_size];
   if ( props != NULL ) {
      if (props->clear_chunk)
          memset(chunk, 0, sizeof(char) * total_size);
   }

   // allocating WD and DATA
   if ( *uwd == NULL ) *uwd = (WD *) chunk;
   if ( data != NULL && *data == NULL ) *data = (chunk + offset_Data);

   // allocating Device Data
   DD **dev_ptrs = ( DD ** ) (chunk + offset_DPtrs);
   for ( i = 0 ; i < num_devices ; i ++ ) dev_ptrs[i] = ( DD* ) devices[i].factory( devices[i].arg );

   //std::cerr << "num_copies=" << num_copies <<" copies=" <<copies << " num_dimensions=" <<num_dimensions << " dimensions=" << dimensions<< std::endl;
   //ensure ((num_copies==0 && copies==NULL && num_dimensions==0 && dimensions==NULL) || (num_copies!=0 && copies!=NULL && num_dimensions!=0 && dimensions!=NULL ), "Number of copies and copy data conflict" );
   ensure ((num_copies==0 && copies==NULL && num_dimensions==0 /*&& dimensions==NULL*/ ) || (num_copies!=0 && copies!=NULL && num_dimensions!=0 && dimensions!=NULL ), "Number of copies and copy data conflict" );
   

   // allocating copy-ins/copy-outs
   if ( copies != NULL && *copies == NULL ) {
      *copies = ( CopyData * ) (chunk + offset_Copies);
      ::bzero(*copies, size_Copies);
      *dimensions = ( nanos_region_dimension_internal_t * ) ( chunk + offset_Dimensions );
   }

   WD * wd;
   wd =  new (*uwd) WD( num_devices, dev_ptrs, data_size, data_align, data != NULL ? *data : NULL,
                        num_copies, (copies != NULL)? *copies : NULL, translate_args, description );

   if ( slicer ) wd->setSlicer(slicer);

   // Set WD's socket
   wd->setNUMANode( sys.getUserDefinedNUMANode() );
   
   // Set total size
   wd->setTotalSize(total_size );
   
   if ( wd->getNUMANode() >= (int)sys.getNumNumaNodes() )
      throw NANOS_INVALID_PARAM;

   // All the implementations for a given task will have the same ID
   wd->setVersionGroupId( ( unsigned long ) devices );

   // initializing internal data
   if ( size_PMD > 0) {
      _pmInterface->initInternalData( chunk + offset_PMD );
      wd->setInternalData( chunk + offset_PMD );
   }
   
   // Create Scheduling data
   if ( size_Sched > 0 ){
      _defSchedulePolicy->initWDData( chunk + offset_Sched );
      ScheduleWDData * sched_Data = reinterpret_cast<ScheduleWDData*>( chunk + offset_Sched );
      wd->setSchedulerData( sched_Data, /*ownedByWD*/ false );
   }

   // add to workdescriptor
   if ( uwg != NULL ) {
      WD * wg = ( WD * )uwg;
      wg->addWork( *wd );
   }

   // set properties
   if ( props != NULL ) {
      if ( props->tied ) wd->tied();
   }

   // Set dynamic properties
   if ( dyn_props != NULL ) {
      wd->setPriority( dyn_props->priority );
      wd->setFinal ( dyn_props->flags.is_final );
      wd->setRecoverable ( dyn_props->flags.is_recover);
   }

   if ( dyn_props && dyn_props->tie_to ) wd->tieTo( *( BaseThread * )dyn_props->tie_to );
   
   /* DLB */
   // In case the master have been busy crating tasks 
   // every 10 tasks created I'll check if I must return claimed cpus
   // or there are available cpus idle
   if(_atomicWDSeed.value()%10==0){
      _threadManager->returnClaimedCpus();
      _threadManager->acquireResourcesIfNeeded();
   }

   if (_createLocalTasks) {
      wd->tieToLocation( 0 );
   }

#ifndef ON_TASK_REDUCTION
#else
   wd->copyReductions((WorkDescriptor *)uwg);
#endif
}

/*! \brief Duplicates the whole structure for a given WD
 *
 *  \param [out] uwd is the target addr for the new WD
 *  \param [in] wd is the former WD
 *
 *  \return void
 *
 *  \par Description:
 *
 *  This function duplicates the given WD passed as a parameter copying all the
 *  related data included in the layout (devices ptr, data and DD). First it computes
 *  the size for the layout, then it duplicates each one of the chunks (Data,
 *  Device's pointers, internal data, etc). Finally calls WorkDescriptor constructor
 *  using new and placement.
 *
 *  \sa WorkDescriptor, createWD 
 */
void System::duplicateWD ( WD **uwd, WD *wd)
{
   unsigned int i, num_Devices, num_Copies, num_Dimensions;
   DeviceData **dev_data;
   void *data = NULL;
   char *chunk = 0, *chunk_iter;

   size_t size_CopyData;
   size_t size_Data, offset_Data, size_DPtrs, offset_DPtrs, size_Copies, offset_Copies, size_Dimensions, offset_Dimensions, offset_PMD;
   size_t offset_Sched;
   size_t total_size;

   // WD doesn't need to compute offset, it will always be the chunk allocated address

   // Computing Data info
   size_Data = wd->getDataSize();
   if ( *uwd == NULL ) offset_Data = NANOS_ALIGNED_MEMORY_OFFSET(0, sizeof(WD), wd->getDataAlignment() );
   else offset_Data = 0; // if there are no wd allocated, it will always be the chunk allocated address

   // Computing Data Device pointers and Data Devicesinfo
   num_Devices = wd->getNumDevices();
   dev_data = wd->getDevices();
   size_DPtrs    = sizeof(DD *) * num_Devices;
   offset_DPtrs  = NANOS_ALIGNED_MEMORY_OFFSET(offset_Data, size_Data, __alignof__( DD*) );

   // Computing Copies info
   num_Copies = wd->getNumCopies();
   num_Dimensions = 0;
   for ( i = 0; i < num_Copies; i += 1 ) {
      num_Dimensions += wd->getCopies()[i].getNumDimensions();
   }
   if ( num_Copies != 0 ) {
      size_CopyData = sizeof(CopyData);
      size_Copies   = size_CopyData * num_Copies;
      offset_Copies = NANOS_ALIGNED_MEMORY_OFFSET(offset_DPtrs, size_DPtrs, __alignof__(nanos_copy_data_t) );
      // There must be at least 1 dimension entry
      size_Dimensions = num_Dimensions * sizeof(nanos_region_dimension_internal_t);
      offset_Dimensions = NANOS_ALIGNED_MEMORY_OFFSET(offset_Copies, size_Copies, __alignof__(nanos_region_dimension_internal_t) );
   } else {
      size_Copies = 0;
      // No dimensions
      size_Dimensions = 0;
      offset_Copies = offset_Dimensions = NANOS_ALIGNED_MEMORY_OFFSET(offset_DPtrs, size_DPtrs, 1);
   }

   // Computing Internal Data info and total size
   static size_t size_PMD   = _pmInterface->getInternalDataSize();
   if ( size_PMD != 0 ) {
      static size_t align_PMD = _pmInterface->getInternalDataAlignment();
      offset_PMD = NANOS_ALIGNED_MEMORY_OFFSET(offset_Dimensions, size_Dimensions, align_PMD);
   } else {
      offset_PMD = offset_Copies;
      size_PMD = size_Copies;
   }

   // Compute Scheduling Data size
   static size_t size_Sched = _defSchedulePolicy->getWDDataSize();
   if ( size_Sched != 0 )
   {
      static size_t align_Sched =  _defSchedulePolicy->getWDDataAlignment();
      offset_Sched = NANOS_ALIGNED_MEMORY_OFFSET(offset_PMD, size_PMD, align_Sched );
      total_size = NANOS_ALIGNED_MEMORY_OFFSET(offset_Sched,size_Sched,1);
   }
   else
   {
      offset_Sched = offset_PMD; // Needed by compiler unused variable error
      total_size = NANOS_ALIGNED_MEMORY_OFFSET(offset_PMD,size_PMD,1);
   }

   chunk = NEW char[total_size];

   // allocating WD and DATA; if size_Data == 0 data keep the NULL value
   if ( *uwd == NULL ) *uwd = (WD *) chunk;
   if ( size_Data != 0 ) {
      data = chunk + offset_Data;
      memcpy ( data, wd->getData(), size_Data );
   }

   // allocating Device Data
   DD **dev_ptrs = ( DD ** ) (chunk + offset_DPtrs);
   for ( i = 0 ; i < num_Devices; i ++ ) {
      dev_ptrs[i] = dev_data[i]->clone();
   }

   // allocate copy-in/copy-outs
   CopyData *wdCopies = ( CopyData * ) (chunk + offset_Copies);
   chunk_iter = chunk + offset_Copies;
   nanos_region_dimension_internal_t *dimensions = ( nanos_region_dimension_internal_t * ) ( chunk + offset_Dimensions );
   for ( i = 0; i < num_Copies; i++ ) {
      CopyData *wdCopiesCurr = ( CopyData * ) chunk_iter;
      *wdCopiesCurr = wd->getCopies()[i];
      memcpy( dimensions, wd->getCopies()[i].getDimensions(), sizeof( nanos_region_dimension_internal_t ) * wd->getCopies()[i].getNumDimensions() );
      wdCopiesCurr->setDimensions( dimensions );
      dimensions += wd->getCopies()[i].getNumDimensions();
      chunk_iter += size_CopyData;
   }

   // creating new WD 
   //FIXME jbueno (#758) should we have to take into account dimensions?
   new (*uwd) WD( *wd, dev_ptrs, wdCopies, data );

   // Set total size
   (*uwd)->setTotalSize(total_size );
   
   // initializing internal data
   if ( size_PMD != 0) {
      _pmInterface->initInternalData( chunk + offset_PMD );
      (*uwd)->setInternalData( chunk + offset_PMD );
      memcpy ( chunk + offset_PMD, wd->getInternalData(), size_PMD );
   }
   
   // Create Scheduling data
   if ( size_Sched > 0 ){
      _defSchedulePolicy->initWDData( chunk + offset_Sched );
      ScheduleWDData * sched_Data = reinterpret_cast<ScheduleWDData*>( chunk + offset_Sched );
      (*uwd)->setSchedulerData( sched_Data, /*ownedByWD*/ false );
   }
}

void System::setupWD ( WD &work, WD *parent )
{
   work.setDepth( parent->getDepth() +1 );
   
   // Inherit priority
   if ( parent != NULL ){
      // Add the specified priority to its parent's
      work.setPriority( work.getPriority() + parent->getPriority() );
   }

   /**************************************************/
   /*********** selective node executuion ************/
   /**************************************************/
   //if (sys.getNetwork()->getNodeNum() == 0) work.tieTo(*_workers[ 1 + nanos::ext::GPUConfig::getGPUCount() + ( work.getId() % ( sys.getNetwork()->getNumNodes() - 1 ) ) ]);
   /**************************************************/
   /**************************************************/

   //  ext::SMPDD * workDD = dynamic_cast<ext::SMPDD *>( &work.getActiveDevice());
   //if (sys.getNetwork()->getNodeNum() == 0)
   //         std::cerr << "wd " << work.getId() << " depth is: " << work.getDepth() << " @func: " << (void *) workDD->getWorkFct() << std::endl;
#if 0
#ifdef CLUSTER_DEV
   if (sys.getNetwork()->getNodeNum() == 0)
   {
      //std::cerr << "tie wd " << work.getId() << " to my thread" << std::endl;
      //ext::SMPDD * workDD = dynamic_cast<ext::SMPDD *>( &work.getActiveDevice());
      switch ( work.getDepth() )
      {
         //case 1:
         //   //std::cerr << "tie wd " << work.getId() << " to my thread, @func: " << (void *) workDD->getWorkFct() << std::endl;
         //   work.tieTo( *myThread );
         //   break;
         //case 1:
            //if (work.canRunIn( ext::GPU) )
            //{
            //   work.tieTo( *_masterGpuThd );
            //}
         //   break;
         default:
            break;
            std::cerr << "wd " << work.getId() << " depth is: " << work.getDepth() << " @func: " << (void *) workDD->getWorkFct() << std::endl;
      }
   }
#endif
#endif
   // Prepare private copy structures to use relative addresses
   work.prepareCopies();

   // Invoke pmInterface
   
   _pmInterface->setupWD(work);
   Scheduler::updateCreateStats(work);
}

void System::submit ( WD &work )
{
   SchedulePolicy* policy = getDefaultSchedulePolicy();
   policy->onSystemSubmit( work, SchedulePolicy::SYS_SUBMIT );

/*
   if (_net.getNodeNum() > 0 ) setupWD( work, getSlaveParentWD() );
   else setupWD( work, myThread->getCurrentWD() );
*/

   work.submit();
}

/*! \brief Submit WorkDescriptor to its parent's  dependencies domain
 */
void System::submitWithDependencies (WD& work, size_t numDataAccesses, DataAccess* dataAccesses)
{
   SchedulePolicy* policy = getDefaultSchedulePolicy();
   policy->onSystemSubmit( work, SchedulePolicy::SYS_SUBMIT_WITH_DEPENDENCIES );
/*
   setupWD( work, myThread->getCurrentWD() );
*/
   WD *current = myThread->getCurrentWD(); 
   current->submitWithDependencies( work, numDataAccesses , dataAccesses);
}

/*! \brief Wait on the current WorkDescriptor's domain for some dependenices to be satisfied
 */
void System::waitOn( size_t numDataAccesses, DataAccess* dataAccesses )
{
   WD* current = myThread->getCurrentWD();
   current->waitOn( numDataAccesses, dataAccesses );
}

void System::inlineWork ( WD &work )
{
   SchedulePolicy* policy = getDefaultSchedulePolicy();
   policy->onSystemSubmit( work, SchedulePolicy::SYS_INLINE_WORK );
   //! \todo choose actual (active) device...
   if ( Scheduler::checkBasicConstraints( work, *myThread ) ) {
      work._mcontrol.preInit();
      work._mcontrol.initialize( *( myThread->runningOn() ) );
      bool result;
      do {
         result = work._mcontrol.allocateTaskMemory();
      } while( result == false );
      Scheduler::inlineWork( &work );
   }
   else fatal ("System: Trying to execute inline a task violating basic constraints");
}

BaseThread * System::getUnassignedWorker ( void )
{
   BaseThread *thread;

   for ( ThreadList::iterator it = _workers.begin(); it != _workers.end(); it++ ) {
      thread = it->second;
      if ( !thread->hasTeam() && !thread->isSleeping() ) {

         // skip if the thread is not in the mask
         if ( _smpPlugin->getBinding() && !CPU_ISSET( thread->getCpuId(), &_smpPlugin->getCpuActiveMask() ) ) {
            continue;
         }

         // recheck availability with exclusive access
         thread->lock();

         if ( thread->hasTeam() || thread->isSleeping()) {
            // we lost it
            thread->unlock();
            continue;
         }

         thread->reserve(); // set team flag only
         thread->unlock();

         return thread;
      }
   }

   return NULL;
}

#if 0
BaseThread * System::getInactiveWorker ( void )
{
   BaseThread *thread;

   for ( unsigned i = 0; i < _workers.size(); i++ ) {
      thread = _workers[i];
      if ( !thread->hasTeam() && thread->isWaiting() ) {
         // recheck availability with exclusive access
         thread->lock();
         if ( thread->hasTeam() || !thread->isWaiting() ) {
            // we lost it
            thread->unlock();
            continue;
         }
         thread->reserve(); // set team flag only
         thread->wakeup();
         thread->unlock();

         return thread;
      }
   }
   return NULL;
}


BaseThread * System::getAssignedWorker ( ThreadTeam *team )
{
   BaseThread *thread;

   ThreadList::reverse_iterator rit;
   for ( rit = _workers.rbegin(); rit != _workers.rend(); ++rit ) {
      thread = *rit;
      thread->lock();
      //! \note Checking thread availabitity.
      if ( (thread->getTeam() == team) && !thread->isSleeping() && !thread->isTeamCreator() ) {
         thread->unlock();
         return thread;
      }
      thread->unlock();
   }

   //! \note If no thread has found, return NULL.
   return NULL;
}
#endif

BaseThread * System::getWorker ( unsigned int n )
{
   BaseThread *worker = NULL;
   ThreadList::iterator elem = _workers.find( n );
   if ( elem != _workers.end() ) {
      worker = elem->second;
   } 
   return worker;
}

void System::acquireWorker ( ThreadTeam * team, BaseThread * thread, bool enter, bool star, bool creator )
{
   int thId = team->addThread( thread, star, creator );
   TeamData *data = NEW TeamData();
   if ( creator ) data->setCreator( true );

   data->setStar(star);

   SchedulePolicy &sched = team->getSchedulePolicy();
   ScheduleThreadData *sthdata = 0;
   if ( sched.getThreadDataSize() > 0 )
      sthdata = sched.createThreadData();

   data->setId(thId);
   data->setTeam(team);
   data->setScheduleData(sthdata);
   if ( creator )
      data->setParentTeamData(thread->getTeamData());

   if ( enter ) thread->enterTeam( data );
   else thread->setNextTeamData( data );

   debug( "added thread " << thread << " with id " << toString<int>(thId) << " to " << team );
}

int System::getNumWorkers( DeviceData *arch )
{
   int n = 0;

   for ( ThreadList::iterator it = _workers.begin(); it != _workers.end(); it++ ) {
      if ( arch->isCompatible( *(it->second->runningOn()->getDeviceType() ) ), it->second->runningOn() ) n++;
   }
   return n;
}

ThreadTeam * System::createTeam ( unsigned nthreads, void *constraints, bool reuse, bool enter, bool parallel )
{
   //! \note Getting default scheduler
   SchedulePolicy *sched = sys.getDefaultSchedulePolicy();

   //! \note Getting scheduler team data (if any)
   ScheduleTeamData *std = ( sched->getTeamDataSize() > 0 )? sched->createTeamData() : NULL;

   //! \note create team object
   ThreadTeam * team = NEW ThreadTeam( nthreads, *sched, std, *_defBarrFactory(), *(_pmInterface->getThreadTeamData()),
                                       reuse? myThread->getTeam() : NULL );

   debug( "Creating team " << team << " of " << nthreads << " threads" );

   team->setFinalSize(nthreads);

   //! \note Reusing current thread
   if ( reuse ) {
      acquireWorker( team, myThread, /* enter */ enter, /* staring */ true, /* creator */ true );
      nthreads--;
   }
   
   //! \note Getting rest of the members 
   while ( nthreads > 0 ) {

      BaseThread *thread = getUnassignedWorker();
      ensure( thread != NULL, "I could not get the required threads to create the team");

      acquireWorker( team, thread, /*enter*/ enter, /* staring */ parallel, /* creator */ false );

      nthreads--;
   }

   team->init();

   return team;

}

void System::endTeam ( ThreadTeam *team )
{
   debug("Destroying thread team " << team << " with size " << team->size() );

   /* For OpenMP applications
      At the end of the parallel return the claimed cpus
   */
   _threadManager->returnClaimedCpus();
   while ( team->size ( ) > 0 ) {
      // FIXME: Is it really necessary?
      memoryFence();
   }
   
   fatal_cond( team->size() > 0, "Trying to end a team with running threads");
   
   delete team;
}

void System::waitUntilThreadsPaused ()
{
   // Wait until all threads are paused
   _pausedThreadsCond.wait();
}

void System::waitUntilThreadsUnpaused ()
{
   // Wait until all threads are paused
   _unpausedThreadsCond.wait();
}
 
void System::addPEsAndThreadsToTeam(PE **pes, int num_pes, BaseThread** threads, int num_threads) {  
    //Insert PEs to the team
    for (int i=0; i<num_pes; i++){
        _pes.insert( std::make_pair( pes[i]->getId(), pes[i] ) );
    }
    //Insert the workers to the team
    for (int i=0; i<num_threads; i++){
        _workers.insert( std::make_pair( threads[i]->getId(), threads[i] ) );
        acquireWorker( _mainTeam , threads[i] );
    }
}

void System::environmentSummary( void )
{
   /* Get Prog. Model string */
   std::string prog_model;
   switch ( getInitialMode() )
   {
      case POOL:
         prog_model = "OmpSs";
         break;
      case ONE_THREAD:
         prog_model = "OpenMP";
         break;
      default:
         prog_model = "Unknown";
         break;
   }

   message0( "========== Nanos++ Initial Environment Summary ==========" );
   message0( "=== PID:                 " << getpid() );
   message0( "=== Num. worker threads: " << _workers.size() );
   message0( "=== System CPUs:         " << _smpPlugin->getBindingMaskString() );
   message0( "=== Binding:             " << std::boolalpha << _smpPlugin->getBinding() );
   message0( "=== Prog. Model:         " << prog_model );
   message0( "=== Priorities:          " << (getPrioritiesNeeded() ? "Needed" : "Not needed") << " / " << ( _defSchedulePolicy->usingPriorities() ? "enabled" : "disabled" ) );

   for ( ArchitecturePlugins::const_iterator it = _archs.begin();
        it != _archs.end(); ++it ) {
      message0( "=== Plugin:              " << (*it)->getName() );
      message0( "===  | PEs:              " << (*it)->getNumPEs() );
      message0( "===  | Worker Threads:   " << (*it)->getNumWorkers() );
   }

   NANOS_INSTRUMENT ( sys.getInstrumentation()->getInstrumentationDictionary()->printEventVerbosity(); )

   message0( "=========================================================" );

   // Get start time
   _summaryStartTime = time(NULL);
}

void System::executionSummary( void )
{
   time_t seconds = time(NULL) -_summaryStartTime;
   message0( "============ Nanos++ Final Execution Summary ============" );
   message0( "=== Application ended in " << seconds << " seconds" );
   message0( "=== " << getCreatedTasks() << " tasks have been executed" );
   message0( "=========================================================" );
}

//If someone needs argc and argv, it may be possible, but then a fortran 
//main should be done too
void System::ompss_nanox_main(){
    #ifdef MPI_DEV
    if (getenv("OMPSS_OFFLOAD_SLAVE")){
        //Plugin->init of MPI will do everything and then exit(0)
        sys.loadPlugin("arch-mpi");
    }
    #endif
    #ifdef CLUSTER_DEV
    nanos::ext::ClusterNode::clusterWorker();
    #endif
    
    #ifdef NANOS_RESILIENCY_ENABLED
        getMyThreadSafe()->setupSignalHandlers();
    #endif
}

void System::_registerMemoryChunk(memory_space_id_t loc, void *addr, std::size_t len) {
   CopyData cd;
   nanos_region_dimension_internal_t dim;
   dim.lower_bound = 0;
   dim.size = len;
   dim.accessed_length = len;
   cd.setBaseAddress( addr );
   cd.setDimensions( &dim );
   cd.setNumDimensions( 1 );
   global_reg_t reg;
   getHostMemory().getRegionId( cd, reg, *((WD *) 0), 0 );
   reg.setOwnedMemory(loc);
   //not really needed.., *it->registerOwnedMemory( reg );
}

void System::registerNodeOwnedMemory(unsigned int node, void *addr, std::size_t len) {
   memory_space_id_t loc = 0;
   if ( node == 0 ) {
      _registerMemoryChunk( loc, addr, len );
   } else {
      //_separateAddressSpaces[0] is always NULL (because loc = 0 is the local node memory)
      for ( std::vector<SeparateMemoryAddressSpace *>::iterator it = _separateAddressSpaces.begin(); it != _separateAddressSpaces.end(); it++ ) {
         if ( *it != NULL ) {
            if ((*it)->getNodeNumber() == node) {
               _registerMemoryChunk( loc, addr, len );
            }
         }
         loc++;
      }
   }
}

void System::stickToProducer(void *addr, std::size_t len) {
   if ( _net.getNodeNum() == Network::MASTER_NODE_NUM ) {
      CopyData cd;
      nanos_region_dimension_internal_t dim;
      dim.lower_bound = 0;
      dim.size = len;
      dim.accessed_length = len;
      cd.setBaseAddress( addr );
      cd.setDimensions( &dim );
      cd.setNumDimensions( 1 );
      global_reg_t reg;
      getHostMemory().getRegionId( cd, reg, *((WD *) 0), 0 );
      reg.key->setKeepAtOrigin( true );
   }
}

void System::setCreateLocalTasks( bool value ) {
   _createLocalTasks = value;
}

memory_space_id_t System::addSeparateMemoryAddressSpace( Device &arch, bool allocWide ) {
   memory_space_id_t id = getNewSeparateMemoryAddressSpaceId();
   SeparateMemoryAddressSpace *mem = NEW SeparateMemoryAddressSpace( id, arch, allocWide );
   _separateAddressSpaces[ id ] = mem;
   return id;
}

void System::registerObject(int numObjects, nanos_copy_data_internal_t *obj) {
   for ( int i = 0; i < numObjects; i += 1 ) {
      _hostMemory.registerObject( &obj[i] );
   }
}<|MERGE_RESOLUTION|>--- conflicted
+++ resolved
@@ -379,11 +379,7 @@
    cfg.registerEnvOption ( "regioncache-policy", "NX_CACHE_POLICY" );
 
    _schedConf.config( cfg );
-<<<<<<< HEAD
-
-=======
-   _pmInterface->config( cfg );
->>>>>>> 93a9b975
+
    _hwloc.config( cfg );
    _threadManagerConf.config( cfg );
 
