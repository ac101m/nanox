--- conflicted
+++ resolved
@@ -159,33 +159,17 @@
 
         public:
             // constructors
-<<<<<<< HEAD
-            WorkDescriptor ( int ndevices, DeviceData **devs, size_t data_size = 0,void *wdata=0 ) :
-                    WorkGroup(), _data_size ( data_size ), _data ( wdata ), _wdData ( 0 ),
-                    _tie ( false ), _tiedTo ( 0 ), _state( READY ), _syncCond( NULL ),  _parent ( NULL ),
-                    _myQueue ( NULL ), _depth ( 0 ), _numDevices ( ndevices ), _devices ( devs ),
-                    _activeDevice ( ndevices == 1 ? devs[0] : 0 ),
-                    _doSubmit(this), _doWait(this), _depsDomain(), _instrumentorContext() { } 
-
-            WorkDescriptor ( DeviceData *device, size_t data_size = 0, void *wdata=0 ) :
-                    WorkGroup(), _data_size ( data_size ), _data ( wdata ), _wdData ( 0 ),
-                    _tie ( false ), _tiedTo ( 0 ), _state( READY ), _syncCond( NULL ), _parent ( NULL ),
-                    _myQueue ( NULL ), _depth ( 0 ), _numDevices ( 1 ),
-                    _devices ( &_activeDevice ), _activeDevice ( device ),
-                    _doSubmit(this), _doWait(this), _depsDomain(), _instrumentorContext() { }
-=======
             WorkDescriptor ( int ndevices, DeviceData **devs, size_t data_size = 0,void *wdata=0, size_t numCopies = 0, CopyData *copies = NULL ) :
                     WorkGroup(), _data_size ( data_size ), _data ( wdata ), _wdData ( 0 ), _tie ( false ), _tiedTo ( 0 ), _state( READY ),
                     _syncCond( NULL ),  _parent ( NULL ), _myQueue ( NULL ), _depth ( 0 ), _numDevices ( ndevices ), _devices ( devs ),
                     _activeDevice ( ndevices == 1 ? devs[0] : 0 ), _numCopies( numCopies ), _copies( copies ),
-                    _doSubmit(this), _doWait(this), _depsDomain() { }
+                    _doSubmit(this), _doWait(this), _depsDomain(), _instrumentorContext() { }
 
             WorkDescriptor ( DeviceData *device, size_t data_size = 0, void *wdata=0, size_t numCopies = 0, CopyData *copies = NULL ) :
                     WorkGroup(), _data_size ( data_size ), _data ( wdata ), _wdData ( 0 ), _tie ( false ), _tiedTo ( 0 ), _state( READY ),
                     _syncCond( NULL ), _parent ( NULL ), _myQueue ( NULL ), _depth ( 0 ), _numDevices ( 1 ), _devices ( &_activeDevice ),
                     _activeDevice ( device ), _numCopies( numCopies ), _copies( copies ), 
-                    _doSubmit(this), _doWait(this), _depsDomain() { }
->>>>>>> d10d7a2f
+                    _doSubmit(this), _doWait(this), _depsDomain(), _instrumentorContext() { }
 
             /*! \brief WorkDescriptor constructor (using former wd)
              *
@@ -200,12 +184,8 @@
                     _tie ( wd._tie ), _tiedTo ( wd._tiedTo ), _state ( READY ), _syncCond( NULL ), _parent ( wd._parent ),
                     _myQueue ( NULL ), _depth ( wd._depth ), _numDevices ( wd._numDevices ),
                     _devices ( devs ), _activeDevice ( wd._numDevices ? devs[0] : NULL ),
-<<<<<<< HEAD
+                    _numCopies( wd._numCopies ), _copies( wd._numCopies == 0 ? NULL : copies ),
                     _doSubmit(this), _doWait(this), _depsDomain(), _instrumentorContext()
-=======
-                    _numCopies( wd._numCopies ), _copies( wd._numCopies == 0 ? NULL : copies ),
-                    _doSubmit(this), _doWait(this), _depsDomain()
->>>>>>> d10d7a2f
             { 
                // adding wd to former workdescriptor's workgroup
                ((WorkGroup *)(_parent))->addWork( *this );
