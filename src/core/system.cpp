/*************************************************************************************/
/*      Copyright 2009 Barcelona Supercomputing Center                               */
/*                                                                                   */
/*      This file is part of the NANOS++ library.                                    */
/*                                                                                   */
/*      NANOS++ is free software: you can redistribute it and/or modify              */
/*      it under the terms of the GNU Lesser General Public License as published by  */
/*      the Free Software Foundation, either version 3 of the License, or            */
/*      (at your option) any later version.                                          */
/*                                                                                   */
/*      NANOS++ is distributed in the hope that it will be useful,                   */
/*      but WITHOUT ANY WARRANTY; without even the implied warranty of               */
/*      MERCHANTABILITY or FITNESS FOR A PARTICULAR PURPOSE.  See the                */
/*      GNU Lesser General Public License for more details.                          */
/*                                                                                   */
/*      You should have received a copy of the GNU Lesser General Public License     */
/*      along with NANOS++.  If not, see <http://www.gnu.org/licenses/>.             */
/*************************************************************************************/

#include <string.h>
#include "system.hpp"
#include "config.hpp"
#include "plugin.hpp"
#include "schedule.hpp"
#include "barrier.hpp"
#include "nanos-int.h"
#include "copydata.hpp"
#include "os.hpp"

#ifdef SPU_DEV
#include "spuprocessor.hpp"
#endif

#ifdef GPU_DEV
#include "gpuprocessor_fwd.hpp"
#endif

using namespace nanos;

namespace nanos {
  System::Init externInit __attribute__((weak));
}

System nanos::sys;

// default system values go here
System::System () :
      _numPEs( 1 ), _deviceStackSize( 0 ), _bindThreads( true ), _profile( false ), _instrument( false ),
      _verboseMode( false ), _executionMode( DEDICATED ), _initialMode(POOL), _thsPerPE( 1 ), _untieMaster(true), _delayedStart(false), _defSchedule( "bf" ), _defThrottlePolicy( "numtasks" ), _defBarr( "posix" ),
<<<<<<< HEAD
      _defInstr ( "empty_trace" ), _defArch("smp"), _instrumentation ( NULL ), _defSchedulePolicy(NULL)
=======
      _defInstr ( "empty_trace" ), _defArch("smp"), _instrumentation ( NULL ), _defSchedulePolicy(NULL), _directory(), _pmInterface(NULL)
>>>>>>> b9d979bc
{
   verbose0 ( "NANOS++ initializing... start" );
   // OS::init must be called here and not in System::start() as it can be too late
   // to locate the program arguments at that point
   OS::init();
   config();
   if ( !_delayedStart ) {
      start();
   }
   verbose0 ( "NANOS++ initializing... end" );
}

void System::loadModules ()
{
   verbose0 ( "Configuring module manager" );

   PluginManager::init();

   verbose0 ( "Loading modules" );

   // load host processor module
   verbose0( "loading SMP support" );

   if ( !PluginManager::load ( "pe-"+getDefaultArch() ) )
      fatal0 ( "Couldn't load host support" );

   ensure( _hostFactory,"No default host factory" );

#ifdef GPU_DEV
   verbose0( "loading GPU support" );

   if ( !PluginManager::load ( "pe-gpu" ) )
      fatal0 ( "Couldn't load GPU support" );
#endif

   // load default schedule plugin
   verbose0( "loading " << getDefaultSchedule() << " scheduling policy support" );

   if ( !PluginManager::load ( "sched-"+getDefaultSchedule() ) )
      fatal0 ( "Couldn't load main scheduling policy" );

   ensure( _defSchedulePolicy,"No default system scheduling factory" );

   verbose0( "loading " << getDefaultThrottlePolicy() << " throttle policy" );

   if ( !PluginManager::load( "throttle-"+getDefaultThrottlePolicy() ) )
      fatal0( "Could not load main cutoff policy" );

   ensure(_throttlePolicy, "No default throttle policy");

   verbose0( "loading " << getDefaultBarrier() << " barrier algorithm" );

   if ( !PluginManager::load( "barrier-"+getDefaultBarrier() ) )
      fatal0( "Could not load main barrier algorithm" );

   if ( !PluginManager::load( "instrumentation-"+getDefaultInstrumentation() ) )
      fatal0( "Could not load " + getDefaultInstrumentation() + " instrumentation" );


   ensure( _defBarrFactory,"No default system barrier factory" );

}


void System::config ()
{
   Config config;

   if ( externInit != NULL ) {
      externInit();
   }
   if ( !_pmInterface ) {
      // bare bone run
      _pmInterface = new PMInterface();
   }

   verbose0 ( "Preparing library configuration" );

   config.setOptionsSection ( "Core", "Core options of the core of Nanos++ runtime"  );

   config.registerConfigOption ( "num_pes", new Config::PositiveVar( _numPEs ), "Defines the number of processing elements" );
   config.registerArgOption ( "num_pes", "pes" );
   config.registerEnvOption ( "num_pes", "NX_PES" );

   config.registerConfigOption ( "stack-size", new Config::PositiveVar( _deviceStackSize ), "Defines the default stack size for all devices" );
   config.registerArgOption ( "stack-size", "stack-size" );
   config.registerEnvOption ( "stack-size", "NX_STACK_SIZE" );

   config.registerConfigOption ( "no-binding", new Config::FlagOption( _bindThreads, false), "Disables thread binding" );
   config.registerArgOption ( "no-binding", "disable-binding" );

   config.registerConfigOption ( "verbose", new Config::FlagOption( _verboseMode), "Activates verbose mode" );
   config.registerArgOption ( "verbose", "verbose" );

#if 0
   FIXME: implement execution modes (#146)
   Config::MapVar<ExecutionMode> map( _executionMode );
   map.addOption( "dedicated", DEDICATED).addOption( "shared", SHARED );
   config.registerConfigOption ( "exec_mode", &map, "Execution mode" );
   config.registerArgOption ( "exec_mode", "mode" );
#endif

   config.registerConfigOption ( "schedule", new Config::StringVar ( _defSchedule ), "Defines the scheduling policy" );
   config.registerArgOption ( "schedule", "schedule" );
   config.registerEnvOption ( "schedule", "NX_SCHEDULE" );

   config.registerConfigOption ( "throttle", new Config::StringVar ( _defThrottlePolicy ), "Defines the throttle policy" );
   config.registerArgOption ( "throttle", "throttle" );
   config.registerEnvOption ( "throttle", "NX_THROTTLE" );

   config.registerConfigOption ( "barrier", new Config::StringVar ( _defBarr ), "Defines barrier algorithm" );
   config.registerArgOption ( "barrier", "barrier" );
   config.registerEnvOption ( "barrier", "NX_BARRIER" );

   config.registerConfigOption ( "instrumentation", new Config::StringVar ( _defInstr ), "Defines instrumentation format" );
   config.registerArgOption ( "instrumentation", "instrumentation" );
   config.registerEnvOption ( "instrumentation", "NX_INSTRUMENTATION" );

   _schedConf.config(config);
   _pmInterface->config(config);

   verbose0 ( "Reading Configuration" );
   config.init();
}

PE * System::createPE ( std::string pe_type, int pid )
{
   // TODO: lookup table for PE factories
   // in the mean time assume only one factory

   return _hostFactory( pid );
}

void System::start ()
{
   loadModules();

   // Instrumentation startup
   NANOS_INSTRUMENT ( sys.getInstrumentor()->initialize() );
   verbose0 ( "Starting runtime" );

   _pmInterface->start();

   int numPes = getNumPEs();

   _pes.reserve ( numPes );

   PE *pe = createPE ( "smp", 0 );
   _pes.push_back ( pe );
   _workers.push_back( &pe->associateThisThread ( getUntieMaster() ) );

   WD &mainWD = *myThread->getCurrentWD();
   
   if ( _pmInterface->getInternalDataSize() > 0 )
     // TODO: is this properly aligned?
     mainWD.setInternalData(new char[_pmInterface->getInternalDataSize()]);
      
   _pmInterface->setupWD(mainWD);

   /* Renaming currend thread as Master */
   myThread->rename("Master");

   NANOS_INSTRUMENT ( sys.getInstrumentation()->raiseOpenStateEvent (NANOS_STARTUP) );

   //start as much threads per pe as requested by the user
   for ( int ths = 1; ths < getThsPerPE(); ths++ ) {
      _workers.push_back( &pe->startWorker( ));
   }

   int p;
   for ( p = 1; p < numPes ; p++ ) {
      pe = createPE ( "smp", p );
      _pes.push_back ( pe );

      //starting as much threads per pe as requested by the user

      for ( int ths = 0; ths < getThsPerPE(); ths++ ) {
         _workers.push_back( &pe->startWorker() );
      }
   }

#ifdef GPU_DEV
   int gpuC;
   for ( gpuC = 0; gpuC < nanos::ext::GPUDD::getGPUCount(); gpuC++ ) {
      PE *gpu = new nanos::ext::GPUProcessor( p++, gpuC );
      _pes.push_back( gpu );
      _workers.push_back( &gpu->startWorker() );
   }
#endif

#ifdef SPU_DEV
   PE *spu = new nanos::ext::SPUProcessor(100, (nanos::ext::SMPProcessor &) *_pes[0]);
   spu->startWorker();
#endif

   switch ( getInitialMode() )
   {
      case POOL:
         createTeam( _workers.size() );
         break;
      case ONE_THREAD:
         createTeam(1);
         break;
      default:
         fatal("Unknown inital mode!");
         break;
   }
   NANOS_INSTRUMENT ( sys.getInstrumentation()->raiseCloseStateEvent() );
   NANOS_INSTRUMENT ( sys.getInstrumentation()->raiseOpenStateEvent (NANOS_RUNNING) );
}

System::~System ()
{
   if ( !_delayedStart ) finish();
}

void System::finish ()
{
   /* Instrumentation: First removing RUNNING state from top of the state statck */
   NANOS_INSTRUMENT ( sys.getInstrumentation()->raiseCloseStateEvent() );
   NANOS_INSTRUMENT ( sys.getInstrumentation()->raiseOpenStateEvent(NANOS_SHUTDOWN) );

   verbose ( "NANOS++ shutting down.... init" );
   verbose ( "Wait for main workgroup to complete" );
   myThread->getCurrentWD()->waitCompletion();

   // we need to switch to the main thread here to finish
   // the execution correctly
   myThread->getCurrentWD()->tieTo(*_workers[0]);
   Scheduler::switchToThread(_workers[0]);
   
   ensure(getMyThreadSafe()->getId() == 0, "Main thread not finishing the application!");

   verbose ( "Joining threads... phase 1" );
   // signal stop PEs

   for ( unsigned p = 1; p < _pes.size() ; p++ ) {
      _pes[p]->stopAll();
   }

   verbose ( "Joining threads... phase 2" );

   // shutdown instrumentation
   NANOS_INSTRUMENT ( sys.getInstrumentation()->raiseCloseStateEvent() );
   NANOS_INSTRUMENT ( sys.getInstrumentation()->finalize() );

   // join
   for ( unsigned p = 1; p < _pes.size() ; p++ ) {
      delete _pes[p];
   }

   _pmInterface->finish();

   verbose ( "NANOS++ shutting down.... end" );
}

/*! \brief Creates a new WD
 *
 *  This function creates a new WD, allocating memory space for device ptrs and
 *  data when necessary. 
 *
 *  \param [in,out] uwd is the related addr for WD if this parameter is null the
 *                  system will allocate space in memory for the new WD
 *  \param [in] num_devices is the number of related devices
 *  \param [in] devices is a vector of device descriptors 
 *  \param [in] data_size is the size of the related data
 *  \param [in,out] data is the related data (allocated if needed)
 *  \param [in] uwg work group to relate with
 *  \param [in] props new WD properties
 *  \param [in] num_copies is the number of copy objects of the WD
 *  \param [in] copies is vector of copy objects of the WD
 *
 *  When it does a full allocation the layout is the following:
 *
 *  +---------------+
 *  |     WD        |
 *  +---------------+
 *  |    data       |
 *  +---------------+
 *  |  dev_ptr[0]   |
 *  +---------------+
 *  |     ....      |
 *  +---------------+
 *  |  dev_ptr[N]   |
 *  +---------------+
 *  |     DD0       |
 *  +---------------+
 *  |     ....      |
 *  +---------------+
 *  |     DDN       |
 *  +---------------+
 *  |    copy0      |
 *  +---------------+
 *  |     ....      |
 *  +---------------+
 *  |    copyN      |
 *  +---------------+
 *
 */
void System::createWD ( WD **uwd, size_t num_devices, nanos_device_t *devices, size_t data_size,
                        void **data, WG *uwg, nanos_wd_props_t *props, size_t num_copies, nanos_copy_data_t **copies )
{
   int dd_size = 0;
   for ( unsigned int i = 0; i < num_devices; i++ )
      dd_size += devices[i].dd_size;

   int pmDataSize = _pmInterface->getInternalDataSize();

   // FIXME: (#104) Memory is requiered to be aligned to 8 bytes in some architectures (temporary solved)
   int size_to_allocate = ( ( *uwd == NULL ) ? sizeof( WD ) : 0 ) +
                          ( ( data != NULL && *data == NULL ) ? (((data_size+7)>>3)<<3) : 0 ) +
                          sizeof( DD* ) * num_devices +
                          dd_size +
                          ( ( copies != NULL && *copies == NULL ) ? num_copies * sizeof(CopyData) : 0 ) +
                          pmDataSize
                          ;

   char *chunk = 0;

   if ( size_to_allocate ) chunk = new char[size_to_allocate];

   // allocate WD
   if ( *uwd == NULL ) {
      *uwd = ( WD * ) chunk;
      chunk += sizeof( WD );
   }

   // allocate WD data
   // FIXME: (#104) Memory is requiered to be aligned to 8 bytes in some architectures (temporary solved)
   if ( data != NULL && *data == NULL ) {
      *data = chunk;
      chunk += (((data_size+7)>>3)<<3);
   }

   // allocate device pointers vector
   DD **dev_ptrs = ( DD ** ) chunk;
   chunk += sizeof( DD* ) * num_devices;

   // allocate device data
   for ( unsigned int i = 0 ; i < num_devices ; i ++ ) {
      dev_ptrs[i] = ( DD* ) devices[i].factory( chunk , devices[i].arg );
      chunk += devices[i].dd_size;
   }

   // allocate copy-ins/copy-outs
   CopyData *wdCopies = NULL;
   if ( copies != NULL ) {
      if ( *copies == NULL ) {
         if ( num_copies > 0 ) {
            wdCopies = ( CopyData * ) chunk;
            *copies = wdCopies;
            chunk += num_copies * sizeof( CopyData );
         }
      } else {
         wdCopies = *copies;
      }
   }

   void * pmData = NULL;
   if ( pmDataSize > 0)
   {
       pmData = chunk;
       chunk += pmDataSize;
   }

   WD * wd =  new (*uwd) WD( num_devices, dev_ptrs, data_size, data != NULL ? *data : NULL, num_copies, num_copies == 0 ? NULL : wdCopies );

   if ( pmData ) wd->setInternalData(pmData);

   // add to workgroup
   if ( uwg != NULL ) {
      WG * wg = ( WG * )uwg;
      wg->addWork( *wd );
   }

   // set properties
   if ( props != NULL ) {
      if ( props->tied ) wd->tied();
      if ( props->tie_to ) wd->tieTo( *( BaseThread * )props->tie_to );
   }

}

/*! \brief Creates a new Sliced WD
 *
 *  This function creates a new Sliced WD, allocating memory space for device ptrs and
 *  data when necessary. Also allocates Slicer Data object which is related with the WD.
 *
 *  \param [in,out] uwd is the related addr for WD if this parameter is null the
 *                  system will allocate space in memory for the new WD
 *  \param [in] num_devices is the number of related devices
 *  \param [in] devices is a vector of device descriptors 
 *  \param [in] outline_data_size is the size of the related data
 *  \param [in,out] outline_data is the related data (allocated if needed)
 *  \param [in] uwg work group to relate with
 *  \param [in] slicer is the related slicer which contains all the methods to manage
 *              this WD
 *  \param [in] slicer_data_size is the size of the related slicer data
 *  \param [in,out] data used as the slicer data (allocated if needed)
 *  \param [in] props new WD properties
 *
 *  When it does a full allocation the layout is the following:
 *
 *  +---------------+
 *  |   slicedWD    |
 *  +---------------+
 *  |    data       |
 *  +---------------+
 *  |  dev_ptr[0]   |
 *  +---------------+
 *  |     ....      |
 *  +---------------+
 *  |  dev_ptr[N]   |
 *  +---------------+
 *  |     DD0       |
 *  +---------------+
 *  |     ....      |
 *  +---------------+
 *  |     DDN       |
 *  +---------------+
 *  |    copy0      |
 *  +---------------+
 *  |     ....      |
 *  +---------------+
 *  |    copyN      |
 *  +---------------+
 *  |  SlicerData   |
 *  +---------------+
 *
 */
void System::createSlicedWD ( WD **uwd, size_t num_devices, nanos_device_t *devices, size_t outline_data_size,
                        void **outline_data, WG *uwg, Slicer *slicer, size_t slicer_data_size,
                        SlicerData *&slicer_data, nanos_wd_props_t *props, size_t num_copies, nanos_copy_data_t **copies )
{

   int dd_size = 0;
   for ( unsigned int i = 0; i < num_devices; i++ )
      dd_size += devices[i].dd_size;
   int pmDataSize = _pmInterface->getInternalDataSize();

   // FIXME: (#104) Memory is requiered to be aligned to 8 bytes in some architectures (temporary solved)
   int size_to_allocate = ( ( *uwd == NULL ) ? sizeof( SlicedWD ) : 0 ) +
                          ( ( outline_data != NULL && *outline_data == NULL ) ? (((outline_data_size+7)>>3)<<3) : 0 ) +
                          ( ( slicer_data == NULL ) ? (((slicer_data_size+7)>>3)<<3) : 0 ) +
                          sizeof( DD* ) * num_devices +
                          dd_size +
                          ( ( copies != NULL && *copies == NULL ) ? num_copies * sizeof(CopyData) : 0 ) +
                          pmDataSize
                          ;

   char *chunk = 0;

   if ( size_to_allocate ) chunk = new char[size_to_allocate];

   // allocate WD
   if ( *uwd == NULL ) {
      *uwd = ( SlicedWD * ) chunk;
      chunk += sizeof( SlicedWD );
   }

   // allocate WD data
   // FIXME: (#104) Memory is requiered to be aligned to 8 bytes in some architectures (temporary solved)
   if ( outline_data != NULL && *outline_data == NULL ) {
      *outline_data = chunk;
      chunk += (((outline_data_size+7)>>3)<<3);
   }

   // allocate device pointers vector
   DD **dev_ptrs = ( DD ** ) chunk;
   chunk += sizeof( DD* ) * num_devices;

   // allocate device data
   for ( unsigned int i = 0 ; i < num_devices ; i ++ ) {
      dev_ptrs[i] = ( DD* ) devices[i].factory( chunk , devices[i].arg );
      chunk += devices[i].dd_size;
   }

   // allocate copy-ins/copy-outs
   CopyData *wdCopies = NULL;
   if ( copies != NULL ) {
      if ( *copies == NULL ) {
         if ( num_copies > 0 ) {
            wdCopies = ( CopyData * ) chunk;
            *copies = wdCopies;
            chunk += num_copies * sizeof( CopyData );
         }
      } else {
         wdCopies = *copies;
      }
   }

   // allocate SlicerData
   // FIXME: (#104) Memory is requiered to be aligned to 8 bytes in some architectures (temporary solved)
   if ( slicer_data == NULL ) {
      slicer_data = ( SlicerData * )chunk;
      chunk += (((slicer_data_size+7)>>3)<<3);
   }

   void * pmData = NULL;
   if ( pmDataSize > 0)
   {
       pmData = chunk;
       chunk += pmDataSize;
   }

   SlicedWD * wd =  new (*uwd) SlicedWD( *slicer, slicer_data_size, *slicer_data, num_devices, dev_ptrs, 
                       outline_data_size, outline_data != NULL ? *outline_data : NULL, num_copies, num_copies == 0 ? NULL : wdCopies );

   if ( pmData ) wd->setInternalData(pmData);

   // add to workgroup
   if ( uwg != NULL ) {
      WG * wg = ( WG * )uwg;
      wg->addWork( *wd );
   }

   // set properties
   if ( props != NULL ) {
      if ( props->tied ) wd->tied();
      if ( props->tie_to ) wd->tieTo( *( BaseThread * )props->tie_to );
   }
}

/*! \brief Duplicates a given WD
 *
 *  This function duplicates the given as a parameter WD copying all the
 *  related data (devices ptr, data and DD)
 *
 *  \param [out] uwd is the target addr for the new WD
 *  \param [in] wd is the former WD
 */
void System::duplicateWD ( WD **uwd, WD *wd)
{
   int dd_size = 0;
   void *data = NULL;

   // computing size of device(s)
   for ( unsigned int i = 0; i < wd->getNumDevices(); i++ )
      dd_size += wd->getDevices()[i]->size();

   // FIXME: (#104) Memory is requiered to be aligned to 8 bytes in some architectures (temporary solved)
   int size_to_allocate = ( ( *uwd == NULL ) ? sizeof( WD ) : 0 ) + (((wd->getDataSize()+7)>>3)<<3) +
                          sizeof( DD* ) * wd->getNumDevices() + dd_size +
                          sizeof( CopyData )* wd->getNumCopies() ;

   char *chunk = 0;

   if ( size_to_allocate ) chunk = new char[size_to_allocate];

   // allocate WD
   if ( *uwd == NULL ) {
      *uwd = ( WD * ) chunk;
      chunk += sizeof( WD );
   }

   // allocate WD data
   // FIXME: (#104) Memory is requiered to be aligned to 8 bytes in some architectures (temporary solved)
   if ( wd->getDataSize() != 0 ) {
      data = (void * ) chunk;
      memcpy ( data, wd->getData(), wd->getDataSize());
      chunk += (((wd->getDataSize()+7)>>3)<<3);
   }

   // allocate device pointers vector
   DD **dev_ptrs = ( DD ** ) chunk;
   chunk += sizeof( DD* ) * wd->getNumDevices();

   // allocate device data
   for ( unsigned int i = 0 ; i < wd->getNumDevices(); i ++ ) {
      wd->getDevices()[i]->copyTo(chunk);
      dev_ptrs[i] = ( DD * ) chunk;
      chunk += wd->getDevices()[i]->size();
   }

   // allocate copy-in/copy-outs
   CopyData *wdCopies = ( CopyData * ) chunk;
   for ( unsigned int i = 0; i < wd->getNumCopies(); i++ ) {
      CopyData *wdCopiesCurr = ( CopyData * ) chunk;
      *wdCopiesCurr = wd->getCopies()[i];
      chunk += sizeof( CopyData );
   }

   // creating new WD 
   new (*uwd) WD( *wd, dev_ptrs, wdCopies , data);
}

/*! \brief Duplicates a given SlicedWD
 *
 *  This function duplicates the given as a parameter WD copying all the
 *  related data (devices ptr, data and DD)
 *
 *  \param [out] uwd is the target addr for the new WD
 *  \param [in] wd is the former WD
 */
void System::duplicateSlicedWD ( SlicedWD **uwd, SlicedWD *wd)
{
   int dd_size = 0;
   void *data = NULL;
   void *slicer_data = NULL;

   // computing size of device(s)
   for ( unsigned int i = 0; i < wd->getNumDevices(); i++ )
      dd_size += wd->getDevices()[i]->size();

   // FIXME: (#104) Memory is requiered to be aligned to 8 bytes in some architectures (temporary solved)
   int size_to_allocate = ( ( *uwd == NULL ) ? sizeof( SlicedWD ) : 0 ) + (((wd->getDataSize()+7)>>3)<<3) +
                          sizeof( DD* ) * wd->getNumDevices() + dd_size + (((wd->getSlicerDataSize()+7)>>3)<<3) +
                          sizeof( CopyData )* wd->getNumCopies() ;

   char *chunk = 0;

   if ( size_to_allocate ) chunk = new char[size_to_allocate];

   // allocate WD
   if ( *uwd == NULL ) {
      *uwd = ( SlicedWD * ) chunk;
      chunk += sizeof( SlicedWD );
   }

   // allocate WD data
   // FIXME: (#104) Memory is requiered to be aligned to 8 bytes in some architectures (temporary solved)
   if ( wd->getDataSize() != 0 ) {
      data = (void * ) chunk;
      memcpy ( data, wd->getData(), wd->getDataSize());
      chunk += (((wd->getDataSize()+7)>>3)<<3);
   }

   // allocate device pointers vector
   DD **dev_ptrs = ( DD ** ) chunk;
   chunk += sizeof( DD* ) * wd->getNumDevices();

   // allocate device data
   for ( unsigned int i = 0 ; i < wd->getNumDevices(); i ++ ) {
      wd->getDevices()[i]->copyTo(chunk);
      dev_ptrs[i] = ( DD * ) chunk;
      chunk += wd->getDevices()[i]->size();
   }

   // allocate copy-in/copy-outs
   CopyData *wdCopies = ( CopyData * ) chunk;
   for ( unsigned int i = 0; i < wd->getNumCopies(); i++ ) {
      CopyData *wdCopiesCurr = ( CopyData * ) chunk;
      *wdCopiesCurr = wd->getCopies()[i];
      chunk += sizeof( CopyData );
   }

   // copy SlicerData
   if ( wd->getSlicerDataSize() != 0 ) {
      slicer_data = (void * ) chunk;
      memcpy ( slicer_data, wd->getSlicerData(), wd->getSlicerDataSize());
      chunk += (((wd->getSlicerDataSize()+7)>>3)<<3);
   }

   // creating new SlicedWD 
   new (*uwd) SlicedWD( *(wd->getSlicer()), wd->getSlicerDataSize(), *((SlicerData *)slicer_data),
                        *((WD *)wd), dev_ptrs, wdCopies, data );

}

void System::setupWD ( WD &work, WD *parent )
{
   work.setParent ( parent );
   work.setDepth( parent->getDepth() +1 );

   // Prepare private copy structures to use relative addresses
   work.prepareCopies();

   // Invoke pmInterface
   _pmInterface->setupWD(work);
}

void System::submit ( WD &work )
{
   setupWD( work, myThread->getCurrentWD() );
   work.submit();
}

/*! \brief Submit WorkDescriptor to its parent's  dependencies domain
 */
void System::submitWithDependencies (WD& work, size_t numDeps, Dependency* deps)
{
   setupWD( work, myThread->getCurrentWD() );
   WD *current = myThread->getCurrentWD();
   current->submitWithDependencies( work, numDeps , deps);
}

/*! \brief Wait on the current WorkDescriptor's domain for some dependenices to be satisfied
 */
void System::waitOn( size_t numDeps, Dependency* deps )
{
   WD* current = myThread->getCurrentWD();
   current->waitOn( numDeps, deps );
}


void System::inlineWork ( WD &work )
{
   setupWD( work, myThread->getCurrentWD() );
   // TODO: choose actual (active) device...
   Scheduler::inlineWork( &work );
}

BaseThread * System:: getUnassignedWorker ( void )
{
   BaseThread *thread;

   for ( unsigned i  = 0; i < _workers.size(); i++ ) {
      if ( !_workers[i]->hasTeam() ) {
         thread = _workers[i];
         // recheck availability with exclusive access
         thread->lock();

         if ( thread->hasTeam() ) {
            // we lost it
            thread->unlock();
            continue;
         }

         thread->reserve(); // set team flag only

         thread->unlock();

         return thread;
      }
   }

   return NULL;
}

BaseThread * System::getWorker ( unsigned int n )
{
   if ( n < _workers.size() ) return _workers[n];
   else return NULL;
}

void System::releaseWorker ( BaseThread * thread )
{
   //TODO: destroy if too many?
   //TODO: to free or not to free team data?
   debug("Releasing thread " << thread << " from team " << thread->getTeam() );
   thread->leaveTeam();
}

ThreadTeam * System:: createTeam ( unsigned nthreads, void *constraints,
                                   bool reuseCurrent, TeamData *tdata )
{
   int thId;
   TeamData *data;

   if ( nthreads == 0 ) {
      nthreads = 1;
      nthreads = getNumPEs()*getThsPerPE();
   }
   
   SchedulePolicy *sched = 0;
   if ( !sched ) sched = sys.getDefaultSchedulePolicy();

   ScheduleTeamData *stdata = 0;
   if ( sched->getTeamDataSize() > 0 )
      stdata = sched->createTeamData(NULL);

   // create team
   ThreadTeam * team = new ThreadTeam( nthreads, *sched, stdata, *_defBarrFactory() );

   debug( "Creating team " << team << " of " << nthreads << " threads" );

   // find threads
   if ( reuseCurrent ) {
      nthreads --;

      thId = team->addThread( myThread );

      debug( "adding thread " << myThread << " with id " << toString<int>(thId) << " to " << team );

      
      if (tdata) data = &tdata[thId];
      else data = new TeamData();

      ScheduleThreadData *stdata = 0;
      if ( sched->getThreadDataSize() > 0 )
        stdata = sched->createThreadData(NULL);
      
//       data->parentTeam = myThread->getTeamData();

      data->setId(thId);
      data->setScheduleData(stdata);
      
      myThread->enterTeam( team,  data );

      debug( "added thread " << myThread << " with id " << toString<int>(thId) << " to " << team );
   }

   while ( nthreads > 0 ) {
      BaseThread *thread = getUnassignedWorker();

      if ( !thread ) {
         // alex: TODO: create one?
         break;
      }

      nthreads--;
      thId = team->addThread( thread );
      debug( "adding thread " << thread << " with id " << toString<int>(thId) << " to " << team );

      if (tdata) data = &tdata[thId];
      else data = new TeamData();

      ScheduleThreadData *stdata = 0;
      if ( sched->getThreadDataSize() > 0 )
        stdata = sched->createThreadData(NULL);

      data->setId(thId);
      data->setScheduleData(stdata);
      
      thread->enterTeam( team, data );
      debug( "added thread " << thread << " with id " << toString<int>(thId) << " to " << thread->getTeam() );
   }

   team->init();

   return team;
}

void System::endTeam ( ThreadTeam *team )
{
   if ( team->size() > 1 ) {
     fatal("Trying to end a team with running threads");
   }

//    if ( myThread->getTeamData()->parentTeam )
//    {
//       myThread->restoreTeam(myThread->getTeamData()->parentTeam);
//    }

   
   delete team;
}<|MERGE_RESOLUTION|>--- conflicted
+++ resolved
@@ -47,11 +47,7 @@
 System::System () :
       _numPEs( 1 ), _deviceStackSize( 0 ), _bindThreads( true ), _profile( false ), _instrument( false ),
       _verboseMode( false ), _executionMode( DEDICATED ), _initialMode(POOL), _thsPerPE( 1 ), _untieMaster(true), _delayedStart(false), _defSchedule( "bf" ), _defThrottlePolicy( "numtasks" ), _defBarr( "posix" ),
-<<<<<<< HEAD
-      _defInstr ( "empty_trace" ), _defArch("smp"), _instrumentation ( NULL ), _defSchedulePolicy(NULL)
-=======
       _defInstr ( "empty_trace" ), _defArch("smp"), _instrumentation ( NULL ), _defSchedulePolicy(NULL), _directory(), _pmInterface(NULL)
->>>>>>> b9d979bc
 {
    verbose0 ( "NANOS++ initializing... start" );
    // OS::init must be called here and not in System::start() as it can be too late
