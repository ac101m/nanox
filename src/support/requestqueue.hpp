/*************************************************************************************/
/*      Copyright 2015 Barcelona Supercomputing Center                               */
/*                                                                                   */
/*      This file is part of the NANOS++ library.                                    */
/*                                                                                   */
/*      NANOS++ is free software: you can redistribute it and/or modify              */
/*      it under the terms of the GNU Lesser General Public License as published by  */
/*      the Free Software Foundation, either version 3 of the License, or            */
/*      (at your option) any later version.                                          */
/*                                                                                   */
/*      NANOS++ is distributed in the hope that it will be useful,                   */
/*      but WITHOUT ANY WARRANTY; without even the implied warranty of               */
/*      MERCHANTABILITY or FITNESS FOR A PARTICULAR PURPOSE.  See the                */
/*      GNU Lesser General Public License for more details.                          */
/*                                                                                   */
/*      You should have received a copy of the GNU Lesser General Public License     */
/*      along with NANOS++.  If not, see <http://www.gnu.org/licenses/>.             */
/*************************************************************************************/

#ifndef _REQUESTQUEUE
#define _REQUESTQUEUE

#include "requestqueue_decl.hpp"
#include "atomic.hpp"
#include "lock.hpp"
<<<<<<< HEAD
=======

namespace nanos {
>>>>>>> ada03f4e

template <class T>
RequestQueue<T>::RequestQueue() : _queue(), _lock() {
}

template <class T>
RequestQueue<T>::~RequestQueue() {
}

template <class T>
void RequestQueue<T>::add( T *elem ) {
   _lock.acquire();
   _queue.push_back( elem );
   _lock.release();
}

template <class T>
T *RequestQueue<T>::fetch() {
   T *elem = NULL;
   _lock.acquire();
   //if ( !_queue.empty() ) {
   //   for ( std::list<T *>::iterator it = _delayedPutReqs.begin(); putReqsIt != _delayedPutReqs.end(); putReqsIt++ ) {
   //      if ( (*putReqsIt)->origAddr == destAddr ) {
   //         _putReqsLock.acquire();
   //         _putReqs.push_back( *putReqsIt );
   //         _putReqsLock.release();
   //      }
   //   }
   //}
   _lock.release();
}

template <class T>
T *RequestQueue<T>::tryFetch() {
   T *elem = NULL;
   if ( _lock.tryAcquire() ) {
      if ( !_queue.empty() ) {
         elem = _queue.front();
         _queue.pop_front();
      }
      _lock.release();
   }
   return elem;
}

template <class T>
RequestMap<T>::RequestMap() : _map(), _lock() {
}

template <class T>
RequestMap<T>::~RequestMap() {
}
template <class T>
void RequestMap<T>::add( uint64_t key, T *elem ) {
   _lock.acquire();
   typename std::map< uint64_t, T * >::iterator it = _map.lower_bound( key );
   if ( it != _map.end() || _map.key_comp()( key, it->first ) ) {
      _map.insert( it, std::map< uint64_t, T * >::value_type( key, elem ) );
   } else { 
      std::cerr << "Error, key already exists." << std::endl;
   }
   _lock.release();
}

template <class T>
T *RequestMap<T>::fetch( uint64_t key ) {
   T *elem = NULL;
   _lock.acquire();
   typename std::map< uint64_t, T * >::iterator it = _map.lower_bound( key );
   if ( it != _map.end() || _map.key_comp()( key, it->first ) ) {
      std::cerr << "Error, key not found." << std::endl;
   } else {
      elem = it->second;
   }
   _lock.release();
}

} // namespace nanos

#endif /* _REQUESTQUEUE */<|MERGE_RESOLUTION|>--- conflicted
+++ resolved
@@ -23,11 +23,8 @@
 #include "requestqueue_decl.hpp"
 #include "atomic.hpp"
 #include "lock.hpp"
-<<<<<<< HEAD
-=======
 
 namespace nanos {
->>>>>>> ada03f4e
 
 template <class T>
 RequestQueue<T>::RequestQueue() : _queue(), _lock() {
