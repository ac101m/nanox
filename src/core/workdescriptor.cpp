--- conflicted
+++ resolved
@@ -40,7 +40,7 @@
       setPe( pe );
    }
 
-   //std::cerr << "thd: " << myThread->getId() << " -- Starting wd " << this << ":" << getId() << " pe: " << pe << " is ULT? " << isUserLevelThread << " previous " << previous << " current " << &myThread->getThreadWD() << std::endl;
+   //std::cerr << "thd: " << myThread->getId() << " -- Starting wd " << this << ":" << getId() << " pe: " << pe << " current " << &myThread->getThreadWD() << std::endl;
 
    /* Initializing instrumentation context */
    NANOS_INSTRUMENT( sys.getInstrumentation()->wdCreate( this ) );
@@ -48,12 +48,8 @@
    if ( getNumCopies() > 0 )
    {
       pe->copyDataIn( *this );
-<<<<<<< HEAD
    }
 
-   setReady();
-=======
->>>>>>> d182c0b8
 }
 
 void WorkDescriptor::start(bool isUserLevelThread, WorkDescriptor *previous)
@@ -113,7 +109,6 @@
 
 void WorkDescriptor::done ()
 {
-<<<<<<< HEAD
    //ProcessingElement *pe = myThread->runningOn();
    //ProcessingElement *pe = myThread->getThreadWD().getPe();
    ProcessingElement *pe = getPe();
@@ -124,11 +119,8 @@
    if ( pe->hasSeparatedMemorySpace() )
    {
       //std::cerr <<  "has separate MS ; node " << sys.getNetwork()->getNodeNum() << " wd " << this << " pe is " << pe << std::endl;
-=======
-   ProcessingElement *pe = myThread->runningOn();
-   if ( getNumCopies() > 0 )
->>>>>>> d182c0b8
-     pe->copyDataOut( *this );
+      if ( getNumCopies() > 0 )
+         pe->copyDataOut( *this );
    }
 
    // FIX-ME: We are waiting for the children tasks to avoid to keep alive only part of the parent
