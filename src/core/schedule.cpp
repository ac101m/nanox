/*************************************************************************************/
/*      Copyright 2009 Barcelona Supercomputing Center                               */
/*                                                                                   */
/*      This file is part of the NANOS++ library.                                    */
/*                                                                                   */
/*      NANOS++ is free software: you can redistribute it and/or modify              */
/*      it under the terms of the GNU Lesser General Public License as published by  */
/*      the Free Software Foundation, either version 3 of the License, or            */
/*      (at your option) any later version.                                          */
/*                                                                                   */
/*      NANOS++ is distributed in the hope that it will be useful,                   */
/*      but WITHOUT ANY WARRANTY; without even the implied warranty of               */
/*      MERCHANTABILITY or FITNESS FOR A PARTICULAR PURPOSE.  See the                */
/*      GNU Lesser General Public License for more details.                          */
/*                                                                                   */
/*      You should have received a copy of the GNU Lesser General Public License     */
/*      along with NANOS++.  If not, see <http://www.gnu.org/licenses/>.             */
/*************************************************************************************/

#include "schedule.hpp"
#include "processingelement.hpp"
#include "basethread.hpp"
#include "system.hpp"
#include "config.hpp"
#include "instrumentationmodule_decl.hpp"
#include "os.hpp"

using namespace nanos;

void SchedulerConf::config (Config &cfg)
{
   cfg.setOptionsSection ( "Core [Scheduler]", "Policy independent scheduler options"  );

   cfg.registerConfigOption ( "num_spins", NEW Config::UintVar( _numSpins ), "Determines the amount of spinning before sleeping (default = 100)" );
   cfg.registerArgOption ( "num_spins", "spins" );
   cfg.registerEnvOption ( "num_spins", "NX_SPINS" );

   cfg.registerConfigOption ( "num_sleeps", NEW Config::IntegerVar( _numSleeps ), "Determines the amount of sleeping before yielding (default = 20)" );
   cfg.registerArgOption ( "num_sleeps", "sleeps" );
   cfg.registerEnvOption ( "num_sleeps", "NX_SLEEPS" );

   cfg.registerConfigOption ( "sleep_time", NEW Config::IntegerVar( _timeSleep ), "Determines amount of time (in nsec) in each sleeping phase (default = 100)" );
   cfg.registerArgOption ( "sleep_time", "sleep-time" );
   cfg.registerEnvOption ( "sleep_time", "NX_SLEEP_TIME" );
}

void Scheduler::submit ( WD &wd )
{
   NANOS_INSTRUMENT( InstrumentState inst(NANOS_SCHEDULING) );
   BaseThread *mythread = myThread;

   sys.getSchedulerStats()._createdTasks++;
   sys.getSchedulerStats()._totalTasks++;

   debug ( "submitting task " << wd.getId() );

   wd.submitted();

   /* handle tied tasks */
   BaseThread *wd_tiedto = wd.isTiedTo();
   if ( wd.isTied() && wd_tiedto != mythread ) {
      if ( wd_tiedto->getTeam() == NULL ) {
        if ( wd_tiedto->reserveNextWD() ) {
           wd_tiedto->setReservedNextWD(&wd);
        } else {
           fatal("Work Descriptor can not reach its own team");
        }
      } else {
         wd_tiedto->getTeam()->getSchedulePolicy().queue( wd_tiedto, wd );
      }
      return;
   }

   /* handle tasks which cannot run in current thread */
   if ( !wd.canRunIn(*mythread->runningOn()) ) {
     /* We have to avoid work-first scheduler to return this kind of tasks, so we enqueue
      * it in our scheduler system. Global ready task queue will take care about task/thread
      * architecture, while local ready task queue will wait until stealing. */
      mythread->getTeam()->getSchedulePolicy().queue( mythread, wd );
      return;
   }

   // TODO (#581): move this to the upper if
   if ( !sys.getSchedulerConf().getSchedulerEnabled() ) {
      // Pause this thread
      mythread->pause();
      // Scheduler stopped, queue work.
      mythread->getTeam()->getSchedulePolicy().queue( mythread, wd );
      return;
   }
   // The thread is not paused, mark it as so
   myThread->unpause();
   // And go on
   WD *next = getMyThreadSafe()->getTeam()->getSchedulePolicy().atSubmit( myThread, wd );

   /* If SchedulePolicy have returned a 'next' value, we have to context switch to
      that WorkDescriptor */
   if ( next ) {
      WD *slice;
      /* We must ensure this 'next' has no sliced components. If it have them we have to
       * queue the remaining parts of 'next' */
      if ( !next->dequeue(&slice) ) {
         mythread->getTeam()->getSchedulePolicy().queue( mythread, *next );
      }
      switchTo ( slice );
   }

}

void Scheduler::submitAndWait ( WD &wd )
{
   debug ( "submitting and waiting task " << wd.getId() );
   fatal ( "Scheduler::submitAndWait(): This feature is still not supported" );

   // Create a new WorkGroup and add WD
   WG myWG;
   myWG.addWork( wd );

   // Submit WD
   submit( wd );

   // Wait for WD to be finished
   myWG.waitCompletionAndSignalers();
}

void Scheduler::updateExitStats ( WD &wd )
{
   if ( wd.isSubmitted() ) 
     sys.getSchedulerStats()._totalTasks--;
}

template<class behaviour>
inline void Scheduler::idleLoop ()
{
   NANOS_INSTRUMENT ( static InstrumentationDictionary *ID = sys.getInstrumentation()->getInstrumentationDictionary(); )

   NANOS_INSTRUMENT ( static nanos_event_key_t total_spins_key  = ID->getEventKey("num-spins"); )
   NANOS_INSTRUMENT ( static nanos_event_key_t total_yields_key = ID->getEventKey("num-yields"); )
   NANOS_INSTRUMENT ( static nanos_event_key_t total_sleeps_key = ID->getEventKey("num-sleeps"); )
   NANOS_INSTRUMENT ( static nanos_event_key_t total_scheds_key  = ID->getEventKey("num-scheds"); )

   NANOS_INSTRUMENT ( static nanos_event_key_t time_yields_key = ID->getEventKey("time-yields"); )
   NANOS_INSTRUMENT ( static nanos_event_key_t time_sleeps_key = ID->getEventKey("time-sleeps"); )
   NANOS_INSTRUMENT ( static nanos_event_key_t time_scheds_key = ID->getEventKey("time-scheds"); )

   NANOS_INSTRUMENT ( nanos_event_key_t Keys[7]; )

   NANOS_INSTRUMENT ( Keys[0] = total_yields_key; )
   NANOS_INSTRUMENT ( Keys[1] = time_yields_key; )
   NANOS_INSTRUMENT ( Keys[2] = total_sleeps_key; )
   NANOS_INSTRUMENT ( Keys[3] = time_sleeps_key; )
   NANOS_INSTRUMENT ( Keys[4] = total_spins_key; )
   NANOS_INSTRUMENT ( Keys[5] = total_scheds_key; )
   NANOS_INSTRUMENT ( Keys[6] = time_scheds_key; )

   NANOS_INSTRUMENT ( unsigned event_start; )
   NANOS_INSTRUMENT ( unsigned event_num; )

   NANOS_INSTRUMENT( InstrumentState inst(NANOS_IDLE) );

   const int nspins = sys.getSchedulerConf().getNumSpins();
   const int nsleeps = sys.getSchedulerConf().getNumSleeps();
   const int tsleep = sys.getSchedulerConf().getTimeSleep();
   int spins = nspins;
   int sleeps = nsleeps;

   unsigned long total_spins = 0;  /* Number of spins by idle phase*/
   unsigned long total_yields = 0; /* Number of yields by idle phase */
   unsigned long total_sleeps = 0; /* Number of sleeps by idle phase */
   unsigned long total_scheds = 0; /* Number of scheds by idle phase */

   unsigned long time_sleeps = 0;  /* Time of sleeps by idle phase */
   unsigned long time_yields = 0;  /* Time of yields by idle phase */
   unsigned long time_scheds = 0;  /* Time of yields by idle phase */

   WD *current = myThread->getCurrentWD();
   current->setIdle();
   sys.getSchedulerStats()._idleThreads++;
   for ( ; ; ) {
      BaseThread *thread = getMyThreadSafe();
      spins--;

      if ( !thread->isRunning() ) break;

<<<<<<< HEAD
      if ( thread->getTeam() != NULL ) {
         WD * next = myThread->getNextWD();
         // This should be ideally performed in getNextWD, but it's const...
         if ( !sys.getSchedulerConf().getSchedulerEnabled() ) {
            // The thread is paused, mark it as so
            myThread->pause();
         }
         else {
            // The thread is not paused, mark it as so
            myThread->unpause();
         }

         if ( next ) {
            myThread->resetNextWD();
         } else {
           memoryFence();
           if ( sys.getSchedulerStats()._readyTasks > 0 ) {
              total_scheds++;
              unsigned long begin_sched = (unsigned long) ( OS::getMonotonicTime() * 1.0e9  );
              next = behaviour::getWD(thread,current);
              unsigned long end_sched = (unsigned long) ( OS::getMonotonicTime() * 1.0e9  );
              time_scheds += ( end_sched - begin_sched );
           }
         } 
=======
      WD * next = myThread->getNextWD();
      // This should be ideally performed in getNextWD, but it's const...
      if ( !sys.getSchedulerConf().getSchedulerEnabled() ) {
         // The thread is paused, mark it as so
         myThread->pause();
      }
      else {
         // The thread is not paused, mark it as so
         myThread->unpause();
      }

      if ( next ) {
         myThread->resetNextWD();
      } else if ( thread->getTeam() != NULL ) {
         memoryFence();
         if ( sys.getSchedulerStats()._readyTasks > 0 ) {
            total_scheds++;
            unsigned long begin_sched = (unsigned long) ( OS::getMonotonicTime() * 1.0e9  );
            next = behaviour::getWD(thread,current);
            unsigned long end_sched = (unsigned long) ( OS::getMonotonicTime() * 1.0e9  );
            time_scheds += ( end_sched - begin_sched );
         }
      } 
>>>>>>> 15cb52ef

      if ( next ) {
         sys.getSchedulerStats()._idleThreads--;

         total_spins+= (nspins - spins);
         NANOS_INSTRUMENT ( nanos_event_value_t Values[7]; )

            NANOS_INSTRUMENT ( Values[0] = (nanos_event_value_t) total_yields; )
            NANOS_INSTRUMENT ( Values[1] = (nanos_event_value_t) time_yields; )

            NANOS_INSTRUMENT ( Values[2] = (nanos_event_value_t) total_sleeps; )
            NANOS_INSTRUMENT ( Values[3] = (nanos_event_value_t) time_sleeps; )

            NANOS_INSTRUMENT ( Values[4] = (nanos_event_value_t) total_spins; )

<<<<<<< HEAD
            total_spins+= (nspins - spins);
            NANOS_INSTRUMENT ( nanos_event_value_t Values[7]; )

            NANOS_INSTRUMENT ( Values[0] = (nanos_event_value_t) total_yields; )
            NANOS_INSTRUMENT ( Values[1] = (nanos_event_value_t) time_yields; )

            NANOS_INSTRUMENT ( Values[2] = (nanos_event_value_t) total_sleeps; )
            NANOS_INSTRUMENT ( Values[3] = (nanos_event_value_t) time_sleeps; )

            NANOS_INSTRUMENT ( Values[4] = (nanos_event_value_t) total_spins; )

=======
>>>>>>> 15cb52ef
            NANOS_INSTRUMENT ( Values[5] = (nanos_event_value_t) total_scheds; )
            NANOS_INSTRUMENT ( Values[6] = (nanos_event_value_t) time_scheds; )

            NANOS_INSTRUMENT ( event_start = 0; event_num = 7; )

            NANOS_INSTRUMENT ( if (total_yields == 0 ) { event_start = 2; event_num = 5; } )
            NANOS_INSTRUMENT ( if (total_yields == 0 && total_sleeps == 0) { event_start = 4; event_num = 3; } )
            NANOS_INSTRUMENT ( if (total_scheds == 0 ) { event_num -= 2; } )

            NANOS_INSTRUMENT( sys.getInstrumentation()->raisePointEventNkvs(event_num, &Keys[event_start], &Values[event_start]); )

            NANOS_INSTRUMENT( InstrumentState inst2(NANOS_RUNTIME) )
            behaviour::switchWD(thread, current, next);
<<<<<<< HEAD
            thread = getMyThreadSafe();
            NANOS_INSTRUMENT( inst2.close() );
            sys.getSchedulerStats()._idleThreads++;

            total_spins = 0;
            total_sleeps = 0;
            total_yields = 0;
            total_scheds = 0;

            time_yields = 0;
            time_sleeps = 0;
            time_scheds = 0;

            spins = nspins;
            continue;
         }
      }

      if ( spins == 0 ) {
        total_spins+= nspins;
        sleeps--;
        if ( sleeps < 0 ) {
           if ( sys.useYield() ) {
              total_yields++;
              unsigned long begin_yield = (unsigned long) ( OS::getMonotonicTime() * 1.0e9  );
              thread->yield();
              unsigned long end_yield = (unsigned long) ( OS::getMonotonicTime() * 1.0e9  );
              time_yields += ( end_yield - begin_yield );
           }
           sleeps = nsleeps;
        } else {
           total_sleeps++;
           struct timespec req ={0,tsleep};
           nanosleep ( &req, NULL );
           time_sleeps += time_sleeps + tsleep;
        }
        spins = nspins;
=======
         thread = getMyThreadSafe();
         NANOS_INSTRUMENT( inst2.close() );
         sys.getSchedulerStats()._idleThreads++;

         total_spins = 0;
         total_sleeps = 0;
         total_yields = 0;
         total_scheds = 0;

         time_yields = 0;
         time_sleeps = 0;
         time_scheds = 0;

         spins = nspins;
         continue;
      }

      if ( spins == 0 ) {
         total_spins+= nspins;
         sleeps--;
         if ( sleeps < 0 ) {
            if ( sys.useYield() ) {
               total_yields++;
               unsigned long begin_yield = (unsigned long) ( OS::getMonotonicTime() * 1.0e9  );
               thread->yield();
               unsigned long end_yield = (unsigned long) ( OS::getMonotonicTime() * 1.0e9  );
               time_yields += ( end_yield - begin_yield );
            }
            sleeps = nsleeps;
         } else {
            total_sleeps++;
            struct timespec req ={0,tsleep};
            nanosleep ( &req, NULL );
            time_sleeps += time_sleeps + tsleep;
         }
         spins = nspins;
>>>>>>> 15cb52ef
      }
      else {
         thread->idle();
      }
   }
   sys.getSchedulerStats()._idleThreads--;
   current->setReady();
   current->~WorkDescriptor();
   delete[] (char *) current;
}

void Scheduler::waitOnCondition (GenericSyncCond *condition)
{
   NANOS_INSTRUMENT ( static InstrumentationDictionary *ID = sys.getInstrumentation()->getInstrumentationDictionary(); )

   NANOS_INSTRUMENT ( static nanos_event_key_t total_spins_key  = ID->getEventKey("num-spins"); )
   NANOS_INSTRUMENT ( static nanos_event_key_t total_yields_key = ID->getEventKey("num-yields"); )
   NANOS_INSTRUMENT ( static nanos_event_key_t total_sleeps_key = ID->getEventKey("num-sleeps"); )
   NANOS_INSTRUMENT ( static nanos_event_key_t total_scheds_key  = ID->getEventKey("num-scheds"); )

   NANOS_INSTRUMENT ( static nanos_event_key_t time_yields_key = ID->getEventKey("time-yields"); )
   NANOS_INSTRUMENT ( static nanos_event_key_t time_sleeps_key = ID->getEventKey("time-sleeps"); )
   NANOS_INSTRUMENT ( static nanos_event_key_t time_scheds_key = ID->getEventKey("time-scheds"); )

   NANOS_INSTRUMENT ( nanos_event_key_t Keys[7]; )

   NANOS_INSTRUMENT ( Keys[0] = total_spins_key; )
   NANOS_INSTRUMENT ( Keys[1] = total_yields_key; )
   NANOS_INSTRUMENT ( Keys[2] = total_sleeps_key; )
   NANOS_INSTRUMENT ( Keys[3] = total_scheds_key; )

   NANOS_INSTRUMENT ( Keys[4] = time_yields_key; )
   NANOS_INSTRUMENT ( Keys[5] = time_sleeps_key; )
   NANOS_INSTRUMENT ( Keys[6] = time_scheds_key; )

   NANOS_INSTRUMENT( InstrumentState inst(NANOS_SYNCHRONIZATION) );

   const int nspins = sys.getSchedulerConf().getNumSpins();
   const int nsleeps = sys.getSchedulerConf().getNumSleeps();
   const int tsleep = sys.getSchedulerConf().getTimeSleep();
   unsigned int spins = nspins; 
   int sleeps = nsleeps;
   unsigned long total_spins = 0;  /* Number of spins by idle phase*/
   unsigned long total_yields = 0; /* Number of yields by idle phase */
   unsigned long total_sleeps = 0; /* Number of sleeps by idle phase */
   unsigned long total_scheds= 0;   /* Number of schedulers by idle phase */
   unsigned long time_sleeps = 0;  /* Time of sleeps by idle phase */
   unsigned long time_yields = 0;  /* Time of yields by idle phase */
   unsigned long time_scheds = 0;   /* Time of sched by idle phase */

   WD * current = myThread->getCurrentWD();

   sys.getSchedulerStats()._idleThreads++;
   current->setSyncCond( condition );
   current->setIdle();
   
   BaseThread *thread = getMyThreadSafe();

   while ( !condition->check() && thread->isRunning() ) {
      spins--;
      if ( spins == 0 ) {
         total_spins+= nspins;
         sleeps--;
         condition->lock();
         if ( !( condition->check() ) ) {
            condition->addWaiter( current );

            WD * next = myThread->getNextWD();

            if ( next) {
               myThread->resetNextWD();
            } else {
               memoryFence();
               if ( sys.getSchedulerStats()._readyTasks > 0 ) {
                  total_scheds++;
                  unsigned long begin_sched = (unsigned long) ( OS::getMonotonicTime() * 1.0e9  );
                  // If the scheduler is running
                  if ( sys.getSchedulerConf().getSchedulerEnabled() ) {
                     // The thread is not paused, mark it as so
                     thread->unpause();
                     
                     next = thread->getTeam()->getSchedulePolicy().atBlock( thread, current );
                  }
                  else {
                     // Pause this thread
                     thread->pause();
                  }
                  unsigned long end_sched = (unsigned long) ( OS::getMonotonicTime() * 1.0e9  );
                  time_scheds += ( end_sched - begin_sched );
               }
            }

            if ( next ) {
               sys.getSchedulerStats()._idleThreads--;

               NANOS_INSTRUMENT ( nanos_event_value_t Values[7]; )

               NANOS_INSTRUMENT ( Values[0] = (nanos_event_value_t) total_spins; )
               NANOS_INSTRUMENT ( Values[1] = (nanos_event_value_t) total_yields; )
               NANOS_INSTRUMENT ( Values[2] = (nanos_event_value_t) total_sleeps; )
               NANOS_INSTRUMENT ( Values[3] = (nanos_event_value_t) total_scheds; )

               NANOS_INSTRUMENT ( Values[4] = (nanos_event_value_t) time_yields; )
               NANOS_INSTRUMENT ( Values[5] = (nanos_event_value_t) time_sleeps; )
               NANOS_INSTRUMENT ( Values[6] = (nanos_event_value_t) time_scheds; )

               NANOS_INSTRUMENT( sys.getInstrumentation()->raisePointEventNkvs(7, Keys, Values); )

               NANOS_INSTRUMENT( InstrumentState inst2(NANOS_RUNTIME); );
               switchTo ( next );
               thread = getMyThreadSafe();
               NANOS_INSTRUMENT( inst2.close() );

               total_spins = 0;

               total_yields = 0;
               total_sleeps = 0;
               total_scheds = 0;

               time_sleeps = 0;
               time_yields = 0;
               time_scheds = 0;

               sys.getSchedulerStats()._idleThreads++;
            } else {
               condition->unlock();
               if ( sleeps < 0 ) {
                  if ( sys.useYield() ) {
                     total_yields++;
                     unsigned long begin_yield = (unsigned long) ( OS::getMonotonicTime() * 1.0e9  );
                     thread->yield();
                     unsigned long end_yield = (unsigned long) ( OS::getMonotonicTime() * 1.0e9  );
                     time_yields += ( end_yield - begin_yield );
                  }
                  sleeps = nsleeps;
               } else {
                  total_sleeps++;
                  struct timespec req = {0,tsleep};
                  nanosleep ( &req, NULL );
                  time_sleeps += tsleep;
               }
            }
         } else {
            condition->unlock();
         }
         spins = nspins;
      }

      thread->idle();
   }

   current->setSyncCond( NULL );
   sys.getSchedulerStats()._idleThreads--;
   if ( !current->isReady() ) {
      current->setReady();
   }

   total_spins+= (nspins - spins);

   NANOS_INSTRUMENT ( nanos_event_value_t Values[7]; )

   NANOS_INSTRUMENT ( Values[0] = (nanos_event_value_t) total_spins; )
   NANOS_INSTRUMENT ( Values[1] = (nanos_event_value_t) total_yields; )
   NANOS_INSTRUMENT ( Values[2] = (nanos_event_value_t) total_sleeps; )
   NANOS_INSTRUMENT ( Values[3] = (nanos_event_value_t) total_scheds; )

   NANOS_INSTRUMENT ( Values[4] = (nanos_event_value_t) time_yields; )
   NANOS_INSTRUMENT ( Values[5] = (nanos_event_value_t) time_sleeps; )
   NANOS_INSTRUMENT ( Values[6] = (nanos_event_value_t) time_scheds; )

   NANOS_INSTRUMENT( sys.getInstrumentation()->raisePointEventNkvs(7, Keys, Values); )
}

void Scheduler::wakeUp ( WD *wd )
{
   NANOS_INSTRUMENT( InstrumentState inst(NANOS_SYNCHRONIZATION) );

   if ( wd->isBlocked() ) {
      /* Setting ready wd */
      wd->setReady();
      if ( checkBasicConstraints ( *wd, *myThread ) ) {
         WD *next = NULL;
         if ( sys.getSchedulerConf().getSchedulerEnabled() ) {
            // The thread is not paused, mark it as so
            myThread->unpause();
            
            next = getMyThreadSafe()->getTeam()->getSchedulePolicy().atWakeUp( myThread, *wd );
         }
         else {
            // Pause this thread
            myThread->pause();
         }
         /* If SchedulePolicy have returned a 'next' value, we have to context switch to
            that WorkDescriptor */
         if ( next ) {
            WD *slice;
            /* We must ensure this 'next' has no sliced components. If it have them we have to
             * queue the remaining parts of 'next' */
            if ( !next->dequeue(&slice) ) {
               myThread->getTeam()->getSchedulePolicy().queue( myThread, *next );
            }
            switchTo ( slice );
         }
      } else {
         myThread->getTeam()->getSchedulePolicy().queue( myThread, *wd );
      }
   }
}

WD * Scheduler::prefetch( BaseThread *thread, WD &wd )
{
   // If the scheduler is running
   if ( sys.getSchedulerConf().getSchedulerEnabled() ) {
      // The thread is not paused, mark it as so
      thread->unpause();
      
      return thread->getTeam()->getSchedulePolicy().atPrefetch( thread, wd );
   }
   else {
      // Pause this thread
      thread->pause();
   }
   // Otherwise, do nothing
   // FIXME (#581): Consequences?
   return NULL;
}

struct WorkerBehaviour
{
   static WD * getWD ( BaseThread *thread, WD *current )
   {
      if ( sys.getSchedulerConf().getSchedulerEnabled() ) {
         // The thread is not paused, mark it as so
         thread->unpause();
         
         return thread->getTeam()->getSchedulePolicy().atIdle ( thread );
      }
      // Pause this thread
      thread->pause();
      return NULL;
   }

   static void switchWD ( BaseThread *thread, WD *current, WD *next )
   {
      if (next->started()){
        Scheduler::switchTo(next);
      }
      else {
        Scheduler::inlineWork ( next, true );
        next->~WorkDescriptor();
        delete[] (char *)next;
      }
   }
};

void Scheduler::workerLoop ()
{
   idleLoop<WorkerBehaviour>();
}

void Scheduler::inlineWork ( WD *wd, bool schedule )
{
   BaseThread *thread = getMyThreadSafe();

   // run it in the current frame
   WD *oldwd = thread->getCurrentWD();

   GenericSyncCond *syncCond = oldwd->getSyncCond();
   if ( syncCond != NULL ) syncCond->unlock();

   debug( "switching(inlined) from task " << oldwd << ":" << oldwd->getId() <<
          " to " << wd << ":" << wd->getId() );

   // Initializing wd if necessary
   // It will be started later in inlineWorkDependent call
   if ( !wd->started() ) wd->init();

   // This ensures that when we return from the inlining is still the same thread
   // and we don't violate rules about tied WD
   if ( oldwd->isTiedTo() != NULL && (wd->isTiedTo() == NULL)) wd->tieTo(*oldwd->isTiedTo());

   /* Instrumenting context switch: wd enters cpu (last = n/a) */
   NANOS_INSTRUMENT( sys.getInstrumentation()->wdSwitch( oldwd, NULL, false) );

   thread->setCurrentWD( *wd );

   NANOS_INSTRUMENT( sys.getInstrumentation()->wdSwitch( NULL, wd, false) );

   thread->inlineWorkDependent(*wd);

   // reload thread after running WD due wd may be not tied to thread if
   // both work descriptor were not tied to any thread
   thread = getMyThreadSafe();

   wd->finish();

   if (schedule) {
        if ( thread->reserveNextWD() ) {
           thread->setReservedNextWD(thread->getTeam()->getSchedulePolicy().atBeforeExit(thread,*wd));
        }
   }

   /* If WorkDescriptor has been submitted update statistics */
   updateExitStats (*wd);

   /* Instrumenting context switch: wd leaves cpu and will not come back (last = true) and oldwd enters */
   NANOS_INSTRUMENT( sys.getInstrumentation()->wdSwitch(wd, NULL, true) );

   wd->done();
   wd->clear();

   debug( "exiting task(inlined) " << wd << ":" << wd->getId() <<
          " to " << oldwd << ":" << oldwd->getId() );

   thread->setCurrentWD( *oldwd );
   NANOS_INSTRUMENT( sys.getInstrumentation()->wdSwitch(NULL, oldwd, false) );

   // While we tie the inlined tasks this is not needed
   // as we will always return to the current thread
   #if 0
   if ( oldwd->isTiedTo() != NULL )
      switchToThread(oldwd->isTiedTo());
   #endif

   ensure(oldwd->isTiedTo() == NULL || thread == oldwd->isTiedTo(),
           "Violating tied rules " + toString<BaseThread*>(thread) + "!=" + toString<BaseThread*>(oldwd->isTiedTo()));

}

void Scheduler::switchHelper (WD *oldWD, WD *newWD, void *arg)
{

   NANOS_INSTRUMENT( sys.getInstrumentation()->wdSwitch(oldWD, NULL, false) );
   myThread->switchHelperDependent(oldWD, newWD, arg);

   GenericSyncCond *syncCond = oldWD->getSyncCond();
   if ( syncCond != NULL ) {
      oldWD->setBlocked();
      syncCond->unlock();
   } else {
      myThread->getTeam()->getSchedulePolicy().queue( myThread, *oldWD );
   }

   myThread->setCurrentWD( *newWD );
   NANOS_INSTRUMENT( sys.getInstrumentation()->wdSwitch( NULL, newWD, false) );
}

void Scheduler::switchTo ( WD *to )
{
   if ( myThread->runningOn()->supportsUserLevelThreads() ) {
      if (!to->started()) {
         to->init();
         to->start(WD::IsAUserLevelThread);
      }
      
      debug( "switching from task " << myThread->getCurrentWD() << ":" << myThread->getCurrentWD()->getId() <<
          " to " << to << ":" << to->getId() );
          
      myThread->switchTo( to, switchHelper );
   } else {
      inlineWork(to);
      to->~WorkDescriptor();
      delete[] (char *)to;
   }
}

void Scheduler::yield ()
{
   NANOS_INSTRUMENT( InstrumentState inst(NANOS_SCHEDULING) );
   // If the scheduler is running
   if ( sys.getSchedulerConf().getSchedulerEnabled() ) {
      // The thread is not paused, mark it as so
      myThread->unpause();
      
      WD *next = myThread->getTeam()->getSchedulePolicy().atYield( myThread, myThread->getCurrentWD() );
      if ( next ) {
         switchTo(next);
      }
   }
   else {
      // Pause this thread
      myThread->pause();
   }
}

void Scheduler::switchToThread ( BaseThread *thread )
{
   while ( getMyThreadSafe() != thread )
        yield();
}

void Scheduler::exitHelper (WD *oldWD, WD *newWD, void *arg)
{
    myThread->exitHelperDependent(oldWD, newWD, arg);
    NANOS_INSTRUMENT ( sys.getInstrumentation()->wdSwitch(oldWD,NULL,true) );
    myThread->setCurrentWD( *newWD );
    oldWD->~WorkDescriptor();
    delete[] (char *)oldWD;
    NANOS_INSTRUMENT ( sys.getInstrumentation()->wdSwitch(NULL,newWD,false) );
}

struct ExitBehaviour
{
   static WD * getWD ( BaseThread *thread, WD *current )
   {
      if ( sys.getSchedulerConf().getSchedulerEnabled() ) {
         // The thread is not paused, mark it as so
         thread->unpause();
         
         return thread->getTeam()->getSchedulePolicy().atAfterExit( thread, current );
      }
      
      // Pause this thread
      thread->pause();
      return NULL;
   }

   static void switchWD ( BaseThread *thread, WD *current, WD *next )
   {
      Scheduler::exitTo(next);
   }
};

void Scheduler::exitTo ( WD *to )
 {
//   FIXME: stack reusing was wrongly implementd and it's disabled (see #374)
//    WD *current = myThread->getCurrentWD();

    if (!to->started()) {
       to->init();
//       to->start(true,current);
       to->start(WD::IsAUserLevelThread,NULL);
    }

    debug( "exiting task " << myThread->getCurrentWD() << ":" << myThread->getCurrentWD()->getId() <<
          " to " << to << ":" << to->getId() );

    myThread->exitTo ( to, Scheduler::exitHelper );
}

void Scheduler::exit ( void )
{
   // At this point the WD work is done, so we mark it as such and look for other work to do
   // Deallocation doesn't happen here because:
   // a) We are still running in the WD stack
   // b) Resources can potentially be reused by the next WD
   BaseThread *thread = myThread;

   WD *oldwd = thread->getCurrentWD();

   /* get next WorkDescriptor (if any) */
   WD *next =  thread->getNextWD();

   oldwd->finish();

  /* if getNextWD() has returned a WD, we need to resetNextWD(). If no WD has
   * been returned call scheduler policy */
   if (next) thread->resetNextWD();
   else if ( sys.getSchedulerConf().getSchedulerEnabled() ) {
      // The thread is not paused, mark it as so
      thread->unpause();
   
      next = thread->getTeam()->getSchedulePolicy().atBeforeExit(thread,*oldwd);
   }
   else {
      // Pause this thread
      thread->pause();
   }

   updateExitStats (*oldwd);
   oldwd->done();
   oldwd->clear();

   if (!next) {
     idleLoop<ExitBehaviour>();
   } else {
     Scheduler::exitTo(next);
   } 

   fatal("A thread should never return from Scheduler::exit");
}
<|MERGE_RESOLUTION|>--- conflicted
+++ resolved
@@ -182,32 +182,6 @@
 
       if ( !thread->isRunning() ) break;
 
-<<<<<<< HEAD
-      if ( thread->getTeam() != NULL ) {
-         WD * next = myThread->getNextWD();
-         // This should be ideally performed in getNextWD, but it's const...
-         if ( !sys.getSchedulerConf().getSchedulerEnabled() ) {
-            // The thread is paused, mark it as so
-            myThread->pause();
-         }
-         else {
-            // The thread is not paused, mark it as so
-            myThread->unpause();
-         }
-
-         if ( next ) {
-            myThread->resetNextWD();
-         } else {
-           memoryFence();
-           if ( sys.getSchedulerStats()._readyTasks > 0 ) {
-              total_scheds++;
-              unsigned long begin_sched = (unsigned long) ( OS::getMonotonicTime() * 1.0e9  );
-              next = behaviour::getWD(thread,current);
-              unsigned long end_sched = (unsigned long) ( OS::getMonotonicTime() * 1.0e9  );
-              time_scheds += ( end_sched - begin_sched );
-           }
-         } 
-=======
       WD * next = myThread->getNextWD();
       // This should be ideally performed in getNextWD, but it's const...
       if ( !sys.getSchedulerConf().getSchedulerEnabled() ) {
@@ -231,7 +205,6 @@
             time_scheds += ( end_sched - begin_sched );
          }
       } 
->>>>>>> 15cb52ef
 
       if ( next ) {
          sys.getSchedulerStats()._idleThreads--;
@@ -239,80 +212,27 @@
          total_spins+= (nspins - spins);
          NANOS_INSTRUMENT ( nanos_event_value_t Values[7]; )
 
-            NANOS_INSTRUMENT ( Values[0] = (nanos_event_value_t) total_yields; )
-            NANOS_INSTRUMENT ( Values[1] = (nanos_event_value_t) time_yields; )
-
-            NANOS_INSTRUMENT ( Values[2] = (nanos_event_value_t) total_sleeps; )
-            NANOS_INSTRUMENT ( Values[3] = (nanos_event_value_t) time_sleeps; )
-
-            NANOS_INSTRUMENT ( Values[4] = (nanos_event_value_t) total_spins; )
-
-<<<<<<< HEAD
-            total_spins+= (nspins - spins);
-            NANOS_INSTRUMENT ( nanos_event_value_t Values[7]; )
-
-            NANOS_INSTRUMENT ( Values[0] = (nanos_event_value_t) total_yields; )
-            NANOS_INSTRUMENT ( Values[1] = (nanos_event_value_t) time_yields; )
-
-            NANOS_INSTRUMENT ( Values[2] = (nanos_event_value_t) total_sleeps; )
-            NANOS_INSTRUMENT ( Values[3] = (nanos_event_value_t) time_sleeps; )
-
-            NANOS_INSTRUMENT ( Values[4] = (nanos_event_value_t) total_spins; )
-
-=======
->>>>>>> 15cb52ef
-            NANOS_INSTRUMENT ( Values[5] = (nanos_event_value_t) total_scheds; )
-            NANOS_INSTRUMENT ( Values[6] = (nanos_event_value_t) time_scheds; )
-
-            NANOS_INSTRUMENT ( event_start = 0; event_num = 7; )
-
-            NANOS_INSTRUMENT ( if (total_yields == 0 ) { event_start = 2; event_num = 5; } )
-            NANOS_INSTRUMENT ( if (total_yields == 0 && total_sleeps == 0) { event_start = 4; event_num = 3; } )
-            NANOS_INSTRUMENT ( if (total_scheds == 0 ) { event_num -= 2; } )
-
-            NANOS_INSTRUMENT( sys.getInstrumentation()->raisePointEventNkvs(event_num, &Keys[event_start], &Values[event_start]); )
-
-            NANOS_INSTRUMENT( InstrumentState inst2(NANOS_RUNTIME) )
-            behaviour::switchWD(thread, current, next);
-<<<<<<< HEAD
-            thread = getMyThreadSafe();
-            NANOS_INSTRUMENT( inst2.close() );
-            sys.getSchedulerStats()._idleThreads++;
-
-            total_spins = 0;
-            total_sleeps = 0;
-            total_yields = 0;
-            total_scheds = 0;
-
-            time_yields = 0;
-            time_sleeps = 0;
-            time_scheds = 0;
-
-            spins = nspins;
-            continue;
-         }
-      }
-
-      if ( spins == 0 ) {
-        total_spins+= nspins;
-        sleeps--;
-        if ( sleeps < 0 ) {
-           if ( sys.useYield() ) {
-              total_yields++;
-              unsigned long begin_yield = (unsigned long) ( OS::getMonotonicTime() * 1.0e9  );
-              thread->yield();
-              unsigned long end_yield = (unsigned long) ( OS::getMonotonicTime() * 1.0e9  );
-              time_yields += ( end_yield - begin_yield );
-           }
-           sleeps = nsleeps;
-        } else {
-           total_sleeps++;
-           struct timespec req ={0,tsleep};
-           nanosleep ( &req, NULL );
-           time_sleeps += time_sleeps + tsleep;
-        }
-        spins = nspins;
-=======
+         NANOS_INSTRUMENT ( Values[0] = (nanos_event_value_t) total_yields; )
+         NANOS_INSTRUMENT ( Values[1] = (nanos_event_value_t) time_yields; )
+
+         NANOS_INSTRUMENT ( Values[2] = (nanos_event_value_t) total_sleeps; )
+         NANOS_INSTRUMENT ( Values[3] = (nanos_event_value_t) time_sleeps; )
+
+         NANOS_INSTRUMENT ( Values[4] = (nanos_event_value_t) total_spins; )
+
+         NANOS_INSTRUMENT ( Values[5] = (nanos_event_value_t) total_scheds; )
+         NANOS_INSTRUMENT ( Values[6] = (nanos_event_value_t) time_scheds; )
+
+         NANOS_INSTRUMENT ( event_start = 0; event_num = 7; )
+
+         NANOS_INSTRUMENT ( if (total_yields == 0 ) { event_start = 2; event_num = 5; } )
+         NANOS_INSTRUMENT ( if (total_yields == 0 && total_sleeps == 0) { event_start = 4; event_num = 3; } )
+         NANOS_INSTRUMENT ( if (total_scheds == 0 ) { event_num -= 2; } )
+
+         NANOS_INSTRUMENT( sys.getInstrumentation()->raisePointEventNkvs(event_num, &Keys[event_start], &Values[event_start]); )
+
+         NANOS_INSTRUMENT( InstrumentState inst2(NANOS_RUNTIME) )
+         behaviour::switchWD(thread, current, next);
          thread = getMyThreadSafe();
          NANOS_INSTRUMENT( inst2.close() );
          sys.getSchedulerStats()._idleThreads++;
@@ -349,7 +269,6 @@
             time_sleeps += time_sleeps + tsleep;
          }
          spins = nspins;
->>>>>>> 15cb52ef
       }
       else {
          thread->idle();
