/*************************************************************************************/
/*      Copyright 2015 Barcelona Supercomputing Center                               */
/*                                                                                   */
/*      This file is part of the NANOS++ library.                                    */
/*                                                                                   */
/*      NANOS++ is free software: you can redistribute it and/or modify              */
/*      it under the terms of the GNU Lesser General Public License as published by  */
/*      the Free Software Foundation, either version 3 of the License, or            */
/*      (at your option) any later version.                                          */
/*                                                                                   */
/*      NANOS++ is distributed in the hope that it will be useful,                   */
/*      but WITHOUT ANY WARRANTY; without even the implied warranty of               */
/*      MERCHANTABILITY or FITNESS FOR A PARTICULAR PURPOSE.  See the                */
/*      GNU Lesser General Public License for more details.                          */
/*                                                                                   */
/*      You should have received a copy of the GNU Lesser General Public License     */
/*      along with NANOS++.  If not, see <http://www.gnu.org/licenses/>.             */
/*************************************************************************************/

#include <iostream>
#include "instrumentation.hpp"
#include "clusterthread_decl.hpp"
#include "clusternode_decl.hpp"
#include "system_decl.hpp"
#include "workdescriptor_decl.hpp"
#include "basethread.hpp"
#include "smpthread.hpp"
#ifdef OpenCL_DEV
#include "opencldd.hpp"
#endif

using namespace nanos;
using namespace ext;

ClusterThread::RunningWDQueue::RunningWDQueue() : _numRunning(0), _completedHead(0), _completedHead2(0), _completedTail(0) {
   for ( unsigned int i = 0; i < MAX_PRESEND; i++ )
   {
      _completedWDs[i] = NULL;
   }
}

ClusterThread::RunningWDQueue::~RunningWDQueue() {
}

void ClusterThread::RunningWDQueue::addRunningWD( WorkDescriptor *wd ) { 
   _numRunning++;
}

unsigned int ClusterThread::RunningWDQueue::numRunningWDs() const {
   return _numRunning.value();
}

void ClusterThread::RunningWDQueue::clearCompletedWDs( ClusterThread *self ) {
   unsigned int lowval = _completedTail % MAX_PRESEND;
   unsigned int highval = ( _completedHead2.value() ) % MAX_PRESEND;
   unsigned int pos = lowval;
   if ( lowval > highval ) highval +=MAX_PRESEND;
   while ( lowval < highval )
   {
      WD *completedWD = _completedWDs[pos];
      Scheduler::postOutlineWork( completedWD, false, self );
      delete[] (char *) completedWD;
      _completedWDs[pos] =(WD *) 0xdeadbeef;
      pos = (pos+1) % MAX_PRESEND;
      lowval += 1;
      _completedTail += 1;
   }
}

void ClusterThread::RunningWDQueue::completeWD( void *remoteWdAddr ) {
   unsigned int realpos = _completedHead++;
   unsigned int pos = realpos %MAX_PRESEND;
   _completedWDs[pos] = (WD *) remoteWdAddr;
   while( !_completedHead2.cswap( realpos, realpos+1) ) {}
   _numRunning--;
}

//ClusterThread::ClusterThread( WD &w, PE *pe, SMPMultiThread *parent, int device ) : SMPThread( w, pe, parent ), _clusterNode( device ) {
ClusterThread::ClusterThread( WD &w, PE *pe, SMPMultiThread *parent, int device ) : BaseThread( (unsigned int) -1, w, pe, parent ), _clusterNode( device ), _lock(), _pendingInitWD( NULL ) {
   setCurrentWD( w );
}

ClusterThread::~ClusterThread() {
}

void ClusterThread::runDependent () {
   WD &work = getThreadWD();
   setCurrentWD( work );

   SMPDD &dd = ( SMPDD & ) work.activateDevice( getSMPDevice() );

   dd.getWorkFct()( work.getData() );
}


bool ClusterThread::inlineWorkDependent ( WD &wd ) {
   fatal( "inline execution is not supported in this architecture (cluster).");
   return true;
}

void ClusterThread::preOutlineWorkDependent ( WD &wd ) {
   wd.preStart(WorkDescriptor::IsNotAUserLevelThread);
}

void ClusterThread::outlineWorkDependent ( WD &wd )
{
   unsigned int i;
   SMPDD &dd = ( SMPDD & )wd.getActiveDevice();
   ProcessingElement *pe = this->runningOn();
   if (dd.getWorkFct() == NULL ) return;

   //wd.getGE()->setNode( ( ( ClusterNode * ) pe )->getClusterNodeNum() );

   unsigned int totalDimensions = 0;
   for (i = 0; i < wd.getNumCopies(); i += 1) {
      totalDimensions += wd.getCopies()[i].getNumDimensions();
   }

   size_t totalBufferSize = wd.getDataSize() + 
      sizeof(int) + wd.getNumCopies() * sizeof( CopyData ) + 
      sizeof(int) + totalDimensions * sizeof( nanos_region_dimension_t ) + 
      sizeof(int) + wd.getNumCopies() * sizeof( uint64_t );

   char *buff = new char[ totalBufferSize ];


   // Copy WD data to tmp buffer
   if ( wd.getDataSize() > 0 )
   {
      memcpy( &buff[ 0 ], wd.getData(), wd.getDataSize() );
   }

   *((int *) &buff[ wd.getDataSize() ] ) = wd.getNumCopies();
   *((int *) &buff[ wd.getDataSize() + sizeof( int ) + wd.getNumCopies() * sizeof( CopyData ) ] ) = totalDimensions;

   CopyData *newCopies = ( CopyData * ) ( buff + wd.getDataSize() + sizeof( int ) );
   nanos_region_dimension_internal_t *dimensions = ( nanos_region_dimension_internal_t * ) ( buff + wd.getDataSize() + sizeof( int ) + wd.getNumCopies() * sizeof( CopyData ) + sizeof( int ) );
   
   uintptr_t dimensionIndex = 0;
   for (i = 0; i < wd.getNumCopies(); i += 1) {
      new ( &newCopies[i] ) CopyData( wd.getCopies()[i] );
      memcpy( &dimensions[ dimensionIndex ], wd.getCopies()[i].getDimensions(), sizeof( nanos_region_dimension_internal_t ) * wd.getCopies()[i].getNumDimensions());
      newCopies[i].setDimensions( ( nanos_region_dimension_internal_t *  ) dimensionIndex ); // This is the index because it makes no sense to send an address over the network
      newCopies[i].setHostBaseAddress( (uint64_t) wd.getCopies()[i].getBaseAddress() );
      newCopies[i].setRemoteHost( true );
      //newCopies[i].setBaseAddress( (void *) ( wd._ccontrol.getAddress( i ) - wd.getCopies()[i].getOffset() ) );
      newCopies[i].setBaseAddress( (void *) wd._mcontrol.getAddress( i ) );
      newCopies[i].setHostRegionId( wd._mcontrol._memCacheCopies[i]._reg.id );
      dimensionIndex += wd.getCopies()[i].getNumDimensions();
   }


   int arch = -1;
<<<<<<< HEAD
   if ( wd.canRunIn( getSMPDevice() ) ) {
=======
   if ( wd.canRunIn( SMP ) ) {
>>>>>>> ed033aab
      arch = 0;
   }
#ifdef GPU_DEV
   else if (wd.canRunIn( GPU) )
   {
      arch = 1;
   }
#endif
#ifdef OpenCL_DEV
   else if (wd.canRunIn( OpenCLDev ) )
   {
      arch = 2;
   }
#endif
   else {
      fatal("unsupported architecture");
   }

   //std::cerr << "run remote task, target pe: " << pe << " node num " << (unsigned int) ((ClusterNode *) pe)->getClusterNodeNum() << " arch: "<< arch << " " << (void *) &wd << ":" << (unsigned int) wd.getId() << " data size is " << wd.getDataSize() << " copies " << wd.getNumCopies() << " dimensions " << dimensionIndex << std::endl;

   ( ( ClusterNode * ) pe )->incExecutedWDs();
   sys.getNetwork()->sendWorkMsg( ( ( ClusterNode * ) pe )->getClusterNodeNum(), dd.getWorkFct(), wd.getDataSize(), wd.getId(), /* this should be the PE id */ arch, totalBufferSize, buff, wd.getTranslateArgs(), arch, (void *) &wd );

}

void ClusterThread::join() {
   unsigned int i;
   message( "Node " << ( ( ClusterNode * ) this->runningOn() )->getClusterNodeNum() << " executed " <<( ( ClusterNode * ) this->runningOn() )->getExecutedWDs() << " WDs" );
   for ( i = 1; i < sys.getNetwork()->getNumNodes(); i++ )
      sys.getNetwork()->sendExitMsg( i );
}

void ClusterThread::start() {
}

BaseThread * ClusterThread::getNextThread ()
{
   BaseThread *next;
   if ( getParent() != NULL )
   {
      next = getParent()->getNextThread();
   }
   else
   {
      next = this;
   }
   return next;
}

void ClusterThread::notifyOutlinedCompletionDependent( WD *completedWD ) {
   int arch = -1;
<<<<<<< HEAD
   if ( completedWD->canRunIn( getSMPDevice() ) )
=======
   if ( completedWD->canRunIn( SMP ) )
>>>>>>> ed033aab
   {
      arch = 0;
   }
#ifdef GPU_DEV
   else if ( completedWD->canRunIn( GPU ) )
   {
      arch = 1;
   }
#endif
#ifdef OpenCL_DEV
   else if ( completedWD->canRunIn( OpenCLDev ) )
   {
      arch = 2;
   }
#endif
   else { 
      fatal("Unsupported architecture");
   }
   _runningWDs[ arch ].completeWD( completedWD );
}

void ClusterThread::addRunningWDSMP( WorkDescriptor *wd ) { 
   _runningWDs[0].addRunningWD( wd );
}
unsigned int ClusterThread::numRunningWDsSMP() const {
   return _runningWDs[0].numRunningWDs();
}
void ClusterThread::clearCompletedWDsSMP2( ) {
   _runningWDs[0].clearCompletedWDs( this );
}

void ClusterThread::addRunningWDGPU( WorkDescriptor *wd ) { 
   _runningWDs[1].addRunningWD( wd );
}

unsigned int ClusterThread::numRunningWDsGPU() const {
   return _runningWDs[1].numRunningWDs();
}

void ClusterThread::clearCompletedWDsGPU2( ) {
   _runningWDs[1].clearCompletedWDs( this );
}

void ClusterThread::addRunningWDOCL( WorkDescriptor *wd ) { 
   _runningWDs[2].addRunningWD( wd );
}

unsigned int ClusterThread::numRunningWDsOCL() const {
   return _runningWDs[2].numRunningWDs();
}

void ClusterThread::clearCompletedWDsOCL2( ) {
   _runningWDs[2].clearCompletedWDs( this );
}

void ClusterThread::idle( bool debug )
{
   sys.getNetwork()->poll(0);

   if ( !_pendingRequests.empty() ) {
      std::set<void *>::iterator it = _pendingRequests.begin();
      while ( it != _pendingRequests.end() ) {
         GetRequest *req = (GetRequest *) (*it);
         if ( req->isCompleted() ) {
           std::set<void *>::iterator toBeDeletedIt = it;
           it++;
           _pendingRequests.erase(toBeDeletedIt);
           req->clear();
           delete req;
         } else {
            it++;
         }
      }
   }
}

bool ClusterThread::acceptsWDsGPU() const {
   return ( ( (int) numRunningWDsGPU() ) < sys.getNetwork()->getGpuPresend() );
}

bool ClusterThread::acceptsWDsOCL() const {
   return ( ( (int) numRunningWDsOCL() ) < sys.getNetwork()->getGpuPresend() );
}


bool ClusterThread::isCluster() {
   return true;
}

void ClusterThread::switchTo( WD *work, SchedulerHelper *helper ) {}
void ClusterThread::exitTo( WD *work, SchedulerHelper *helper ) {}
void ClusterThread::switchHelperDependent( WD* oldWD, WD* newWD, void *arg ) {}
void ClusterThread::exitHelperDependent( WD* oldWD, WD* newWD, void *arg ) {}
void ClusterThread::initializeDependent( void ) {}
void ClusterThread::switchToNextThread() {}

void ClusterThread::unlock() {
   _lock.release();
}

bool ClusterThread::tryLock() {
   return _lock.tryAcquire();
}

bool ClusterThread::acceptsWDsSMP() const {
   return ( ( (int) numRunningWDsSMP() ) < sys.getNetwork()->getSmpPresend() );
}

bool ClusterThread::hasAPendingWDToInit() const {
   return _pendingInitWD != NULL;
}

WD *ClusterThread::getPendingInitWD() {
   WD *wd = _pendingInitWD;
   _pendingInitWD = NULL;
   return wd;
}

void ClusterThread::setPendingInitWD( WD *wd ) {
   _pendingInitWD = wd;
}

bool ClusterThread::hasWaitingDataWDs() const {
   return !_waitingDataWDs.empty();
}

WD *ClusterThread::getWaitingDataWD() {
   WD *wd = _waitingDataWDs.front();
   _waitingDataWDs.pop_front();
//std::cerr << "popped a wd ( " << wd << " )" << wd->getId() << ", count is " << _waitingDataWDs.size() << std::endl;
   return wd;
}

void ClusterThread::addWaitingDataWD( WD *wd ) {
   _waitingDataWDs.push_back( wd );
//std::cerr << "Added a wd ( " << wd << " )" << wd->getId() << ", count is " << _waitingDataWDs.size() << std::endl;
}

void ClusterThread::setupSignalHandlers() {
   std::cerr << __FUNCTION__ << ": unimplemented in ClusterThread." << std::endl;
}
<|MERGE_RESOLUTION|>--- conflicted
+++ resolved
@@ -151,11 +151,7 @@
 
 
    int arch = -1;
-<<<<<<< HEAD
    if ( wd.canRunIn( getSMPDevice() ) ) {
-=======
-   if ( wd.canRunIn( SMP ) ) {
->>>>>>> ed033aab
       arch = 0;
    }
 #ifdef GPU_DEV
@@ -207,11 +203,7 @@
 
 void ClusterThread::notifyOutlinedCompletionDependent( WD *completedWD ) {
    int arch = -1;
-<<<<<<< HEAD
    if ( completedWD->canRunIn( getSMPDevice() ) )
-=======
-   if ( completedWD->canRunIn( SMP ) )
->>>>>>> ed033aab
    {
       arch = 0;
    }
