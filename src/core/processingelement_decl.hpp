/*************************************************************************************/
/*      Copyright 2009 Barcelona Supercomputing Center                               */
/*                                                                                   */
/*      This file is part of the NANOS++ library.                                    */
/*                                                                                   */
/*      NANOS++ is free software: you can redistribute it and/or modify              */
/*      it under the terms of the GNU Lesser General Public License as published by  */
/*      the Free Software Foundation, either version 3 of the License, or            */
/*      (at your option) any later version.                                          */
/*                                                                                   */
/*      NANOS++ is distributed in the hope that it will be useful,                   */
/*      but WITHOUT ANY WARRANTY; without even the implied warranty of               */
/*      MERCHANTABILITY or FITNESS FOR A PARTICULAR PURPOSE.  See the                */
/*      GNU Lesser General Public License for more details.                          */
/*                                                                                   */
/*      You should have received a copy of the GNU Lesser General Public License     */
/*      along with NANOS++.  If not, see <http://www.gnu.org/licenses/>.             */
/*************************************************************************************/

#ifndef _NANOS_PROCESSING_ELEMENT_DECL
#define _NANOS_PROCESSING_ELEMENT_DECL

#include "workdescriptor_decl.hpp"
#include <algorithm>
#include "functors_decl.hpp"
#include "basethread_fwd.hpp"
#include "schedule_fwd.hpp"

namespace nanos
{
   namespace ext {
   class SMPMultiThread;
   };

   class ProcessingElement
   {
      private:
         typedef std::vector<BaseThread *>    ThreadList;
         int                                  _id;
         //! Unique ID
         int                                  _uid;
         const Device *                       _device;
         const Device *                       _subDevice;
         const Device *                       _deviceNo;
         const Device *                       _subDeviceNo;
         ThreadList                           _threads;
         unsigned int                         _memorySpaceId;
         int                                  _numaNode;

      private:
         /*! \brief ProcessingElement default constructor
          */
         ProcessingElement ();
         /*! \brief ProcessingElement copy constructor (private)
          */
         ProcessingElement ( const ProcessingElement &pe );
         /*! \brief ProcessingElement copy assignment operator (private)
          */
         const ProcessingElement & operator= ( const ProcessingElement &pe );
      protected:
         virtual WorkDescriptor & getMasterWD () const = 0;
         virtual WorkDescriptor & getWorkerWD () const = 0;
         virtual WorkDescriptor & getMultiWorkerWD () const = 0;
      public:
         /*! \brief ProcessingElement constructor
          */
         ProcessingElement ( int newId, const Device *arch, int uniqueId,  const Device *subArch, unsigned int memSpaceId ) : _id ( newId ), _uid( uniqueId ), _device ( arch ), _subDevice( subArch ), _deviceNo ( NULL ), _subDeviceNo ( NULL ), _memorySpaceId( memSpaceId ), _numaNode( 0 ) {}

         /*! \brief ProcessingElement destructor
          */
         virtual ~ProcessingElement();

         /* get/put methods */
         int getId() const;
         
         //! \brief Returns a unique ID that no other PE will have.
         int getUId() const;
         
         //! \brief Returns the socket this thread is running on.
         int getNUMANode() const;
         
         //! \brief Sets the socket this thread is running on.
         void setNUMANode( int node );

         const Device * getDeviceType () const;
         const Device * getSubDeviceType () const;
         virtual const Device * getCacheDeviceType () const;

         BaseThread & startThread ( WorkDescriptor &wd, ext::SMPMultiThread *parent=NULL );
         BaseThread & startMultiThread ( WorkDescriptor &wd, unsigned int numPEs, ProcessingElement **repPEs );
         virtual BaseThread & createThread ( WorkDescriptor &wd, ext::SMPMultiThread *parent=NULL ) = 0;
         virtual BaseThread & createMultiThread ( WorkDescriptor &wd, unsigned int numPEs, ProcessingElement **repPEs ) = 0;

         BaseThread & associateThisThread ( bool untieMain=true );

<<<<<<< HEAD
         BaseThread & startWorker ( ext::SMPMultiThread *parent=NULL );
         BaseThread & startMultiWorker ( unsigned int numPEs, ProcessingElement **repPEs );
         
         void disableDevice( int num )
{
 if ( num == 0 ) { _deviceNo = _device; _device = NULL; } 
 if ( num == 1 ) { _subDeviceNo = _subDevice; _subDevice = NULL; } 
}
         void enableDevice( int num )
{
 if ( num == 0 ) { _device = _deviceNo; _deviceNo = NULL; } 
 if ( num == 1 ) { _subDevice = _subDeviceNo; _subDeviceNo = NULL; } 
}

         void stopAll();
=======
         BaseThread & startWorker ( );
         void stopAllThreads();
>>>>>>> 1520c230

         /* capabilitiy query functions */
         virtual bool supportsUserLevelThreads() const = 0;
         virtual bool hasSeparatedMemorySpace() const { return false; }
         unsigned int getMemorySpaceId() const { return _memorySpaceId; }
         virtual unsigned int getMyNodeNumber() const { return 0; }

         /* Memory space suport */
         void copyDataIn( WorkDescriptor& wd );
         virtual void copyDataOut( WorkDescriptor& wd );
         //virtual bool dataCanBlockUs( WorkDescriptor& wd );

         virtual void waitInputs( WorkDescriptor& wd );
         bool testInputs( WorkDescriptor& wd );

         virtual bool isGPU() const = 0;
         BaseThread *getFirstThread() const { return _threads[0]; }

         /*!
          * \brief Returns the first thread of the PE that has team and is not tagged to sleep
          */
         virtual BaseThread* getFirstRunningThread_FIXME();

         /*!
          * \brief Returns the first thread of the PE that has no team or is tagged to sleep
          */
         virtual BaseThread* getFirstStoppedThread_FIXME();

         /*!
          * \brief Returns the first thread of the PE that has no team or is tagged to sleep
          */
         virtual BaseThread* getUnassignedThread();
         /*!
          * \brief Returns the first thread of the PE that is not tagged to sleep
          */
         virtual BaseThread* getActiveThread();
   };

   typedef class ProcessingElement PE;
   typedef PE * ( *peFactory ) ( int pid, int uid );
};

#endif<|MERGE_RESOLUTION|>--- conflicted
+++ resolved
@@ -93,7 +93,6 @@
 
          BaseThread & associateThisThread ( bool untieMain=true );
 
-<<<<<<< HEAD
          BaseThread & startWorker ( ext::SMPMultiThread *parent=NULL );
          BaseThread & startMultiWorker ( unsigned int numPEs, ProcessingElement **repPEs );
          
@@ -109,10 +108,7 @@
 }
 
          void stopAll();
-=======
-         BaseThread & startWorker ( );
          void stopAllThreads();
->>>>>>> 1520c230
 
          /* capabilitiy query functions */
          virtual bool supportsUserLevelThreads() const = 0;
