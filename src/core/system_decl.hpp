/*************************************************************************************/
/*      Copyright 2009 Barcelona Supercomputing Center                               */
/*                                                                                   */
/*      This file is part of the NANOS++ library.                                    */
/*                                                                                   */
/*      NANOS++ is free software: you can redistribute it and/or modify              */
/*      it under the terms of the GNU Lesser General Public License as published by  */
/*      the Free Software Foundation, either version 3 of the License, or            */
/*      (at your option) any later version.                                          */
/*                                                                                   */
/*      NANOS++ is distributed in the hope that it will be useful,                   */
/*      but WITHOUT ANY WARRANTY; without even the implied warranty of               */
/*      MERCHANTABILITY or FITNESS FOR A PARTICULAR PURPOSE.  See the                */
/*      GNU Lesser General Public License for more details.                          */
/*                                                                                   */
/*      You should have received a copy of the GNU Lesser General Public License     */
/*      along with NANOS++.  If not, see <http://www.gnu.org/licenses/>.             */
/*************************************************************************************/

#ifndef _NANOS_SYSTEM_DECL_H
#define _NANOS_SYSTEM_DECL_H

#include "processingelement_decl.hpp"
#include "throttle_decl.hpp"
#include <vector>
#include <string>
#include "schedule_decl.hpp"
#include "threadteam_decl.hpp"
#include "slicer_decl.hpp"
#include "worksharing_decl.hpp"
#include "nanos-int.h"
#include "dataaccess_fwd.hpp"
#include "instrumentation_decl.hpp"
#include "network_decl.hpp"
#include "pminterface_decl.hpp"
#include "plugin_decl.hpp"
#include "archplugin_decl.hpp"
#include "barrier_decl.hpp"
#include "accelerator_decl.hpp"
#include "location.hpp"
#include "addressspace_decl.hpp"
#include "smpbaseplugin_decl.hpp"
#include "hwloc_decl.hpp"

#include "newregiondirectory_decl.hpp"

#ifdef GPU_DEV
#include "pinnedallocator_decl.hpp"
#include "gpuprocessor_fwd.hpp"
#endif

#ifdef OpenCL_DEV
#include "openclprocessor_fwd.hpp"
#endif

namespace nanos
{

// This class initializes/finalizes the library
// All global variables MUST be declared inside
   class System
   {
      public:

         // constants
         typedef enum { DEDICATED, SHARED } ExecutionMode;
         typedef enum { POOL, ONE_THREAD } InitialMode;
         typedef enum { NONE, WRITE_THROUGH, WRITE_BACK, DEFAULT } CachePolicyType;
         typedef Config::MapVar<CachePolicyType> CachePolicyConfig;

         typedef void (*Init) ();
         //typedef std::vector<Accelerator *> AList;

      private:
         // types
         typedef std::map<unsigned int, PE *>         PEList;
         typedef std::map<unsigned int, BaseThread *> ThreadList;
         typedef std::map<std::string, Slicer *> Slicers;
         typedef std::map<std::string, WorkSharing *> WorkSharings;
         typedef std::multimap<std::string, std::string> ModulesPlugins;
         typedef std::vector<ArchPlugin*> ArchitecturePlugins;
         
         // global seeds
         Atomic<int> _atomicWDSeed; /*!< \brief ID seed for new WD's */
         Atomic<int> _threadIdSeed; /*!< \brief ID seed for new threads */
         Atomic<unsigned int> _peIdSeed;     /*!< \brief ID seed for new PE's */

         // configuration variables
         int                  _deviceStackSize;
         bool                 _profile;
         bool                 _instrument;
         bool                 _verboseMode;
         bool                 _summary;            /*!< \brief Flag to enable the summary */
         time_t               _summaryStartTime;   /*!< \brief Track time to show duration in summary */
         ExecutionMode        _executionMode;
         InitialMode          _initialMode;
         bool                 _untieMaster;
         bool                 _delayedStart;
         bool                 _synchronizedStart;
         //! Enable Dynamic Load Balancing library
         bool                 _enableDLB;


         //cutoff policy and related variables
         ThrottlePolicy      *_throttlePolicy;
         SchedulerStats       _schedStats;
         SchedulerConf        _schedConf;

         /*! names of the scheduling, cutoff, barrier and instrumentation plugins */
         std::string          _defSchedule;
         std::string          _defThrottlePolicy;
         std::string          _defBarr;
         std::string          _defInstr;
         /*! Name of the dependencies manager plugin */
         std::string          _defDepsManager;

         std::string          _defArch;
         std::string          _defDeviceName;

         const Device         *_defDevice;

         /*! factories for scheduling, pes and barriers objects */
         peFactory            _hostFactory;
         barrFactory          _defBarrFactory;
         
         /*! Valid plugin map (module)->(list of plugins) */
         ModulesPlugins       _validPlugins;
         
         /*! Architecture plugins */
         SMPBasePlugin       *_smpPlugin;
         ArchitecturePlugins  _archs;
         

         PEList               _pes;
         ThreadList           _workers;

         //! List of all supported architectures by _pes
         DeviceList           _devices;
        
         /*! It counts how many threads have finalized their initialization */
         Atomic<unsigned int> _initializedThreads;
         /*! This counts how many threads we're waiting to be initialized */
         unsigned int         _targetThreads;
         /*! \brief How many threads have been already paused (since the
          scheduler's halt). */
         Atomic<unsigned int> _pausedThreads;
         //! Condition to wait until all threads are paused
         SingleSyncCond<EqualConditionChecker<unsigned int> >  _pausedThreadsCond;
         //! Condition to wait until all threads are un paused
         SingleSyncCond<EqualConditionChecker<unsigned int> >  _unpausedThreadsCond;

         Slicers              _slicers; /**< set of global slicers */

         /*! Cluster: system Network object */
         Network              _net;
         bool                 _usingCluster;
         bool                 _usingNode2Node;
         bool                 _usingPacking;
         std::string          _conduit;

         WorkSharings         _worksharings; /**< set of global worksharings */

         Instrumentation     *_instrumentation; /**< Instrumentation object used in current execution */
         SchedulePolicy      *_defSchedulePolicy;
         
         /*! Dependencies domain manager */
         DependenciesManager *_dependenciesManager;

         /*! It manages all registered and active plugins */
         PluginManager        _pluginManager;

         // Programming model interface
         PMInterface *        _pmInterface;

         NewNewRegionDirectory _masterRegionDirectory;
         
         WD *slaveParentWD;
         BaseThread *_masterGpuThd;

         unsigned int                                  _separateMemorySpacesCount;
         std::vector< SeparateMemoryAddressSpace * >   _separateAddressSpaces;
         HostMemoryAddressSpace                        _hostMemory;
         RegionCache::CachePolicy                      _regionCachePolicy;
         std::string                                   _regionCachePolicyStr;

         std::set<unsigned int>                        _clusterNodes;
         std::set<unsigned int>                        _numaNodes;
         //! Maps from a physical NUMA node to a user-selectable node
         std::vector<int>                              _numaNodeMap;
         
#ifdef GPU_DEV
         //! Keep record of the data that's directly allocated on pinned memory
         PinnedAllocator      _pinnedMemoryCUDA;
#endif
#ifdef NANOS_INSTRUMENTATION_ENABLED
         std::list<std::string>    _enableEvents;
         std::list<std::string>    _disableEvents;
         std::string               _instrumentDefault;
         bool                      _enableCpuidEvent;
#endif

         const int                 _lockPoolSize;
         Lock *                    _lockPool;
         ThreadTeam               *_mainTeam;
         bool                      _simulator;

         //! Specifies the maximum number of times a recoverable task can re-execute (avoids infinite recursion).
         int                       _task_max_retries;

         // disable copy constructor & assignment operation
         System( const System &sys );
         const System & operator= ( const System &sys );

         void config ();
         void loadModules();
         void unloadModules();

         Atomic<int> _atomicSeedWg;
         Atomic<unsigned int> _affinityFailureCount;
         bool                      _createLocalTasks;
         bool _verboseDevOps;
         bool _verboseCopies;
         bool _splitOutputForThreads;
         int _userDefinedNUMANode;
      public:
         Hwloc _hwloc;

      private:
         PE * createPE ( std::string pe_type, int pid, int uid );

         //* \brief Prints the Environment Summary (resources, plugins, prog. model, etc.) before the execution
         void environmentSummary( void );

         //* \brief Prints the Execution Summary (time, completed tasks, etc.) at the end of the execution
         void executionSummary( void );

      public:
         /*! \brief System default constructor
          */
         System ();
         /*! \brief System destructor
          */
         ~System ();

         void start ();
         void finish ();

         int getWorkDescriptorId( void );


         /*!
          * \brief Set up the teamData of the thread to be included in the team, and optionally add it
          * \param[in,out] team The team where the thread will be added
          * \param[in,out] thread The thread to be included
          * \param[in] enter Should the thread enter the team?
          * \param[in] star Is the thread a star within the team?
          * \param[in] creator Is the thread the creator of the team?
          */
         void acquireWorker( ThreadTeam * team, BaseThread * thread, bool enter=true, bool star=false, bool creator=false );


         void submit ( WD &work );
         void submitWithDependencies (WD& work, size_t numDataAccesses, DataAccess* dataAccesses);
         void waitOn ( size_t numDataAccesses, DataAccess* dataAccesses);
         void inlineWork ( WD &work );

         void createWD (WD **uwd, size_t num_devices, nanos_device_t *devices,
                        size_t data_size, size_t data_align, void ** data, WD *uwg,
                        nanos_wd_props_t *props, nanos_wd_dyn_props_t *dyn_props, size_t num_copies, nanos_copy_data_t **copies,
                        size_t num_dimensions, nanos_region_dimension_internal_t **dimensions,
                        nanos_translate_args_t translate_args, const char *description, Slicer *slicer );

         void duplicateWD ( WD **uwd, WD *wd );

        /* \brief prepares a WD to be scheduled/executed.
         * \param work WD to be set up
         */
         void setupWD( WD &work, WD *parent );

<<<<<<< HEAD
=======
         /*!
          * \brief Method to get the device types of all the architectures running
          */
         DeviceList & getSupportedDevices();

         /*!
          * \brief Add mas to the current system's _cpu_active_set
          * \param[in] mask
          */
         void addCpuMask ( const cpu_set_t *mask );

>>>>>>> a1d535ca
         void setDeviceStackSize ( int stackSize );

         int getDeviceStackSize () const;

         ExecutionMode getExecutionMode () const;

         bool getVerbose () const;

         void setVerbose ( bool value );

         void setInitialMode ( InitialMode mode );
         InitialMode getInitialMode() const;

         void setDelayedStart ( bool set);

         bool getDelayedStart () const;

         int getCreatedTasks() const ;

         int getTaskNum() const;

         int getIdleNum() const;

         int getReadyNum() const;

         int getRunningTasks() const;
         
         int getNumCreatedPEs() const;

         int getNumWorkers() const;

         int getNumWorkers( DeviceData *arch );


         void setUntieMaster ( bool value );

         bool getUntieMaster () const;

         void setSynchronizedStart ( bool value );
         bool getSynchronizedStart ( void ) const;

         int nextThreadId ();
         unsigned int nextPEId ();

         bool isSummaryEnabled() const;
         
         /*!
          * \brief Returns whether DLB is enabled
          */
         bool dlbEnabled() const;

         /*!
          * \brief Returns the maximum number of times a task can try to recover from an error by re-executing itself.
          */
         int getTaskMaxRetries() const;

         // team related methods
         /*!
          * \brief Returns, if any, the worker thread with lower ID that has no team or that has been tagged to sleep
          */
         BaseThread * getUnassignedWorker ( void );

         /*!
          * \brief Returns a new team of threads 
          * \param[in] nthreads Number of threads in the team.
          * \param[in] constraints This parameter is not used.
          * \param[in] reuse Reuse current thread as part of the team.
          * \param[in] parallel Identifies the type of team, parallel code or single executor.
          */
         ThreadTeam * createTeam ( unsigned nthreads, void *constraints=NULL, bool reuse=true, bool enter=true, bool parallel=false );
         
         BaseThread * getWorker( unsigned int n );

         void endTeam ( ThreadTeam *team );

         /*!
          * \brief Updates the number of active worker threads and adds them to the main team
          * \param[in] nthreads
          */
         void updateActiveWorkers ( int nthreads );

         /*!
          * \brief Get the current mask of active CPUs
          * \param[out] mask
          */
         void getCpuMask ( cpu_set_t *mask ) const;

         /*!
          * \brief Set the mask of active CPUs
          * \param[in] mask
          */
         void setCpuMask ( const cpu_set_t *mask );

         /*!
          * \brief Add the CPUs in mask into the current mask of active CPUs
          * \param[in] mask
          */
         void addCpuMask ( const cpu_set_t *mask );

         void setThrottlePolicy( ThrottlePolicy * policy );

         bool throttleTaskIn( void ) const;
         void throttleTaskOut( void ) const;

         const std::string & getDefaultSchedule() const;

         const std::string & getDefaultThrottlePolicy() const;

         const std::string & getDefaultBarrier() const;

         const std::string & getDefaultInstrumentation() const;

         const std::string & getDefaultArch() const;
         
         void setDefaultArch( const std::string &arch );

         void setHostFactory ( peFactory factory );

         void setDefaultBarrFactory ( barrFactory factory );

         Slicer * getSlicer( const std::string &label ) const;

         WorkSharing * getWorkSharing( const std::string &label ) const;

         Instrumentation * getInstrumentation ( void ) const;

         void setInstrumentation ( Instrumentation *instr );

#ifdef NANOS_INSTRUMENTATION_ENABLED
         bool isCpuidEventEnabled ( void ) const;
#endif

         void registerSlicer ( const std::string &label, Slicer *slicer);

         void registerWorkSharing ( const std::string &label, WorkSharing *ws);

         void setDefaultSchedulePolicy ( SchedulePolicy *policy );
         
         SchedulePolicy * getDefaultSchedulePolicy ( ) const;

         SchedulerStats & getSchedulerStats ();
         SchedulerConf  & getSchedulerConf();
         
         /*! \brief Disables the execution of pending WDs in the scheduler's
          queue.
         */
         void stopScheduler ();
         /*! \brief Resumes the execution of pending WDs in the scheduler's
          queue.
         */
         void startScheduler ();
         
         //! \brief Checks if the scheduler is stopped or not.
         bool isSchedulerStopped () const;
         
         /*! \brief Waits until all threads are paused. This is useful if you
          * want that no task is executed after the scheduler is disabled.
          * \note The scheduler must be stopped first.
          * \sa stopScheduler(), waitUntilThreadsUnpaused
          */
         void waitUntilThreadsPaused();
         
         /*! \brief Waits until all threads are unpaused. Use this
          * when you require that no task is running in a certain section.
          * In that case, you'll probably disable the scheduler, wait for
          * threads to be paused, do something, and then start over. Before
          * starting over, you need to call this function, because if you don't
          * there is the potential risk of threads been unpaused causing a race
          * condition.
          * \note The scheduler must be started first.
          * \sa stopScheduler(), waitUntilThreadsUnpaused
          */
         void waitUntilThreadsUnpaused();
         
         void pausedThread();
         
         void unpausedThread();
         
         /*! \brief Returns the name of the default dependencies manager.
          */
         const std::string & getDefaultDependenciesManager() const;
         
         /*! \brief Specifies the dependencies manager to be used.
          *  \param manager DependenciesManager.
          */
         void setDependenciesManager ( DependenciesManager *manager );
         
         /*! \brief Returns the dependencies manager in use.
          */
         DependenciesManager * getDependenciesManager ( ) const;

         Network * getNetwork( void );
         bool usingCluster( void ) const;
         bool usingNewCache( void ) const;
         bool useNode2Node( void ) const;
         bool usePacking( void ) const;
         const std::string & getNetworkConduit() const;

         void stopFirstThread( void );

         void setPMInterface (PMInterface *_pm);
         PMInterface & getPMInterface ( void ) const;
         bool isCacheEnabled();
         
         /**! \brief Register an architecture plugin.
          *   \param plugin A pointer to the plugin.
          *   \return The index of the plugin in the vector.
          */
         size_t registerArchitecture( ArchPlugin * plugin );

#ifdef GPU_DEV
         char * getOmpssUsesCuda();
         char * getOmpssUsesCublas();

         PinnedAllocator& getPinnedAllocatorCUDA();
#endif

         void threadReady ();
         
         void setSlaveParentWD( WD * wd ){ slaveParentWD = wd ; };
         WD* getSlaveParentWD( ){ return slaveParentWD ; };

         void registerPlugin ( const char *name, Plugin &plugin );
         bool loadPlugin ( const char *name );
         bool loadPlugin ( const std::string &name );
         Plugin * loadAndGetPlugin ( const char *name );
         Plugin * loadAndGetPlugin ( const std::string &name );
         int getWgId();
         unsigned int getRootMemorySpaceId();

         HostMemoryAddressSpace &getHostMemory() { return _hostMemory; }
          
         SeparateMemoryAddressSpace &getSeparateMemory( memory_space_id_t id ) { 
            //std::cerr << "Requested object " << _separateAddressSpaces[ id ] <<std::endl;
            return *(_separateAddressSpaces[ id ]); 
         }
         
         void addSeparateMemory( memory_space_id_t id, SeparateMemoryAddressSpace* memory) { 
            //std::cerr << "Requested object " << _separateAddressSpaces[ id ] <<std::endl;
            _separateAddressSpaces[ id ]=memory; 
         }
         
         unsigned int getNewSeparateMemoryAddressSpaceId() { return _separateMemorySpacesCount++; }
         unsigned int getSeparateMemoryAddressSpacesCount() { return _separateMemorySpacesCount - 1; }

      //private:
         //std::list< std::list<GraphEntry *> * > _graphRepLists;
         //Lock _graphRepListsLock;
      public:
         //std::list<GraphEntry *> *getGraphRepList();
         
         NewNewRegionDirectory &getMasterRegionDirectory() { return _masterRegionDirectory; }
         ProcessingElement &getPEWithMemorySpaceId( memory_space_id_t id );;
         
         void setValidPlugin ( const std::string &module,  const std::string &plugin );
         
         /*! \brief Registers a plugin option. Depending on whether nanox --help
          * is running or not, it will use a list of valid plugins or not.
          *  \param option Name of the option in NX_ARGS.
          *  \param module Module name (i.e. sched for schedule policies).
          *  \param var Variable that will store the read value (i.e. _defSchedule).
          *  \param helpMessage Help message to be printed in nanox --help
          *  \param cfg Config object.
          */
         void registerPluginOption ( const std::string &option, const std::string &module, std::string &var, const std::string &helpMessage, Config &cfg );

         /*! \brief Returns one of the system lock (belonging to the pool of locks)
          */
         Lock * getLockAddress(void *addr ) const;

         /*! \brief Returns if there are pendant writes for a given memory address
          *
          *  \param [in] addr memory address
          *  \return {True/False} depending if there are pendant writes
          */
         bool haveDependencePendantWrites ( void *addr ) const;
         
                  
        /**
         * \brief Registers PEs to current nanox workers/team
         * Function created to serve MPI device
         * Whoever creates the threads is reponsible 
         * of increasing extrae max threads
         * \param num_pes number of process spawned
         * \param pes pointer to a list of Processing Elements
         */
         void addPEsAndThreadsToTeam(PE **pes, int num_pes, BaseThread** threads, int num_threads);
         
         void increaseAffinityFailureCount() { _affinityFailureCount++; }
         unsigned int getAffinityFailureCount() { return _affinityFailureCount.value(); }

         /*! \brief Active current thread (i.e. pthread ) and include it into the main team
          */
         void admitCurrentThread ( bool isWorker );
         void expelCurrentThread ( bool isWorker );
         
         //This main will do nothing normally
         //It will act as an slave and call exit(0) when we need slave behaviour
         //in offload or cluster version
         void ompss_nanox_main ();         
         void registerNodeOwnedMemory(unsigned int node, void *addr, std::size_t len);
         void stickToProducer(void *addr, std::size_t len);
         void setCreateLocalTasks(bool value);
         memory_space_id_t addSeparateMemoryAddressSpace( Device &arch, bool allocWide );
         void setSMPPlugin(SMPBasePlugin *p);
         SMPBasePlugin *getSMPPlugin() const;
         bool isSimulator() const;
         ThreadTeam *getMainTeam();
         bool getVerboseDevOps() const;
         bool getVerboseCopies() const;
         bool getSplitOutputForThreads() const;
         RegionCache::CachePolicy getRegionCachePolicy() const;
         void createDependence( WD* pred, WD* succ);
         unsigned int getNumClusterNodes() const;
         unsigned int getNumNumaNodes() const;
         //! Return INT_MIN if physicalNode does not have a mapping.
         int getVirtualNUMANode( int physicalNode ) const;
         std::set<unsigned int> const &getClusterNodeSet() const;
         memory_space_id_t getMemorySpaceIdOfClusterNode( unsigned int node ) const;
         int getUserDefinedNUMANode() const;
         void setUserDefinedNUMANode( int nodeId );
   };

   extern System sys;

};

#endif
<|MERGE_RESOLUTION|>--- conflicted
+++ resolved
@@ -277,20 +277,11 @@
          */
          void setupWD( WD &work, WD *parent );
 
-<<<<<<< HEAD
-=======
          /*!
           * \brief Method to get the device types of all the architectures running
           */
          DeviceList & getSupportedDevices();
 
-         /*!
-          * \brief Add mas to the current system's _cpu_active_set
-          * \param[in] mask
-          */
-         void addCpuMask ( const cpu_set_t *mask );
-
->>>>>>> a1d535ca
          void setDeviceStackSize ( int stackSize );
 
          int getDeviceStackSize () const;
