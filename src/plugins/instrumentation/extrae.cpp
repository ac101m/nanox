--- conflicted
+++ resolved
@@ -273,19 +273,12 @@
         Extrae_set_numthreads_function ( nanos_ompitrace_get_max_threads );
 
         // Cluster specific information
-<<<<<<< HEAD
-        Extrae_set_taskid_function ( nanos_extrae_node_id );
-        Extrae_set_numtasks_function ( nanos_extrae_num_nodes );
-        Extrae_set_barrier_tasks_function ( nanos_ompitrace_instrumentation_barrier );
-#ifdef HAVE_MPI_H
-=======
         if ( sys.usingCluster() ) {
            Extrae_set_taskid_function ( nanos_extrae_node_id );
            Extrae_set_numtasks_function ( nanos_extrae_num_nodes );
            Extrae_set_barrier_tasks_function ( nanos_ompitrace_instrumentation_barrier );
         }
-#ifdef MPI_DEV
->>>>>>> ada03f4e
+#ifdef HAVE_MPI_H
         char *offload_trace_on = getenv("NX_OFFLOAD_INSTRUMENTATION");
         if (offload_trace_on != NULL){ 
            //MPI plugin init will initialize extrae...
