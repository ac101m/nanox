/*************************************************************************************/
/*      Copyright 2009 Barcelona Supercomputing Center                               */
/*                                                                                   */
/*      This file is part of the NANOS++ library.                                    */
/*                                                                                   */
/*      NANOS++ is free software: you can redistribute it and/or modify              */
/*      it under the terms of the GNU Lesser General Public License as published by  */
/*      the Free Software Foundation, either version 3 of the License, or            */
/*      (at your option) any later version.                                          */
/*                                                                                   */
/*      NANOS++ is distributed in the hope that it will be useful,                   */
/*      but WITHOUT ANY WARRANTY; without even the implied warranty of               */
/*      MERCHANTABILITY or FITNESS FOR A PARTICULAR PURPOSE.  See the                */
/*      GNU Lesser General Public License for more details.                          */
/*                                                                                   */
/*      You should have received a copy of the GNU Lesser General Public License     */
/*      along with NANOS++.  If not, see <http://www.gnu.org/licenses/>.             */
/*************************************************************************************/

#ifndef _NANOS_PROCESSING_ELEMENT_DECL
#define _NANOS_PROCESSING_ELEMENT_DECL

#include "workdescriptor_decl.hpp"
#include <algorithm>
#include "functors_decl.hpp"
#include "basethread_fwd.hpp"
#include "schedule_fwd.hpp"

namespace nanos
{
   namespace ext {
   class SMPMultiThread;
   };

   class ProcessingElement
   {
      private:
         typedef std::vector<BaseThread *>    ThreadList;
         int                                  _id;
         const Device *                       _device;
         const Device *                       _subDevice;
         const Device *                       _deviceNo;
         const Device *                       _subDeviceNo;
         ThreadList                           _threads;
<<<<<<< HEAD
         unsigned int                         _memorySpaceId;
=======
         int                                  _numaNode;
>>>>>>> bcf5dc23

      private:
         /*! \brief ProcessingElement default constructor
          */
         ProcessingElement ();
         /*! \brief ProcessingElement copy constructor (private)
          */
         ProcessingElement ( const ProcessingElement &pe );
         /*! \brief ProcessingElement copy assignment operator (private)
          */
         const ProcessingElement & operator= ( const ProcessingElement &pe );
      protected:
         virtual WorkDescriptor & getMasterWD () const = 0;
         virtual WorkDescriptor & getWorkerWD () const = 0;
         virtual WorkDescriptor & getMultiWorkerWD () const = 0;
      public:
         /*! \brief ProcessingElement constructor
          */
<<<<<<< HEAD
         ProcessingElement ( int newId, const Device *arch, const Device *subArch, unsigned int memSpaceId ) : _id ( newId ), _device ( arch ) , _subDevice( subArch ), _deviceNo ( NULL ), _subDeviceNo ( NULL ), _memorySpaceId( memSpaceId )
         { }
=======
         ProcessingElement ( int newId, const Device *arch ) : _id ( newId ), _device ( arch ), _numaNode( 0 ) {}
>>>>>>> bcf5dc23

         /*! \brief ProcessingElement destructor
          */
         virtual ~ProcessingElement();

         /* get/put methods */
         int getId() const;
         
         //! \brief Returns the socket this thread is running on.
         int getNUMANode() const;
         
         //! \brief Sets the socket this thread is running on.
         void setNUMANode( int node );

         const Device * getDeviceType () const;
         const Device * getSubDeviceType () const;
         virtual const Device * getCacheDeviceType () const;

         BaseThread & startThread ( WorkDescriptor &wd, ext::SMPMultiThread *parent=NULL );
         BaseThread & startMultiThread ( WorkDescriptor &wd, unsigned int numPEs, ProcessingElement **repPEs );
         virtual BaseThread & createThread ( WorkDescriptor &wd, ext::SMPMultiThread *parent=NULL ) = 0;
         virtual BaseThread & createMultiThread ( WorkDescriptor &wd, unsigned int numPEs, ProcessingElement **repPEs ) = 0;

         BaseThread & associateThisThread ( bool untieMain=true );

         BaseThread & startWorker ( ext::SMPMultiThread *parent=NULL );
         BaseThread & startMultiWorker ( unsigned int numPEs, ProcessingElement **repPEs );
         
         void disableDevice( int num )
{
 if ( num == 0 ) { _deviceNo = _device; _device = NULL; } 
 if ( num == 1 ) { _subDeviceNo = _subDevice; _subDevice = NULL; } 
}
         void enableDevice( int num )
{
 if ( num == 0 ) { _device = _deviceNo; _deviceNo = NULL; } 
 if ( num == 1 ) { _subDevice = _subDeviceNo; _subDeviceNo = NULL; } 
}

         void stopAll();

         /* capabilitiy query functions */
         virtual bool supportsUserLevelThreads() const = 0;
         virtual bool hasSeparatedMemorySpace() const { return false; }
         unsigned int getMemorySpaceId() const { return _memorySpaceId; }
         virtual unsigned int getMyNodeNumber() const { return 0; }

         /* Memory space suport */
         virtual void copyDataIn( WorkDescriptor& wd );
         virtual void copyDataOut( WorkDescriptor& wd );
         //virtual bool dataCanBlockUs( WorkDescriptor& wd );

         virtual void waitInputs( WorkDescriptor& wd );

<<<<<<< HEAD
         virtual bool isGPU() const = 0;
         //virtual bool supportsDirectTransfersWith( ProcessingElement const &pe ) const = 0;
         BaseThread *getFirstThread() const { return _threads[0]; }
=======
         virtual void* getAddress( WorkDescriptor& wd, uint64_t tag, nanos_sharing_t sharing );
         virtual void copyTo( WorkDescriptor& wd, void *dst, uint64_t tag, nanos_sharing_t sharing, size_t size );

         virtual BaseThread* getFirstRunningThread();
         virtual BaseThread* getFirstStoppedThread();
>>>>>>> bcf5dc23
   };

   typedef class ProcessingElement PE;
   typedef PE * ( *peFactory ) ( int pid );
};

#endif<|MERGE_RESOLUTION|>--- conflicted
+++ resolved
@@ -42,11 +42,8 @@
          const Device *                       _deviceNo;
          const Device *                       _subDeviceNo;
          ThreadList                           _threads;
-<<<<<<< HEAD
          unsigned int                         _memorySpaceId;
-=======
          int                                  _numaNode;
->>>>>>> bcf5dc23
 
       private:
          /*! \brief ProcessingElement default constructor
@@ -65,12 +62,7 @@
       public:
          /*! \brief ProcessingElement constructor
           */
-<<<<<<< HEAD
-         ProcessingElement ( int newId, const Device *arch, const Device *subArch, unsigned int memSpaceId ) : _id ( newId ), _device ( arch ) , _subDevice( subArch ), _deviceNo ( NULL ), _subDeviceNo ( NULL ), _memorySpaceId( memSpaceId )
-         { }
-=======
-         ProcessingElement ( int newId, const Device *arch ) : _id ( newId ), _device ( arch ), _numaNode( 0 ) {}
->>>>>>> bcf5dc23
+         ProcessingElement ( int newId, const Device *arch, const Device *subArch, unsigned int memSpaceId ) : _id ( newId ), _device ( arch ), _subDevice( subArch ), _deviceNo ( NULL ), _subDeviceNo ( NULL ), _memorySpaceId( memSpaceId ), _numaNode( 0 ) {}
 
          /*! \brief ProcessingElement destructor
           */
@@ -125,17 +117,11 @@
 
          virtual void waitInputs( WorkDescriptor& wd );
 
-<<<<<<< HEAD
          virtual bool isGPU() const = 0;
-         //virtual bool supportsDirectTransfersWith( ProcessingElement const &pe ) const = 0;
          BaseThread *getFirstThread() const { return _threads[0]; }
-=======
-         virtual void* getAddress( WorkDescriptor& wd, uint64_t tag, nanos_sharing_t sharing );
-         virtual void copyTo( WorkDescriptor& wd, void *dst, uint64_t tag, nanos_sharing_t sharing, size_t size );
 
          virtual BaseThread* getFirstRunningThread();
          virtual BaseThread* getFirstStoppedThread();
->>>>>>> bcf5dc23
    };
 
    typedef class ProcessingElement PE;
