--- conflicted
+++ resolved
@@ -158,7 +158,6 @@
             _started = false;
          }
 
-
       private:
         /*! \brief BaseThread default constructor
          */
@@ -172,14 +171,7 @@
       public:
         /*! \brief BaseThread constructor
          */
-<<<<<<< HEAD
          BaseThread ( WD &wd, ProcessingElement *creator=0 );
-=======
-         BaseThread ( WD &wd, ProcessingElement *creator=0 ) :
-            _id( _idSeed++ ), _name("Thread"), _description(""), _pe( creator ), _threadWD( wd ),
-            _maxPrefetch( 1 ), _nextWDs(), _nextWDsCounter( 0 ), _started( false ), _mustStop( false ), _paused( false ),
-            _currentWD( NULL  ), _hasTeam( false ), _teamData( NULL ), _nextTeamData( NULL ), _allocator() { }
->>>>>>> 21aa7ebb
 
         /*! \brief BaseThread destructor
          */
@@ -199,7 +191,7 @@
          void run();
          void stop();
          void sleep();
-         void wakeup ();
+         void wakeup();
          
          void pause ();
          void unpause ();
