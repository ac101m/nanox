--- conflicted
+++ resolved
@@ -16,13 +16,6 @@
 /*      You should have received a copy of the GNU Lesser General Public License     */
 /*      along with NANOS++.  If not, see <http://www.gnu.org/licenses/>.             */
 /*************************************************************************************/
-<<<<<<< HEAD
-// FIXME: (#64) This flag ENABLE_INSTRUMENTATION has to be managed through
-//configure in order to generate an instrumentation version
-#define NANOS_INSTRUMENTATION_ENABLED
-
-=======
->>>>>>> d182c0b8
 #ifdef NANOS_INSTRUMENTATION_ENABLED
 #define NANOS_INSTRUMENT(f) f;
 #else
