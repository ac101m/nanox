#ifndef _NANOS_WORK_DESCRIPTOR
#define _NANOS_WORK_DESCRIPTOR

#include <stdlib.h>
#include <utility>
#include <vector>
#include "workgroup.hpp"


namespace nanos {

// forward declarations
class BaseThread;
class ProcessingElement;
class WDDeque;

class Device
{
private:
	const char *name;
public:
	// constructor
	Device(const char *n) : name(n) {}
	// copy constructor
	Device(const Device &arch) : name(arch.name) {}
	// assignment operator
	const Device & operator= (const Device &arch) { name = arch.name; return *this; }
	// destructor
	~Device() {};

	bool operator== (const Device &arch) { return arch.name == name; }
};

// This class holds the specific data for a given device
class DeviceData
{
private:
    // use pointers for this as is this fastest way to compare architecture
    // compatibility
    const Device *architecture;
public:
    // constructors
    DeviceData(const Device *arch) : architecture(arch) {}
    // copy constructor
    DeviceData(const DeviceData &dd) : architecture(dd.architecture)  {}
    // assignment operator
    const DeviceData & operator= (const DeviceData &wd);

    bool isCompatible(const Device &arch) { return architecture == &arch; }
    
    // destructor
    virtual ~DeviceData() {}
};

class WorkDescriptor : public WorkGroup {
private:
	void    *data;
	bool	  tie;
	BaseThread *  tie_to;
	bool      idle;

	//Added parent for cilk scheduler: first steal parent task, next other tasks
	WorkDescriptor * parent;

	//Added reference to queue to allow dequeuing from third party (e.g. cilk scheduler)
	WDDeque * myQueue;

<<<<<<< HEAD
    // Supported devices for this workdescriptor
    int         num_devices;
    DeviceData **devices;
    DeviceData *active_device;
    
=======
>>>>>>> f7767545
public:
	// constructors
	WorkDescriptor(int ndevices, DeviceData **devs,void *wdata=0) :
           WorkGroup(), data(wdata), tie(false), tie_to(0), idle(false),
		   parent(NULL), myQueue(NULL), num_devices(ndevices), devices(devs), active_device(0) {}
    WorkDescriptor(DeviceData *device,void *wdata=0) :
           WorkGroup(), data(wdata), tie(false), tie_to(0), idle(false),
           parent(NULL), myQueue(NULL), num_devices(1), devices(0), active_device(device) {}
	// TODO: copy constructor
	WorkDescriptor(const WorkDescriptor &wd);
	// TODO: assignment operator
	const WorkDescriptor & operator= (const WorkDescriptor &wd);
	// destructor
	virtual ~WorkDescriptor() { /*TODO*/ }

	WorkDescriptor * getParent() { return parent;}
	void setParent(WorkDescriptor * p) {parent = p;}

	WDDeque * getMyQueue() {return myQueue;}
	void setMyQueue(WDDeque * myQ) {myQueue = myQ;}
	bool isEnqueued() {return (myQueue != NULL);}

	/* named arguments idiom */
	WorkDescriptor & tied () { tie = true; return *this; }
	WorkDescriptor & tieTo (BaseThread &pe) { tie_to = &pe; tie=false; return *this; }

	bool isTied() const { return tie_to != NULL; }
	BaseThread * isTiedTo() const { return tie_to; }

	void setData (void *wdata) { data = wdata; }
       void * getData () const { return data; }

	bool isIdle () const { return idle; }
	void setIdle(bool state=true) { idle = state; }

    /* device related methods */
    DeviceData * findDeviceData (const Device &device) const;
    bool canRunIn (const Device &device) const;
    bool canRunIn (const ProcessingElement &pe) const;
    DeviceData & activateDevice (const Device &device);
    DeviceData & getActiveDevice () const { return *active_device; }
    bool hasActiveDevice() const { return active_device != NULL; }

};

inline const DeviceData & DeviceData::operator= (const DeviceData &dd)
{
  // self-assignment: ok
  architecture = dd.architecture;
  return *this;
}

typedef class WorkDescriptor WD;
typedef class DeviceData DD;

};

#endif
<|MERGE_RESOLUTION|>--- conflicted
+++ resolved
@@ -65,14 +65,10 @@
 	//Added reference to queue to allow dequeuing from third party (e.g. cilk scheduler)
 	WDDeque * myQueue;
 
-<<<<<<< HEAD
     // Supported devices for this workdescriptor
     int         num_devices;
     DeviceData **devices;
     DeviceData *active_device;
-    
-=======
->>>>>>> f7767545
 public:
 	// constructors
 	WorkDescriptor(int ndevices, DeviceData **devs,void *wdata=0) :
