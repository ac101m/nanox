/*************************************************************************************/
/*      Copyright 2015 Barcelona Supercomputing Center                               */
/*                                                                                   */
/*      This file is part of the NANOS++ library.                                    */
/*                                                                                   */
/*      NANOS++ is free software: you can redistribute it and/or modify              */
/*      it under the terms of the GNU Lesser General Public License as published by  */
/*      the Free Software Foundation, either version 3 of the License, or            */
/*      (at your option) any later version.                                          */
/*                                                                                   */
/*      NANOS++ is distributed in the hope that it will be useful,                   */
/*      but WITHOUT ANY WARRANTY; without even the implied warranty of               */
/*      MERCHANTABILITY or FITNESS FOR A PARTICULAR PURPOSE.  See the                */
/*      GNU Lesser General Public License for more details.                          */
/*                                                                                   */
/*      You should have received a copy of the GNU Lesser General Public License     */
/*      along with NANOS++.  If not, see <http://www.gnu.org/licenses/>.             */
/*************************************************************************************/

#ifndef _NANOS_SYSTEM_DECL_H
#define _NANOS_SYSTEM_DECL_H

#include "processingelement_decl.hpp"
#include "throttle_decl.hpp"
#include <vector>
#include <string>
#include "schedule_decl.hpp"
#include "threadteam_decl.hpp"
#include "slicer_decl.hpp"
#include "worksharing_decl.hpp"
#include "nanos-int.h"
#include "dataaccess_fwd.hpp"
#include "instrumentation_decl.hpp"
#include "network_decl.hpp"
#include "pminterface_decl.hpp"
#include "plugin_decl.hpp"
#include "archplugin_decl.hpp"
#include "barrier_decl.hpp"
#include "accelerator_decl.hpp"
#include "location_decl.hpp"
#include "addressspace_decl.hpp"
#include "smpbaseplugin_decl.hpp"
#include "hwloc_decl.hpp"
<<<<<<< HEAD
=======
#include "threadmanager_decl.hpp"
>>>>>>> ed033aab
#include "router_decl.hpp"

#include "newregiondirectory_decl.hpp"
#include "smpdevice_decl.hpp"

#ifdef GPU_DEV
#include "pinnedallocator_decl.hpp"
#include "gpuprocessor_fwd.hpp"
#endif

#ifdef OpenCL_DEV
#include "openclprocessor_fwd.hpp"
#endif

namespace nanos
{

// This class initializes/finalizes the library
// All global variables MUST be declared inside
   class System
   {
      public:

         // constants
         typedef enum { DEDICATED, SHARED } ExecutionMode;
         typedef enum { POOL, ONE_THREAD } InitialMode;
         typedef enum { NONE, WRITE_THROUGH, WRITE_BACK, DEFAULT } CachePolicyType;
         typedef Config::MapVar<CachePolicyType> CachePolicyConfig;

         typedef void (*Init) ();
         //typedef std::vector<Accelerator *> AList;

      private:
         // types
         typedef std::map<unsigned int, PE *>         PEList;
         typedef std::map<unsigned int, BaseThread *> ThreadList;
         typedef std::map<std::string, Slicer *> Slicers;
         typedef std::map<std::string, WorkSharing *> WorkSharings;
         typedef std::multimap<std::string, std::string> ModulesPlugins;
         typedef std::vector<ArchPlugin*> ArchitecturePlugins;
         
         //! \brief Compiler supplied flags in symbols
         struct SuppliedFlags
         {
            //! If the program is using priorities
            bool prioritiesNeeded : 1;
         };
         
         SuppliedFlags        _compilerSuppliedFlags; //!< \brief Compiler supplied flags
         
         // global seeds
         Atomic<int> _atomicWDSeed;                   //!< \brief ID seed for new WD's 
         Atomic<int> _threadIdSeed;                   //!< \brief ID seed for new threads 
         Atomic<unsigned int> _peIdSeed;              //!< \brief ID seed for new PE's

         // Devices
         SMPDevice _SMP;

         // configuration variables
         size_t               _deviceStackSize;
         bool                 _profile;
         bool                 _instrument;
         bool                 _verboseMode;
         bool                 _summary;               //!< \brief Flag to enable the summary 
         time_t               _summaryStartTime;      //!< \brief Track time to show duration in summary 
         ExecutionMode        _executionMode;
         InitialMode          _initialMode;
         bool                 _untieMaster;
         bool                 _delayedStart;
         bool                 _synchronizedStart;
         bool                 _alreadyFinished;       //!< \brief Prevent System::finish from being executed more than once.
         bool                 _predecessorLists;      //!< \brief Maintain predecessors list (disabled by default).


         ThrottlePolicy      *_throttlePolicy;
         SchedulerStats       _schedStats;
         SchedulerConf        _schedConf;
         std::string          _defSchedule;           //!< \brief Name of default scheduler
         std::string          _defThrottlePolicy;     //!< \brief Name of default throttole policy (cutoff)
         std::string          _defBarr;               //!< \brief Name of default barrier
         std::string          _defInstr;              //!< \brief Name of default instrumentation
         std::string          _defDepsManager;        //!< \brief Name of default dependences manager
         std::string          _defArch;               //!< \brief Name of default architercture
         std::string          _defDeviceName;         //!< \brief Name of default device

         const Device         *_defDevice;

         /*! factories for scheduling, pes and barriers objects */
         peFactory            _hostFactory;
         barrFactory          _defBarrFactory;
         
         /*! Valid plugin map (module)->(list of plugins) */
         ModulesPlugins       _validPlugins;
         
         /*! Architecture plugins */
         SMPBasePlugin       *_smpPlugin;
         ArchitecturePlugins  _archs;
         

         PEList               _pes;
         ThreadList           _workers;

         //! List of all supported architectures by _pes
         DeviceList           _devices;
        
         /*! It counts how many threads have finalized their initialization */
         Atomic<unsigned int> _initializedThreads;
         /*! This counts how many threads we're waiting to be initialized */
         unsigned int         _targetThreads;
         /*! \brief How many threads have been already paused (since the
          scheduler's halt). */
         Atomic<unsigned int> _pausedThreads;
         //! Condition to wait until all threads are paused
         SingleSyncCond<EqualConditionChecker<unsigned int> >  _pausedThreadsCond;
         //! Condition to wait until all threads are un paused
         SingleSyncCond<EqualConditionChecker<unsigned int> >  _unpausedThreadsCond;

         Slicers              _slicers; /**< set of global slicers */

         /*! Cluster: system Network object */
         Network              _net;
         bool                 _usingCluster;
         bool                 _usingNode2Node;
         bool                 _usingPacking;
         std::string          _conduit;

         WorkSharings         _worksharings; /**< set of global worksharings */

         Instrumentation     *_instrumentation; /**< Instrumentation object used in current execution */
         SchedulePolicy      *_defSchedulePolicy;
         
         /*! Dependencies domain manager */
         DependenciesManager *_dependenciesManager;

         /*! It manages all registered and active plugins */
         PluginManager        _pluginManager;

         // Programming model interface
         PMInterface *        _pmInterface;

         WD *slaveParentWD;
         BaseThread *_masterGpuThd;

         unsigned int                                  _separateMemorySpacesCount;
         std::vector< SeparateMemoryAddressSpace * >   _separateAddressSpaces;
         HostMemoryAddressSpace                        _hostMemory;
         RegionCache::CachePolicy                      _regionCachePolicy;
         std::string                                   _regionCachePolicyStr;
         std::size_t                                   _regionCacheSlabSize;

         std::set<unsigned int>                        _clusterNodes;
         std::set<unsigned int>                        _numaNodes;
<<<<<<< HEAD
         std::set<memory_space_id_t>                   _activeMemorySpaces;
=======
>>>>>>> ed033aab

         unsigned int                                  _acceleratorCount;
         //! Maps from a physical NUMA node to a user-selectable node
         std::vector<int>                              _numaNodeMap;

         /*! Thread Manager members */
         ThreadManagerConf                             _threadManagerConf;
         ThreadManager *                               _threadManager;

#ifdef GPU_DEV
         //! Keep record of the data that's directly allocated on pinned memory
         PinnedAllocator      _pinnedMemoryCUDA;
#endif
#ifdef NANOS_INSTRUMENTATION_ENABLED
         std::list<std::string>    _enableEvents;
         std::list<std::string>    _disableEvents;
         std::string               _instrumentDefault;
         bool                      _enableCpuidEvent;
#endif

         const int                 _lockPoolSize;
         Lock *                    _lockPool;
         ThreadTeam               *_mainTeam;
         bool                      _simulator;

         //! Specifies the maximum number of times a recoverable task can re-execute (avoids infinite recursion).
         int                       _task_max_retries;

         // disable copy constructor & assignment operation
         System( const System &sys );
         const System & operator= ( const System &sys );

         //! \brief Reads environment variables and compiler-supplied flags
         void config ();
         void loadModules();
         void loadArchitectures();
         void unloadModules();

         Atomic<int> _atomicSeedWg;
         Atomic<unsigned int> _affinityFailureCount;
         bool                      _createLocalTasks;
         bool _verboseDevOps;
         bool _verboseCopies;
         bool _splitOutputForThreads;
         int _userDefinedNUMANode;
         Router _router;
<<<<<<< HEAD
         Lock _allocLock;
=======
>>>>>>> ed033aab
      public:
         Hwloc _hwloc;
         bool _immediateSuccessorDisabled;
         bool _predecessorCopyInfoDisabled;
<<<<<<< HEAD
         bool _invalControl;
         bool _cgAlloc;
=======
>>>>>>> ed033aab

      private:
         PE * createPE ( std::string pe_type, int pid, int uid );

         //* \brief Prints the Environment Summary (resources, plugins, prog. model, etc.) before the execution
         void environmentSummary( void );

         //* \brief Prints the Execution Summary (time, completed tasks, etc.) at the end of the execution
         void executionSummary( void );

      public:
         /*! \brief System default constructor
          */
         System ();
         /*! \brief System destructor
          */
         ~System ();

         void start ();
         void finish ();

         int getWorkDescriptorId( void );


         /*!
          * \brief Set up the teamData of the thread to be included in the team, and optionally add it
          * \param[in,out] team The team where the thread will be added
          * \param[in,out] thread The thread to be included
          * \param[in] enter Should the thread enter the team?
          * \param[in] star Is the thread a star within the team?
          * \param[in] creator Is the thread the creator of the team?
          */
         void acquireWorker( ThreadTeam * team, BaseThread * thread, bool enter=true, bool star=false, bool creator=false );


         void submit ( WD &work );
         void submitWithDependencies (WD& work, size_t numDataAccesses, DataAccess* dataAccesses);
         void waitOn ( size_t numDataAccesses, DataAccess* dataAccesses);
         void inlineWork ( WD &work );

         void createWD (WD **uwd, size_t num_devices, nanos_device_t *devices,
                        size_t data_size, size_t data_align, void ** data, WD *uwg,
                        nanos_wd_props_t *props, nanos_wd_dyn_props_t *dyn_props, size_t num_copies, nanos_copy_data_t **copies,
                        size_t num_dimensions, nanos_region_dimension_internal_t **dimensions,
                        nanos_translate_args_t translate_args, const char *description, Slicer *slicer );

         void duplicateWD ( WD **uwd, WD *wd );

        /* \brief prepares a WD to be scheduled/executed.
         * \param work WD to be set up
         */
         void setupWD( WD &work, WD *parent );

        /*!                                                                     
         * \brief Method to get the device types of all the architectures running
         */                                                                     
        DeviceList & getSupportedDevices();

         /*!
          * \brief Method to get the device types of all the architectures running
          */
         DeviceList & getSupportedDevices();

         void setDeviceStackSize ( size_t stackSize );

         size_t getDeviceStackSize () const;

         ExecutionMode getExecutionMode () const;

         bool getVerbose () const;

         void setVerbose ( bool value );

         void setInitialMode ( InitialMode mode );
         InitialMode getInitialMode() const;

         void setDelayedStart ( bool set);

         bool getDelayedStart () const;

         int getCreatedTasks() const ;

         int getTaskNum() const;

         int getIdleNum() const;

         int getReadyNum() const;

         int getRunningTasks() const;

         int getNumWorkers() const;

         int getNumCreatedPEs() const;

         int getNumWorkers( DeviceData *arch );

         int getNumThreads() const;

         void setUntieMaster ( bool value );

         bool getUntieMaster () const;

         void setSynchronizedStart ( bool value );
         bool getSynchronizedStart ( void ) const;

         //! \brief Enables or disables the use of predecessor lists
         void setPredecessorLists ( bool value );
         //! \brief Checks if predecessor lists are enabled
         bool getPredecessorLists ( void ) const;

         int nextThreadId ();
         unsigned int nextPEId ();

         bool isSummaryEnabled() const;

         /*!
          * \brief Returns the maximum number of times a task can try to recover from an error by re-executing itself.
          */
         int getTaskMaxRetries() const;

         // team related methods
         /*!
          * \brief Returns, if any, the worker thread with lower ID that has no team or that has been tagged to sleep
          */
         BaseThread * getUnassignedWorker ( void );

         /*!
          * \brief Returns a new team of threads 
          * \param[in] nthreads Number of threads in the team.
          * \param[in] constraints This parameter is not used.
          * \param[in] reuse Reuse current thread as part of the team.
          * \param[in] parallel Identifies the type of team, parallel code or single executor.
          */
         ThreadTeam * createTeam ( unsigned nthreads, void *constraints=NULL, bool reuse=true, bool enter=true, bool parallel=false );
         
         BaseThread * getWorker( unsigned int n );

         void endTeam ( ThreadTeam *team );

         /*!
          * \brief Updates the number of active worker threads and adds them to the main team
          * \param[in] nthreads
          */
         void updateActiveWorkers( int nthreads );

         /*!
          * \brief Get the process mask of active CPUs by reference
          */
         const CpuSet& getCpuProcessMask() const;

         /*!
          * \brief Set the process mask
          * \param[in] mask
          * \return True if the mask was completely set,
          *          False if the mask was either invalid or only partially set
          */
         bool setCpuProcessMask( const CpuSet& mask );

         /*!
          * \brief Add the CPUs in mask into the current process mask
          * \param[in] mask
          */
         void addCpuProcessMask( const CpuSet& mask );

         /*!
          * \brief Get the current mask of active CPUs by reference
          */
         const CpuSet& getCpuActiveMask() const;

         /*!
          * \brief Set the mask of active CPUs
          * \param[in] mask
          * \return True if the mask was completely set,
          *          False if the mask was either invalid or only partially set
          */
         bool setCpuActiveMask( const CpuSet& mask );

         /*!
          * \brief Add the CPUs in mask into the current mask of active CPUs
          * \param[in] mask
          */
         void addCpuActiveMask( const CpuSet& mask );

         /*!
          * \brief Force the creation of at least 1 thread per PE, which are blocked afterwards
          */
         void forceMaxThreadCreation();

         void setThrottlePolicy( ThrottlePolicy * policy );

         bool throttleTaskIn( void ) const;
         void throttleTaskOut( void ) const;

         const std::string & getDefaultSchedule() const;

         const std::string & getDefaultThrottlePolicy() const;

         const std::string & getDefaultBarrier() const;

         const std::string & getDefaultInstrumentation() const;

         const std::string & getDefaultArch() const;
         
         void setDefaultArch( const std::string &arch );

         void setHostFactory ( peFactory factory );

         void setDefaultBarrFactory ( barrFactory factory );

         Slicer * getSlicer( const std::string &label ) const;

         WorkSharing * getWorkSharing( const std::string &label ) const;

         Instrumentation * getInstrumentation ( void ) const;

         void setInstrumentation ( Instrumentation *instr );

#ifdef NANOS_INSTRUMENTATION_ENABLED
         bool isCpuidEventEnabled ( void ) const;
#endif

         void registerSlicer ( const std::string &label, Slicer *slicer);

         void registerWorkSharing ( const std::string &label, WorkSharing *ws);

         void setDefaultSchedulePolicy ( SchedulePolicy *policy );
         
         SchedulePolicy * getDefaultSchedulePolicy ( ) const;

         SchedulerStats & getSchedulerStats ();
         SchedulerConf  & getSchedulerConf();
         
         /*! \brief Disables the execution of pending WDs in the scheduler's
          queue.
         */
         void stopScheduler ();
         /*! \brief Resumes the execution of pending WDs in the scheduler's
          queue.
         */
         void startScheduler ();
         
         //! \brief Checks if the scheduler is stopped or not.
         bool isSchedulerStopped () const;
         
         /*! \brief Waits until all threads are paused. This is useful if you
          * want that no task is executed after the scheduler is disabled.
          * \note The scheduler must be stopped first.
          * \sa stopScheduler(), waitUntilThreadsUnpaused
          */
         void waitUntilThreadsPaused();
         
         /*! \brief Waits until all threads are unpaused. Use this
          * when you require that no task is running in a certain section.
          * In that case, you'll probably disable the scheduler, wait for
          * threads to be paused, do something, and then start over. Before
          * starting over, you need to call this function, because if you don't
          * there is the potential risk of threads been unpaused causing a race
          * condition.
          * \note The scheduler must be started first.
          * \sa stopScheduler(), waitUntilThreadsUnpaused
          */
         void waitUntilThreadsUnpaused();
         
         void pausedThread();
         
         void unpausedThread();
         
         /*! \brief Returns the name of the default dependencies manager.
          */
         const std::string & getDefaultDependenciesManager() const;
         
         /*! \brief Specifies the dependencies manager to be used.
          *  \param manager DependenciesManager.
          */
         void setDependenciesManager ( DependenciesManager *manager );
         
         /*! \brief Returns the dependencies manager in use.
          */
         DependenciesManager * getDependenciesManager ( ) const;

         Network * getNetwork( void );
         bool usingCluster( void ) const;
         bool usingNewCache( void ) const;
         bool useNode2Node( void ) const;
         bool usePacking( void ) const;
         const std::string & getNetworkConduit() const;

         void stopFirstThread( void );

         void setPMInterface (PMInterface *_pm);
         PMInterface & getPMInterface ( void ) const;
         bool isCacheEnabled();
         
         /**! \brief Register an architecture plugin.
          *   \param plugin A pointer to the plugin.
          *   \return The index of the plugin in the vector.
          */
         size_t registerArchitecture( ArchPlugin * plugin );

#ifdef GPU_DEV
         PinnedAllocator& getPinnedAllocatorCUDA();
#endif

         void threadReady ();
         
         void setSlaveParentWD( WD * wd ){ slaveParentWD = wd ; };
         WD* getSlaveParentWD( ){ return slaveParentWD ; };

         void registerPlugin ( const char *name, Plugin &plugin );
         bool loadPlugin ( const char *name );
         bool loadPlugin ( const std::string &name );
         Plugin * loadAndGetPlugin ( const char *name );
         Plugin * loadAndGetPlugin ( const std::string &name );
         int getWgId();
         unsigned int getRootMemorySpaceId();

         HostMemoryAddressSpace &getHostMemory() { return _hostMemory; }
          
         SeparateMemoryAddressSpace &getSeparateMemory( memory_space_id_t id ) { 
            //std::cerr << "Requested object " << _separateAddressSpaces[ id ] <<std::endl;
            return *(_separateAddressSpaces[ id ]); 
         }
         
         void addSeparateMemory( memory_space_id_t id, SeparateMemoryAddressSpace* memory) { 
            //std::cerr << "Requested object " << _separateAddressSpaces[ id ] <<std::endl;
            _separateAddressSpaces[ id ]=memory; 
         }
         
         unsigned int getNewSeparateMemoryAddressSpaceId() { return _separateMemorySpacesCount++; }
         unsigned int getSeparateMemoryAddressSpacesCount() { return _separateMemorySpacesCount - 1; }

      //private:
         //std::list< std::list<GraphEntry *> * > _graphRepLists;
         //Lock _graphRepListsLock;
      public:
         //std::list<GraphEntry *> *getGraphRepList();
         
         NewNewRegionDirectory const &getMasterRegionDirectory() { return _hostMemory.getDirectory(); }
         ProcessingElement &getPEWithMemorySpaceId( memory_space_id_t id );;
         
         void setValidPlugin ( const std::string &module,  const std::string &plugin );
         
         /*! \brief Registers a plugin option. Depending on whether nanox --help
          * is running or not, it will use a list of valid plugins or not.
          *  \param option Name of the option in NX_ARGS.
          *  \param module Module name (i.e. sched for schedule policies).
          *  \param var Variable that will store the read value (i.e. _defSchedule).
          *  \param helpMessage Help message to be printed in nanox --help
          *  \param cfg Config object.
          */
         void registerPluginOption ( const std::string &option, const std::string &module, std::string &var, const std::string &helpMessage, Config &cfg );

         /*! \brief Returns one of the system lock (belonging to the pool of locks)
          */
         Lock * getLockAddress(void *addr ) const;

         /*! \brief Returns if there are pendant writes for a given memory address
          *
          *  \param [in] addr memory address
          *  \return {True/False} depending if there are pendant writes
          */
         bool haveDependencePendantWrites ( void *addr ) const;
         
                  
        /**
         * \brief Registers PEs to current nanox workers/team
         * Function created to serve MPI device
         * Whoever creates the threads is reponsible 
         * of increasing extrae max threads
         * \param num_pes number of process spawned
         * \param pes pointer to a list of Processing Elements
         */
         void addPEsAndThreadsToTeam(PE **pes, int num_pes, BaseThread** threads, int num_threads);
         
         void increaseAffinityFailureCount() { _affinityFailureCount++; }
         unsigned int getAffinityFailureCount() { return _affinityFailureCount.value(); }

         /*! \brief Active current thread (i.e. pthread ) and include it into the main team
          */
         void admitCurrentThread ( bool isWorker );
         void expelCurrentThread ( bool isWorker );
         
<<<<<<< HEAD
         //This main will do nothing normally
         //It will act as an slave and call exit(0) when we need slave behaviour
         //in offload or cluster version
         void ompss_nanox_main ();         
         global_reg_t _registerMemoryChunk(void *addr, std::size_t len);
=======
         /*! \brief Setup of the runtime at the beginning of the top level function of the program
          *
          * Some devices (like MPI and cluster) may require extra
          * initialization steps, this function performs them.
          *
          * Also resilency support uses this function to set up signal handlers.
          *
          * Under instrumentation, this function emits an initial event that it
          * is used to track the entry point of the program.
          */
         void ompss_nanox_main(void *addr, const char* file, int line);

         /*! \brief Shutdown notification of leaving the top level function of the program
          *
          * This function is typically called from an atexit handler and
          * currently it only emits an event to track finalization of the
          * program.
          */
         void ompss_nanox_main_end ();

         void _registerMemoryChunk(memory_space_id_t loc, void *addr, std::size_t len);
>>>>>>> ed033aab
         void registerNodeOwnedMemory(unsigned int node, void *addr, std::size_t len);
         void stickToProducer(void *addr, std::size_t len);
         void setCreateLocalTasks(bool value);
         memory_space_id_t addSeparateMemoryAddressSpace( Device &arch, bool allocWide, std::size_t slabSize );
         void setSMPPlugin(SMPBasePlugin *p);
         SMPBasePlugin *getSMPPlugin() const;
         bool isSimulator() const;
         ThreadTeam *getMainTeam();
         bool getVerboseDevOps() const;
         bool getVerboseCopies() const;
         bool getSplitOutputForThreads() const;
         RegionCache::CachePolicy getRegionCachePolicy() const;
         std::size_t getRegionCacheSlabSize() const;
         void createDependence( WD* pred, WD* succ);
         unsigned int getNumClusterNodes() const;
	 unsigned int getNumNumaNodes() const;
	 //! Return a vector which maps physical NUMA nodes (vector indexes)
	 //! with virtual nodes (vector values)
	 const std::vector<int>& getNumaNodeMap() const;
         //! Return INT_MIN if physicalNode does not have a mapping.
         int getVirtualNUMANode( int physicalNode ) const;
         std::set<unsigned int> const &getClusterNodeSet() const;
         memory_space_id_t getMemorySpaceIdOfClusterNode( unsigned int node ) const;
         int getUserDefinedNUMANode() const;
         void setUserDefinedNUMANode( int nodeId );
         void registerObject( int numObjects, nanos_copy_data_internal_t *obj );
<<<<<<< HEAD
         void unregisterObject( void *base_addr );
=======
>>>>>>> ed033aab

         unsigned int getNumAccelerators() const;
         unsigned int getNewAcceleratorId();
         memory_space_id_t getMemorySpaceIdOfAccelerator( unsigned int acceleratorId ) const;
<<<<<<< HEAD
         Router& getRouter();
         bool isImmediateSuccessorEnabled() const;
         bool usePredecessorCopyInfo() const;
         bool invalControlEnabled() const;
         std::set<memory_space_id_t> const &getActiveMemorySpaces() const;
         PEList const &getPEs() const;
         void allocLock();
         void allocUnlock();
         bool useFineAllocLock() const;
void _distributeObject( global_reg_t &reg, unsigned int start_node, std::size_t num_nodes );
global_reg_t _registerMemoryChunk_2dim(void *addr, std::size_t rows, std::size_t cols, std::size_t elem_size);

         SMPDevice &_getSMPDevice();
=======

         const ThreadManagerConf& getThreadManagerConf() const;
         ThreadManager* getThreadManager() const;
         
         //! \brief Returns true if the compiler says priorities are required
         bool getPrioritiesNeeded() const;
         Router& getRouter();
         void switchToThread( unsigned int thid );
         bool isImmediateSuccessorEnabled() const;
         bool usePredecessorCopyInfo() const;
>>>>>>> ed033aab
   };

   extern System sys;

};

#endif
<|MERGE_RESOLUTION|>--- conflicted
+++ resolved
@@ -41,10 +41,7 @@
 #include "addressspace_decl.hpp"
 #include "smpbaseplugin_decl.hpp"
 #include "hwloc_decl.hpp"
-<<<<<<< HEAD
-=======
 #include "threadmanager_decl.hpp"
->>>>>>> ed033aab
 #include "router_decl.hpp"
 
 #include "newregiondirectory_decl.hpp"
@@ -197,10 +194,7 @@
 
          std::set<unsigned int>                        _clusterNodes;
          std::set<unsigned int>                        _numaNodes;
-<<<<<<< HEAD
          std::set<memory_space_id_t>                   _activeMemorySpaces;
-=======
->>>>>>> ed033aab
 
          unsigned int                                  _acceleratorCount;
          //! Maps from a physical NUMA node to a user-selectable node
@@ -247,19 +241,13 @@
          bool _splitOutputForThreads;
          int _userDefinedNUMANode;
          Router _router;
-<<<<<<< HEAD
          Lock _allocLock;
-=======
->>>>>>> ed033aab
       public:
          Hwloc _hwloc;
          bool _immediateSuccessorDisabled;
          bool _predecessorCopyInfoDisabled;
-<<<<<<< HEAD
          bool _invalControl;
          bool _cgAlloc;
-=======
->>>>>>> ed033aab
 
       private:
          PE * createPE ( std::string pe_type, int pid, int uid );
@@ -317,11 +305,6 @@
          * \brief Method to get the device types of all the architectures running
          */                                                                     
         DeviceList & getSupportedDevices();
-
-         /*!
-          * \brief Method to get the device types of all the architectures running
-          */
-         DeviceList & getSupportedDevices();
 
          void setDeviceStackSize ( size_t stackSize );
 
@@ -642,13 +625,6 @@
          void admitCurrentThread ( bool isWorker );
          void expelCurrentThread ( bool isWorker );
          
-<<<<<<< HEAD
-         //This main will do nothing normally
-         //It will act as an slave and call exit(0) when we need slave behaviour
-         //in offload or cluster version
-         void ompss_nanox_main ();         
-         global_reg_t _registerMemoryChunk(void *addr, std::size_t len);
-=======
          /*! \brief Setup of the runtime at the beginning of the top level function of the program
           *
           * Some devices (like MPI and cluster) may require extra
@@ -669,8 +645,7 @@
           */
          void ompss_nanox_main_end ();
 
-         void _registerMemoryChunk(memory_space_id_t loc, void *addr, std::size_t len);
->>>>>>> ed033aab
+         global_reg_t _registerMemoryChunk(void *addr, std::size_t len);
          void registerNodeOwnedMemory(unsigned int node, void *addr, std::size_t len);
          void stickToProducer(void *addr, std::size_t len);
          void setCreateLocalTasks(bool value);
@@ -697,16 +672,19 @@
          int getUserDefinedNUMANode() const;
          void setUserDefinedNUMANode( int nodeId );
          void registerObject( int numObjects, nanos_copy_data_internal_t *obj );
-<<<<<<< HEAD
          void unregisterObject( void *base_addr );
-=======
->>>>>>> ed033aab
 
          unsigned int getNumAccelerators() const;
          unsigned int getNewAcceleratorId();
          memory_space_id_t getMemorySpaceIdOfAccelerator( unsigned int acceleratorId ) const;
-<<<<<<< HEAD
+
+         const ThreadManagerConf& getThreadManagerConf() const;
+         ThreadManager* getThreadManager() const;
+         
+         //! \brief Returns true if the compiler says priorities are required
+         bool getPrioritiesNeeded() const;
          Router& getRouter();
+         void switchToThread( unsigned int thid );
          bool isImmediateSuccessorEnabled() const;
          bool usePredecessorCopyInfo() const;
          bool invalControlEnabled() const;
@@ -719,18 +697,6 @@
 global_reg_t _registerMemoryChunk_2dim(void *addr, std::size_t rows, std::size_t cols, std::size_t elem_size);
 
          SMPDevice &_getSMPDevice();
-=======
-
-         const ThreadManagerConf& getThreadManagerConf() const;
-         ThreadManager* getThreadManager() const;
-         
-         //! \brief Returns true if the compiler says priorities are required
-         bool getPrioritiesNeeded() const;
-         Router& getRouter();
-         void switchToThread( unsigned int thid );
-         bool isImmediateSuccessorEnabled() const;
-         bool usePredecessorCopyInfo() const;
->>>>>>> ed033aab
    };
 
    extern System sys;
