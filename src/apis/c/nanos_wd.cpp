--- conflicted
+++ resolved
@@ -267,15 +267,11 @@
       wd.forceParent( myThread->getCurrentWD() );
       
       // Set WD's socket
-<<<<<<< HEAD
-      wd.setSocket( sys.getCurrentSocket() );
+      wd.setNUMANode( sys.getUserDefinedNUMANode() );
 #ifndef ON_TASK_REDUCTION
 #else
       wd.copyReductions (myThread->getCurrentWD() );
 #endif
-=======
-      wd.setNUMANode( sys.getUserDefinedNUMANode() );
->>>>>>> 63c98223
       
       if ( wd.getNUMANode() >= (int)sys.getNumNumaNodes() )
          throw NANOS_INVALID_PARAM;
