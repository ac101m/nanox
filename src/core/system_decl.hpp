--- conflicted
+++ resolved
@@ -707,16 +707,13 @@
           *  \return {True/False} depending if there are pendant writes
           */
          bool haveDependencePendantWrites ( void *addr ) const;
-<<<<<<< HEAD
          void increaseAffinityFailureCount() { _affinityFailureCount++; }
          unsigned int getAffinityFailureCount() { return _affinityFailureCount.value(); }
-=======
 
          /*! \brief Active current thread (i.e. pthread ) and include it into the main team
           */
          void admitCurrentThread ( void );
          void expelCurrentThread ( void );
->>>>>>> f8f76255
    };
 
    extern System sys;
