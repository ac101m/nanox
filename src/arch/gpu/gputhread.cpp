/*************************************************************************************/
/*      Copyright 2009 Barcelona Supercomputing Center                               */
/*                                                                                   */
/*      This file is part of the NANOS++ library.                                    */
/*                                                                                   */
/*      NANOS++ is free software: you can redistribute it and/or modify              */
/*      it under the terms of the GNU Lesser General Public License as published by  */
/*      the Free Software Foundation, either version 3 of the License, or            */
/*      (at your option) any later version.                                          */
/*                                                                                   */
/*      NANOS++ is distributed in the hope that it will be useful,                   */
/*      but WITHOUT ANY WARRANTY; without even the implied warranty of               */
/*      MERCHANTABILITY or FITNESS FOR A PARTICULAR PURPOSE.  See the                */
/*      GNU Lesser General Public License for more details.                          */
/*                                                                                   */
/*      You should have received a copy of the GNU Lesser General Public License     */
/*      along with NANOS++.  If not, see <http://www.gnu.org/licenses/>.             */
/*************************************************************************************/

#include "gputhread.hpp"
#include "gpuprocessor.hpp"
#include "gpumemoryspace_decl.hpp"
#include "instrumentationmodule_decl.hpp"
#include "schedule.hpp"
#include "system.hpp"

#include <cuda_runtime.h>
#ifdef NANOS_GPU_USE_CUDA32
extern void cublasShutdown();
extern void cublasSetKernelStream( cudaStream_t );
#else
#include <cublas.h>
#include <cublas_v2.h>
#endif

using namespace nanos;
using namespace nanos::ext;


void GPUThread::initializeDependent ()
{
   // Bind the thread to a GPU device
   NANOS_GPU_CREATE_IN_CUDA_RUNTIME_EVENT( NANOS_GPU_CUDA_SET_DEVICE_EVENT );
   cudaError_t err = cudaSetDevice( _gpuDevice );
   NANOS_GPU_CLOSE_IN_CUDA_RUNTIME_EVENT;
   if ( err != cudaSuccess )
      warning( "Couldn't set the GPU device for the thread: " << cudaGetErrorString( err ) );

   // Initialize GPUProcessor
   ( ( GPUProcessor * ) myThread->runningOn() )->init();

   // Warming up GPU's...
   if ( GPUConfig::isGPUWarmupDefined() ) {
      NANOS_GPU_CREATE_IN_CUDA_RUNTIME_EVENT( NANOS_GPU_CUDA_FREE_EVENT );
      cudaFree(0);
      NANOS_GPU_CLOSE_IN_CUDA_RUNTIME_EVENT;
   }

#ifndef NANOS_GPU_USE_CUDA32
   // Initialize CUBLAS handle in case of potentially using CUBLAS
   if ( GPUConfig::isCUBLASInitDefined() ) {
      NANOS_GPU_CREATE_IN_CUDA_RUNTIME_EVENT( NANOS_GPU_CUDA_GENERIC_EVENT );
      cublasStatus_t cublasErr = cublasCreate( ( cublasHandle_t * ) &_cublasHandle );
      NANOS_GPU_CLOSE_IN_CUDA_RUNTIME_EVENT;
      if ( cublasErr != CUBLAS_STATUS_SUCCESS ) {
         if ( cublasErr == CUBLAS_STATUS_NOT_INITIALIZED ) {
            warning( "Couldn't set the context handle for CUBLAS library: the CUDA Runtime initialization failed" );
         } else if ( cublasErr == CUBLAS_STATUS_ALLOC_FAILED ) {
            warning( "Couldn't set the context handle for CUBLAS library: the resources could not be allocated" );
         } else {
            warning( "Couldn't set the context handle for CUBLAS library: unknown error" );
         }
      } else {
         // It seems like it is useless, but still do it in case it works some time...
         // This call is causing a segmentation fault inside CUBLAS library...
         //cublasErr = cublasSetStream( * ( ( cublasHandle_t * ) _cublasHandle ),
         //      ( ( ( GPUProcessor * ) myThread->runningOn() )->getGPUProcessorInfo()->getKernelExecStream() ) );
         //if ( cublasErr != CUBLAS_STATUS_SUCCESS ) {
         //   warning( "Error setting the CUDA stream for the CUBLAS library" );
         //}
      }
   }
#endif

   // Reset CUDA errors that may have occurred inside the runtime initialization
   NANOS_GPU_CREATE_IN_CUDA_RUNTIME_EVENT( NANOS_GPU_CUDA_GET_LAST_ERROR_EVENT );
   err = cudaGetLastError();
   NANOS_GPU_CLOSE_IN_CUDA_RUNTIME_EVENT;
   if ( err != cudaSuccess )
      warning( "CUDA errors occurred during initialization:" << cudaGetErrorString( err ) );

<<<<<<< HEAD
   
   ( ( GPUProcessor * ) myThread->runningOn() )->setInitialized();
=======
   // Set the number of look ahead (prefetching) tasks
   setMaxPrefetch( 8 );
>>>>>>> 7707e933
}

void GPUThread::runDependent ()
{
   WD &work = getThreadWD();
   setCurrentWD( work );
   SMPDD &dd = ( SMPDD & ) work.activateDevice( SMP );
   sys.preMainBarrier();
   dd.getWorkFct()( work.getData() );
   message("I've prefetched " << _prefetchedWDs << " WDs and I have executed " << _executedWDs );

   if ( GPUConfig::isCUBLASInitDefined() ) {
#ifdef NANOS_GPU_USE_CUDA32
      cublasShutdown();
#else
      cublasDestroy( ( cublasHandle_t ) _cublasHandle );
#endif
   }

   ( ( GPUProcessor * ) myThread->runningOn() )->cleanUp();
}

bool GPUThread::inlineWorkDependent ( WD &wd )
{
   GPUProcessor &myGPU = * ( GPUProcessor * ) myThread->runningOn();

   if ( GPUConfig::isOverlappingInputsDefined() ) {
      // Wait for the input transfer stream to finish
      NANOS_GPU_CREATE_IN_CUDA_RUNTIME_EVENT( NANOS_GPU_CUDA_INPUT_STREAM_SYNC_EVENT );
      cudaStreamSynchronize( myGPU.getGPUProcessorInfo()->getInTransferStream() );
      NANOS_GPU_CLOSE_IN_CUDA_RUNTIME_EVENT;
      // Erase the wait input list and synchronize it with cache
      myGPU.getInTransferList()->clearMemoryTransfers();
      myGPU.getGPUMemory().freeInputPinnedMemory();
   }

   // Check if someone is waiting for our data
   myGPU.getOutTransferList()->clearRequestedMemoryTransfers();

   // We wait for wd inputs, but as we have just waited for them, we could skip this step
   wd.start( WD::IsNotAUserLevelThread );

<<<<<<< HEAD
   if ( GPUConfig::isOverlappingOutputsDefined() ) {
      NANOS_GPU_CREATE_IN_CUDA_RUNTIME_EVENT( NANOS_GPU_CUDA_OUTPUT_STREAM_SYNC_EVENT );
      cudaStreamSynchronize( myGPU.getGPUProcessorInfo()->getOutTransferStream() );
      NANOS_GPU_CLOSE_IN_CUDA_RUNTIME_EVENT;
      myGPU.getGPUMemory().freeOutputPinnedMemory();
   }
=======
   GPUDD &dd = ( GPUDD & ) wd.getActiveDevice();
>>>>>>> 7707e933

   _executedWDs++;

   NANOS_INSTRUMENT ( InstrumentStateAndBurst inst1( "user-code", wd.getId(), NANOS_RUNNING ) );
   ( dd.getWorkFct() )( wd.getData() );
   cudaError_t err = cudaGetLastError( );
	if (err != cudaSuccess) printf("Error at kernel: %s\n", cudaGetErrorString(err));

   if ( !GPUConfig::isOverlappingOutputsDefined() && !GPUConfig::isOverlappingInputsDefined() ) {
      // Wait for the GPU kernel to finish
      NANOS_GPU_CREATE_IN_CUDA_RUNTIME_EVENT( NANOS_GPU_CUDA_DEVICE_SYNC_EVENT );
#ifdef NANOS_GPU_USE_CUDA32
      cudaThreadSynchronize();
#else
      cudaDeviceSynchronize();
#endif
      NANOS_GPU_CLOSE_IN_CUDA_RUNTIME_EVENT;

      // Normally this instrumentation code is inserted by the compiler in the task outline.
      // But because the kernel call is asynchronous for GPUs we need to raise them manually here
      // when we know the kernel has really finished
      NANOS_INSTRUMENT ( raiseWDClosingEvents() );

      // Copy out results from tasks executed previously
      // Do it always, as another GPU may be waiting for results
      myGPU.getOutTransferList()->executeMemoryTransfers();
   }
   else {
      myGPU.getOutTransferList()->executeMemoryTransfers();
   }

   if ( GPUConfig::isPrefetchingDefined() ) {
<<<<<<< HEAD
      NANOS_INSTRUMENT ( InstrumentSubState inst2( NANOS_RUNTIME ) );
      // Get next task in order to prefetch data to device memory

      if ( reserveNextWD () ) {
         WD *next = Scheduler::prefetch( ( nanos::BaseThread * ) this, wd );
         setReservedNextWD( next );  
         if ( next != NULL ) { 
            _prefetchedWDs++;
            next->init();
=======
      WD * last = &wd;
      while ( canPrefetch() ) {
         // Get next task in order to prefetch data to device memory
         WD *next = Scheduler::prefetch( ( nanos::BaseThread * ) this, *last );
         if ( next != NULL ) {
            next->init();
            addNextWD( next );
            last = next;
         } else {
            break;
>>>>>>> 7707e933
         }
      }
   }

   if ( GPUConfig::isOverlappingOutputsDefined() ) {
      NANOS_GPU_CREATE_IN_CUDA_RUNTIME_EVENT( NANOS_GPU_CUDA_OUTPUT_STREAM_SYNC_EVENT );
      cudaStreamSynchronize( myGPU.getGPUProcessorInfo()->getOutTransferStream() );
      NANOS_GPU_CLOSE_IN_CUDA_RUNTIME_EVENT;
      myGPU.freeOutputPinnedMemory();
   }

   if ( GPUConfig::isOverlappingOutputsDefined() || GPUConfig::isOverlappingInputsDefined() ) {
      // Wait for the GPU kernel to finish, if we have not waited before
      //cudaThreadSynchronize();
      NANOS_GPU_CREATE_IN_CUDA_RUNTIME_EVENT( NANOS_GPU_CUDA_KERNEL_STREAM_SYNC_EVENT );
      cudaStreamSynchronize( myGPU.getGPUProcessorInfo()->getKernelExecStream() );
      NANOS_GPU_CLOSE_IN_CUDA_RUNTIME_EVENT;

      // Normally this instrumentation code is inserted by the compiler in the task outline.
      // But because the kernel call is asynchronous for GPUs we need to raise them manually here
      // when we know the kernel has really finished
      NANOS_INSTRUMENT ( raiseWDClosingEvents() );
   }

   return true;
}

void GPUThread::yield()
{
   cudaFree(0);
   ( ( GPUProcessor * ) runningOn() )->getInTransferList()->executeMemoryTransfers();
   ( ( GPUProcessor * ) runningOn() )->getOutTransferList()->executeMemoryTransfers();
}

void GPUThread::idle( bool debug )
{
   cudaFree(0);
   ( ( GPUProcessor * ) runningOn() )->getInTransferList()->executeMemoryTransfers();
   ( ( GPUProcessor * ) runningOn() )->getOutTransferList()->removeMemoryTransfer();
}


void GPUThread::raiseWDClosingEvents ()
{
   if ( _wdClosingEvents ) {
      NANOS_INSTRUMENT(
            Instrumentation::Event e[2];
            sys.getInstrumentation()->closeBurstEvent( &e[0],
                  sys.getInstrumentation()->getInstrumentationDictionary()->getEventKey( "user-funct-name" ) );
            sys.getInstrumentation()->closeBurstEvent( &e[1],
                  sys.getInstrumentation()->getInstrumentationDictionary()->getEventKey( "user-funct-location" ) );

            sys.getInstrumentation()->addEventList( 2, e );
      );
      _wdClosingEvents = false;
   }
}<|MERGE_RESOLUTION|>--- conflicted
+++ resolved
@@ -89,13 +89,8 @@
    if ( err != cudaSuccess )
       warning( "CUDA errors occurred during initialization:" << cudaGetErrorString( err ) );
 
-<<<<<<< HEAD
-   
-   ( ( GPUProcessor * ) myThread->runningOn() )->setInitialized();
-=======
    // Set the number of look ahead (prefetching) tasks
    setMaxPrefetch( 8 );
->>>>>>> 7707e933
 }
 
 void GPUThread::runDependent ()
@@ -103,7 +98,7 @@
    WD &work = getThreadWD();
    setCurrentWD( work );
    SMPDD &dd = ( SMPDD & ) work.activateDevice( SMP );
-   sys.preMainBarrier();
+   //sys.preMainBarrier();
    dd.getWorkFct()( work.getData() );
    message("I've prefetched " << _prefetchedWDs << " WDs and I have executed " << _executedWDs );
 
@@ -138,16 +133,7 @@
    // We wait for wd inputs, but as we have just waited for them, we could skip this step
    wd.start( WD::IsNotAUserLevelThread );
 
-<<<<<<< HEAD
-   if ( GPUConfig::isOverlappingOutputsDefined() ) {
-      NANOS_GPU_CREATE_IN_CUDA_RUNTIME_EVENT( NANOS_GPU_CUDA_OUTPUT_STREAM_SYNC_EVENT );
-      cudaStreamSynchronize( myGPU.getGPUProcessorInfo()->getOutTransferStream() );
-      NANOS_GPU_CLOSE_IN_CUDA_RUNTIME_EVENT;
-      myGPU.getGPUMemory().freeOutputPinnedMemory();
-   }
-=======
    GPUDD &dd = ( GPUDD & ) wd.getActiveDevice();
->>>>>>> 7707e933
 
    _executedWDs++;
 
@@ -180,17 +166,6 @@
    }
 
    if ( GPUConfig::isPrefetchingDefined() ) {
-<<<<<<< HEAD
-      NANOS_INSTRUMENT ( InstrumentSubState inst2( NANOS_RUNTIME ) );
-      // Get next task in order to prefetch data to device memory
-
-      if ( reserveNextWD () ) {
-         WD *next = Scheduler::prefetch( ( nanos::BaseThread * ) this, wd );
-         setReservedNextWD( next );  
-         if ( next != NULL ) { 
-            _prefetchedWDs++;
-            next->init();
-=======
       WD * last = &wd;
       while ( canPrefetch() ) {
          // Get next task in order to prefetch data to device memory
@@ -201,7 +176,6 @@
             last = next;
          } else {
             break;
->>>>>>> 7707e933
          }
       }
    }
@@ -210,7 +184,7 @@
       NANOS_GPU_CREATE_IN_CUDA_RUNTIME_EVENT( NANOS_GPU_CUDA_OUTPUT_STREAM_SYNC_EVENT );
       cudaStreamSynchronize( myGPU.getGPUProcessorInfo()->getOutTransferStream() );
       NANOS_GPU_CLOSE_IN_CUDA_RUNTIME_EVENT;
-      myGPU.freeOutputPinnedMemory();
+      myGPU.getGPUMemory().freeOutputPinnedMemory();
    }
 
    if ( GPUConfig::isOverlappingOutputsDefined() || GPUConfig::isOverlappingInputsDefined() ) {
