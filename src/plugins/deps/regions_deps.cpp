/*************************************************************************************/
/*      Copyright 2012 Barcelona Supercomputing Center                               */
/*                                                                                   */
/*      This file is part of the NANOS++ library.                                    */
/*                                                                                   */
/*      NANOS++ is free software: you can redistribute it and/or modify              */
/*      it under the terms of the GNU Lesser General Public License as published by  */
/*      the Free Software Foundation, either version 3 of the License, or            */
/*      (at your option) any later version.                                          */
/*                                                                                   */
/*      NANOS++ is distributed in the hope that it will be useful,                   */
/*      but WITHOUT ANY WARRANTY; without even the implied warranty of               */
/*      MERCHANTABILITY or FITNESS FOR A PARTICULAR PURPOSE.  See the                */
/*      GNU Lesser General Public License for more details.                          */
/*                                                                                   */
/*      You should have received a copy of the GNU Lesser General Public License     */
/*      along with NANOS++.  If not, see <http://www.gnu.org/licenses/>.             */
/*************************************************************************************/

#include "baseregionsdependenciesdomain.hpp"
#include "plugin.hpp"
#include "system.hpp"
#include "config.hpp"
#include "compatibility.hpp"
#include "regiontree.hpp"
#include "regionbuilder.hpp"
#include "trackableobject.hpp"

namespace nanos {
   namespace ext {

      class RegionDependenciesDomain : public BaseRegionsDependenciesDomain
      {
         private:
            typedef RegionTree<TrackableObject> RegionMap; /**< Maps regions to \a RegionStatus objects */
            
         private:
            RegionMap            _regionMap;            /**< Used to track dependencies between DependableObject */
         private:
            
         protected:
            /*! \brief Assigns the DependableObject depObj an id in this domain and adds it to the domains dependency system.
             *  \param depObj DependableObject to be added to the domain.
             *  \param begin Iterator to the start of the list of dependencies to be associated to the Dependable Object.
             *  \param end Iterator to the end of the mentioned list.
             *  \param callback A function to call when a WD has a successor [Optional].
             *  \sa Dependency DependableObject TrackableObject
             */
            template<typename const_iterator>
            void submitDependableObjectInternal ( DependableObject &depObj, const_iterator begin, const_iterator end, SchedulePolicySuccessorFunctor* callback )
            {
               depObj.setId ( _lastDepObjId++ );
               depObj.init();
               depObj.setDependenciesDomain( this );
            
               // Object is not ready to get its dependencies satisfied
               // so we increase the number of predecessors to permit other dependableObjects to free some of
               // its dependencies without triggering the "dependenciesSatisfied" method
               depObj.increasePredecessors();
            
               // This tree is used for coalescing the accesses to avoid duplicates
               typedef RegionTree<AccessType> access_type_region_tree_t;
               typedef access_type_region_tree_t::iterator_list_t::iterator access_type_accessor_iterator_t;
               access_type_region_tree_t accessTypeRegionTree;
               for ( const_iterator it = begin; it != end; it++ ) {
                  DataAccess const &dataAccess = *it;

                  // if address == NULL, just ignore it
                  if (dataAccess.getDepAddress() == NULL ) {
                          continue;
                  }
                  
                  // Find out the displacement due to the lower bounds and correct it in the address
                  size_t base = 1UL;
                  /*size_t displacement = 0L;
                  for (short dimension = 0; dimension < dataAccess.dimension_count; dimension++) {
                     nanos_region_dimension_internal_t const &dimensionData = dataAccess.dimensions[dimension];
                     displacement = displacement + dimensionData.lower_bound * base;
                     base = base * dimensionData.size;
                  }
                  size_t address = (size_t)dataAccess.address + displacement;*/
                  size_t address = (size_t)dataAccess.address + dataAccess.offset;
                  
                  // Build the Region
                  
                  // First dimension is base 1
                  size_t additionalContribution = 0UL; // Contribution of the previous dimensions (necessary due to alignment issues)
                  Region region = RegionBuilder::build(address, 1UL, dataAccess.dimensions[0].accessed_length, additionalContribution);
                  
                  // Add the bits corresponding to the rest of the dimensions (base the previous one)
                  base = 1 * dataAccess.dimensions[0].size;
                  for (short dimension = 1; dimension < dataAccess.dimension_count; dimension++) {
                     nanos_region_dimension_internal_t const &dimensionData = dataAccess.dimensions[dimension];
                     
                     region |= RegionBuilder::build(address, base, dimensionData.accessed_length, additionalContribution);
                     base = base * dimensionData.size;
                  }
                  
                  typename access_type_region_tree_t::iterator_list_t accessors;
                  access_type_region_tree_t::iterator exactAccessor = accessTypeRegionTree.findAndPopulate(region, accessors);
                  if (!exactAccessor.isEmpty()) {
                     accessors.push_back(exactAccessor);
                  }
                  for (access_type_accessor_iterator_t it2 = accessors.begin(); it2 != accessors.end(); it2++) {
                     access_type_region_tree_t::iterator accessor = *it2;
                     (*accessor) |= dataAccess.flags;
                  }
               }
               
               // This list is needed for waiting
               std::list<uint64_t> flushDeps;
               
               {
                  typename access_type_region_tree_t::iterator_list_t accessors;
                  accessTypeRegionTree.find ( Region(0UL, 0UL), accessors );
                  for (access_type_accessor_iterator_t it = accessors.begin(); it != accessors.end(); it++) {
                     access_type_region_tree_t::iterator accessor = *it;
                     Region region = accessor.getRegion();
                     AccessType const &accessType = *accessor;
                     
                     submitDependableObjectDataAccess( depObj, region, accessType, callback );
                     flushDeps.push_back( (uint64_t) region.getFirstValue() );
                  }
               }
               sys.getDefaultSchedulePolicy()->atCreate( depObj );                 
 
               // To keep the count consistent we have to increase the number of tasks in the graph before releasing the fake dependency
               increaseTasksInGraph();
            
               depObj.submitted();
            
               // now everything is ready
               depObj.decreasePredecessors( &flushDeps, NULL, false, true );
            }
            
            /*! \brief Adds a region access of a DependableObject to the domains dependency system.
             *  \param depObj target DependableObject
             *  \param target accessed memory address
             *  \param accessType kind of region access
             *  \param callback Function to call if an immediate predecessor is found.
             */
            void submitDependableObjectDataAccess( DependableObject &depObj, Region const &target, AccessType const &accessType, SchedulePolicySuccessorFunctor* callback )
            {
               if ( accessType.concurrent || accessType.commutative ) {
                  if ( !( accessType.input && accessType.output ) || depObj.waits() ) {
                     fatal( "Commutation/concurrent task must be inout" );
                  }
               }
               
               if ( accessType.concurrent && accessType.commutative ) {
                  fatal( "Task cannot be concurrent AND commutative" );
               }
               
               SyncRecursiveLockBlock lock1( getInstanceLock() );
               //typedef std::set<RegionMap::iterator> subregion_set_t;
               typedef RegionMap::iterator_list_t subregion_set_t;
               subregion_set_t subregions;
               RegionMap::iterator wholeRegion = _regionMap.findExactAndMatching( target, /* out */subregions );
               if ( !wholeRegion.isEmpty() ) {
                  subregions.push_back(wholeRegion);
               } else {
                  wholeRegion = _regionMap.addOverlapping( target );
               }
               
               for (
                  subregion_set_t::iterator it = subregions.begin();
                  it != subregions.end();
                  it++
               ) {
                  RegionMap::iterator &accessor = *it;
                  TrackableObject &status = *accessor;
                  status.hold(); // This is necessary since we may trigger a removal in finalizeReduction
               }
               
               if ( accessType.concurrent || accessType.commutative ) {
                  submitDependableObjectCommutativeDataAccess( depObj, target, accessType, subregions, *wholeRegion, callback );
               } else if ( accessType.input && accessType.output ) {
                  submitDependableObjectInoutDataAccess( depObj, target, accessType, subregions, *wholeRegion, callback );
               } else if ( accessType.input ) {
                  submitDependableObjectInputDataAccess( depObj, target, accessType, subregions, *wholeRegion, callback );
               } else if ( accessType.output ) {
                  submitDependableObjectOutputDataAccess( depObj, target, accessType, subregions, *wholeRegion, callback );
               } else {
                  fatal( "Invalid data access" );
               }
                  
               for (
                  subregion_set_t::iterator it = subregions.begin();
                  it != subregions.end();
                  it++
               ) {
                  RegionMap::iterator &accessor = *it;
                  TrackableObject &status = *accessor;
                  status.unhold();
                  // Just in case
                  if ( status.isEmpty() ) {
                     accessor.erase();
                  } else if ( accessType.output && (accessor.getRegion() != target) && target.contains(accessor.getRegion()) ) {
                     // Remove old subsumed subregions
                     accessor.erase();
                  }
               }
               
               if ( !depObj.waits() && !accessType.concurrent && !accessType.commutative ) {
                  if ( accessType.output ) {
                     depObj.addWriteTarget( target );
                  } else if (accessType.input /* && !accessType.output && !accessType.concurrent */ ) {
                     depObj.addReadTarget( target );
                  }
               }
            }
            
            void deleteLastWriter ( DependableObject &depObj, BaseDependency const &target )
            {
               const Region& region( dynamic_cast<const Region&>( target ) );
               
               SyncRecursiveLockBlock lock1( getInstanceLock() );
               RegionMap::iterator_list_t subregions;
               _regionMap.find( region, /* out */subregions );
               
               for (
                  RegionMap::iterator_list_t::iterator it = subregions.begin();
                  it != subregions.end();
                  it++
               ) {
                  RegionMap::iterator &accessor = *it;
                  TrackableObject &status = *accessor;
                  
                  status.deleteLastWriter(depObj);
                  
                  if ( status.isEmpty() && !status.isOnHold( ) ) {
                     accessor.erase( );
                  }
               }
            }
            
            
            void deleteReader ( DependableObject &depObj, BaseDependency const &target )
            {
               const Region& region( dynamic_cast<const Region&>( target ) );
            
               SyncRecursiveLockBlock lock1( getInstanceLock() );
               RegionMap::iterator_list_t subregions;
               _regionMap.find( region, /* out */subregions );
               
               for (
                  RegionMap::iterator_list_t::iterator it = subregions.begin();
                  it != subregions.end();
                  it++
               ) {
                  RegionMap::iterator &accessor = *it;
                  TrackableObject &status = *accessor;
                  
                  {
                     SyncLockBlock lock2( status.getReadersLock() );
                     status.deleteReader(depObj);
                  }
                        
                  if ( status.isEmpty() && !status.isOnHold( ) ) {
                     accessor.erase( );
                  }
               }
            }
            
            void removeCommDO ( CommutationDO *commDO, BaseDependency const &target )
            {
               const Region& region( dynamic_cast<const Region&>( target ) );
               
               SyncRecursiveLockBlock lock1( getInstanceLock() );
               RegionMap::iterator_list_t subregions;
               _regionMap.find( region, /* out */subregions );
               
               for (
                  RegionMap::iterator_list_t::iterator it = subregions.begin();
                  it != subregions.end();
                  it++
               ) {
                  RegionMap::iterator &accessor = *it;
                  TrackableObject &status = *accessor;
                  
                  if ( status.getCommDO ( ) == commDO ) {
                     status.setCommDO ( 0 );
                  }
                  
                  if ( status.isEmpty() && !status.isOnHold( ) ) {
                     accessor.erase( );
                  }
               }
            }

         public:
            RegionDependenciesDomain() : BaseRegionsDependenciesDomain(), _regionMap( ) {}
            RegionDependenciesDomain ( const RegionDependenciesDomain &depDomain )
               : BaseRegionsDependenciesDomain( depDomain ),
               _regionMap ( depDomain._regionMap ) {}
            
            ~RegionDependenciesDomain()
            {
            }
            
            /*!
             *  \note This function cannot be implemented in
             *  BaseRegionsDependenciesDomain since it calls a template function,
             *  and they cannot be virtual.
             */
            inline void submitDependableObject ( DependableObject &depObj, std::vector<DataAccess> &deps, SchedulePolicySuccessorFunctor* callback )
            {
               submitDependableObjectInternal ( depObj, deps.begin(), deps.end(), callback );
            }
            
            /*!
             *  \note This function cannot be implemented in
             *  BaseRegionsDependenciesDomain since it calls a template function,
             *  and they cannot be virtual.
             */
            inline void submitDependableObject ( DependableObject &depObj, size_t numDeps, DataAccess* deps, SchedulePolicySuccessorFunctor* callback )
            {
               submitDependableObjectInternal ( depObj, deps, deps+numDeps, callback );
            }
<<<<<<< HEAD
            void finalizeAllReductions ( void )
            {
               // Region lacks of reduction finalizer
            }
=======
            
            bool haveDependencePendantWrites ( void *addr )
            {
               SyncRecursiveLockBlock lock1( getInstanceLock() );                
               size_t additionalContribution = 0UL;               
               Region region = RegionBuilder::build( (size_t) addr, 1UL, 1, additionalContribution);
               
               RegionMap::iterator_list_t subregions;
               _regionMap.find( region, /* out */subregions );
               for (
                  RegionMap::iterator_list_t::iterator it = subregions.begin();
                  it != subregions.end();
                  it++
               ) {
                  RegionMap::iterator &accessor = *it;
                  TrackableObject &status = *accessor;
                  if (status.getLastWriter() != NULL) return true;
               }
               return false;
            }
            
         
>>>>>>> 63c98223
      };
      
      template void RegionDependenciesDomain::submitDependableObjectInternal ( DependableObject &depObj, const DataAccess* begin, const DataAccess* end, SchedulePolicySuccessorFunctor* callback );
      template void RegionDependenciesDomain::submitDependableObjectInternal ( DependableObject &depObj, std::vector<DataAccess>::const_iterator begin, std::vector<DataAccess>::const_iterator end, SchedulePolicySuccessorFunctor* callback );
      
      /*! \brief Default plugin implementation.
       */
      class RegionDependenciesManager : public DependenciesManager
      {
         public:
            RegionDependenciesManager() : DependenciesManager("Nanos regions dependencies domain") {}
            virtual ~RegionDependenciesManager () {}
            
            /*! \brief Creates a default dependencies domain.
             */
            DependenciesDomain* createDependenciesDomain () const
            {
               return NEW RegionDependenciesDomain();
            }
      };
  
      class RegionDepsPlugin : public Plugin
      {
            
         public:
            RegionDepsPlugin() : Plugin( "Nanos++ overlapping regions dependency management plugin",1 )
            {
            }

            virtual void config ( Config &cfg )
            {
            }

            virtual void init()
            {
               sys.setDependenciesManager(NEW RegionDependenciesManager());
            }
      };

   }
}

DECLARE_PLUGIN("regions-default",nanos::ext::RegionDepsPlugin);<|MERGE_RESOLUTION|>--- conflicted
+++ resolved
@@ -317,12 +317,11 @@
             {
                submitDependableObjectInternal ( depObj, deps, deps+numDeps, callback );
             }
-<<<<<<< HEAD
+
             void finalizeAllReductions ( void )
             {
                // Region lacks of reduction finalizer
             }
-=======
             
             bool haveDependencePendantWrites ( void *addr )
             {
@@ -343,9 +342,6 @@
                }
                return false;
             }
-            
-         
->>>>>>> 63c98223
       };
       
       template void RegionDependenciesDomain::submitDependableObjectInternal ( DependableObject &depObj, const DataAccess* begin, const DataAccess* end, SchedulePolicySuccessorFunctor* callback );
