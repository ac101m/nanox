--- conflicted
+++ resolved
@@ -402,17 +402,11 @@
    /* System mem free */
 
    /* deleting master WD */
-<<<<<<< HEAD
-   delete[] (char *) getMyThreadSafe()->getCurrentWD();
-
-   delete _pmInterface;
-=======
    if ( getMyThreadSafe()->getCurrentWD()->getInternalData() )
       delete[] (char *) getMyThreadSafe()->getCurrentWD()->getInternalData();
    delete[] (char *) getMyThreadSafe()->getCurrentWD();
    /* delete all of it */
    getMyThreadSafe()->getCurrentWD()->~WorkDescriptor();
->>>>>>> 15cb52ef
 
    for ( Slicers::const_iterator it = _slicers.begin(); it !=   _slicers.end(); it++ ) {
       delete (Slicer *)  it->second;
@@ -570,10 +564,6 @@
    // set properties
    if ( props != NULL ) {
       if ( props->tied ) wd->tied();
-<<<<<<< HEAD
-      if ( props->tie_to ) wd->tieTo( *( BaseThread * )props->tie_to );
-=======
->>>>>>> 15cb52ef
       wd->setPriority( props->priority );
    }
    if ( dyn_props && dyn_props->tie_to ) wd->tieTo( *( BaseThread * )dyn_props->tie_to );
@@ -625,13 +615,8 @@
  *
  */
 void System::createSlicedWD ( WD **uwd, size_t num_devices, nanos_device_t *devices, size_t outline_data_size,
-<<<<<<< HEAD
-                        int outline_data_align, void **outline_data, WG *uwg, Slicer *slicer, nanos_wd_props_t *props, size_t num_copies,
-                        nanos_copy_data_t **copies )
-=======
                         int outline_data_align, void **outline_data, WG *uwg, Slicer *slicer, nanos_wd_props_t *props, 
                         nanos_wd_dyn_props_t *dyn_props, size_t num_copies, nanos_copy_data_t **copies )
->>>>>>> 15cb52ef
 {
    ensure(num_devices > 0,"WorkDescriptor has no devices");
 
@@ -639,11 +624,7 @@
    char *chunk = 0;
 
    size_t size_CopyData;
-<<<<<<< HEAD
-   size_t size_Data, offset_Data, size_DPtrs, offset_DPtrs, size_DDs, offset_DDs;
-=======
    size_t size_Data, offset_Data, size_DPtrs, offset_DPtrs;
->>>>>>> 15cb52ef
    size_t size_Copies, offset_Copies, offset_PMD;
    size_t total_size;
 
@@ -709,10 +690,6 @@
    // set properties
    if ( props != NULL ) {
       if ( props->tied ) wd->tied();
-<<<<<<< HEAD
-      if ( props->tie_to ) wd->tieTo( *( BaseThread * )props->tie_to );
-=======
->>>>>>> 15cb52ef
       wd->setPriority( props->priority );
    }
    if ( dyn_props && dyn_props->tie_to ) wd->tieTo( *( BaseThread * )dyn_props->tie_to );
@@ -819,17 +796,10 @@
    unsigned int i, num_Devices, num_Copies;
    DeviceData **dev_data;
    void *data = NULL;
-<<<<<<< HEAD
-   char *chunk = 0, *dd_location, *chunk_iter;
-
-   size_t size_CopyData;
-   size_t size_Data, offset_Data, size_DPtrs, offset_DPtrs, size_DDs, offset_DDs;
-=======
    char *chunk = 0, *chunk_iter;
 
    size_t size_CopyData;
    size_t size_Data, offset_Data, size_DPtrs, offset_DPtrs;
->>>>>>> 15cb52ef
    size_t size_Copies, offset_Copies, size_PMD, offset_PMD;
    size_t total_size;
 
@@ -999,7 +969,6 @@
    team->removeThread(thread_id);
 }
 
-<<<<<<< HEAD
 int System::getNumWorkers( DeviceData *arch )
 {
    int n = 0;
@@ -1010,12 +979,8 @@
    return n;
 }
 
-ThreadTeam * System:: createTeam ( unsigned nthreads, void *constraints,
-                                   bool reuseCurrent )
-=======
 ThreadTeam * System::createTeam ( unsigned nthreads, void *constraints, bool reuseCurrent,
                                   bool enterCurrent, bool enterOthers, bool starringCurrent, bool starringOthers )
->>>>>>> 15cb52ef
 {
    int thId;
    TeamData *data;
