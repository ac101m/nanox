/*************************************************************************************/
/*      Copyright 2009 Barcelona Supercomputing Center                               */
/*                                                                                   */
/*      This file is part of the NANOS++ library.                                    */
/*                                                                                   */
/*      NANOS++ is free software: you can redistribute it and/or modify              */
/*      it under the terms of the GNU Lesser General Public License as published by  */
/*      the Free Software Foundation, either version 3 of the License, or            */
/*      (at your option) any later version.                                          */
/*                                                                                   */
/*      NANOS++ is distributed in the hope that it will be useful,                   */
/*      but WITHOUT ANY WARRANTY; without even the implied warranty of               */
/*      MERCHANTABILITY or FITNESS FOR A PARTICULAR PURPOSE.  See the                */
/*      GNU Lesser General Public License for more details.                          */
/*                                                                                   */
/*      You should have received a copy of the GNU Lesser General Public License     */
/*      along with NANOS++.  If not, see <http://www.gnu.org/licenses/>.             */
/*************************************************************************************/

#ifndef _NANOS_GPU_THREAD_DECL
#define _NANOS_GPU_THREAD_DECL

//#include "compatibility.hpp"
//#include "gpudd.hpp"
#include "gpuprocessor_fwd.hpp"
#include "smpthread.hpp"


namespace nanos {
namespace ext
{

   class GPUThread : public SMPThread
   {
      private:
         int                           _gpuDevice; // Assigned GPU device Id
         bool                          _wdClosingEvents; //! controls whether an instrumentation event should be generated at WD completion
<<<<<<< HEAD
         unsigned int                  _executedWDs;
         unsigned int                  _prefetchedWDs;
=======
         void *                        _cublasHandle; //! Context pointer for CUBLAS library
>>>>>>> 15bb2342

         // disable copy constructor and assignment operator
         GPUThread( const GPUThread &th );
         const GPUThread & operator= ( const GPUThread &th );

         void raiseWDClosingEvents ();


         WD * getNextTask ( WD &wd );
         void prefetchNextTask( WD * next );
         void executeRequestedTransfers( GPUProcessor & myGPU );
         void executeOutputTransfers( GPUProcessor & myGPU );

      public:
         // constructor
<<<<<<< HEAD
         GPUThread( WD &w, PE *pe, SMPMultiThread *parent, int device ) : SMPThread( w, pe, parent ), _gpuDevice( device ),
               _wdClosingEvents( false ), _executedWDs( 0 ), _prefetchedWDs( 0 ) { setCurrentWD( w ); }
=======
         GPUThread( WD &w, PE *pe, int device ) : SMPThread( w, pe ), _gpuDevice( device ),
         _wdClosingEvents( false ), _cublasHandle( NULL ) {}
>>>>>>> 15bb2342

         // destructor
         ~GPUThread() {}

         void initializeDependent( void );
         void runDependent ( void );

         void inlineWorkDependent( WD &work );

         void yield();

         void idle();

         int getGPUDevice ();

         void enableWDClosingEvents ();

         void * getCUBLASHandle();
   };


}
}

#endif<|MERGE_RESOLUTION|>--- conflicted
+++ resolved
@@ -35,12 +35,9 @@
       private:
          int                           _gpuDevice; // Assigned GPU device Id
          bool                          _wdClosingEvents; //! controls whether an instrumentation event should be generated at WD completion
-<<<<<<< HEAD
          unsigned int                  _executedWDs;
          unsigned int                  _prefetchedWDs;
-=======
          void *                        _cublasHandle; //! Context pointer for CUBLAS library
->>>>>>> 15bb2342
 
          // disable copy constructor and assignment operator
          GPUThread( const GPUThread &th );
@@ -56,13 +53,8 @@
 
       public:
          // constructor
-<<<<<<< HEAD
          GPUThread( WD &w, PE *pe, SMPMultiThread *parent, int device ) : SMPThread( w, pe, parent ), _gpuDevice( device ),
-               _wdClosingEvents( false ), _executedWDs( 0 ), _prefetchedWDs( 0 ) { setCurrentWD( w ); }
-=======
-         GPUThread( WD &w, PE *pe, int device ) : SMPThread( w, pe ), _gpuDevice( device ),
-         _wdClosingEvents( false ), _cublasHandle( NULL ) {}
->>>>>>> 15bb2342
+               _wdClosingEvents( false ), _executedWDs( 0 ), _prefetchedWDs( 0 ), _cublasHandle( NULL ) { setCurrentWD( w ); }
 
          // destructor
          ~GPUThread() {}
