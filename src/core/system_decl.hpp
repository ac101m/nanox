--- conflicted
+++ resolved
@@ -30,12 +30,8 @@
 #include "nanos-int.h"
 #include "dependency.hpp"
 #include "instrumentation_decl.hpp"
-<<<<<<< HEAD
-#include "directory.hpp"
 #include "network.hpp"
-=======
 #include "directory_decl.hpp"
->>>>>>> 112881d8
 
 
 namespace nanos
@@ -235,16 +231,12 @@
          SchedulerStats & getSchedulerStats ();
          SchedulerConf  & getSchedulerConf();
 
-<<<<<<< HEAD
          bool isMaster( void );
          void setMaster( bool );
 
          Network * getNetwork( void );
 
          void stopFirstThread( void );
-
-=======
->>>>>>> 112881d8
    };
 
    extern System sys;
