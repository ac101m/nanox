--- conflicted
+++ resolved
@@ -20,12 +20,9 @@
 #include <iostream>
 #include <cstring>
 #include "simpleallocator.hpp"
-<<<<<<< HEAD
 #include "atomic.hpp"
 #include "system.hpp"
-=======
 #include "debug.hpp"
->>>>>>> 7707e933
 
 using namespace nanos;
 
@@ -128,9 +125,6 @@
 std::size_t SimpleAllocator::free( void *address )
 {
    SegmentMap::iterator mapIter = _allocatedChunks.find( ( uint64_t ) address );
-<<<<<<< HEAD
-   std::size_t size = mapIter->second;
-=======
 
    // Unknown address, simply ignore
    if( mapIter == _allocatedChunks.end() ) {
@@ -139,7 +133,6 @@
    }
 
    size_t size = mapIter->second;
->>>>>>> 7707e933
    std::pair< SegmentMap::iterator, bool > ret;
 
    _allocatedChunks.erase( mapIter );
