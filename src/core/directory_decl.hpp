/*************************************************************************************/
/*      Copyright 2009 Barcelona Supercomputing Center                               */
/*                                                                                   */
/*      This file is part of the NANOS++ library.                                    */
/*                                                                                   */
/*      NANOS++ is free software: you can redistribute it and/or modify              */
/*      it under the terms of the GNU Lesser General Public License as published by  */
/*      the Free Software Foundation, either version 3 of the License, or            */
/*      (at your option) any later version.                                          */
/*                                                                                   */
/*      NANOS++ is distributed in the hope that it will be useful,                   */
/*      but WITHOUT ANY WARRANTY; without even the implied warranty of               */
/*      MERCHANTABILITY or FITNESS FOR A PARTICULAR PURPOSE.  See the                */
/*      GNU Lesser General Public License for more details.                          */
/*                                                                                   */
/*      You should have received a copy of the GNU Lesser General Public License     */
/*      along with NANOS++.  If not, see <http://www.gnu.org/licenses/>.             */
/*************************************************************************************/

#ifndef _NANOS_DIRECTORY_DECL_H
#define _NANOS_DIRECTORY_DECL_H

#include "compatibility.hpp"
#include "cache_fwd.hpp"
#include "hashmap_decl.hpp"
#include "atomic.hpp"

namespace nanos
{
   class Entry
   {
      private:

         uint64_t _tag;
         Atomic<unsigned int> _version;

      public:

         Entry() : _tag(0), _version(0) { }

         Entry ( uint64_t tag, unsigned int version ) : _tag( tag ), _version( version ) { }

         Entry ( const Entry &ent ) : _tag( ent._tag ), _version ( ent._version ) { }

         ~Entry () {}

         const Entry& operator= ( const Entry &ent );

         uint64_t getTag() const;

         void setTag( uint64_t tag);

         unsigned int getVersion() const;

         void setVersion( unsigned int version );

         void increaseVersion();

         bool setVersionCS( unsigned int version );
   };

   class DirectoryEntry : public Entry
   {
      private:

         Cache *_owner;

         Lock _entryLock;

         Atomic<bool> _invalidated;

      public:

         DirectoryEntry() : Entry(), _owner( NULL ), _entryLock(), _invalidated( false ) { }

         DirectoryEntry( uint64_t tag, unsigned int version, Cache *c ) : Entry( tag, version ), _owner( c ), _entryLock(), _invalidated( false ) { }

         DirectoryEntry ( const DirectoryEntry &de) : Entry( de ), _owner( de._owner ), _entryLock(), _invalidated( false ) { }

         ~DirectoryEntry () {}

         const DirectoryEntry& operator= ( const DirectoryEntry &ent );

         Cache * getOwner() const;

         void setOwner( Cache *owner );

         bool isInvalidated();

         void setInvalidated( bool invalid );

         bool trySetInvalidated();

   };

   class Directory
   {
      private:

         typedef HashMap<uint64_t, DirectoryEntry> DirectoryMap;
         DirectoryMap _directory;
         Lock _lock;

         // disable copy constructor and assignment operator
         Directory( const Directory &dir );
         const Directory & operator= ( const Directory &dir );

      public:

         Directory() : _directory(), _lock() { }

         ~Directory() { }

         DirectoryEntry& insert( uint64_t tag, DirectoryEntry &ent, bool &inserted );

         DirectoryEntry& newEntry( uint64_t tag, unsigned int version, Cache* owner );

         DirectoryEntry* getEntry( uint64_t tag );

<<<<<<< HEAD
         void lock ()
         {
            _lock.acquire();
         }

         void unLock ()
         {
            _lock.release();
         }


=======
         void registerAccess( uint64_t tag, size_t size );

         void waitInput( uint64_t tag );
>>>>>>> 112881d8
   };

};

#endif<|MERGE_RESOLUTION|>--- conflicted
+++ resolved
@@ -117,23 +117,9 @@
 
          DirectoryEntry* getEntry( uint64_t tag );
 
-<<<<<<< HEAD
-         void lock ()
-         {
-            _lock.acquire();
-         }
-
-         void unLock ()
-         {
-            _lock.release();
-         }
-
-
-=======
          void registerAccess( uint64_t tag, size_t size );
 
          void waitInput( uint64_t tag );
->>>>>>> 112881d8
    };
 
 };
