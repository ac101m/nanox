/*************************************************************************************/
/*      Copyright 2015 Barcelona Supercomputing Center                               */
/*                                                                                   */
/*      This file is part of the NANOS++ library.                                    */
/*                                                                                   */
/*      NANOS++ is free software: you can redistribute it and/or modify              */
/*      it under the terms of the GNU Lesser General Public License as published by  */
/*      the Free Software Foundation, either version 3 of the License, or            */
/*      (at your option) any later version.                                          */
/*                                                                                   */
/*      NANOS++ is distributed in the hope that it will be useful,                   */
/*      but WITHOUT ANY WARRANTY; without even the implied warranty of               */
/*      MERCHANTABILITY or FITNESS FOR A PARTICULAR PURPOSE.  See the                */
/*      GNU Lesser General Public License for more details.                          */
/*                                                                                   */
/*      You should have received a copy of the GNU Lesser General Public License     */
/*      along with NANOS++.  If not, see <http://www.gnu.org/licenses/>.             */
/*************************************************************************************/

#include <limits>
#include <iomanip>
#include "workdescriptor_decl.hpp"
#include "debug.hpp"
#include "memorymap.hpp"
#include "copydata.hpp"
#include "atomic.hpp"
#include "lock.hpp"
#include "processingelement.hpp"
#include "system.hpp"
#include "deviceops.hpp"
#ifdef GPU_DEV
#include "gpudd.hpp"
#endif
#include "newregiondirectory.hpp"
#include "regioncache.hpp"
#include "cachedregionstatus.hpp"
#include "os.hpp"
#include "regiondict.hpp"
#include "memoryops_decl.hpp"
#include "globalregt.hpp"

#define VERBOSE_DEV_OPS ( sys.getVerboseDevOps() )
#define VERBOSE_INVAL 0

#if VERBOSE_CACHE
 #define _VERBOSE_CACHE 1
#else
 #define _VERBOSE_CACHE 0
#endif

using namespace nanos;

LockedObjects::LockedObjects() : _lockedObjects() {
}

void LockedObjects::addAndLock( NewNewRegionDirectory::RegionDirectoryKey key ) {
   std::set< NewNewRegionDirectory::RegionDirectoryKey >::iterator dict_it = _lockedObjects.find( key );
   if ( dict_it == _lockedObjects.end() ) {
      //*myThread->_file <<"trying lock object " << key << std::endl;
      key->lockObject();
      //*myThread->_file << __func__ << " locked object " << key << std::endl;
      _lockedObjects.insert( key );
   } else {
      //*myThread->_file << __func__ << " not locking object !!!!!!!!!!!! " << key << std::endl;
   }
}

void LockedObjects::releaseLockedObjects() {
   for ( std::set< NewNewRegionDirectory::RegionDirectoryKey >::iterator locked_object_it = _lockedObjects.begin(); locked_object_it != _lockedObjects.end(); locked_object_it++ ) {
      //*myThread->_file << __func__ << " releasing object " << *locked_object_it << std::endl;
      (*locked_object_it)->unlockObject();
   }
   _lockedObjects.clear();
}

AllocatedChunk::AllocatedChunk( RegionCache &owner, uint64_t addr, uint64_t hostAddress, std::size_t size, global_reg_t const &allocatedRegion, bool rooted ) :
   _owner( owner ),
   _lock(),
   _address( addr ),
   _hostAddress( hostAddress ),
   _deviceAllocatedSize( size ),
   _dirty( false ),
   _rooted( rooted ),
   _lruStamp( 0 ),
   _refs( 0 ),
   _refWdId(),
   _refLoc(),
   _allocatedRegion( allocatedRegion ),
   _flushable( false ),
   _invalidating( false ) {
      //*myThread->_file << "region " << allocatedRegion.id << " addr " << (void *) addr<<" hostAddr is " << (void*)hostAddress << " key " << allocatedRegion.key << std::endl;
      _newRegions = NEW CacheRegionDictionary( *(allocatedRegion.key) );
      //*myThread->_file << "Created dictionary " << _newRegions << " w/key " << allocatedRegion.key << std::endl;
      ensure(_newRegions->getNumDimensions() > 0, "Invalid object");
}

AllocatedChunk::~AllocatedChunk() {
   //*myThread->_file << "Im being released! "<< (void *) _newRegions << std::endl;
   for ( CacheRegionDictionary::citerator it = _newRegions->begin(); it != _newRegions->end(); it++ ) {
      CachedRegionStatus *entry = (CachedRegionStatus *) it->second.getData();
      delete entry;
   }
   delete _newRegions;
}

void AllocatedChunk::makeFlushable() {
   _flushable = true;
}

bool AllocatedChunk::isFlushable() const {
   return _flushable;
}

void AllocatedChunk::clearNewRegions( global_reg_t const &reg ) {
   // *myThread->_file << "clear regions for chunk " << (void *) this << " w/hAddr " << (void*) this->getHostAddress() << " - " << (void*)(this->getHostAddress() +this->getSize() ) << std::endl;
   for ( CacheRegionDictionary::citerator it = _newRegions->begin(); it != _newRegions->end(); it++ ) {
      CachedRegionStatus *entry = (CachedRegionStatus *) it->second.getData();
      delete entry;
   }
   delete _newRegions;
   _newRegions = NEW CacheRegionDictionary( *(reg.key) );
   _allocatedRegion = reg;
}


CacheRegionDictionary *AllocatedChunk::getNewRegions() {
   return _newRegions;
}

bool AllocatedChunk::trylock_AllocatedChunk() {
   bool res = _lock.tryAcquire();
   // if ( res ) {
   // *myThread->_file << "trylock " << res << " x " << myThread->getId() <<" x Locked chunk " << (void *) this << std::endl;
   // }
   return res;
}

void AllocatedChunk::lock_AllocatedChunk( bool setVerbose ) {
   //*myThread->_file << ": " << myThread->getId() <<" : Locked chunk " << (void *) this << std::endl;
   //_lock.acquire();
   while ( !_lock.tryAcquire() ) {
      myThread->processTransfers();
   }
   //sys.printBt();
   //*myThread->_file << "x " << myThread->getId() <<" x Locked chunk " << (void *) this << std::endl;
}

void AllocatedChunk::unlock_AllocatedChunk( bool unsetVerbose ) {
   //printBt(*myThread->_file);
   //*myThread->_file << "x " << myThread->getId() << " x Unlocked chunk " << (void *) this << std::endl;
   _lock.release();
   //*myThread->_file << ": " << myThread->getId() << " : Unlocked chunk " << (void *) this << std::endl;
}

bool AllocatedChunk::locked() const {
   return _lock.getState() != NANOS_LOCK_FREE;
}

void AllocatedChunk::copyRegionToHost( SeparateAddressSpaceOutOps &ops, reg_t reg, unsigned int version, WD const &wd, unsigned int copyIdx ) {
   NewNewRegionDirectory::RegionDirectoryKey key = _newRegions->getGlobalDirectoryKey();
   CachedRegionStatus *entry = ( CachedRegionStatus * ) _newRegions->getRegionData( reg );
   if ( entry->getVersion() == version || entry->getVersion() == (version+1) ) {
      global_reg_t greg( reg, key );
      DeviceOps * dops = greg.getHomeDeviceOps( wd, copyIdx );
      NewNewDirectoryEntryData *dict_entry = NewNewRegionDirectory::getDirectoryEntry( *key, reg );
      memory_space_id_t home = (dict_entry->getRootedLocation() == (unsigned int) -1) ? 0 : dict_entry->getRootedLocation();
      if ( dops->addCacheOp( &wd, 8 ) ) {
         ops.insertOwnOp( dops, greg, version, 0 );
         ops.addOutOp( home, _owner.getMemorySpaceId(), greg, version, dops, this, wd, copyIdx );
      } else {
         ops.getOtherOps().insert( dops );
      }
   } else {
      *(myThread->_file) << "CopyOut for wd: "<< wd.getId() << " copyIdx " << copyIdx << " requested to copy version " << version << " but cache version is " << entry->getVersion() << " region: ";
      _newRegions->printRegion( *(myThread->_file), reg );
      *(myThread->_file) << std::endl;
      
      printBt( *(myThread->_file) );
   }
}
void AllocatedChunk::copyRegionFromHost( BaseAddressSpaceInOps &ops, reg_t reg, unsigned int version, WD const &wd, unsigned int copyIdx ) {
   NewNewRegionDirectory::RegionDirectoryKey key = _newRegions->getGlobalDirectoryKey();
   CachedRegionStatus *entry = ( CachedRegionStatus * ) _newRegions->getRegionData( reg );
   if ( !entry ) {
      entry = NEW CachedRegionStatus();
      _newRegions->setRegionData( reg, entry );
   }
      global_reg_t greg( reg, key );
      //jbueno: We want to force the operation for each thread issuing the copy
      //  if we use "addCacheOp" and several threads issue the same operation,
      //  only one will be issued, and we do not want this.
      //DeviceOps * dops = greg.getDeviceOps();
      //if ( dops->addCacheOp( &wd, 8 ) ) {
         //ops.insertOwnOp( dops, greg, version, 0 );
         ops.addOpFromHost( greg, version, this, copyIdx );
      //} else {
      //   ops.getOtherOps().insert( dops );
      //}
}

bool AllocatedChunk::NEWaddReadRegion2( BaseAddressSpaceInOps &ops, reg_t reg, unsigned int version, NewLocationInfoList const &locations, WD const &wd, unsigned int copyIdx ) {
   unsigned int currentVersion = 0;
   bool opEmitted = false;
   std::list< std::pair< reg_t, reg_t > > components;
   bool skipNull = false;

   std::ostream &o = *(myThread->_file);

   //o << "==========*******========= " BEGIN " << __FUNCTION__ << " wd " << wd.getId() << " [ " << (wd.getDescription() != NULL ? wd.getDescription() : "n/a" ) << " ] copy index " << copyIdx <<" ====================" << std::endl;

//if ( sys.getNetwork()->getNodeNum() > 0 ) {
//   o << __FUNCTION__ << " reg " << reg << std::endl;
//}
   CachedRegionStatus *thisRegEntry = ( CachedRegionStatus * ) _newRegions->getRegionData( reg );
   if ( !thisRegEntry ) {
//if ( sys.getNetwork()->getNodeNum() > 0 ) {
//   o << __FUNCTION__ << " thisEntry is null " << reg << std::endl;
//}
      thisRegEntry = NEW CachedRegionStatus();
      _newRegions->setRegionData( reg, thisRegEntry );
   } else {
//if ( sys.getNetwork()->getNodeNum() > 0 ) {
//   o << __FUNCTION__ << " thisEntry is not null " << reg << std::endl;
//}
   }

   DeviceOps *thisEntryOps = thisRegEntry->getDeviceOps();
   if ( thisEntryOps->addCacheOp( /* debug: */ &wd, 1 ) ) {
      opEmitted = true;

      //o << "[[[[[[[[[[[[[[[[[[[[[[[[[[[[[[ " << __FUNCTION__ << " " << (void*) this << " reg " << reg << " set rversion "<< version << " ]]]]]]]]]]]]]]]]]]]]]]]]]]]]]] This chunk key: " << (void *) _newRegions->getGlobalDirectoryKey()<< std::endl;
      // lock / free needed for multithreading on the same cache.
      _newRegions->registerRegion( reg, components, currentVersion );
      NewNewRegionDirectory::RegionDirectoryKey key = _newRegions->getGlobalDirectoryKey();

      // for ( CacheRegionDictionaryIterator it = _newRegions->begin(); it != _newRegions->end(); it++) {
      //    o << "Region: " << it->first << " "; _newRegions->printRegion( o, it->first ); o << " has entry with version " << (( (it->second).getData() ) ? (it->second).getData()->getVersion() : -1)<< std::endl;
      // }

      // o << "Asked for region " << reg << " got: " << std::endl;
      // for ( std::list< std::pair< reg_t, reg_t > >::const_iterator it = components.begin(); it != components.end(); it++ ) {
      //    CachedRegionStatus *thisEntry_f = ( CachedRegionStatus * ) _newRegions->getRegionData( it->first );
      //    CachedRegionStatus *thisEntry_s = ( CachedRegionStatus * ) _newRegions->getRegionData( it->second );
      //    o << "component: " << it->first << "(" <<
      //       (thisEntry_f != NULL ? (int)thisEntry_f->getVersion() : (-1) ) << "), "<<
      //       it->second << "(" <<
      //       (thisEntry_s != NULL ? (int)thisEntry_s->getVersion() : (-1) ) << ") ::: ";
      //       key->printRegion( o, it->first ); o << std::endl;
      // }

      if ( components.size() > 1 ) {
         std::list< std::pair< reg_t, reg_t > > componentsNotNull;
         bool imInList = false;
         reg_t myRegData = 0;
         for ( std::list< std::pair< reg_t, reg_t > >::const_iterator it = components.begin(); it != components.end() && !imInList; it++ ) {
            CachedRegionStatus *thisEntry = ( CachedRegionStatus * ) _newRegions->getRegionData( it->first );
            if ( it->first == reg ) {
               imInList = true;
               myRegData = it->second;
            }
            if ( thisEntry != NULL ) {
               componentsNotNull.push_back( *it );
            }
         }
         if ( !imInList ) {
            skipNull = _newRegions->doTheseRegionsForm( reg, componentsNotNull.begin(), componentsNotNull.end(), false );
         } else {
            components.clear();
            components.push_back( std::pair< reg_t, reg_t >( reg, myRegData ) );
         }
      }

      for ( std::list< std::pair< reg_t, reg_t > >::iterator it = components.begin(); it != components.end(); it++ )
      {
         CachedRegionStatus *entry = ( CachedRegionStatus * ) _newRegions->getRegionData( it->first );
         if ( !entry && skipNull ) {
            continue;
         }
         if ( !entry || version > entry->getVersion() ) {
            //NewNewDirectoryEntryData *_dentry1 = NewNewRegionDirectory::getDirectoryEntry( *key, it->first );
            //NewNewDirectoryEntryData *_dentry2 = NewNewRegionDirectory::getDirectoryEntry( *key, it->second );
            //o << " 1. DENTRY " << (void *)_dentry1  << " for reg " << it->first << std::endl;
            //if ( _dentry1 ) {
            //   key->printRegion(o, it->first); o << *_dentry1 << std::endl;
            //}
            //o << " 2. DENTRY " << (void *)_dentry2  << " for reg " << it->second << std::endl;
            //if ( _dentry2 ) {
            //   key->printRegion(o, it->second); o << *_dentry2 << std::endl;
            //}
            //if ( !entry ) {
            //   o << "No entry for region " << it->first << " must copy from region " << it->second << " "; _newRegions->printRegion(o, it->second); o << " want version "<< version << " entry version is " << ( (!entry) ? -1 : entry->getVersion() )<< std::endl;
            //} else {
            //   o << "Version lower " << it->first << " "; _newRegions->printRegion( o, it->first); o << " must copy from region " << it->second << " "; _newRegions->printRegion(o, it->second); o << " want version "<< version << " entry version is " << ( (!entry) ? -1 : entry->getVersion() )<< std::endl;
            //}
            CachedRegionStatus *copyFromEntry = ( CachedRegionStatus * ) _newRegions->getRegionData( it->second );
            // if ( it->first != it->second && it->second != reg ) {
            //    o << " Operating with a superset of me, set status of region " << it->second << " to 1 (upgrading some part)" << std::endl;
            //    copyFromEntry->setStatus(1);
            // }
            // if ( copyFromEntry->getStatus() != 0 ) {
            //    o << " WARNING: status != 0, upgrading!!!" << std::endl;
            // } 
            if ( !copyFromEntry || version > copyFromEntry->getVersion() ) {
               //o << "I HAVE TO COPY: I dont have this region, entry = " << entry << " " << skipNull << std::endl;

               global_reg_t chunkReg( it->first, key );

               NewLocationInfoList::const_iterator locIt;
               for ( locIt = locations.begin(); locIt != locations.end(); locIt++ ) {
                  global_reg_t locReg( locIt->first, key );

                  //o << "+ Location ( " << locIt->first << ", " << locIt->second << " ) This reg " << chunkReg.id << " :: ";
                  //if ( locReg.id != chunkReg.id ) {
                  //   if ( chunkReg.contains( locReg ) ) {
                  //      o << " " << it->first << " contains(1) " << locIt->first << std::endl;
                  //   } else if ( locReg.contains( chunkReg ) ) {
                  //      o << " " << locIt->first << " contains(2) " << it->first << std::endl;
                  //   } else if ( locReg.key->checkIntersect( locReg.id, chunkReg.id ) ) {
                  //   o << " intersect! " << std::endl;
                  //   } else {
                  //   o << " unrelated " << std::endl;
                  //   }
                  //} else {
                  //   o << " same " << std::endl;
                  //}
                  //key->printRegion(o, locIt->first); o << std::endl;

                  //if ( locIt->first == it->first || chunkReg.contains( locReg ) )
                  if ( locReg.id == chunkReg.id || locReg.key->checkIntersect( locReg.id, chunkReg.id ) )
                  {

                     reg_t target = 0;
                     if ( locReg.id == chunkReg.id ) {
                        target = locReg.id;
                     } else {
                        target = locReg.key->computeIntersect( locReg.id, chunkReg.id );
                     }

                     global_reg_t region_shape( target , key );
                     global_reg_t data_source( locIt->second, key );

                     if ( reg != region_shape.id || _newRegions->getRegionData( region_shape.id ) == NULL ) {
                        prepareRegion( region_shape.id, version );
                     }
                     //o << "shape: "<< locIt->first << " data source: " << locIt->second << std::endl;
                     //o <<" CHECKING THIS SHIT ID " << data_source.id << std::endl;
                     //if ( location == 0 || location != _owner.getMemorySpaceId() )
                     if ( !data_source.isLocatedIn( _owner.getMemorySpaceId() ) )
                     {
                        memory_space_id_t location = data_source.getPreferedSourceLocation( _owner.getMemorySpaceId() );
                        //o << "add copy from host, reg " << region_shape.id << " version " << ops.getVersionNoLock( data_source, wd, copyIdx ) << std::endl;
                        if ( _VERBOSE_CACHE ) {
                           NewNewDirectoryEntryData *dentry = NewNewRegionDirectory::getDirectoryEntry( *(data_source.key), data_source.id );
                           NewNewDirectoryEntryData *dentry2 = NewNewRegionDirectory::getDirectoryEntry( *(data_source.key), region_shape.id );
                           if ( dentry2 && dentry ) o << "I have to copy region " << region_shape.id << " from location " << location << " (data_source is " << data_source.id << ")" << *dentry << " region_shape: "<< *dentry2<< std::endl;
                        }
                        CachedRegionStatus *entryToCopy = ( CachedRegionStatus * ) _newRegions->getRegionData( region_shape.id );
                        DeviceOps *entryToCopyOps = entryToCopy->getDeviceOps();
                        if ( entryToCopy != thisRegEntry ) {
                           if ( entryToCopyOps->addCacheOp( /* debug: */ &wd, 2 ) ) {
                              ops.insertOwnOp( entryToCopyOps, global_reg_t( locIt->first, _newRegions->getGlobalDirectoryKey() ), version, _owner.getMemorySpaceId() );
                              if ( location == 0 ) {
                                 ops.addOpFromHost( region_shape, version, this, copyIdx );
                              } else if ( location != _owner.getMemorySpaceId() ) {
<<<<<<< HEAD
                                 sys.getSeparateMemory( location ).getCache().lock();
                                 AllocatedChunk *orig_chunk = sys.getSeparateMemory( location ).getCache().getAllocatedChunk( region_shape, wd, copyIdx );
                                 uint64_t orig_dev_addr = orig_chunk->getAddress() + ( region_shape.getRealFirstAddress() - orig_chunk->getHostAddress() );
                                 sys.getSeparateMemory( location ).getCache().unlock();
                                 orig_chunk->unlock();
=======
                                 //sys.getSeparateMemory( location ).getCache().lock();
                                 AllocatedChunk *orig_chunk = sys.getSeparateMemory( location ).getCache().getAllocatedChunk_ForTransferRDLock( region_shape, wd, copyIdx );
                                 uint64_t orig_dev_addr = orig_chunk->getAddress() + ( region_shape.getRealFirstAddress() - orig_chunk->getHostAddress() );
                                 //sys.getSeparateMemory( location ).getCache().unlock();
                                 orig_chunk->unlock_AllocatedChunk();
>>>>>>> 52d7a423
                                 ops.addOp( &sys.getSeparateMemory( location ) , region_shape, version, this, orig_chunk, orig_dev_addr, wd, copyIdx );
                              }
                           } else {
                              ops.getOtherOps().insert( entryToCopyOps );
                           }
                        } else {
                           if ( location == 0 ) {
                              ops.addOpFromHost( region_shape, version, this, copyIdx );
                           } else if ( location != _owner.getMemorySpaceId() ) {
<<<<<<< HEAD
                              sys.getSeparateMemory( location ).getCache().lock();
                              AllocatedChunk *orig_chunk = sys.getSeparateMemory( location ).getCache().getAllocatedChunk( region_shape, wd, copyIdx );
                              uint64_t orig_dev_addr = orig_chunk->getAddress() + ( region_shape.getRealFirstAddress() - orig_chunk->getHostAddress() );
                              sys.getSeparateMemory( location ).getCache().unlock();
                              orig_chunk->unlock();
=======
                              //sys.getSeparateMemory( location ).getCache().lock();
                              AllocatedChunk *orig_chunk = sys.getSeparateMemory( location ).getCache().getAllocatedChunk_ForTransferRDLock( region_shape, wd, copyIdx );
                              uint64_t orig_dev_addr = orig_chunk->getAddress() + ( region_shape.getRealFirstAddress() - orig_chunk->getHostAddress() );
                              //sys.getSeparateMemory( location ).getCache().unlock();
                              orig_chunk->unlock_AllocatedChunk();
>>>>>>> 52d7a423
                              ops.addOp( &sys.getSeparateMemory( location ) , region_shape, version, this, orig_chunk, orig_dev_addr, wd, copyIdx );
                           }
                        }
                     }// else {
                      //  o << "Ooops! no copy!" << std::endl;
                      // }
                  }
               }
            } else { // I have this region, as part of other region
               //o << "NO NEED TO COPY: I have this region as a part of region " << it->second << std::endl;
               //if ( !entry ) {
               //   entry = NEW CachedRegionStatus( *copyFromEntry );
               //   _newRegions->setRegionData( it->first, entry );
               //}
               ops.getOtherOps().insert( copyFromEntry->getDeviceOps() );
            }
         } else if ( version == entry->getVersion() ) {
            // entry already at desired version.
            //o << "NO NEED TO COPY: I have this region already "  << std::endl;
            ops.getOtherOps().insert( entry->getDeviceOps() );
         } else {
            o << "ERROR: version in cache (" << entry->getVersion() << ") > than version requested ("<< version <<"). WD id: "<< wd.getId() << " desc: " << (wd.getDescription() ? wd.getDescription() : "n/a") << " w index " << copyIdx << std::endl;
            o << " Wanted Reg: ";
            key->printRegion( o, reg );
            o << std::endl << "First: ";
            key->printRegion( o, it->first );
            o << std::endl << "Second: ";
            key->printRegion( o, it->second );
            o << std::endl;
            printBt(o);
         }
      }
      //*(myThread->_file) << __FUNCTION__ << " set region cache entry version to " << version << " for wd " << wd.getId() << " idx " << copyIdx << std::endl;
      if ( thisRegEntry->getVersion() < version ) {
         thisRegEntry->setVersion( version );
      } else if ( thisRegEntry->getVersion() > version ) {
         //FIXME: commutative or concurrent.
         *myThread->_file << __func__ << " Warning: Copy @ WD " << wd.getId() << " desc: " << (wd.getDescription() ? wd.getDescription() : "n/a") << " w index " << copyIdx << " is commutative or concurrent. Cache version is " << thisRegEntry->getVersion() << " wanted version " << version << std::endl;
         thisRegEntry->setVersion( version );
      }
      ops.insertOwnOp( thisEntryOps, global_reg_t( reg, _newRegions->getGlobalDirectoryKey() ), version, _owner.getMemorySpaceId() );
   } else {
      ops.getOtherOps().insert( thisEntryOps );
      //*(myThread->_file) << __FUNCTION__ << " im NOT setting region cache entry version to " << version << " for wd " << wd.getId() << " idx " << copyIdx << std::endl;
   }
   //o << "[[[[[[[[[[[[[[[[[[[[[[[[[[[[[[X]]]]]]]]]]]]]]]]]]]]]]]]]]]]]]"<< std::endl;
   return opEmitted;
}

void AllocatedChunk::prepareRegion( reg_t reg, unsigned int version ) {
   CachedRegionStatus *entry = ( CachedRegionStatus * ) _newRegions->getRegionData( reg );
   if ( !entry ) {
      entry = NEW CachedRegionStatus();
      _newRegions->setRegionData( reg, entry );
   }
   entry->setVersion( version );
}

void AllocatedChunk::setRegionVersion( reg_t reg, unsigned int version, WD const &wd, unsigned int copyIdx ) {
   unsigned int currentVersion = 0;
   CachedRegionStatus *entry = ( CachedRegionStatus * ) _newRegions->getRegionData( reg );
   NewNewRegionDirectory::RegionDirectoryKey key = _newRegions->getGlobalDirectoryKey();
   if ( entry == NULL ) {
      key->printRegion(*myThread->_file, reg);
      *myThread->_file << " not found, this is chunk " << (void*)this << " w/hAddr " << (void*) this->getHostAddress() << " - " << (void*)(this->getHostAddress() +this->getDeviceAllocatedSize() ) << " wd " << wd.getId() << " idx " << copyIdx << std::endl;
      *myThread->_file << "Regions contained: "  << std::endl;
      for ( CacheRegionDictionaryIterator it = _newRegions->begin(); it != _newRegions->end(); it++) {
         *myThread->_file << "Region: " << it->first << " "; _newRegions->printRegion( *myThread->_file, it->first ); *myThread->_file << " has entry with version " << (( (it->second).getData() ) ? (it->second).getData()->getVersion() : -1)<< std::endl;
      }
      *myThread->_file << "End of regions contained: "  << std::endl;
   }
   ensure(entry != NULL, "CacheEntry not found!");
   currentVersion = entry->getVersion();
   entry->setVersion( version );
   //*(myThread->_file) << "setRegionVersion current: " << currentVersion << " requested " << version << " wd: " << wd.getId() << " : " << (wd.getDescription() != NULL ? wd.getDescription() : "[no description]" ) << " w index " << copyIdx << std::endl;
   if ( version > currentVersion ) {
      _dirty = true;
   } else if ( version <= currentVersion ) {
      //*(myThread->_file) << "setRegionVersion and not version increase! current: " << currentVersion << " requested " << version << " wd: " << wd.getId() << " : " << (wd.getDescription() != NULL ? wd.getDescription() : "[no description]" ) << " w index " << copyIdx << std::endl;
   }
}

void AllocatedChunk::NEWaddWriteRegion( reg_t reg, unsigned int version, WD const *wd, unsigned int copyIdx ) {
   unsigned int currentVersion = 0;
   std::list< std::pair< reg_t, reg_t > > components;
   _newRegions->registerRegion( reg, components, currentVersion );

   CachedRegionStatus *entry = ( CachedRegionStatus * ) _newRegions->getRegionData( reg );
   if ( !entry ) {
      entry = NEW CachedRegionStatus();
      _newRegions->setRegionData( reg, entry );
   }
   //entry->setDirty();
   if ( entry->getVersion() > version ) {
      *myThread->_file << __func__ << " Warning: Copy @ WD " << wd->getId() << " desc: " << (wd->getDescription() ? wd->getDescription() : "n/a") << " w index " << copyIdx << " is commutative or concurrent. Cache version is " << entry->getVersion() << " wanted version " << version <<std::endl;
   }
   entry->setVersion( version );
   if ( _VERBOSE_CACHE ) { *myThread->_file << "[[[[[[[[[[[[[[[[[[[[ " << __FUNCTION__ << " reg " << reg << " set version " << version << " entry " << (void *)entry << " components size " << components.size() <<" ]]]]]]]]]]]]]]]]]]]]"<< std::endl; }

   _dirty = true;
}

bool AllocatedChunk::invalidate( RegionCache *targetCache, WD const &wd, unsigned int copyIdx, SeparateAddressSpaceOutOps &invalOps, std::set< global_reg_t > &regionsToRemoveAccess ) {
   bool hard=false;
   //std::ostream &o = *(myThread->_file);
   NewNewRegionDirectory::RegionDirectoryKey key = _newRegions->getGlobalDirectoryKey();

   std::list< std::pair< reg_t, reg_t > > missing;
   unsigned int ver = 0;

   // *myThread->_file << this << " hAddr: " << (void *) this->getHostAddress() << " - " << (void*)(this->getHostAddress() + this->getSize() ) << " single chunk inval of region: ";
   // _allocatedRegion.key->printRegion( *myThread->_file, _allocatedRegion.id );
   // *myThread->_file << std::endl;

   // for ( CacheRegionDictionaryIterator it = _newRegions->begin(); it != _newRegions->end(); it++) {
   //    o << "Region: " << it->first << " "; _newRegions->printRegion( o, it->first ); o << " has entry with version " << (( (it->second).getData() ) ? (it->second).getData()->getVersion() : -1)<< std::endl;
   // }

   //_allocatedRegion.key->registerRegion( _allocatedRegion.id, missing, ver );
   NewNewRegionDirectory::__getLocation( _allocatedRegion.key, _allocatedRegion.id, missing, ver, wd );

   //std::set<DeviceOps *> ops;
   //ops.insert( _allocatedRegion.getDeviceOps() );
   //for ( std::list< std::pair< reg_t, reg_t > >::iterator lit = missing.begin(); lit != missing.end(); lit++ ) {
   //   global_reg_t data_source( lit->second, key );
   //   ops.insert( data_source.getDeviceOps() );
   //}

   //NewNewDirectoryEntryData *dict_entry = NewNewRegionDirectory::getDirectoryEntry( *_allocatedRegion.key, _allocatedRegion.id );
   //memory_space_id_t home = (dict_entry->getRootedLocation() == (unsigned int) -1) ? 0 : dict_entry->getRootedLocation();
   CachedRegionStatus *alloc_entry = ( CachedRegionStatus * ) _newRegions->getRegionData( _allocatedRegion.id );
   //bool alloc_entry_not_present = false;

   if (alloc_entry != NULL) {
      regionsToRemoveAccess.insert( _allocatedRegion );
   } /*else {
       alloc_entry_not_present = true;
       }*/

   //*myThread->_file << "Missing pieces are: " << missing.size() << " got ver " << ver << std::endl;

   if ( missing.size() == 1 ) {
      ensure( _allocatedRegion.id == missing.begin()->first, "Wrong region." );
      if ( _allocatedRegion.isLocatedIn( _owner.getMemorySpaceId() ) ) {
         //    regionsToRemoveAccess.insert( _allocatedRegion );
         if ( NewNewRegionDirectory::isOnlyLocated( _allocatedRegion.key, _allocatedRegion.id, _owner.getMemorySpaceId() ) ) {
            //*myThread->_file << "AC: has to be copied!, shape = dsrc and Im the only owner!" << std::endl;
            hard = true;
            DeviceOps *thisChunkOps = _allocatedRegion.getHomeDeviceOps( wd, copyIdx );
            if ( thisChunkOps->addCacheOp( /* debug: */ &wd, 3 ) ) {
               NewNewDirectoryEntryData *dict_entry = NewNewRegionDirectory::getDirectoryEntry( *_allocatedRegion.key, _allocatedRegion.id );
               memory_space_id_t home = (dict_entry->getRootedLocation() == (unsigned int) -1) ? 0 : dict_entry->getRootedLocation();
               invalOps.insertOwnOp( thisChunkOps, _allocatedRegion, alloc_entry->getVersion(), 0 );
               invalOps.addOutOp( home, _owner.getMemorySpaceId(), _allocatedRegion, alloc_entry->getVersion(), NULL, this, wd, copyIdx );
               //alloc_entry->resetVersion();
            } else {
               *myThread->_file << " ERROR: could not add a cache op to my ops!"<<std::endl;
            }
         }
      }
   } else {
      std::map< reg_t, std::set< reg_t > > fragmented_regions;
      for ( std::list< std::pair< reg_t, reg_t > >::iterator lit = missing.begin(); lit != missing.end(); lit++ ) {
         NewNewDirectoryEntryData *dentry = NewNewRegionDirectory::getDirectoryEntry( *(_allocatedRegion.key), lit->first );
         if ( VERBOSE_INVAL ) {
            NewNewDirectoryEntryData *dsentry = NewNewRegionDirectory::getDirectoryEntry( *(_allocatedRegion.key), lit->second );
            *myThread->_file << (void *)_newRegions << " missing registerReg: " << lit->first << " "; _allocatedRegion.key->printRegion( *myThread->_file, lit->first ); if (!dentry ) { *myThread->_file << " nul "; } else { *myThread->_file << *dentry; } 
            *myThread->_file << "," << lit->second << " "; _allocatedRegion.key->printRegion( *myThread->_file, lit->second ); if (!dsentry ) { *myThread->_file << " nul "; } else { *myThread->_file << *dsentry; }
            *myThread->_file <<  std::endl;
         }
         global_reg_t region_shape( lit->first, key );
         global_reg_t data_source( lit->second, key );
         if ( region_shape.id == data_source.id ) {
            ensure( _allocatedRegion.id != data_source.id, "Wrong region" );
            if ( data_source.isLocatedIn( _owner.getMemorySpaceId() ) ) {
               regionsToRemoveAccess.insert( data_source );
               //if ( NewNewRegionDirectory::isOnlyLocated( data_source.key, data_source.id, _owner.getMemorySpaceId() ) )
               if ( ! data_source.isLocatedIn( 0 ) ) { // FIXME: not optimal, but we write metadata to "allocatedRegion" entry so we must copy all to node 0 if its not there to keep it consistent!
                  if ( VERBOSE_INVAL ) {
                     for ( CacheRegionDictionary::citerator pit = _newRegions->begin(); pit != _newRegions->end(); pit++ ) {
                        NewNewDirectoryEntryData *d = NewNewRegionDirectory::getDirectoryEntry( *(_allocatedRegion.key), pit->first );
                        CachedRegionStatus *c = ( CachedRegionStatus * ) _newRegions->getRegionData( pit->first );
                        *myThread->_file << " reg " << pit->first << " "; key->printRegion( *myThread->_file, pit->first); *myThread->_file << " has entry " << (void *) &pit->second << " CaheVersion: "<< (int)( c!=NULL ? c->getVersion() : -1) ;
                        if ( d ) *myThread->_file << *d << std::endl;
                        else *myThread->_file << " n/a " << std::endl;
                     }
                  }
                  DeviceOps * fragment_ops = data_source.getHomeDeviceOps( wd, copyIdx );
                  CachedRegionStatus *entry = ( CachedRegionStatus * ) _newRegions->getRegionData( data_source.id );
                  if ( VERBOSE_INVAL ) { *myThread->_file << data_source.id << " has to be copied!, shape = dsrc and Im the only owner! "<< (void *)entry << std::endl; }
                  unsigned int version;
                  if ( entry ) {
                     version = entry->getVersion();
                     //entry->resetVersion();
                  } else {
                     version = NewNewRegionDirectory::getVersion( data_source.key, data_source.id, false );
                  }
                  hard = true;
                  if ( fragment_ops->addCacheOp( /* debug: */ &wd, 4 ) ) {
                     invalOps.insertOwnOp( fragment_ops, data_source, version, 0 );
                     NewNewDirectoryEntryData *dict_entry = NewNewRegionDirectory::getDirectoryEntry( *data_source.key, data_source.id );
                     memory_space_id_t home = (dict_entry->getRootedLocation() == (unsigned int) -1) ? 0 : dict_entry->getRootedLocation();
                     invalOps.addOutOp( home, _owner.getMemorySpaceId(), data_source, version, NULL, this, wd, copyIdx );
                  } else {
                     invalOps.getOtherOps().insert( fragment_ops );
                     // make sure the op we are waiting for its the same that we want to do, maybe it is impossible to reach this code
                     *myThread->_file << "FIXME " << __FUNCTION__ << " this is memspace "<< _owner.getMemorySpaceId() << std::endl;
                  }
               } else {
                  // SYNC
                  DeviceOps * fragment_ops = data_source.getHomeDeviceOps( wd, copyIdx );
                  invalOps.getOtherOps().insert( fragment_ops );
               }
            } else {
               DeviceOps * fragment_ops = data_source.getHomeDeviceOps( wd, copyIdx );
               invalOps.getOtherOps().insert( fragment_ops );
            }
         } else {

            if ( dentry == NULL || data_source.getVersion() > region_shape.getVersion() ) {
               // region_shape region is not registered or old
               if ( NewNewRegionDirectory::isOnlyLocated( data_source.key, data_source.id, _owner.getMemorySpaceId() ) ) {
                  fragmented_regions[ data_source.id ].insert( region_shape.id );
               }
            } else {
               //region_shape has a valid entry and the version is equal or greater than the one provided by the data_source region
               if ( region_shape.isLocatedIn( _owner.getMemorySpaceId() ) ) {
                  regionsToRemoveAccess.insert( region_shape );
                  if ( NewNewRegionDirectory::isOnlyLocated( region_shape.key, region_shape.id, _owner.getMemorySpaceId() ) ) {
                     //emit an op for this region
                     DeviceOps * fragment_ops = region_shape.getHomeDeviceOps( wd, copyIdx );
                     if ( fragment_ops->addCacheOp( /* debug: */ &wd, 44 ) ) {
                        invalOps.insertOwnOp( fragment_ops, region_shape, region_shape.getVersion(), 0 );
                        memory_space_id_t home = (dentry->getRootedLocation() == (unsigned int) -1) ? 0 : dentry->getRootedLocation();
                        invalOps.addOutOp( home, _owner.getMemorySpaceId(), region_shape, region_shape.getVersion(), fragment_ops, this, wd, copyIdx );
                     } else {
                        invalOps.getOtherOps().insert( fragment_ops );
                     }
                  } else {
                     DeviceOps * fragment_ops = region_shape.getHomeDeviceOps( wd, copyIdx );
                     invalOps.getOtherOps().insert( fragment_ops );
                  }
               } else {
                  DeviceOps * fragment_ops = region_shape.getHomeDeviceOps( wd, copyIdx );
                  invalOps.getOtherOps().insert( fragment_ops );
               }
            }



            // CachedRegionStatus *c_ds_entry = ( CachedRegionStatus * ) _newRegions->getRegionData( data_source.id );
            // if ( c_ds_entry != NULL && 
            //       ( dentry == NULL ||
            //         ( data_source.getVersion() <= region_shape.getVersion() && NewNewRegionDirectory::isOnlyLocated( region_shape.key, region_shape.id, _owner.getMemorySpaceId() ) ) ||
            //         ( data_source.getVersion() >  region_shape.getVersion() && NewNewRegionDirectory::isOnlyLocated( data_source.key,  data_source.id,  _owner.getMemorySpaceId() ) )
            //       )
            //    ) {
            //    //*myThread->_file << "added fragmented region: rs " << region_shape.id << " , w ds " << data_source.id << " c_ds_entry " << c_ds_entry << " dentry " << dentry /*<< " data_source.getVersion() "<< data_source.getVersion() << " region_shape.getVersion() " << region_shape.getVersion() << " isLin " << NewNewRegionDirectory::isOnlyLocated( region_shape.key, region_shape.id, _owner.getMemorySpaceId() ) << " isLin2 " <<  NewNewRegionDirectory::isOnlyLocated( data_source.key,  data_source.id,  _owner.getMemorySpaceId() ) */<< std::endl;
            //    fragmented_regions[ data_source.id ].insert( region_shape.id );
            // } else {
            //    NewNewDirectoryEntryData *d_ds_entry = NewNewRegionDirectory::getDirectoryEntry( *data_source.key, data_source.id );
            //    if ( d_ds_entry != NULL && NewNewRegionDirectory::isOnlyLocated( data_source.key,  data_source.id,  _owner.getMemorySpaceId() ) ) {
            //       fragmented_regions[ data_source.id ].insert( region_shape.id );
            //    } else {
            //       //*myThread->_file << "ignored fragmented region: rs " << region_shape.id << " , w ds " << data_source.id << " c_ds_entry " << c_ds_entry << " dentry " << dentry /*<< " data_source.getVersion() "<< data_source.getVersion() << " region_shape.getVersion() " << region_shape.getVersion() << " isLin " << NewNewRegionDirectory::isOnlyLocated( region_shape.key, region_shape.id, _owner.getMemorySpaceId() ) << " isLin2 " <<  NewNewRegionDirectory::isOnlyLocated( data_source.key,  data_source.id,  _owner.getMemorySpaceId() ) */ << std::endl;
            //    }
            // }
         }
      }

      for ( std::map< reg_t, std::set< reg_t > >::iterator mit = fragmented_regions.begin(); mit != fragmented_regions.end(); mit++ ) {
         if ( VERBOSE_INVAL ) { *myThread->_file << " fragmented region " << mit->first << " has #chunks " << mit->second.size() << std::endl; }
         global_reg_t data_source( mit->first, key );
         regionsToRemoveAccess.insert( data_source );
         //if ( NewNewRegionDirectory::isOnlyLocated( key, data_source.id, _owner.getMemorySpaceId() ) )
         if ( ! data_source.isLocatedIn( 0 ) ) { // FIXME: not optimal, but we write metadata to "allocatedRegion" entry so we must copy all to node 0 if its not there to keep it consistent!
            bool subChunkInval = false;
            CachedRegionStatus *entry = ( CachedRegionStatus * ) _newRegions->getRegionData( data_source.id );
            if ( VERBOSE_INVAL ) { *myThread->_file << "data source is " << data_source.id << " with entry "<< entry << std::endl; }

            for ( std::set< reg_t >::iterator sit = mit->second.begin(); sit != mit->second.end(); sit++ ) {
               if ( VERBOSE_INVAL ) { *myThread->_file << "    this is region " << *sit << std::endl; }
               global_reg_t subReg( *sit, key );
               NewNewDirectoryEntryData *dentry = NewNewRegionDirectory::getDirectoryEntry( *key, *sit );
               if ( dentry == NULL ) { //FIXME: maybe we need a version check to handle when the dentry exists but is old?
                  std::list< std::pair< reg_t, reg_t > > missingSubReg;
                  _allocatedRegion.key->registerRegion( subReg.id, missingSubReg, ver );
                  for ( std::list< std::pair< reg_t, reg_t > >::iterator lit = missingSubReg.begin(); lit != missingSubReg.end(); lit++ ) {
                     global_reg_t region_shape( lit->first, key );
                     global_reg_t new_data_source( lit->second, key );
                     if ( VERBOSE_INVAL ) { *myThread->_file << " DIR CHECK WITH FRAGMENT: "<< lit->first << " - " << lit->second << " " << std::endl; }

                     NewNewDirectoryEntryData *subEntry = NewNewRegionDirectory::getDirectoryEntry( *key, region_shape.id );
                     NewNewDirectoryEntryData *subDSEntry = NewNewRegionDirectory::getDirectoryEntry( *key, new_data_source.id );
                     if ( !subEntry ) {
                        //*myThread->_file << "FIXME: Invalidation, and found a region shape (" << lit->first << ") with no entry, a new Entry may be needed." << std::endl;
                        //NewNewDirectoryEntryData *subEntryData = NewNewRegionDirectory::getDirectoryEntry( *key, lit->second );
                        //this->prepareRegion( lit->first, subEntryData->getVersion() );
                     } else if ( VERBOSE_INVAL ) {
                        *myThread->_file << " Fragment " << lit->first << " has entry! " << subEntry << std::endl;
                     }
                     if ( new_data_source.id == data_source.id || NewNewRegionDirectory::isOnlyLocated( key, new_data_source.id, _owner.getMemorySpaceId() ) ) {
                        subChunkInval = true;
                        if ( VERBOSE_INVAL ) { *myThread->_file << " COPY subReg " << lit->first << " comes from subreg "<< subReg.id << " new DS " << new_data_source.id << std::endl; }
                        DeviceOps *thisChunkOps = _allocatedRegion.getHomeDeviceOps( wd, copyIdx );
                        memory_space_id_t home = (subDSEntry->getRootedLocation() == (unsigned int) -1) ? 0 : subDSEntry->getRootedLocation();
                        invalOps.addOutOp( home, _owner.getMemorySpaceId(), region_shape, subDSEntry->getVersion(), thisChunkOps, this, wd, copyIdx );
                     }
                  }
               } else {
                  DeviceOps *subRegOps = subReg.getHomeDeviceOps( wd, copyIdx );
                  hard = true;
                  if ( subRegOps->addCacheOp( /* debug: */ &wd, 5 ) ) {
                     NewNewDirectoryEntryData *dsentry = NewNewRegionDirectory::getDirectoryEntry( *key, data_source.id );
                     regionsToRemoveAccess.insert( subReg );
                     invalOps.insertOwnOp( subRegOps, data_source, dsentry->getVersion(), 0 );
                     memory_space_id_t home = (dsentry->getRootedLocation() == (unsigned int) -1) ? 0 : dsentry->getRootedLocation();
                     invalOps.addOutOp( home, _owner.getMemorySpaceId(), subReg, dsentry->getVersion(), subRegOps, this, wd, copyIdx );
                  } else {
                     invalOps.getOtherOps().insert( subRegOps );
                     *myThread->_file << "FIXME " << __FUNCTION__ << std::endl;
                  }
               }
            }

            if ( subChunkInval ) {
               //FIXME I think this is wrong, can potentially affect regions that are not there, 
               unsigned int version;
               if ( entry ) {
                  version = entry->getVersion();
                  //entry->resetVersion();
               } else {
                  version = NewNewRegionDirectory::getVersion( data_source.key, data_source.id, false );
               }
               hard = true;
               DeviceOps *thisChunkOps = _allocatedRegion.getHomeDeviceOps( wd, copyIdx );
               if ( thisChunkOps->addCacheOp( /* debug: */ &wd, 6 ) ) { // FIXME: others may believe there's an ongoing op for the full region!
                  invalOps.insertOwnOp( thisChunkOps, data_source, version, 0 );
               } else {
                  //it could have been added on a previous iteration
                  *myThread->_file << "ERROR, could not add an inval cache op " << std::endl;
               }
            }
            //entry->resetVersion();
         } else {
            // SYNC
            DeviceOps * fragment_ops = data_source.getHomeDeviceOps( wd, copyIdx );
            invalOps.getOtherOps().insert( fragment_ops );
         }
      }

      if ( alloc_entry != NULL ) {
         if ( _allocatedRegion.isLocatedIn( _owner.getMemorySpaceId() ) ) {
            //if ( NewNewRegionDirectory::isOnlyLocated( _allocatedRegion.key, _allocatedRegion.id, _owner.getMemorySpaceId() ) )
            if ( ! _allocatedRegion.isLocatedIn( 0 ) ) { // FIXME: not optimal, but we write metadata to "allocatedRegion" entry so we must copy all to node 0 if its not there to keep it consistent!
               hard = true;
               DeviceOps *thisChunkOps = _allocatedRegion.getHomeDeviceOps( wd, copyIdx );
               if ( thisChunkOps->addCacheOp( /* debug: */ &wd, 7 ) ) {
                  invalOps.insertOwnOp( thisChunkOps, _allocatedRegion, alloc_entry->getVersion(), 0 );
                  //alloc_entry->resetVersion();
               }
            } else {
               *myThread->_file << " ERROR: could not add a cache op to my ops!"<<std::endl;
            }
         }
      }
   }

   //*(myThread->_file) << "=============> " << "Cache " << _owner.getMemorySpaceId() << ( hard ? " hard":" soft" ) <<" Invalidate region "<< (void*) key << ":" << _allocatedRegion.id << " reg: "; _allocatedRegion.key->printRegion(*(myThread->_file), _allocatedRegion.id ); *(myThread->_file) << std::endl;
   return hard;

}

AllocatedChunk *RegionCache::__selectChunkToInvalidate( std::size_t allocSize, WD const &wd ) {

   //NANOS_INSTRUMENT(static nanos_event_key_t ikey = sys.getInstrumentation()->getInstrumentationDictionary()->getEventKey("debug");)
   AllocatedChunk *selected_chunk = NULL;
   MemoryMap<AllocatedChunk>::iterator it;
   bool done = false;
   int count = 0;
   //for ( it = _chunks.begin(); it != _chunks.end() && !done; it++ ) {
   //   *myThread->_file << "["<< count << "] this chunk: " << ((void *) it->second) << " refs: " << (int)( (it->second != NULL) ? it->second->getReferenceCount() : -1 ) << " dirty? " << (int)( (it->second != NULL) ? it->second->isDirty() : -1 )<< std::endl;
   //   count++;
   //}
   //count = 0;
   AllocatedChunk *chunkToReuse = NULL;
   AllocatedChunk *chunkToReuseNotMine = NULL;
   AllocatedChunk *chunkToReuseDirty = NULL;
   AllocatedChunk *chunkToReuseDirtyNotMine = NULL;
   //for ( it = _chunks.begin(); it != _chunks.end(); it++ ) {
   //   if ( it->second->allocated() ) {
   //      global_reg_t reg = it->second->getAllocatedRegion();
   //      *myThread->_file << "["<< count << "] allocated chunk: " <<  it->second << " refs " <<  it->second->getReferenceCount() << " size is " << it->second->getSize() << " vs " << allocSize << " mine? " << reg.accessedBy(myThread->runningOn()) << " ";
   //      reg.key->printRegion( *myThread->_file, reg.id );
   //      *myThread->_file << std::endl;
   //   } else {
   //      global_reg_t reg = it->second->getAllocatedRegion();
   //      *myThread->_file << "["<< count << "] unallocated chunk: " << it->second << " refs " <<  it->second->getReferenceCount() << " size is " << it->second->getSize() << " vs " << allocSize<< " mine? " << reg.accessedBy(myThread->runningOn()) << " ";
   //      reg.key->printRegion( *myThread->_file, reg.id );
   //      *myThread->_file << std::endl;
   //   }
   //}
   for ( it = _chunks.begin(); it != _chunks.end() && !done; it++ ) {
      // if ( it->second != NULL ) {
      //    global_reg_t reg = it->second->getAllocatedRegion();
      //    *myThread->_file << "["<< count << "] mmm this chunk: " << ((void *) it->second) << " refs " <<  it->second->getReferenceCount() << " size is " << it->second->getSize() << " vs " << allocSize << " ";
      //    reg.key->printRegion( reg.id );
      //    *myThread->_file << std::endl;
      // }
      if ( it->second == NULL ) {
         fatal("null chunk at regioncache");
      }
      AllocatedChunk &chunk = *(it->second);
      if ( chunk.getReferenceCount() == 0
            && chunk.allocated()
            && !(chunk.isRooted())
            && chunk.getDeviceAllocatedSize() >= allocSize ) {
         if ( !chunk.isDirty() ) {
            if ( chunk.getAllocatedRegion().accessedBy(myThread->runningOn()) ) {
               if ( chunk.trylock_AllocatedChunk() ) {
                  chunkToReuse = it->second;
                  done = true;
               }
            } else if ( chunkToReuseNotMine == NULL ) {
               if ( chunk.trylock_AllocatedChunk() ) {
                  chunkToReuseNotMine = it->second;
               }
            }
         } else {
            if ( chunkToReuseDirty == NULL && chunk.getAllocatedRegion().accessedBy(myThread->runningOn()) ) {
               if ( chunk.trylock_AllocatedChunk() ) {
                  chunkToReuseDirty = it->second;
               }
            } else if ( chunkToReuseDirtyNotMine == NULL ) {
               if ( chunk.trylock_AllocatedChunk() ) {
                  chunkToReuseDirtyNotMine = it->second;
               }
            }
         }
      }
      count++;
   }
   if ( chunkToReuse == NULL ) {
      if ( chunkToReuseNotMine != NULL ) {
         selected_chunk = chunkToReuseNotMine;
 //  NANOS_INSTRUMENT(sys.getInstrumentation()->raiseOpenBurstEvent( ikey, 9991 );)
         done = true;
      } else if ( chunkToReuseDirty != NULL ) {
         selected_chunk = chunkToReuseDirty;
   //NANOS_INSTRUMENT(sys.getInstrumentation()->raiseOpenBurstEvent( ikey, 9992 );)
         done = true;
      } else if ( chunkToReuseDirtyNotMine != NULL ) {
         selected_chunk = chunkToReuseDirtyNotMine;
   //NANOS_INSTRUMENT(sys.getInstrumentation()->raiseOpenBurstEvent( ikey, 9993 );)
         done = true;
      }
   } else {
   //NANOS_INSTRUMENT(sys.getInstrumentation()->raiseOpenBurstEvent( ikey, 9990 );)
      selected_chunk = chunkToReuse;
   }
   if ( done ) {
      if ( chunkToReuseNotMine != NULL && selected_chunk != chunkToReuseNotMine ) {
         chunkToReuseNotMine->unlock_AllocatedChunk();
      }
      if ( chunkToReuseDirty != NULL && selected_chunk != chunkToReuseDirty ) {
         chunkToReuseDirty->unlock_AllocatedChunk();
      }
      if ( chunkToReuseDirtyNotMine != NULL && selected_chunk != chunkToReuseDirtyNotMine ) {
         chunkToReuseDirtyNotMine->unlock_AllocatedChunk();
      }
      // if ( selected_chunk->trylock() ) {
      //    if ( selected_chunk->addReference( wd, 1111 ) == 0 ) {
      //       selected_chunk->setInvalidating();
      //    } else {
      //       //cant invalidate, retry?
      //    }
      //    selected_chunk->unlock();
      // }
      // if ( 1||_VERBOSE_CACHE ) { fprintf(stderr, "[%s] Thd %d Im cache with id %d, I've found a chunk to free, %p (locked? %d) region %d\n",  __FUNCTION__, myThread->getId(), _memorySpaceId, chunk, (chunk->locked()?1:0), chunk->getAllocatedRegion().id); }
   } else {
      // if ( VERBOSE_INVAL ) {
      //    count = 0;
      //    for ( it = _chunks.begin(); it != _chunks.end() && !done; it++ ) {
      //       if ( it->second == NULL ) *myThread->_file << "["<< count << "] this chunk: null chunk" << std::endl;
      //       else *myThread->_file << "["<< count << "] this chunk: " << ((void *) it->second) << " refs " <<  it->second->getReferenceCount() << " size is " << it->second->getSize() << " vs " << allocSize << " " << " dirty? " << it->second->isDirty() << std::endl;
      //       count++;
      //    }
      // }
      //fatal("IVE _not_ FOUND A CHUNK TO FREE");
      selected_chunk = NULL;
       *myThread->_file << "#####################################################" << std::endl;
       *myThread->_file << "Ive not found a chunk, need " << allocSize << " bytes" << std::endl;
       for ( it = _chunks.begin(); it != _chunks.end(); it++ ) {
          if ( it->second->allocated() ) {
             //global_reg_t reg = it->second->getAllocatedRegion();
             *myThread->_file << "["<< count << "] allocated chunk: " <<  it->second << " addr " << (void *)it->second->getAddress() << " inv?: " << it->second->isInvalidating() << " refs " <<  it->second->getReferenceCount() << " size is " << it->second->getDeviceAllocatedSize() << " vs " << allocSize << " ";
             // reg.key->printRegion( *myThread->_file, reg.id );
             *myThread->_file << std::endl;
          } else {
           //  global_reg_t reg = it->second->getAllocatedRegion();
           //  *myThread->_file << "["<< count << "] unallocated chunk: " << it->second << " addr " << (void *)it->second->getAddress() << " inv?: " << it->second->isInvalidating() << " refs " <<  it->second->getReferenceCount() << " size is " << it->second->getDeviceAllocatedSize() << " vs " << allocSize << " ";
           //  // reg.key->printRegion( *myThread->_file, reg.id );
           //  *myThread->_file << std::endl;
          }
       }
       *myThread->_file << "#####################################################" << std::endl;
   }
   //NANOS_INSTRUMENT(sys.getInstrumentation()->raiseOpenBurstEvent( ikey, 0 );)
   return selected_chunk;
}

AllocatedChunk **RegionCache::selectChunkToInvalidate( std::size_t allocSize ) {
   AllocatedChunk **allocChunkPtrPtr = NULL;
   MemoryMap<AllocatedChunk>::iterator it;
   bool done = false;
   int count = 0;
   //for ( it = _chunks.begin(); it != _chunks.end() && !done; it++ ) {
   //   *myThread->_file << "["<< count << "] this chunk: " << ((void *) it->second) << " refs: " << (int)( (it->second != NULL) ? it->second->getReferenceCount() : -1 ) << " dirty? " << (int)( (it->second != NULL) ? it->second->isDirty() : -1 )<< std::endl;
   //   count++;
   //}
   //count = 0;
   AllocatedChunk **chunkToReuseNoLruPtr = NULL;
   MemoryMap<AllocatedChunk>::iterator itNoLru;
   AllocatedChunk **chunkToReusePtr = NULL;
   AllocatedChunk **chunkToReuseDirtyNoLruPtr = NULL;
   MemoryMap<AllocatedChunk>::iterator itDirtyNoLru;
   AllocatedChunk **chunkToReuseDirtyPtr = NULL;
   MemoryMap<AllocatedChunk>::iterator itDirty;
   for ( it = _chunks.begin(); it != _chunks.end() && !done; it++ ) {
      // if ( it->second != NULL ) {
      //    global_reg_t reg = it->second->getAllocatedRegion();
      //    *myThread->_file << "["<< count << "] mmm this chunk: " << ((void *) it->second) << " refs " <<  it->second->getReferenceCount() << " size is " << it->second->getSize() << " vs " << allocSize << " ";
      //    reg.key->printRegion( reg.id );
      //    *myThread->_file << std::endl;
      // }
      if ( it->second != NULL && (it->second != (AllocatedChunk *) -1)
            && (it->second != (AllocatedChunk *) -2)
            && it->second->getReferenceCount() == 0
            && !(it->second->isRooted())
            && it->second->getDeviceAllocatedSize() == allocSize ) {
         if ( !it->second->isDirty() ) {
            if ( _lruTime == it->second->getLruStamp() ) {
               //*myThread->_file << "["<< count << "] this chunk: " << ((void *) it->second) << std::endl;
               chunkToReusePtr = &(it->second);
               done = true;
               break;
            } else if ( chunkToReuseNoLruPtr == NULL ) {
               chunkToReuseNoLruPtr = &(it->second);
               itNoLru = it;
            }
         } else {
            if ( _lruTime == it->second->getLruStamp() ) {
               //*myThread->_file << "["<< count << "] this chunk: " << ((void *) it->second) << std::endl;
               chunkToReuseDirtyPtr = &(it->second);
               itDirty = it;
            } else if ( chunkToReuseDirtyNoLruPtr == NULL ) {
               chunkToReuseDirtyNoLruPtr = &(it->second);
               itDirtyNoLru = it;
            }
         }
      }
      count++;
   }
   if ( chunkToReusePtr == NULL ) {
      if ( chunkToReuseNoLruPtr != NULL ) {
         //*myThread->_file << "LRU clean chunk"<< std::endl;
         chunkToReusePtr = chunkToReuseNoLruPtr;
         done = true;
         it = itNoLru;
         increaseLruTime();
      } else if ( chunkToReuseDirtyPtr != NULL ) {
         //*myThread->_file << "Dirty chunk"<< std::endl;
         chunkToReusePtr = chunkToReuseDirtyPtr;
         it = itDirty;
         done = true;
      } else if ( chunkToReuseDirtyNoLruPtr != NULL ) {
         //*myThread->_file << "LRU Dirty chunk"<< std::endl;
         chunkToReusePtr = chunkToReuseDirtyNoLruPtr;
         it = itDirtyNoLru;
         done = true;
         increaseLruTime();
      }
   } else {
      //*myThread->_file << "clean chunk"<< std::endl;
   }
   if ( done ) {
      allocChunkPtrPtr = chunkToReusePtr;
      if ( _VERBOSE_CACHE ) { fprintf(stderr, "[%s] Thd %d Im cache with id %d, I've found a chunk to free, %p (locked? %d) region %d addr=%p size=%zu\n",  __FUNCTION__, myThread->getId(), _memorySpaceId, *allocChunkPtrPtr, ((*allocChunkPtrPtr)->locked()?1:0), (*allocChunkPtrPtr)->getAllocatedRegion().id, (void*)it->first.getAddress(), it->first.getLength()); }
      //(*allocChunkPtrPtr)->lock();
   } else {
      // if ( VERBOSE_INVAL ) {
      //    count = 0;
      //    for ( it = _chunks.begin(); it != _chunks.end() && !done; it++ ) {
      //       if ( it->second == NULL ) *myThread->_file << "["<< count << "] this chunk: null chunk" << std::endl;
      //       else *myThread->_file << "["<< count << "] this chunk: " << ((void *) it->second) << " refs " <<  it->second->getReferenceCount() << " size is " << it->second->getSize() << " vs " << allocSize << " " << " dirty? " << it->second->isDirty() << std::endl;
      //       count++;
      //    }
      // }
      //fatal("IVE _not_ FOUND A CHUNK TO FREE");
      allocChunkPtrPtr = NULL;
   }
   return allocChunkPtrPtr;
}

void RegionCache::selectChunksToInvalidate( std::size_t allocSize, std::set< std::pair< AllocatedChunk **, AllocatedChunk * > > &chunksToInvalidate, WD const &wd, unsigned int &otherReferencedChunks ) {
   //for ( it = _chunks.begin(); it != _chunks.end() && !done; it++ ) {
   //   *myThread->_file << "["<< count << "] this chunk: " << ((void *) it->second) << " refs: " << (int)( (it->second != NULL) ? it->second->getReferenceCount() : -1 ) << " dirty? " << (int)( (it->second != NULL) ? it->second->isDirty() : -1 )<< std::endl;
   //   count++;
   //}
   //count = 0;
   otherReferencedChunks = 0;
   if ( VERBOSE_INVAL ) {
      *myThread->_file << __FUNCTION__ << " with size " << allocSize << std::endl;
   }
   if ( /*_device.supportsFreeSpaceInfo() */ true ) {
      MemoryMap<AllocatedChunk>::iterator it;
      bool done = false;
      MemoryMap< uint64_t > device_mem;

      for ( it = _chunks.begin(); it != _chunks.end() && !done; it++ ) {
         // if ( it->second != NULL ) {
         //    global_reg_t reg = it->second->getAllocatedRegion();
         //    *myThread->_file << "### this chunk: " << ((void *) it->second) << " refs " <<  it->second->getReferenceCount() << " size is " << it->second->getSize() << " vs " << allocSize << " ";
         //    reg.key->printRegion( *myThread->_file, reg.id );
         //    *myThread->_file << std::endl;
         // }
         if ( it->second != NULL && it->second != (AllocatedChunk *) -1 && (it->second != (AllocatedChunk *) -2) ) {
            AllocatedChunk &c = *(it->second);
            AllocatedChunk **chunk_at_map_ptr = &(it->second);
            if ( it->second->getReferenceCount() == 0 && !(it->second->isRooted()) ) {
               device_mem.addChunk( c.getAddress(), c.getDeviceAllocatedSize(), (uint64_t) chunk_at_map_ptr );
            } else {
               bool mine = false;
               for (unsigned int idx = 0; idx < wd.getNumCopies() && !mine ; idx += 1) {
                  mine = ( wd._mcontrol._memCacheCopies[ idx ]._chunk == &c );
               }
               otherReferencedChunks += mine ? 0 : 1;
            }
         } else if ( it->second == (AllocatedChunk *) -1 ) {
            otherReferencedChunks += 1;
         }
      }
      
      /* add the device free chunks */
      SimpleAllocator::ChunkList free_device_chunks;
      _device._getFreeMemoryChunksList( sys.getSeparateMemory( _memorySpaceId ), free_device_chunks );
      for ( SimpleAllocator::ChunkList::iterator lit = free_device_chunks.begin(); lit != free_device_chunks.end(); lit++ ) {
         device_mem.addChunk( lit->first, lit->second, (uint64_t) 0 );
      }

      MemoryMap< uint64_t >::iterator devIt, devItAhead;
      if ( VERBOSE_INVAL ) {
         *myThread->_file << "I can invalidate a set of these:" << std::endl;
         for ( devIt = device_mem.begin(); devIt != device_mem.end(); devIt++ ) {
            *myThread->_file << "Addr: " << (void *) devIt->first.getAddress() << " size: " << devIt->first.getLength() ;
            if ( devIt->second == 0 ) {
               *myThread->_file << " [free chunk] "<< std::endl;
            } else {
               *myThread->_file << " " << (void *) *((AllocatedChunk **) devIt->second) << std::endl;
            }
         }
      }
      std::map< std::size_t, std::list< MemoryMap< uint64_t >::iterator > > candidates;

      for ( devIt = device_mem.begin(); devIt != device_mem.end(); devIt++ ) {
         std::size_t len = devIt->first.getLength();
         uint64_t addr = devIt->first.getAddress();
         std::size_t num_chunks = 0;
         if ( devIt->second != 0 ) {
            num_chunks += (*((AllocatedChunk **)(devIt->second)))->isDirty() ? devIt->first.getLength() : 0;
         }
         devItAhead = devIt;
         devItAhead++;
         bool fail = false;
         while ( len < allocSize && !fail && devItAhead != device_mem.end() ) {
            if ( addr + len == devItAhead->first.getAddress() ) {
               len += devItAhead->first.getLength();
               if ( devItAhead->second != 0 ) {
                  num_chunks += (*((AllocatedChunk **)(devItAhead->second)))->isDirty() ? devItAhead->first.getLength() : 0;
               }
               devItAhead++;
            } else {
               fail = true;
            }
         }
         if ( len >= allocSize && !fail ) {
            candidates[ num_chunks ].push_back( devIt );
         } 
      } 
      if ( !candidates.empty() ) {
         MemoryMap< uint64_t >::iterator selectedIt = candidates.begin()->second.front();
         if ( VERBOSE_INVAL ) {
            *myThread->_file << "Im going to invalidaet from " << (void *) selectedIt->first.getAddress() << std::endl;
         }
         
         for ( std::size_t len = selectedIt->first.getLength(); len < allocSize; selectedIt++ ) {
            if ( selectedIt->second != 0 ) {
               AllocatedChunk **this_chunk = (AllocatedChunk **) selectedIt->second;
               chunksToInvalidate.insert( std::make_pair( this_chunk, *this_chunk ) );
            }
            len += selectedIt->first.getLength();
         }
      } else {
         // *myThread->_file << " failed to invalidate " << std::endl;
         // printReferencedChunksAndWDs();
      }
   }
}

unsigned int AllocatedChunk::getVersion( global_reg_t const &reg ) {
   unsigned int version = 0;
   CachedRegionStatus *entry = ( CachedRegionStatus * ) _newRegions->getRegionData( reg.id );
   if ( entry ) {
      version = entry->getVersion();
   }
   return version;
}

DeviceOps *AllocatedChunk::getDeviceOps( global_reg_t const &reg, WD const *wd, unsigned int idx ) {
   CachedRegionStatus *entry = ( CachedRegionStatus * ) _newRegions->getRegionData( reg.id );
   std::ostream &o = *(myThread->_file);
   if ( entry == NULL ) {
      *myThread->_file << "wd " << wd->getId() << " w/cIdx " << idx << ": Not found entry for chunk " << (void *) this << " w/hAddr " << (void *)this->getHostAddress() << " - " << (void *) (this->getHostAddress() + this->getDeviceAllocatedSize()) << " ";
      reg.key->printRegion(*myThread->_file, reg.id); *myThread->_file << std::endl;
      printBt(*(myThread->_file) );
      for ( CacheRegionDictionaryIterator it = _newRegions->begin(); it != _newRegions->end(); it++) {
         o << "Region: " << it->first << " "; _newRegions->printRegion( o, it->first ); o << " has entry with version " << (( (it->second).getData() ) ? (it->second).getData()->getVersion() : -1)<< std::endl;
      }
   }
   ensure(entry != NULL, "CacheEntry not found!");
   return entry->getDeviceOps();
}

void AllocatedChunk::printReferencingWDs() const {
   *(myThread->_file) << "Addr: " << (void*)_hostAddress << " Size: " << _allocatedRegion.getBreadth() << " DeviceAlloactedSize " << _deviceAllocatedSize << " Referencing WDs: [";
   for ( std::map<WD const *, unsigned int>::const_iterator it = _refWdId.begin(); it != _refWdId.end(); it++ ) {
      if ( it->second != 0 ) {
         WD const &wd = *it->first;
         std::map<int, std::set<int> >::const_iterator itLoc = _refLoc.find( wd.getId() );
         *(myThread->_file) << "(wd: " << wd.getId() << " desc: " << ( wd.getDescription() != NULL ? wd.getDescription() : "n/a" )  << " count: " << it->second <<" loc: {";
         for (std::set<int>::const_iterator sIt = itLoc->second.begin(); sIt != itLoc->second.end(); sIt++ ) {
            *(myThread->_file) << *sIt << " ";
         }
         *(myThread->_file) << "}";
      }
   }
   *(myThread->_file) << "]" << std::endl;
}

AllocatedChunk *RegionCache::tryGetAddress( global_reg_t const &reg, WD const &wd, unsigned int copyIdx ) {
   ChunkList results;
   AllocatedChunk *allocChunkPtr = NULL;
   global_reg_t allocatedRegion;

   std::size_t allocSize = 0;
   uint64_t targetHostAddr = 0;

   getAllocatableRegion( reg, allocatedRegion );

   targetHostAddr = allocatedRegion.getRealFirstAddress();
   allocSize      = allocatedRegion.getDataSize();

   _chunks.getOrAddChunkDoNotFragment( targetHostAddr, allocSize, results );
   if ( results.size() != 1 ) {
      message0( "Got results.size()="<< results.size() << " for addr " << ((void*) targetHostAddr) << " with allocSize " << allocSize <<" I think we need to realloc " << __FUNCTION__ << " @ " << __FILE__ << ":" << __LINE__ );
      for ( ChunkList::iterator it = results.begin(); it != results.end(); it++ )
         *myThread->_file << " addr: " << (void *) it->first->getAddress() << " size " << it->first->getLength() << std::endl; 
      *myThread->_file << "Realloc needed. Caused by wd " << (wd.getDescription() ? wd.getDescription() : "n/a") << " copy index " << copyIdx << std::endl;
      fatal("Can not continue.");
   } else {
      if ( *(results.front().second) == NULL ) {

         if ( VERBOSE_DEV_OPS ) {
            *(myThread->_file) << "[" << myThread->getId() << "] "<< __FUNCTION__ << " _device(" << _device.getName() << ")._memAllocate( memspace=" << _memorySpaceId <<", allocSize="<< allocSize << ", wd="<< wd.getId() << " ["<< (wd.getDescription() != NULL ? wd.getDescription() : "no description") << "], copyIdx="<< copyIdx << " );";
         }
         void *deviceMem = _device.memAllocate( allocSize, sys.getSeparateMemory( _memorySpaceId ), &wd, copyIdx );
         if ( VERBOSE_DEV_OPS ) {
            *(myThread->_file) << " returns " << (void *) deviceMem << std::endl;
         }
         if ( deviceMem != NULL ) {
            _allocatedBytes += allocSize;
            *(results.front().second) = NEW AllocatedChunk( *this, (uint64_t) deviceMem, results.front().first->getAddress(), results.front().first->getLength(), allocatedRegion, reg.getRootedLocation() == this->getMemorySpaceId() );
            allocChunkPtr = *(results.front().second);
            this->addToAllocatedRegionMap( allocatedRegion );
            //*(results.front().second) = allocChunkPtr;
         } else {
            // I have not been able to allocate a chunk, just return NULL;
         }
      } else if ( *(results.front().second) == (AllocatedChunk *) -1 || (*(results.front().second) == (AllocatedChunk *) -2) ) {
         //being invalidated.
      } else {
         //*(myThread->_file) << " CHUNK 1 AND NOT NULL! wd: " << wd.getId() << " copy " << copyIdx << " asked for "<< (void *)targetHostAddr << " with size " << (unsigned int) allocSize << " got addr " << (void *) results.front().first->getAddress() << " with size " << (unsigned int) results.front().first->getLength() << " entry is " << (void *) *(results.front().second)<< std::endl;
         if ( results.front().first->getAddress() <= targetHostAddr ) {
            if ( results.front().first->getLength() + results.front().first->getAddress() >= (targetHostAddr + allocSize) ) {
               allocChunkPtr = *(results.front().second);
            } else {
               *myThread->_file << "I need a realloc of an allocated chunk!" << std::endl;
            }
         }
      }
   }
   if ( allocChunkPtr != NULL ) {
      if ( allocChunkPtr->trylock_AllocatedChunk() ) {
         allocChunkPtr->addReference( wd , 6); //tryGetAddress
      } else {
         allocChunkPtr = NULL;
      }
   }
   return allocChunkPtr;
}

AllocatedChunk *RegionCache::invalidate( LockedObjects &srcRegions, InvalidationController &invalControl, global_reg_t const &allocatedRegion, WD const &wd, unsigned int copyIdx ) {
   AllocatedChunk *allocChunkPtr = NULL;
   AllocatedChunk **allocChunkPtrPtr = NULL;
   NANOS_INSTRUMENT( static InstrumentationDictionary *ID = sys.getInstrumentation()->getInstrumentationDictionary(); )
   NANOS_INSTRUMENT( static nanos_event_key_t key = ID->getEventKey("cache-evict"); )
   NANOS_INSTRUMENT( sys.getInstrumentation()->raiseOpenBurstEvent( key, (nanos_event_value_t) wd.getId() ); )
   invalControl._allocatedRegion = allocatedRegion;
   //std::set< global_reg_t > regions_to_remove_access;

   //reg.key->invalLock();
   std::set< AllocatedChunk ** > chunks_to_invalidate;

   allocChunkPtrPtr = selectChunkToInvalidate( allocatedRegion.getDataSize() );
   if ( allocChunkPtrPtr != NULL ) {
      allocChunkPtr = *allocChunkPtrPtr;
      invalControl._invalOps = NEW SeparateAddressSpaceOutOps( myThread->runningOn(), true, true );
      invalControl._chunksToInval.insert( std::make_pair( allocChunkPtrPtr, allocChunkPtr ) );
      allocChunkPtr->addReference( wd, 22 ); //invalidate, single chunk
      srcRegions.addAndLock( allocChunkPtr->getAllocatedRegion().key );
      bool hard_inval = allocChunkPtr->invalidate( this, wd, copyIdx, *invalControl._invalOps, invalControl._regions_to_remove_access );
      if ( hard_inval ) {
         invalControl._hardInvalidationCount++;
      } else {
         invalControl._softInvalidationCount++;
      }
      // *(myThread->_file) << "[" << myThread->getId() << "] single chunk invalidation ( "<<
      //    (hard_inval ? "hard" : "soft" ) <<" ):  memspace=" << _memorySpaceId <<
      //    ", neededSize="<< allocatedRegion.getDataSize() << ", selectedDevAddr=" <<
      //    (void*)allocChunkPtr->getAddress() << ", chunkSize=" << allocChunkPtr->getSize() <<
      //    ", wd="<< wd.getId() << " ["<< (wd.getDescription() != NULL ? wd.getDescription() : "no description") <<
      //    "], copyIdx="<< copyIdx << ", reg " << allocatedRegion.id << " chunk " <<
      //    (void*)(*allocChunkPtrPtr) << " will use for allocRegion "<<
      //    (void*)allocatedRegion.getRealFirstAddress() << " - " << (void *)(allocatedRegion.getRealFirstAddress() + allocatedRegion.getBreadth()) << std::endl;
      if ( VERBOSE_DEV_OPS ) {
         *(myThread->_file) << "[" << myThread->getId() << "] single chunk invalidation ( "<< (hard_inval ? "hard" : "soft" ) <<" ):  memspace=" << _memorySpaceId <<", neededSize="<< allocatedRegion.getDataSize() << ", selectedDevAddr=" << (void*)allocChunkPtr->getAddress() << ", chunkSize=" << allocChunkPtr->getDeviceAllocatedSize() << ", wd="<< wd.getId() << " ["<< (wd.getDescription() != NULL ? wd.getDescription() : "no description") << "], copyIdx="<< copyIdx << ", reg " << allocatedRegion.id << " chunk " << (void*)(*allocChunkPtrPtr) << std::endl;
      }
   } else {
         //*(myThread->_file) << "[" << myThread->getId() << "] multi chunk invalidation test:  memspace=" << _memorySpaceId <<", neededSize="<< allocatedRegion.getDataSize() << ", wd="<< wd.getId() << " ["<< (wd.getDescription() != NULL ? wd.getDescription() : "no description") << "], copyIdx="<< copyIdx << std::endl;
      //try to invalidate a set of chunks
      unsigned int other_referenced_chunks = 0;
      selectChunksToInvalidate( allocatedRegion.getDataSize(), invalControl._chunksToInval, wd, other_referenced_chunks );
      if ( invalControl._chunksToInval.empty() ) {
         if ( other_referenced_chunks == 0 ) {
            printReferencedChunksAndWDs();
            *(myThread->_file) << "---" << std::endl;
      _chunks.print( *myThread->_file );
         fatal("Unable to free enough space to allocate task data, probably a fragmentation issue. Try increasing the available device memory.");
         } else {
            // *(myThread->_file) << "Unable to invalidate using selectChunksToInvalidate, wd: " << wd.getId() << " other_referenced_chunks: " << other_referenced_chunks << std::endl;
            // printReferencedChunksAndWDs();
            // *(myThread->_file) << "---" << std::endl;
            // _chunks.print( *myThread->_file );
   NANOS_INSTRUMENT( sys.getInstrumentation()->raiseCloseBurstEvent( key, 0 ); )
            return NULL;
         }
      }
      if ( VERBOSE_INVAL ) {
         *(myThread->_file) << "[" << myThread->getId() << "] multi chunk invalidation:  memspace=" << _memorySpaceId <<", neededSize="<< allocatedRegion.getDataSize() << ", wd="<< wd.getId() << " ["<< (wd.getDescription() != NULL ? wd.getDescription() : "no description") << "], copyIdx="<< copyIdx << std::endl;
      }
      invalControl._invalOps = NEW SeparateAddressSpaceOutOps( myThread->runningOn(), true, true );
      for ( std::set< std::pair< AllocatedChunk ** , AllocatedChunk * > >::iterator it = invalControl._chunksToInval.begin(); it != invalControl._chunksToInval.end(); it++ ) {
         AllocatedChunk **chunkPtr = it->first;
         AllocatedChunk *chunk = *chunkPtr;
         chunk->addReference( wd, 23 ); //invalidate, multi chunk
         srcRegions.addAndLock( chunk->getAllocatedRegion().key );
         if ( chunk->invalidate( this, wd, copyIdx, *invalControl._invalOps, invalControl._regions_to_remove_access ) ) {
            invalControl._hardInvalidationCount++;
         } else {
            invalControl._softInvalidationCount++;
         }
         //if ( VERBOSE_DEV_OPS ) {
         //   *(myThread->_file) << "[" << myThread->getId() << "] _device(" << _device.getName() << ").memFree(  memspace=" << _memorySpaceId <<", devAddr="<< (void *)chunk->getAddress() << ", wd="<< wd.getId() << " ["<< (wd.getDescription() != NULL ? wd.getDescription() : "no description") << "], copyIdx="<< copyIdx << " );" << std::endl;
         //}
         //_device.memFree( chunk->getAddress(), sys.getSeparateMemory( _memorySpaceId ) );
         invalControl._chunksToFree.insert( chunk );
      }
   }

   invalControl._invalChunk = allocChunkPtr;

   // should be done after inval
#if 1
   for ( std::set< std::pair< AllocatedChunk **, AllocatedChunk * > >::iterator it = invalControl._chunksToInval.begin(); it != invalControl._chunksToInval.end(); it++ ) {
      //FIXME do we need to call removeChunk? I think so
      // AllocatedChunk * chunk = *(*it);
      // *myThread->_file << "inval due to wd " << wd.getId() << ", idx " << copyIdx << " chunk entry holding chunk " << (void *) chunk << " w/hAddr " << (void*)chunk->getHostAddress() << " - " << (void*)(chunk->getHostAddress() + chunk->getSize()) << " now set to null, map entry addr " << (void *) *it << std::endl;
      *(it->first) = (AllocatedChunk *) -1;
   }
#endif

   NANOS_INSTRUMENT( sys.getInstrumentation()->raiseCloseBurstEvent( key, 0 ); )

   return allocChunkPtr;
}

AllocatedChunk *RegionCache::getOrCreateChunk( LockedObjects &srcRegions, global_reg_t const &reg, WD const &wd, unsigned int copyIdx ) {
   ChunkList results;
   AllocatedChunk *allocChunkPtr = NULL;
   global_reg_t allocatedRegion;

   std::size_t allocSize = 0;
   uint64_t targetHostAddr = 0;

   getAllocatableRegion( reg, allocatedRegion );

   targetHostAddr = allocatedRegion.getRealFirstAddress();
   allocSize      = allocatedRegion.getDataSize();

  //*myThread->_file << "-----------------------------------------" << std::endl;
  //*myThread->_file << " Max " << cd.getMaxSize() << std::endl;
  //*myThread->_file << "WIDE targetHostAddr: "<< ((void *)cd.getBaseAddress()) << std::endl;
  //*myThread->_file << "WIDE allocSize     : "<< cd.getMaxSize() << std::endl;
  //*myThread->_file << "FIT  targetHostAddr: "<< ((void *)cd.getFitAddress()) << std::endl;
  //*myThread->_file << "FIT  allocSize     : "<< cd.getFitSize() << std::endl;
  //*myThread->_file << "-----------------------------------------" << std::endl;
  //
  //*myThread->_file << "Requesting a chunk with targetHostAddr=" << (void *) targetHostAddr << " and size=" << allocSize << " allocRegionId " << allocatedRegion.id << " "; allocatedRegion.key->printRegion( allocatedRegion.id ); *myThread->_file << std::endl;

   _chunks.getOrAddChunkDoNotFragment( targetHostAddr, allocSize, results );
   if ( results.size() != 1 ) {
      message0( "Got results.size()="<< results.size() << " I think we need to realloc " << __FUNCTION__ << " @ " << __FILE__ << ":" << __LINE__ );
      for ( ChunkList::iterator it = results.begin(); it != results.end(); it++ )
         *myThread->_file << " addr: " << (void *) it->first->getAddress() << " size " << it->first->getLength() << std::endl; 
   } else {
      //if ( results.front().first->getAddress() != targetHostAddr || results.front().first->getLength() < allocSize ) {
      //   *myThread->_file << "<<<<<<<<<<<<<<<<<<<<<<<<<<<<<<<<<<<<<<<ERROR, realloc needed>>>>>>>>>>>>>>>>>>>>>>>>>>>>>>>>>>>>>>>>>>>>" << std::endl;
      //}
      if ( *(results.front().second) == NULL ) {

         if ( VERBOSE_DEV_OPS ) {
            *(myThread->_file) << "[" << myThread->getId() << "] "<< __FUNCTION__ << " _device(" << _device.getName() << ")._memAllocate( memspace=" << _memorySpaceId <<", allocSize="<< allocSize << ", wd="<< wd.getId() << " ["<< (wd.getDescription() != NULL ? wd.getDescription() : "no description") << "], copyIdx="<< copyIdx << " );";
         }
         void *deviceMem = _device.memAllocate( allocSize, sys.getSeparateMemory( _memorySpaceId ), &wd, copyIdx );
         if ( VERBOSE_DEV_OPS ) {
            *(myThread->_file) << " returns " << (void *) deviceMem << std::endl;
         }
         if ( deviceMem == NULL ) {
            /* Invalidate */
            //AllocatedChunk *invalidated_chunk = invalidate( wd._mcontrol._memCacheCopies[copyIdx], allocatedRegion, wd, copyIdx );
            invalidate( srcRegions, wd._mcontrol._memCacheCopies[copyIdx]._invalControl, allocatedRegion, wd, copyIdx );
            //*(myThread->_file) << " allocatedRegion " ; allocatedRegion.key->printRegion(*(myThread->_file), allocatedRegion.id); *(myThread->_file) << " set chunkPtr to "  << results.front().second << std::endl;
            if ( wd._mcontrol._memCacheCopies[copyIdx]._invalControl.isInvalidating() ) {
               *(results.front().second) = (AllocatedChunk *) -2;
               wd._mcontrol._memCacheCopies[copyIdx]._invalControl._invalChunkPtr = results.front().second;
            } else {
               //*myThread->_file << " failed to invalidate: " << std::endl;
               //printReferencedChunksAndWDs();
            }
         } else {
            _allocatedBytes += allocSize;
            *(results.front().second) = NEW AllocatedChunk( *this, (uint64_t) deviceMem, results.front().first->getAddress(), results.front().first->getLength(), allocatedRegion, reg.getRootedLocation() == this->getMemorySpaceId() );
            allocChunkPtr = *(results.front().second);
            this->addToAllocatedRegionMap( allocatedRegion );
            allocChunkPtr->addReference( wd, 4 ); //getOrCreateChunk, invalidated
            allocChunkPtr->lock_AllocatedChunk();
            //*(results.front().second) = allocChunkPtr;
         }
      } else if ( *(results.front().second) == (AllocatedChunk *) -1 || (*(results.front().second) == (AllocatedChunk *) -2) ) {
         //being invalidated
      } else {
         if ( results.front().first->getAddress() <= targetHostAddr ) {
            if ( results.front().first->getLength() + results.front().first->getAddress() >= (targetHostAddr + allocSize) ) {
               allocChunkPtr = *(results.front().second);
               allocChunkPtr->addReference( wd, 5 ); //getOrCreateChunk, hit
               allocChunkPtr->lock_AllocatedChunk();
            } else {
               *myThread->_file << "I need a realloc of an allocated chunk!" << std::endl;
            }
         }
      }
   }
   return allocChunkPtr;
}

AllocatedChunk *RegionCache::getAddress( uint64_t hostAddr, std::size_t len ) {
   ConstChunkList results;
   AllocatedChunk *allocChunkPtr = NULL;
   _chunks.getChunk( hostAddr, len, results );
   if ( results.size() != 1 ) {
         *myThread->_file <<"Requested addr " << (void *) hostAddr << " size " <<len << std::endl;
      message0( "I think we need to realloc " << __FUNCTION__ << " @ " << __FILE__ << ":" << __LINE__ );
      for ( ConstChunkList::iterator it = results.begin(); it != results.end(); it++ )
         *myThread->_file << " addr: " << (void *) it->first.getAddress() << " size " << it->first.getLength() << std::endl; 
   } else {
      if ( results.front().second == NULL ) {
         message0("Address not found in cache, Error!! ");
      } else {
         allocChunkPtr = results.front().second;
      }
   }
   if ( allocChunkPtr == NULL ) *myThread->_file << "WARNING: null RegionCache::getAddress()" << std::endl; 
   allocChunkPtr->lock_AllocatedChunk();
   return allocChunkPtr;
}

//AllocatedChunk *RegionCache::getAndReferenceAllocatedChunk( global_reg_t const &reg, WD const *wd, unsigned int copyIdx ) const {
//   this->lock();
//   AllocatedChunk *chunk = _getAllocatedChunk( reg, true, true, wd, copyIdx );
//   chunk->addReference( wd, 22 );
//   chunk->unlock();
//   this->unlock();
//   return chunk;
//}

<<<<<<< HEAD
AllocatedChunk *RegionCache::getAllocatedChunk( global_reg_t const &reg, WD const &wd, unsigned int copyIdx ) const {
=======
AllocatedChunk *RegionCache::getAllocatedChunk_ForTransferRDLock( global_reg_t const &reg, WD const &wd, unsigned int copyIdx ) {
   AllocatedChunk *res = NULL;
   pthread_rwlock_rdlock( &_rwlock );
   res = _getAllocatedChunk( reg, true, true, wd, copyIdx );
   pthread_rwlock_unlock( &_rwlock );
   return res;
}

AllocatedChunk *RegionCache::getAllocatedChunk_NOLOCK( global_reg_t const &reg, WD const &wd, unsigned int copyIdx ) const {
>>>>>>> 52d7a423
   return _getAllocatedChunk( reg, true, true, wd, copyIdx );
}

AllocatedChunk *RegionCache::_getAllocatedChunk( global_reg_t const &reg, bool complain, bool lockChunk, WD const &wd, unsigned int copyIdx ) const {
   ConstChunkList results;
   AllocatedChunk *allocChunkPtr = NULL;
   _chunks.getChunk( reg.getRealFirstAddress(), reg.getBreadth(), results );
   if ( results.size() == 1 ) {
      allocChunkPtr = results.front().second;
      //if ( ! allocChunkPtr ) {
      //   *myThread->_file << __func__ << " allocChunkPtr " << (void *) allocChunkPtr <<
      //      " results.front().second " << (void *) results.front().second <<
      //      " w/key " << (void*) reg.getRealFirstAddress() << " - " << (void*)(reg.getRealFirstAddress()+reg.getBreadth()) <<
      //      " results key: " << (void *)results.front().first.getAddress() << " - " << (void *)(results.front().first.getAddress() + results.front().first.getLength()) << std::endl;
      //}
   } else if ( results.size() > 1 ) {
         *(myThread->_file) <<"Requested addr " << (void *) reg.getRealFirstAddress() << " size " << reg.getBreadth() << std::endl;
      message0( "I think we need to realloc " << __FUNCTION__ << " @ " << __FILE__ << ":" << __LINE__ );
      for ( ConstChunkList::const_iterator it = results.begin(); it != results.end(); it++ )
         *myThread->_file << " addr: " << (void *) it->first.getAddress() << " size " << it->first.getLength() << std::endl; 
      *(myThread->_file) << "Realloc needed. Caused by wd " << (wd.getDescription() ? wd.getDescription() : "n/a") << " copy index " << copyIdx << std::endl;
      fatal("Can not continue.");
   }
   if ( !allocChunkPtr && complain ) {
      printBt(*(myThread->_file) ); *(myThread->_file) << "Error, null region at spaceId "<< _memorySpaceId << " "; reg.key->printRegion( *(myThread->_file), reg.id ); *(myThread->_file) << " results.size= " << results.size() << " results.front().second " << results.front().second << std::endl;
      _chunks.print( *myThread->_file );

      for ( MemoryMap<AllocatedChunk>::const_iterator it = _chunks.begin(); it != _chunks.end(); it++ ) {
         if ( it->second != NULL && it->second != (AllocatedChunk *) -1 && (it->second != (AllocatedChunk *) -2) ) {
            AllocatedChunk &c = *(it->second);
            c.getAllocatedRegion().key->printRegion( *myThread->_file, c.getAllocatedRegion().id );
            *myThread->_file << std::endl;
         }
      }
      ensure(allocChunkPtr != NULL, "Chunk not found!");
   }
   if ( allocChunkPtr && lockChunk ) {
      //*myThread->_file << "AllocChunkPtr is " << allocChunkPtr << std::endl;
      allocChunkPtr->lock_AllocatedChunk(); 
   }
   return allocChunkPtr;
}

void RegionCache::NEWcopyIn( unsigned int srcLocation, global_reg_t const &reg, unsigned int version, WD const *wd, unsigned int copyIdx, DeviceOps *givenOps, AllocatedChunk *destinationChunk, AllocatedChunk *sourceChunk ) {
   //AllocatedChunk *chunk = getAllocatedChunk( reg );
   uint64_t origDevAddr = destinationChunk->getAddress() + ( reg.getRealFirstAddress() - destinationChunk->getHostAddress() );
   DeviceOps *ops = ( givenOps != NULL ) ? givenOps : destinationChunk->getDeviceOps( reg, wd, copyIdx );
   //chunk->unlock();
   //*myThread->_file << " COPY REGION ID " << reg.id << " OPS " << (void*)ops << std::endl;
   if ( srcLocation != 0 ) {
      ensure( sourceChunk != NULL, "invalid argument." );
      //AllocatedChunk *origChunk = sys.getSeparateMemory( srcLocation ).getCache().getAllocatedChunk( reg, wd, copyIdx );
      //origChunk->NEWaddWriteRegion( reg.id, version, wd, copyIdx );// this is needed in case we are copying out a fragment of a region
      //origChunk->unlock();
      sourceChunk->NEWaddWriteRegion( reg.id, version, wd, copyIdx );// this is needed in case we are copying out a fragment of a region
   }
   increaseTransferredInData(reg.getDataSize());
   copyIn( reg, origDevAddr, srcLocation, ops, destinationChunk, sourceChunk, wd );
}

void RegionCache::NEWcopyOut( global_reg_t const &reg, unsigned int version, WD const *wd, unsigned int copyIdx, DeviceOps *givenOps, bool inval, AllocatedChunk *providedOrigChunk ) {
   ensure (providedOrigChunk != NULL, "copyOut but no providedOrigChunk");
   AllocatedChunk *origChunk = providedOrigChunk;
   //if ( providedOrigChunk == NULL ) {
   //   while ( !_lock.tryAcquire() ) {
   //      myThread->idle();
   //   }
   //   origChunk = getAllocatedChunk( reg, *wd, copyIdx );
   //   _lock.release();
   //} else {
   //   origChunk = providedOrigChunk;
   //   origChunk->lock();
   //}

   uint64_t origDevAddr = origChunk->getAddress() + ( reg.getRealFirstAddress() - origChunk->getHostAddress() );
   DeviceOps *ops = ( givenOps != NULL ) ? givenOps : reg.getDeviceOps();
   //origChunk->clearDirty( reg );
   increaseTransferredOutData(reg.getDataSize());
   if ( !inval ) {
      origChunk->NEWaddWriteRegion( reg.id, version, wd, copyIdx );// this is needed in case we are copying out a fragment of a region, ignore in case of invalidation
   } else {
      increaseTransferredReplacedOutData(reg.getDataSize());
   }
   //if ( providedOrigChunk == NULL ) {
   //   origChunk->unlock();
   //}
//(*myThread->_file) << std::setprecision(std::numeric_limits<double>::digits10) << OS::getMonotonicTime() << " issuing copyOut (from " << this->getMemorySpaceId() << " using chunk " << origChunk << " w/addr " << origChunk->getHostAddress() << " provided chunk was " << providedOrigChunk << std::endl;
   copyOut( reg, origDevAddr, ops, wd );
}

RegionCache::RegionCache( memory_space_id_t memSpaceId, Device &cacheArch, enum CacheOptions flags, std::size_t slabSize ) :
   _chunks(),
   _OLDlock(),
   _rwlock(),
   _MAPlock(),
   _device( cacheArch ),
   _memorySpaceId( memSpaceId ),
   _flags( flags ),
   _slabSize( slabSize ),
   _lruTime( 0 ),
   _softInvalidationCount( 0 ),
   _hardInvalidationCount( 0 ),
   _inBytes( 0 ),
   _outBytes( 0 ),
   _outRepalcementBytes( 0 ),
   _allocatedRegionMap(),
   _allocatedRegionMapCopy(),
   _mapVersion( 0 ),
   _mapVersionRequested( 0 ),
   _currentAllocations( 0 ),
   _allocatedBytes( 0 ),
    _copyInObj( *this ), _copyOutObj( *this ) 
   {
   // FIXME : improve flags propagation from system/plugins to cache.
   if ( _slabSize > 0 ) {
      _flags = ALLOC_SLAB;
   }
}

unsigned int RegionCache::getMemorySpaceId() const {
   return _memorySpaceId;
}

void RegionCache::_copyIn( global_reg_t const &reg, uint64_t devAddr, uint64_t hostAddr, std::size_t len, DeviceOps *ops, WD const *wd, bool fake ) {
   //NANOS_INSTRUMENT( InstrumentState inst(NANOS_CC_COPY_IN); );
   if ( VERBOSE_DEV_OPS ) {
      char value[128];
      double *dptr = (double *) hostAddr;
      snprintf( value, 64, "%a %a", dptr[0], dptr[len/sizeof(double) - 1] );
      *(myThread->_file) << "[" << myThread->getId() << "] _device(" << _device.getName() << ", #" << _device.increaseNumOps() << ")._copyIn( reg=["; reg.key->printRegionGeom( *myThread->_file, reg.id ); *myThread->_file << "] copyTo=" << _memorySpaceId <<", hostAddr="<< (void*)hostAddr <<" ["<< value <<"]"<<", devAddr="<< (void*)devAddr <<", len=" << len << ", _pe, ops, wd="<< wd->getId() << " ["<< (wd->getDescription() != NULL ? wd->getDescription() : "no description") << "] );" <<std::endl;
   }
   if ( sys._watchAddr != NULL ) {
   if ( (uint64_t) sys._watchAddr >= hostAddr && ((uint64_t) sys._watchAddr ) < hostAddr + len ) {
      *myThread->_file << "WATCH " ;
      *(myThread->_file) << "[" << myThread->getId() << "] _device(" << _device.getName() << ", #" << _device.increaseNumOps() << ")._copyIn( reg=["; reg.key->printRegionGeom( *myThread->_file, reg.id ); *myThread->_file << "] copyTo=" << _memorySpaceId <<", hostAddr="<< (void*)hostAddr <<" ["<< *((double*) hostAddr) <<"]"<<", devAddr="<< (void*)devAddr <<", len=" << len << ", _pe, ops, wd="<< wd->getId() << " ["<< (wd->getDescription() != NULL ? wd->getDescription() : "no description") << "] );" <<std::endl;
   }
   }
   if (!fake) _device._copyIn( devAddr, hostAddr, len, sys.getSeparateMemory( _memorySpaceId ), ops, wd, (void *) reg.key->getKeyBaseAddress(), reg.id );
   //NANOS_INSTRUMENT( inst.close(); );
}

void RegionCache::_copyInStrided1D( global_reg_t const &reg, uint64_t devAddr, uint64_t hostAddr, std::size_t len, std::size_t numChunks, std::size_t ld, DeviceOps *ops, WD const *wd, bool fake ) {
   //NANOS_INSTRUMENT( InstrumentState inst(NANOS_CC_COPY_IN); );
   if ( VERBOSE_DEV_OPS ) {
      *(myThread->_file) << "[" << myThread->getId() << "] _device(" << _device.getName() << ", #" << _device.increaseNumOps() <<")._copyInStrided1D( reg=["; reg.key->printRegionGeom( *myThread->_file, reg.id ); *myThread->_file << "] copyTo=" << _memorySpaceId <<", hostAddr="<< (void*)hostAddr <<" ["<< *((double*) hostAddr) <<"]"<<", devAddr="<< (void*)devAddr <<", len="<< len << ", numChunks=" << numChunks <<", ld=" << ld << ", _pe, ops="<< (void*)ops<<", wd="<< wd->getId() << " ["<< (wd->getDescription() != NULL ? wd->getDescription() : "no description") <<"] );" <<std::endl;
   }
   if (!fake) _device._copyInStrided1D( devAddr, hostAddr, len, numChunks, ld, sys.getSeparateMemory( _memorySpaceId ), ops, wd, (void *) reg.key->getKeyBaseAddress(), reg.id );
   //NANOS_INSTRUMENT( inst.close(); );
}

void RegionCache::_copyOut( global_reg_t const &reg, uint64_t hostAddr, uint64_t devAddr, std::size_t len, DeviceOps *ops, WD const *wd, bool fake ) {
   //NANOS_INSTRUMENT( InstrumentState inst(NANOS_CC_COPY_OUT); );
   if ( VERBOSE_DEV_OPS ) {
      *(myThread->_file) << "[" << myThread->getId() << "] _device(" << _device.getName() << ", #" << _device.increaseNumOps() <<")._copyOut( reg=["; reg.key->printRegionGeom( *myThread->_file, reg.id ); *myThread->_file << "] copyFrom=" << _memorySpaceId <<", hostAddr="<< (void*)hostAddr <<", devAddr="<< (void*)devAddr <<", len=" << len << ", _pe, ops, wd="<< (wd != NULL ? wd->getId() : -1 ) << " ["<< ( wd != NULL && wd->getDescription() != NULL ? wd->getDescription() : "no description") <<"] );" <<std::endl;
   }
   if ( sys._watchAddr != NULL ) {
      if ( (uint64_t) sys._watchAddr >= hostAddr && ((uint64_t) sys._watchAddr ) < hostAddr + len ) {
         *myThread->_file << "WATCH " ;
         *(myThread->_file) << "[" << myThread->getId() << "] _device(" << _device.getName() << ", #" << _device.increaseNumOps() <<")._copyOut( reg=["; reg.key->printRegionGeom( *myThread->_file, reg.id ); *myThread->_file << "] copyFrom=" << _memorySpaceId <<", hostAddr="<< (void*)hostAddr <<", devAddr="<< (void*)devAddr <<", len=" << len << ", _pe, ops, wd="<< (wd != NULL ? wd->getId() : -1 ) << " ["<< ( wd != NULL && wd->getDescription() != NULL ? wd->getDescription() : "no description") <<"] );" <<std::endl;
      }
   }
   if (!fake) _device._copyOut( hostAddr, devAddr, len, sys.getSeparateMemory( _memorySpaceId ), ops, wd, (void *) reg.key->getKeyBaseAddress(), reg.id );
   //NANOS_INSTRUMENT( inst.close(); );
}

void RegionCache::_copyOutStrided1D( global_reg_t const &reg, uint64_t hostAddr, uint64_t devAddr, std::size_t len, std::size_t numChunks, std::size_t ld,  DeviceOps *ops, WD const *wd, bool fake ) {
   //NANOS_INSTRUMENT( InstrumentState inst(NANOS_CC_COPY_OUT); );
   if ( VERBOSE_DEV_OPS ) {
      *(myThread->_file) << "[" << myThread->getId() << "] _device(" << _device.getName() << ", #" << _device.increaseNumOps() <<")._copyOutStrided1D( reg=["; reg.key->printRegionGeom( *myThread->_file, reg.id ); *myThread->_file << "] copyFrom=" << _memorySpaceId <<", hostAddr="<< (void*)hostAddr <<", devAddr="<< (void*)devAddr <<", len="<< len <<", numChunks="<< numChunks <<", ld=" << ld << ", _pe, ops="<< (void*)ops <<", wd="<< (wd != NULL ? wd->getId() : -1 )  << " ["<< (wd != NULL && wd->getDescription() != NULL ? wd->getDescription() : "no description") << "] );" <<std::endl;
   }
   if (!fake) _device._copyOutStrided1D( hostAddr, devAddr, len, numChunks, ld, sys.getSeparateMemory( _memorySpaceId ), ops, wd, (void *) reg.key->getKeyBaseAddress(), reg.id );
   //NANOS_INSTRUMENT( inst.close(); );
}

void RegionCache::_syncAndCopyIn( global_reg_t const &reg, unsigned int syncFrom, uint64_t devAddr, uint64_t hostAddr, std::size_t len, DeviceOps *ops, AllocatedChunk *sourceChunk, WD const *wd, bool fake ) {
   DeviceOps *cout = NEW DeviceOps();
   uint64_t origDevAddr = sourceChunk->getAddress() + ( hostAddr - sourceChunk->getHostAddress() );
   sys.getSeparateMemory( syncFrom ).getCache()._copyOut( reg, hostAddr, origDevAddr, len, cout, wd, fake );
   while ( !cout->allCompleted() ){ myThread->processTransfers(); }
   delete cout;
   this->_copyIn( reg, devAddr, hostAddr, len, ops, wd, fake );
}

void RegionCache::_syncAndCopyInStrided1D( global_reg_t const &reg, unsigned int syncFrom, uint64_t devAddr, uint64_t hostAddr, std::size_t len, std::size_t numChunks, std::size_t ld, DeviceOps *ops, AllocatedChunk *sourceChunk, WD const *wd, bool fake ) {
   DeviceOps *cout = NEW DeviceOps();
   uint64_t origDevAddr = sourceChunk->getAddress() + ( hostAddr - sourceChunk->getHostAddress() );
   sys.getSeparateMemory( syncFrom ).getCache()._copyOutStrided1D( reg, hostAddr, origDevAddr, len, numChunks, ld, cout, wd, fake );
   while ( !cout->allCompleted() ){ myThread->processTransfers(); }
   delete cout;
   this->_copyInStrided1D( reg, devAddr, hostAddr, len, numChunks, ld, ops, wd, fake );
}

bool RegionCache::_copyDevToDev( global_reg_t const &reg, memory_space_id_t copyFrom, uint64_t devAddr, uint64_t hostAddr, std::size_t len, DeviceOps *ops, AllocatedChunk *sourceChunk, WD const *wd, bool fake ) {
   bool result = true;
   uint64_t origDevAddr = sourceChunk->getAddress() + ( hostAddr - sourceChunk->getHostAddress() );
   //NANOS_INSTRUMENT( InstrumentState inst(NANOS_CC_COPY_DEV_TO_DEV); );
   if ( VERBOSE_DEV_OPS ) {
      *(myThread->_file) << "[" << myThread->getId() << "] _device(" << _device.getName() << ", #" << _device.increaseNumOps() <<")._copyDevToDev( reg=["; reg.key->printRegionGeom( *myThread->_file, reg.id ); *myThread->_file << "] copyFrom=" << copyFrom << ", copyTo=" << _memorySpaceId <<", hostAddr="<< (void*)hostAddr <<", devAddr="<< (void*)devAddr <<", origDevAddr="<< (void*)origDevAddr <<", len=" << len << ", _pe, sys.getSeparateMemory( copyFrom="<< copyFrom<<" ), ops, wd="<< wd->getId() << " ["<< (wd->getDescription() != NULL ? wd->getDescription() : "no description") << "] );" <<std::endl;
   }
   if ( sys._watchAddr != NULL ) {
   if ( (uint64_t) sys._watchAddr >= hostAddr && ((uint64_t) sys._watchAddr ) < hostAddr + len ) {
      *myThread->_file << "WATCH " ;
      *(myThread->_file) << "[" << myThread->getId() << "] _device(" << _device.getName() << ", #" << _device.increaseNumOps() <<")._copyDevToDev( reg=["; reg.key->printRegionGeom( *myThread->_file, reg.id ); *myThread->_file << "] copyFrom=" << copyFrom << ", copyTo=" << _memorySpaceId <<", hostAddr="<< (void*)hostAddr <<", devAddr="<< (void*)devAddr <<", origDevAddr="<< (void*)origDevAddr <<", len=" << len << ", _pe, sys.getSeparateMemory( copyFrom="<< copyFrom<<" ), ops, wd="<< wd->getId() << " ["<< (wd->getDescription() != NULL ? wd->getDescription() : "no description") << "] );" <<std::endl;
   }
   }
   if (!fake) {
      result = _device._copyDevToDev( devAddr, origDevAddr, len, sys.getSeparateMemory( _memorySpaceId ), sys.getSeparateMemory( copyFrom ), ops, wd, (void *) reg.key->getKeyBaseAddress(), reg.id );
   }
   //NANOS_INSTRUMENT( inst.close(); );
   return result;
}

bool RegionCache::_copyDevToDevStrided1D( global_reg_t const &reg, memory_space_id_t copyFrom, uint64_t devAddr, uint64_t hostAddr, std::size_t len, std::size_t numChunks, std::size_t ld, DeviceOps *ops, AllocatedChunk *sourceChunk, WD const *wd, bool fake ) {
   bool result = true;
   uint64_t origDevAddr = sourceChunk->getAddress() + ( hostAddr - sourceChunk->getHostAddress() );
   if ( VERBOSE_DEV_OPS ) {
      *(myThread->_file) << "[" << myThread->getId() << "] _device(" << _device.getName() << ", #" << _device.increaseNumOps() <<")._copyDevToDevStrided1D( reg=["; reg.key->printRegionGeom( *myThread->_file, reg.id ); *myThread->_file << "] copyFrom=" << copyFrom << ", copyTo=" << _memorySpaceId <<", hostAddr="<< (void*)hostAddr <<", devAddr="<< (void*)devAddr <<", origDevAddr="<< (void*)origDevAddr <<", len, _pe, sys.getCaches()[ copyFrom="<< copyFrom<<" ]->_pe, ops, wd="<< wd->getId() << " ["<< (wd->getDescription() != NULL ? wd->getDescription() : "no description") << "] );"<<std::endl;
   }
   //NANOS_INSTRUMENT( InstrumentState inst(NANOS_CC_COPY_DEV_TO_DEV); );
   if (!fake) {
      result = _device._copyDevToDevStrided1D( devAddr, origDevAddr, len, numChunks, ld, sys.getSeparateMemory( _memorySpaceId ), sys.getSeparateMemory( copyFrom ), ops, wd, (void *) reg.key->getKeyBaseAddress(), reg.id );
   }
   //NANOS_INSTRUMENT( inst.close(); );
   return result;
}

void RegionCache::CopyIn::doNoStrided( global_reg_t const &reg, int dataLocation, uint64_t devAddr, uint64_t hostAddr, std::size_t size, DeviceOps *ops, AllocatedChunk *destinationChunk, AllocatedChunk *sourceChunk, WD const *wd, bool fake ) {
   if  ( dataLocation == 0 ) {
      getParent()._copyIn( reg, devAddr, hostAddr, size, ops, wd, fake );
   } else {
      //If copydev2dev unsucesfull (not supported/implemented), do a copy through host
      if ( ( &sys.getSeparateMemory( dataLocation ).getCache().getDevice() != &getParent()._device ) ||
            !getParent()._copyDevToDev( reg, dataLocation, devAddr, hostAddr, size, ops, sourceChunk, wd, fake )) {
         getParent().increaseTransferredOutData(reg.getDataSize());
         getParent()._syncAndCopyIn( reg, dataLocation, devAddr, hostAddr, size, ops, sourceChunk, wd, fake );
      }
   }
}

void RegionCache::CopyIn::doStrided( global_reg_t const &reg, int dataLocation, uint64_t devAddr, uint64_t hostAddr, std::size_t size, std::size_t count, std::size_t ld, DeviceOps *ops, AllocatedChunk *destinationChunk, AllocatedChunk *sourceChunk, WD const *wd, bool fake ) {
   if  ( dataLocation == 0 ) {
      getParent()._copyInStrided1D( reg, devAddr, hostAddr, size, count, ld, ops, wd, fake );
   } else {
       //If copydev2dev unsucesfull (not supported/implemented), do a copy through host
      if ( ( &sys.getSeparateMemory( dataLocation ).getCache().getDevice() != &getParent()._device ) ||
            !getParent()._copyDevToDevStrided1D( reg, dataLocation, devAddr, hostAddr, size, count, ld, ops, sourceChunk, wd, fake ) ) {
         getParent().increaseTransferredOutData(reg.getDataSize());
         getParent()._syncAndCopyInStrided1D( reg, dataLocation, devAddr, hostAddr, size, count, ld, ops, sourceChunk, wd, fake );
      }
   }
}

void RegionCache::CopyOut::doNoStrided( global_reg_t const &reg, int dataLocation, uint64_t devAddr, uint64_t hostAddr, std::size_t size, DeviceOps *ops, AllocatedChunk *destinationChunk, AllocatedChunk *sourceChunk, WD const *wd, bool fake ) {
   ensure( destinationChunk == NULL, "Invalid argument");
   getParent()._copyOut( reg, hostAddr, devAddr, size, ops, wd, fake );
}
void RegionCache::CopyOut::doStrided( global_reg_t const &reg, int dataLocation, uint64_t devAddr, uint64_t hostAddr, std::size_t size, std::size_t count, std::size_t ld, DeviceOps *ops, AllocatedChunk *destinationChunk, AllocatedChunk *sourceChunk, WD const *wd, bool fake ) {
   ensure( destinationChunk == NULL, "Invalid argument");
   getParent()._copyOutStrided1D( reg, hostAddr, devAddr, size, count, ld, ops, wd, fake );
}

void RegionCache::doOp( Op *opObj, global_reg_t const &hostMem, uint64_t devBaseAddr, unsigned int location, DeviceOps *ops, AllocatedChunk *destinationChunk, AllocatedChunk *sourceChunk, WD const *wd ) {

   class LocalFunction {
      Op *_opObj;
      global_reg_t _hostMem;
      nanos_region_dimension_internal_t *_region;
      unsigned int _cutoff;
      std::size_t _contiguousChunkSize;
      unsigned int _location;
      DeviceOps *_ops;
      WD const *_wd;
      uint64_t _devBaseAddr;
      uint64_t _hostBaseAddr;
      AllocatedChunk *_destinationChunk;
      AllocatedChunk *_sourceChunk;
      public:
         LocalFunction( Op *op,  const global_reg_t &reg, nanos_region_dimension_internal_t *r,
               unsigned int cutoff, std::size_t ccs, unsigned int loc, DeviceOps *devops,
               WD const *w, uint64_t devAddr, uint64_t hostAddr,
               AllocatedChunk *destChunk, AllocatedChunk *srcChunk ) :
            _opObj( op ), _hostMem( reg ), _region( r ), _cutoff( cutoff ),
            _contiguousChunkSize( ccs ), _location( loc ), _ops( devops ), _wd( w ),
            _devBaseAddr( devAddr ), _hostBaseAddr( hostAddr ),
            _destinationChunk( destChunk ), _sourceChunk( srcChunk ) {
         }

         void issueOpsRecursive( std::size_t offset, unsigned int current_dim, std::size_t current_top_ld )  {
            std::size_t current_ld = current_top_ld / _region[current_dim].size;
            std::size_t this_offset = offset + _region[current_dim].lower_bound * current_ld;
            if ( current_dim == _cutoff + 1 && _region[current_dim].accessed_length > 1 && sys.usePacking() ) {
               std::size_t extra_offset = _region[current_dim-1].lower_bound * ( current_ld / _region[current_dim-1].size );
               uint64_t dev_addr = _devBaseAddr + this_offset + extra_offset;
               uint64_t host_addr = _hostBaseAddr + this_offset + extra_offset;
               std::size_t len = _contiguousChunkSize * _region[current_dim-1].accessed_length;
               std::size_t count = _region[current_dim].accessed_length;
               //printf("[op: % 4d] memcpy2D( dst=%p, orig=%p, size=%zu, count=%zu, ld=%zu )\n", (*total_ops)++, _dst, _orig , _len, _count, current_ld );
               _opObj->doStrided( _hostMem, _location, dev_addr, host_addr, len, count, current_ld, _ops, _destinationChunk, _sourceChunk, _wd, false );
            } else if ( current_dim <= _cutoff ) {
               uint64_t dev_addr = _devBaseAddr + this_offset;
               uint64_t host_addr = _hostBaseAddr + this_offset;
               size_t len = current_dim < _cutoff ? _contiguousChunkSize : 
                  _contiguousChunkSize * _region[current_dim].accessed_length;
               _opObj->doNoStrided( _hostMem, _location, dev_addr, host_addr, len, _ops, _destinationChunk, _sourceChunk, _wd, false );
            } else {
               for ( unsigned int i = 0; i < _region[current_dim].accessed_length; i +=1 ) {
                  issueOpsRecursive( this_offset + i * current_ld, current_dim-1, current_ld );
               }
            }
         }

   };
   nanos_region_dimension_internal_t region[ hostMem.getNumDimensions() ];
   hostMem.fillDimensionData( region );

   size_t top_ld = 1;
   size_t contiguous_chunk_size = 1;
   unsigned int dim_idx = 0;
   while ( ( region[ dim_idx ].accessed_length == region[ dim_idx ].size ) &&
         dim_idx < hostMem.getNumDimensions() ) {
      contiguous_chunk_size *= region[dim_idx].size;
      dim_idx += 1;
   }
   
   for ( unsigned int idx = 0; idx < hostMem.getNumDimensions(); idx += 1 ) {
      top_ld *= region[idx].size;
   }

   /* this function expects the base address of the region, not the address
      of the first element of the region, we have to substract the offset */
   uint64_t offset = hostMem.getFirstAddress( 0 );
   uint64_t dev_base_addr = devBaseAddr - offset;
   uint64_t host_base_addr = hostMem.getRealFirstAddress() - offset;

   LocalFunction local( opObj, hostMem, region, dim_idx, contiguous_chunk_size,
         location, ops, wd, dev_base_addr, host_base_addr,
         destinationChunk, sourceChunk );

   local.issueOpsRecursive( 0, hostMem.getNumDimensions() - 1, top_ld );

}

void RegionCache::copyIn( global_reg_t const &hostMem, uint64_t devBaseAddr, unsigned int location, DeviceOps *ops, AllocatedChunk *destinationChunk, AllocatedChunk *sourceChunk, WD const *wd ) {
   doOp( &_copyInObj, hostMem, devBaseAddr, location, ops, destinationChunk, sourceChunk, wd );
}

void RegionCache::copyOut( global_reg_t const &hostMem, uint64_t devBaseAddr, DeviceOps *ops, WD const *wd ) {
   doOp( &_copyOutObj, hostMem, devBaseAddr, /* locations unused, copyOut is always to 0 */ 0, ops, NULL, NULL, wd );
}

// void RegionCache::lock() {
//    while ( !_lock.tryAcquire() ) {
//       myThread->processTransfers();
//    }
// }
// void RegionCache::unlock() {
//    _lock.release();
// }
// bool RegionCache::tryLock() {
//    bool result;
//    result = _lock.tryAcquire();
//    return result;
// }
void RegionCache::MAPlock() {
   while ( !_MAPlock.tryAcquire() ) {
      myThread->processTransfers();
   }
}
void RegionCache::MAPunlock() {
   _MAPlock.release();
}

//unsigned int RegionCache::getVersion( global_reg_t const &reg, WD const &wd, unsigned int copyIdx ) {
//   AllocatedChunk *chunk = getAllocatedChunk( reg, wd, copyIdx );
//   unsigned int version = chunk->getVersion( reg );
//   chunk->unlock();
//   return version;
//}

uint64_t RegionCache::getDeviceAddress( global_reg_t const &reg, uint64_t baseAddress, AllocatedChunk *chunk ) const {
   return ( chunk->getAddress() - ( chunk->getHostAddress() - baseAddress ) );
}

#if 1 /* OLD ALLOC */
void RegionCache::releaseRegions( MemCacheCopy *memCopies, unsigned int numCopies, WD const &wd ) {
   while ( !_OLDlock.tryAcquire() ) {
      //myThread->idle();
   }

   for ( unsigned int idx = 0; idx < numCopies; idx += 1 ) {
      AllocatedChunk *chunk = _getAllocatedChunk( memCopies[ idx ]._reg, true, false, wd, idx );
      chunk->removeReference( wd ); //RegionCache::releaseRegions
      if ( chunk->getReferenceCount() == 0 && ( memCopies[ idx ]._policy == NO_CACHE || memCopies[ idx ]._policy == FPGA ) ) {
         _chunks.removeChunks( chunk->getHostAddress(), chunk->getAllocatedRegion().getBreadth() );
         //*myThread->_file << "Delete chunk for idx " << idx << std::endl;
         if ( VERBOSE_DEV_OPS ) {
            *(myThread->_file) << "[" << myThread->getId() << "] _device(" << _device.getName() << ").memFree(  memspace=" << _memorySpaceId <<", devAddr="<< (void *)chunk->getAddress() << ", wd="<< wd.getId() << " ["<< (wd.getDescription() != NULL ? wd.getDescription() : "no description") << "], copyIdx="<< idx << " );" << std::endl;
         }
         _device.memFree( chunk->getAddress(), sys.getSeparateMemory( _memorySpaceId ) );
         _allocatedBytes -= chunk->getDeviceAllocatedSize();
         NewNewRegionDirectory::delAccess( memCopies[ idx ]._reg.key, memCopies[ idx ]._reg.id, getMemorySpaceId() );
         delete chunk;
      }
   }

   _OLDlock.release();
}

bool RegionCache::prepareRegions( MemCacheCopy *memCopies, unsigned int numCopies, WD const &wd ) {
   _currentAllocations++;
   bool result = true;
   std::size_t total_allocatable_size = 0;
   std::set< global_reg_t > regions_to_allocate;
   std::pair<unsigned int, global_reg_t> regions_to_allocate_w_idx[numCopies];
   for ( unsigned int idx = 0; idx < numCopies; idx += 1 ) {
      MemCacheCopy &mcopy = memCopies[ idx ];
      global_reg_t allocatable_region;
      getAllocatableRegion( mcopy._reg, allocatable_region );
      if ( regions_to_allocate.count( allocatable_region ) == 0 ) {
         regions_to_allocate_w_idx[ regions_to_allocate.size() ].first = idx;
         regions_to_allocate_w_idx[ regions_to_allocate.size() ].second = allocatable_region;
         regions_to_allocate.insert( allocatable_region );
         mcopy._allocFrom = -1;
      } else {
         unsigned int alloc_idx = 0;
         for (; alloc_idx < regions_to_allocate.size() && regions_to_allocate_w_idx[alloc_idx].second != allocatable_region; alloc_idx += 1 );
         mcopy._allocFrom = alloc_idx;
      }
   }
   for ( std::set< global_reg_t >::iterator it = regions_to_allocate.begin(); it != regions_to_allocate.end(); it++ ) {
      total_allocatable_size += it->getDataSize();
   }
   if ( true /* assume it fits (new malloc structure) total_allocatable_size <= _device.getMemCapacity( sys.getSeparateMemory( _memorySpaceId ) ) */ ) {
      //_lock.acquire();
      //while ( !_lock.tryAcquire() ) {
      //   myThread->idle();
      //}
      if ( _OLDlock.tryAcquire() ) {
         if ( sys.useFineAllocLock() ) {
            sys.allocLock();
         }
         LockedObjects srcRegions;
         //          printReferencedChunksAndWDs();
         //       _chunks.print( *myThread->_file );
         // *(myThread->_file) << "EOT chunks prepare" << std::endl;
         //*(myThread->_file) << "prepareRegions wd " << wd.getId() << " total mem " << total_allocatable_size << std::endl;
         //attempt to allocate regions without triggering invalidations, this will reserve any chunk used by this WD
         for ( unsigned int allocIdx = 0; allocIdx < regions_to_allocate.size(); allocIdx += 1 ) {
            unsigned int idx = regions_to_allocate_w_idx[allocIdx].first;
            MemCacheCopy &mcopy = memCopies[ idx ];
            if ( mcopy._chunk == NULL || mcopy._chunk == (AllocatedChunk *) -2 ) {
               //*(myThread->_file) << "prepareRegions wd " << wd.getId() << " total mem " << total_allocatable_size << " alloc using tryGetAddress " << std::endl;
               //*(myThread->_file) << "prepareRegions wd " << wd.getId() << " idx " << idx << " total mem " << total_allocatable_size << " current chunk is " << mcopy._chunk << std::endl;
               mcopy._chunk = tryGetAddress( mcopy._reg, wd, idx );
               //*(myThread->_file) << "prepareRegions wd " << wd.getId() << " idx " << idx << " total mem " << total_allocatable_size << " alloc using tryGetAddress returns " << mcopy._chunk << std::endl;
               if ( mcopy._chunk != NULL && mcopy._chunk != (AllocatedChunk *) -2 ) {
                  //*myThread->_file << "Allocated region for wd " << wd.getId() << std::endl;
                  //mcopy._reg.key->printRegion(mcopy._reg.id);
                  //*myThread->_file << std::endl;
                  //AllocatedChunk *chunk = _getAllocatedChunk( mcopy._reg, false, false, wd, idx );
                  //*myThread->_file << "--1--> chunk is " << (void *) mcopy._chunk << " other chunk " << (void*) chunk<< std::endl;
                  mcopy._chunk->unlock_AllocatedChunk();
               }
            }
         }
         for ( unsigned int allocIdx = 0; allocIdx < regions_to_allocate.size(); allocIdx += 1 ) {
            unsigned int idx = regions_to_allocate_w_idx[allocIdx].first;
            MemCacheCopy &mcopy = memCopies[ idx ];
            if ( mcopy._chunk == NULL ) {
               //*(myThread->_file) << "prepareRegions wd " << wd.getId() << " idx " << idx << " total mem " << total_allocatable_size << " alloc using getOrCreateChunk " << std::endl;
               mcopy._chunk = getOrCreateChunk( srcRegions, mcopy._reg, wd, idx );
               //*(myThread->_file) << "prepareRegions wd " << wd.getId() << " idx " << idx << " total mem " << total_allocatable_size << " alloc using getOrCreateChunk " << mcopy._chunk << std::endl;
               if ( ( mcopy._chunk == NULL && !mcopy._invalControl.isInvalidating() ) || mcopy._chunk == (AllocatedChunk *) -1 ) {
                  result = false;
               } else if ( mcopy._chunk == (AllocatedChunk *)-2 ) {
                  //invalidating...
               } else {
                  if ( mcopy._chunk != NULL ) {
                     //*myThread->_file << "Allocated region for wd " << wd.getId() << std::endl;
                     //mcopy._reg.key->printRegion(mcopy._reg.id);
                     //*myThread->_file << std::endl;
                     //AllocatedChunk *chunk = _getAllocatedChunk( mcopy._reg, false, false, wd, idx );
                     //*myThread->_file << "--2--> chunk is " << (void*) mcopy._chunk << " other chunk " << (void*) chunk << std::endl;
                     mcopy._chunk->unlock_AllocatedChunk();
                  } else {
                     //chunk being invalidated..
                  }
               }
            }
         }
         //*(myThread->_file) << "prepareRegions wd " << wd.getId() << " end of allocation process, result " << result << std::endl;
         //release the allocated chunks if the allocation fails, this avoids
         //deadlocks if other threads are trying to allocate in the same cache.
         if ( !result ) {
            //for ( unsigned int idx = 0; idx < numCopies; idx += 1 )
            for ( unsigned int allocIdx = 0; allocIdx < regions_to_allocate.size(); allocIdx += 1 ) {
               unsigned int idx = regions_to_allocate_w_idx[allocIdx].first;
               MemCacheCopy &mcopy = memCopies[ idx ];
               if ( mcopy._chunk != NULL ) {
                  mcopy._chunk->removeReference( wd ); //prepareRegions (rollback)
                  mcopy._chunk = NULL;
               } else {
                  //*myThread->_file << "abort inval!!!" << std::endl;
                  if ( mcopy._invalControl._invalChunkPtr != NULL ) {
                     *mcopy._invalControl._invalChunkPtr = (AllocatedChunk *) 0;
                  }
                  mcopy._invalControl.abort( wd );
               }
            }
         } else {
            if ( result ) {
               for ( unsigned int idx = 0; idx < numCopies; idx += 1 ) {
                  if ( memCopies[idx]._invalControl._invalOps != NULL ) {
                     memCopies[idx]._invalControl.preIssueActions( this->getMemorySpaceId(), wd );
                  }
               }
            }
         }
         
         // We need to do this here, and not release the regions until we
         // are done with the operations, otherwise another operations,
         // that would expect this invalidation to be completed, could be issued
         if ( result ) {
            for ( unsigned int idx = 0; idx < numCopies; idx += 1 ) {
               if ( memCopies[idx]._invalControl._invalOps != NULL ) {
                  memCopies[idx]._invalControl._invalOps->issue( &wd );
               }
            }
            for ( unsigned int idx = 0; idx < numCopies; idx += 1 ) {
               if ( memCopies[idx]._invalControl._invalOps != NULL ) {
                  memCopies[idx]._invalControl.postIssueActions( this->getMemorySpaceId() );
               }
            }
         }

         srcRegions.releaseLockedObjects();
         //*(myThread->_file) << "prepareRegions wd " << wd.getId() << " total mem " << total_allocatable_size << " finished. result: " << result << " count chunks: " << countxx << std::endl;
         if ( sys.useFineAllocLock() ) {
            sys.allocUnlock();
         }
         _OLDlock.release();

      } else {
         result = false;
      }
   } else {
      result = false;
      *myThread->_file << "This device can not hold this task, not enough memory. Needed: "<< total_allocatable_size << " max avalilable " << _device.getMemCapacity( sys.getSeparateMemory( _memorySpaceId ) ) << " wd " << wd.getId() << " allocWide " << ( _flags == ALLOC_WIDE )  << std::endl;
      fatal( "This device can not hold this task, not enough memory." );
   }
   _currentAllocations--;
   return result;
}
#endif

//void RegionCache::prepareRegionsToBeCopied( std::set< global_reg_t > const &regs, unsigned int version, std::set< AllocatedChunk * > &chunks, WD const &wd, unsigned int copyIdx ) {
//   while ( !_lock.tryAcquire() ) {
//      //myThread->idle();
//   }
//   for ( std::set< global_reg_t >::iterator it = regs.begin(); it != regs.end(); it++ ) {
//      this->_prepareRegionToBeCopied( *it, version, chunks, wd, copyIdx );
//   }
//   _lock.release();
//}

//void RegionCache::_prepareRegionToBeCopied( global_reg_t const &reg, unsigned int version, std::set< AllocatedChunk * > &chunks, WD const &wd, unsigned int copyIdx ) {
//   AllocatedChunk *chunk = _getAllocatedChunk( reg, false, false, wd, copyIdx );
//   if ( VERBOSE_CACHE ) { *myThread->_file <<"I'm " << myThread->runningOn()->getMemorySpaceId() << ", this is cache " << this->getMemorySpaceId() << " reg " << reg.id << " got chunk " << chunk << " " << wd.getDescription() <<" copyIdx " << copyIdx << std::endl; }
//   if ( chunk != NULL ) {
//      if ( chunks.count( chunk ) == 0 ) {
//         chunk->lock();
//         chunk->addReference( wd, 1 ); //_prepareRegionToBeCopied
//         chunks.insert( chunk );
//         chunk->unlock();
//      }
//   } else {
//      fatal("Could not add a reference to a source chunk."); 
//   }
//}

void RegionCache::setRegionVersion( global_reg_t const &hostMem, AllocatedChunk *chunk, unsigned int version, WD const &wd, unsigned int copyIdx ) {
   chunk->lock_AllocatedChunk();
   chunk->setRegionVersion( hostMem.id, version, wd, copyIdx );
   chunk->unlock_AllocatedChunk();
}

std::size_t RegionCache::getAllocatableSize( global_reg_t const &reg ) const {
   global_reg_t allocated_region;
   getAllocatableRegion( reg, allocated_region );
   return allocated_region.getDataSize();
}

void RegionCache::getAllocatableRegion( global_reg_t const &reg, global_reg_t &allocRegion ) const {
   allocRegion.key = reg.key;
   if ( _flags == ALLOC_WIDE ) {
      allocRegion.id = 1;
   } else if ( _flags == ALLOC_FIT ) {
      allocRegion.id = reg.getFitRegionId();
   } else if ( _flags == ALLOC_SLAB ) {
      //*myThread->_file << "####################################################" << std::endl;
      //*myThread->_file << "# WHOLE: "; reg.key->printRegion(*myThread->_file, 1); *myThread->_file << std::endl;
      //*myThread->_file << "# REG: "; reg.key->printRegion(*myThread->_file, reg.id); *myThread->_file << std::endl;
      //if ( reg.id == 1 ) {
      //   allocRegion.id = 1;
      //} else {
         allocRegion.id = reg.getSlabRegionId( _slabSize );
      //}
      //*myThread->_file << "# Return: "; reg.key->printRegion(*myThread->_file, allocRegion.id); *myThread->_file << std::endl;
      //*myThread->_file << "####################################################" << std::endl;
   } else {
      *myThread->_file <<"RegionCache ERROR: Undefined _flags value."<<std::endl;
   }
}

#if 0 /* OLD ALLOC */
bool RegionCache::canAllocateMemory( MemCacheCopy *memCopies, unsigned int numCopies, bool considerInvalidations, WD const &wd ) {
   bool result = true;
   bool *present_regions = (bool *) alloca( numCopies * sizeof(bool) );
   std::size_t *sizes = (std::size_t *) alloca( numCopies * sizeof(std::size_t) );
   unsigned int needed_chunks = 0;
   if ( _lock.tryAcquire() ) {
   
   /* check if the desired region is already allocated */
   for ( unsigned int idx = 0; idx < numCopies; idx += 1 ) {
      AllocatedChunk *chunk = _getAllocatedChunk( memCopies[ idx ]._reg , false, false, wd, idx );
      if ( chunk != NULL ) {
         present_regions[ idx ] = true;
         sizes[ idx ] = 0;
         //chunk->unlock();
      } else {
         present_regions[ idx ] = false;
         sizes[ needed_chunks ] = getAllocatableSize( memCopies[ idx ]._reg );
         needed_chunks += 1;
      }
   }

   _lock.release();
   //*myThread->_file << __FUNCTION__ << " needed chunks is " << needed_chunks << std::endl;

   if ( needed_chunks != 0 ) {
      std::size_t *remaining_sizes = (std::size_t *) alloca( needed_chunks * sizeof(std::size_t) );
      /* compute if missing chunks can be allocated in the device memory */
      _device._canAllocate( sys.getSeparateMemory( _memorySpaceId ), sizes, needed_chunks, remaining_sizes );

      unsigned int remaining_count = 0;
      while ( remaining_count < needed_chunks && remaining_sizes[ remaining_count ] != 0 ) {
         remaining_count +=1;
      }

      if ( remaining_count > 0 ) {
         /* check if data can be invalidated in order to allocate the memory */
         if ( considerInvalidations ) {
            result = canInvalidateToFit( remaining_sizes, remaining_count );
         } else {
            result = false;
         }
      }
   }

   return result;
   } else {
   return false;
   }
}

bool RegionCache::canInvalidateToFit( std::size_t *sizes, unsigned int numChunks ) const {
   unsigned int allocated_count = 0;
   bool *allocated = (bool *) alloca( numChunks * sizeof(bool) );
   for (unsigned int idx = 0; idx < numChunks; idx += 1) {
      allocated[ idx ] = false;
   }

   MemoryMap<AllocatedChunk>::const_iterator it;
   //int count =0;
   for ( it = _chunks.begin(); it != _chunks.end() && ( allocated_count < numChunks ); it++ ) {
      // if ( it->second != NULL ) {
      //    global_reg_t thisreg = it->second->getAllocatedRegion();
      //    *myThread->_file << "["<< count++ << "] mmm this chunk: " << ((void *) it->second) << " refs " <<  it->second->getReferenceCount() << " size is " << it->second->getSize() << " ";
      //    thisreg.key->printRegion( thisreg.id );
      //    *myThread->_file << std::endl;
      // }
      if ( it->second != NULL && it->second->getReferenceCount() == 0 && !(it->second->isRooted()) ) {
         for ( unsigned int idx = 0; idx < numChunks && ( allocated_count < numChunks ); idx += 1 ) {
            if ( !allocated[ idx ] && it->second->getSize() == sizes[ idx ] ) {
               allocated[ idx ] = true;
               allocated_count += 1;
            }
         }
      }
   }
   
   return ( allocated_count == numChunks );
}
#endif


void RegionCache::invalidateObject( global_reg_t const &reg ) {
   // *myThread->_file << "-----------------------vvvvvvvvvvvv inv reg " << reg.id << "vvvvvvvvvvvvvvvvvv--------------------" << std::endl; 
   // reg.key->printRegion( *myThread->_file, reg.id );
   // *myThread->_file << std::endl;
   ConstChunkList results;
   _chunks.getChunk( reg.getRealFirstAddress(), reg.getBreadth(), results );
   std::set< AllocatedChunk * > removedChunks; //this is done for debugging purposes, there should not be any duplicates

   if ( results.size() > 0 ) {
      //unsigned int count = 0;
      for ( ConstChunkList::iterator it = results.begin(); it != results.end(); it++ ) {
         // *(myThread->_file) << count++ << " Invalidate object, chunk:: addr: " << (void *) it->first->getAddress() << " size " << it->first->getLength() << std::endl; 
         //printBt();
         if ( it->second != NULL && it->second->allocated() ) {
            if ( removedChunks.find( it->second ) != removedChunks.end() ) {
               *(myThread->_file) << "WARNING: already removed chunk!!!" << std::endl;
            }
            if ( VERBOSE_DEV_OPS ) {
               *(myThread->_file) << "[" << myThread->getId() << "] _device(" << _device.getName() << ").memFree(  memspace=" << _memorySpaceId <<", devAddr="<< (void *)(it->second)->getAddress() << " );" << std::endl;
            }
            _device.memFree( it->second->getAddress(), sys.getSeparateMemory( _memorySpaceId ) );
            _allocatedBytes -= it->second->getDeviceAllocatedSize();
            removedChunks.insert( it->second );
            delete it->second;
         }
      }
      _chunks.removeChunks( reg.getRealFirstAddress(), reg.getBreadth() );
   }
   // *myThread->_file << "-----------------------^^^^^^^^^^^^^^^^^^^^^^^^^^^^^^--------------------" << std::endl; 
}

//void RegionCache::copyOutputData( SeparateAddressSpaceOutOps &ops, global_reg_t const &reg, unsigned int version, bool output, enum CachePolicy policy, AllocatedChunk *chunk, WD const &wd, unsigned int copyIdx ) {
//   if ( policy == FPGA ) { //emit copy for all data
//      if ( output ) {
//        chunk->copyRegionToHost( ops, reg.id, version + (output ? 1 : 0), wd, copyIdx );
//      }
//   } else {
//      if ( output ) {
//         if ( policy != WRITE_BACK ) {
//            chunk->copyRegionToHost( ops, reg.id, version + 1, wd, copyIdx );
//         }
//      } 
//   }
//}

void RegionCache::printReferencedChunksAndWDs() const {
   MemoryMap<AllocatedChunk>::const_iterator it;
   for ( it = _chunks.begin(); it != _chunks.end(); it++ ) {
      if ( it->second != NULL && it->second != (AllocatedChunk *) -1 && (it->second != (AllocatedChunk *) -2) ) {
         AllocatedChunk &c = *(it->second);
         c.printReferencingWDs();
      }
   }
}

//bool RegionCache::shouldWriteThrough() const {
//   std::size_t dirty_bytes = 0;
//   std::size_t total_bytes = 0;
//   std::size_t flushable_bytes = 0;
//   std::size_t cache_capacity = _device.getMemCapacity( sys.getSeparateMemory( _memorySpaceId ) );
//   MemoryMap<AllocatedChunk>::const_iterator it;
//   for ( it = _chunks.begin(); it != _chunks.end(); it++ ) {
//      if ( it->second != NULL ) {
//         AllocatedChunk &c = *(it->second);
//         total_bytes += c.getSize();
//         if ( c.isDirty() ) {
//            //Estimation, not all chunk bytes could be dirty
//            dirty_bytes += c.getSize();
//         }
//         if ( c.isFlushable() ) {
//            flushable_bytes += c.getSize();
//         }
//      }
//   }
//   //return ( dirty_bytes * 2 > cache_capacity && flushable_bytes*2 < cache_capacity );
//   return flushable_bytes*2 < cache_capacity;
//}

void RegionCache::freeChunk(AllocatedChunk *chunk, bool deleteChunk, WD const &wd, unsigned int copyIdx) {
   if ( VERBOSE_DEV_OPS ) {
      *(myThread->_file) << "[" << myThread->getId() << "] _device(" << _device.getName() << ").memFree(  memspace=" << _memorySpaceId <<", devAddr="<< (void *)chunk->getAddress() << ", wd="<< wd.getId() << " ["<< (wd.getDescription() != NULL ? wd.getDescription() : "no description") << "] copyIdx="<< copyIdx << " );" << std::endl;
   }
   _device.memFree( chunk->getAddress(), sys.getSeparateMemory( _memorySpaceId ) );
   _allocatedBytes -= chunk->getDeviceAllocatedSize();
   if ( deleteChunk ) delete chunk;
}


void RegionCache::addToAllocatedRegionMap( global_reg_t const &reg ) {
   //*myThread->_file << "add to allocatedMap "; reg.key->printRegion( *myThread->_file, reg.id ); *myThread->_file << std::endl;
   this->MAPlock();
   _allocatedRegionMap[ reg.key ].insert( reg.id );
   _mapVersion++;
   this->MAPunlock();
}

void RegionCache::removeFromAllocatedRegionMap( global_reg_t const &reg ) {
   //*myThread->_file << "remove from allocatedMap "; reg.key->printRegion( *myThread->_file, reg.id ); *myThread->_file << std::endl;
   _allocatedRegionMap[ reg.key ].erase( reg.id );
   _mapVersion++;
}

std::map<GlobalRegionDictionary *, std::set<reg_t> > const &RegionCache::getAllocatedRegionMap() {
   if ( _mapVersionRequested != _mapVersion ) {
      this->MAPlock();
      _allocatedRegionMapCopy = _allocatedRegionMap;
      _mapVersionRequested = _mapVersion;
      this->MAPunlock();
   }
   return _allocatedRegionMapCopy;
}

AllocatedChunk *RegionCache::getChunk( global_reg_t const &reg, WD const &wd, unsigned int copyIdx ) {
   ChunkList results;
   AllocatedChunk *allocChunkPtr = NULL;

   global_reg_t allocatedRegion;
   getAllocatableRegion( reg, allocatedRegion );
   _chunks.getOrAddChunkDoNotFragment( allocatedRegion.getRealFirstAddress(), allocatedRegion.getBreadth(), results );
   if ( results.size() == 1 ) {
      if ( *(results.front().second) == NULL ) {
         *(results.front().second) = NEW AllocatedChunk( *this, (uint64_t) 0, results.front().first->getAddress(), results.front().first->getLength(), allocatedRegion, reg.getRootedLocation() == this->getMemorySpaceId() );
      }
      allocChunkPtr = *(results.front().second);
   } else if ( results.size() > 1 ) {
         *(myThread->_file) <<"Requested addr " << (void *) reg.getRealFirstAddress() << " size " << reg.getBreadth() << std::endl;
      message0( "I think we need to realloc " << __FUNCTION__ << " @ " << __FILE__ << ":" << __LINE__ );
      for ( ChunkList::const_iterator it = results.begin(); it != results.end(); it++ )
         *myThread->_file << " addr: " << (void *) it->first->getAddress() << " size " << it->first->getLength() << std::endl; 
      *(myThread->_file) << "Realloc needed. Caused by wd " << (wd.getDescription() ? wd.getDescription() : "n/a") << " copy index " << copyIdx << std::endl;
      fatal("Can not continue.");
   }
   return allocChunkPtr;
}

AllocatedChunk *RegionCache::getChunkNoCreate( global_reg_t const &reg, WD const &wd, unsigned int copyIdx ) const {
   ConstChunkList results;
   AllocatedChunk *allocChunkPtr = NULL;

   global_reg_t allocatedRegion;
   getAllocatableRegion( reg, allocatedRegion );
   _chunks.getChunk( allocatedRegion.getRealFirstAddress(), allocatedRegion.getBreadth(), results );
   if ( results.size() == 1 ) {
      if ( results.front().second != NULL ) {
         allocChunkPtr = results.front().second;
      }
   } else if ( results.size() > 1 ) {
         *(myThread->_file) <<"Requested addr " << (void *) reg.getRealFirstAddress() << " size " << reg.getBreadth() << std::endl;
      message0( "I think we need to realloc " << __FUNCTION__ << " @ " << __FILE__ << ":" << __LINE__ );
      for ( ConstChunkList::const_iterator it = results.begin(); it != results.end(); it++ )
         *myThread->_file << " addr: " << (void *) it->first.getAddress() << " size " << it->first.getLength() << std::endl; 
      *(myThread->_file) << "Realloc needed. Caused by wd " << (wd.getDescription() ? wd.getDescription() : "n/a") << " copy index " << copyIdx << std::endl;
      fatal("Can not continue.");
   }
   return allocChunkPtr;
}

bool RegionCache::allocateChunk( AllocatedChunk *chunk, WD const &wd, unsigned int copyIdx ) {
   global_reg_t const &allocatedRegion = chunk->getAllocatedRegion();
   ensure( allocatedRegion.getBreadth() == allocatedRegion.getDataSize(), "This should be a contiguous region");
   if ( VERBOSE_DEV_OPS ) {
      *(myThread->_file) << "[" << myThread->getId() << "] "<< __FUNCTION__ << " _device(" << _device.getName() << ")._memAllocate( memspace=" << _memorySpaceId <<", allocSize="<< allocatedRegion.getDataSize() << ", wd="<< wd.getId() << " ["<< (wd.getDescription() != NULL ? wd.getDescription() : "no description") << "], copyIdx="<< copyIdx << " );";
   }
   void *deviceMem = _device.memAllocate( allocatedRegion.getDataSize(), sys.getSeparateMemory( _memorySpaceId ), &wd, copyIdx );
   if ( VERBOSE_DEV_OPS ) {
      *(myThread->_file) << " returns " << (void *) deviceMem << std::endl;
   }
   if ( deviceMem == NULL ) {
      /* Invalidate */

      // invalidate( srcRegions, wd._mcontrol._memCacheCopies[copyIdx]._invalControl, allocatedRegion, wd, copyIdx );
      // if ( wd._mcontrol._memCacheCopies[copyIdx]._invalControl.isInvalidating() ) {
      //    *(results.front().second) = (AllocatedChunk *) -2;
      //    wd._mcontrol._memCacheCopies[copyIdx]._invalControl._invalChunkPtr = results.front().second;
      // } else {
      //    //*myThread->_file << " failed to invalidate: " << std::endl;
      //    //printReferencedChunksAndWDs();
      // }
      return false;
   } else {
      chunk->setAddress( (uint64_t) deviceMem );
      // *myThread->_file << "Allocated chunk " << chunk << " w/addr " << deviceMem << std::endl;
      _allocatedBytes += allocatedRegion.getDataSize();
      this->addToAllocatedRegionMap( allocatedRegion );
      return true;
   }
}

void RegionCache::RWLOCK_READ_lock() {
   pthread_rwlock_rdlock( &_rwlock );
}
void RegionCache::RWLOCK_WRITE_lock() {
   pthread_rwlock_wrlock( &_rwlock );
}
void RegionCache::RWLOCK_unlock() {
   pthread_rwlock_unlock( &_rwlock );
}
bool RegionCache::invalidate( AllocatedChunk &target_chunk, std::size_t size, WD const &wd ) {
   AllocatedChunk *chunk_ptr = NULL;
   NANOS_INSTRUMENT(static nanos_event_key_t ikey = sys.getInstrumentation()->getInstrumentationDictionary()->getEventKey("debug");)
   NANOS_INSTRUMENT(sys.getInstrumentation()->raiseOpenBurstEvent( ikey, 77111 );)
   pthread_rwlock_rdlock( &_rwlock );
   NANOS_INSTRUMENT(sys.getInstrumentation()->raiseOpenBurstEvent( ikey, 66111 );)
      bool retry;
      do {
      retry = false;
   NANOS_INSTRUMENT(sys.getInstrumentation()->raiseOpenBurstEvent( ikey, 66222 );)
      chunk_ptr = __selectChunkToInvalidate( size, wd );
   NANOS_INSTRUMENT(sys.getInstrumentation()->raiseOpenBurstEvent( ikey, 0 );)
      if ( chunk_ptr != NULL ) {
         if ( chunk_ptr->allocated() && chunk_ptr->addReference( wd, 1111 ) == 0 ) {
            chunk_ptr->setInvalidating();
         } else {
            retry = true;
         }
         chunk_ptr->unlock_AllocatedChunk();
      } else {
         // fatal("unable to get a chunk");
         // just return and let the caller retry
      }
      
      } while (retry);
   NANOS_INSTRUMENT(sys.getInstrumentation()->raiseOpenBurstEvent( ikey, 0 );)
   pthread_rwlock_unlock( &_rwlock );
   NANOS_INSTRUMENT(sys.getInstrumentation()->raiseOpenBurstEvent( ikey, 0 );)

   if ( chunk_ptr != NULL ) {
      // *myThread->_file << "invalidate on chunk " << chunk_ptr << " w/refs " << chunk_ptr->getReferenceCount() << std::endl;
      chunk_ptr->getAllocatedRegion().key->lockObject();

      std::set< global_reg_t > regions_to_remove_access;
      SeparateAddressSpaceOutOps *invalOps = NEW SeparateAddressSpaceOutOps( myThread->runningOn(), true, true );
      bool hard_inval = chunk_ptr->invalidate( this, wd, 0, *invalOps, regions_to_remove_access );
      if ( hard_inval ) {
         increaseHardInvalidationCount( 1 );
      } else {
         increaseSoftInvalidationCount( 1 );
      }
      // *myThread->_file << "invalidate on chunk " << chunk_ptr << " w/refs " << chunk_ptr->getReferenceCount() << std::endl;

      for ( std::set< global_reg_t >::iterator it = regions_to_remove_access.begin(); it != regions_to_remove_access.end(); it++ ) {
         //if ( _VERBOSE_CACHE ) { std::cerr << it->id << " "; }
         NewNewRegionDirectory::delAccess( it->key, it->id, getMemorySpaceId() );
      }

      //*** I guess we can do it here
   // addToAllocatedRegionMap   addToAllocatedRegionMap( target_chunk.getAllocatedRegion() );
   this->MAPlock();
   _allocatedRegionMap[ target_chunk.getAllocatedRegion().key ].insert( target_chunk.getAllocatedRegion().id );
   _allocatedRegionMap[ chunk_ptr->getAllocatedRegion().key ].erase( chunk_ptr->getAllocatedRegion().id );
   _mapVersion++;
   this->MAPunlock();

      chunk_ptr->getAllocatedRegion().key->unlockObject();

   NANOS_INSTRUMENT(sys.getInstrumentation()->raiseOpenBurstEvent( ikey, 77113 );)
      invalOps->issue( &wd );

   NANOS_INSTRUMENT(sys.getInstrumentation()->raiseOpenBurstEvent( ikey, 0 );)
      // alloc map update


      while ( !invalOps->isDataReady( wd, true ) ) { myThread->processTransfers(); }

      if ( chunk_ptr->getDeviceAllocatedSize() == size ) {

      target_chunk.getAllocatedSpaceFrom( *chunk_ptr );
      target_chunk.increaseLruStamp();

      } else { // chunk_ptr->getDeviceAllocatedSize() > size 


         //FIXME: we actually reuse the allocated space even if we waste some 

      target_chunk.getAllocatedSpaceFrom( *chunk_ptr );
      target_chunk.increaseLruStamp();
      }

      chunk_ptr->deallocate( wd );
      //chunk_ptr->unlock_AllocatedChunk();
   }

   return chunk_ptr != NULL;
}

void AllocatedChunk::deallocate( WD const &wd ) {
   _address = 0;
   _dirty = false;
   
   ensure( _rooted == false, "impossible condition");

   removeReference( wd );
   // ensure( _refs.value() == 0, "impossible condition");
   // ensure( _refWdId.empty() == true, "impossible condition");
   // ensure( _refLoc.empty() == true, "impossible condition");

   _flushable = false;
   _invalidating = false;

   for ( CacheRegionDictionary::citerator it = _newRegions->begin(); it != _newRegions->end(); it++ ) {
      CachedRegionStatus *entry = (CachedRegionStatus *) it->second.getData();
      delete entry;
   }
   delete _newRegions;
   _newRegions = NEW CacheRegionDictionary( *(_allocatedRegion.key) );
}

void AllocatedChunk::getAllocatedSpaceFrom( AllocatedChunk &chunk ) {
   setAddress( chunk.getAddress() );
   // *myThread->_file << this << " set new chunk address " << (void *) chunk.getAddress() << " comes from chunk " << &chunk << std::endl;
   //if ( _newRegions != NULL ) {
   //   fatal("not null regions");
   //}
   //_newRegions = NEW CacheRegionDictionary( *(_allocatedRegion.key) );
}<|MERGE_RESOLUTION|>--- conflicted
+++ resolved
@@ -362,19 +362,11 @@
                               if ( location == 0 ) {
                                  ops.addOpFromHost( region_shape, version, this, copyIdx );
                               } else if ( location != _owner.getMemorySpaceId() ) {
-<<<<<<< HEAD
-                                 sys.getSeparateMemory( location ).getCache().lock();
-                                 AllocatedChunk *orig_chunk = sys.getSeparateMemory( location ).getCache().getAllocatedChunk( region_shape, wd, copyIdx );
-                                 uint64_t orig_dev_addr = orig_chunk->getAddress() + ( region_shape.getRealFirstAddress() - orig_chunk->getHostAddress() );
-                                 sys.getSeparateMemory( location ).getCache().unlock();
-                                 orig_chunk->unlock();
-=======
                                  //sys.getSeparateMemory( location ).getCache().lock();
                                  AllocatedChunk *orig_chunk = sys.getSeparateMemory( location ).getCache().getAllocatedChunk_ForTransferRDLock( region_shape, wd, copyIdx );
                                  uint64_t orig_dev_addr = orig_chunk->getAddress() + ( region_shape.getRealFirstAddress() - orig_chunk->getHostAddress() );
                                  //sys.getSeparateMemory( location ).getCache().unlock();
                                  orig_chunk->unlock_AllocatedChunk();
->>>>>>> 52d7a423
                                  ops.addOp( &sys.getSeparateMemory( location ) , region_shape, version, this, orig_chunk, orig_dev_addr, wd, copyIdx );
                               }
                            } else {
@@ -384,19 +376,11 @@
                            if ( location == 0 ) {
                               ops.addOpFromHost( region_shape, version, this, copyIdx );
                            } else if ( location != _owner.getMemorySpaceId() ) {
-<<<<<<< HEAD
-                              sys.getSeparateMemory( location ).getCache().lock();
-                              AllocatedChunk *orig_chunk = sys.getSeparateMemory( location ).getCache().getAllocatedChunk( region_shape, wd, copyIdx );
-                              uint64_t orig_dev_addr = orig_chunk->getAddress() + ( region_shape.getRealFirstAddress() - orig_chunk->getHostAddress() );
-                              sys.getSeparateMemory( location ).getCache().unlock();
-                              orig_chunk->unlock();
-=======
                               //sys.getSeparateMemory( location ).getCache().lock();
                               AllocatedChunk *orig_chunk = sys.getSeparateMemory( location ).getCache().getAllocatedChunk_ForTransferRDLock( region_shape, wd, copyIdx );
                               uint64_t orig_dev_addr = orig_chunk->getAddress() + ( region_shape.getRealFirstAddress() - orig_chunk->getHostAddress() );
                               //sys.getSeparateMemory( location ).getCache().unlock();
                               orig_chunk->unlock_AllocatedChunk();
->>>>>>> 52d7a423
                               ops.addOp( &sys.getSeparateMemory( location ) , region_shape, version, this, orig_chunk, orig_dev_addr, wd, copyIdx );
                            }
                         }
@@ -1412,9 +1396,6 @@
 //   return chunk;
 //}
 
-<<<<<<< HEAD
-AllocatedChunk *RegionCache::getAllocatedChunk( global_reg_t const &reg, WD const &wd, unsigned int copyIdx ) const {
-=======
 AllocatedChunk *RegionCache::getAllocatedChunk_ForTransferRDLock( global_reg_t const &reg, WD const &wd, unsigned int copyIdx ) {
    AllocatedChunk *res = NULL;
    pthread_rwlock_rdlock( &_rwlock );
@@ -1424,7 +1405,6 @@
 }
 
 AllocatedChunk *RegionCache::getAllocatedChunk_NOLOCK( global_reg_t const &reg, WD const &wd, unsigned int copyIdx ) const {
->>>>>>> 52d7a423
    return _getAllocatedChunk( reg, true, true, wd, copyIdx );
 }
 
