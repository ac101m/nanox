/*************************************************************************************/
/*      Copyright 2009 Barcelona Supercomputing Center                               */
/*                                                                                   */
/*      This file is part of the NANOS++ library.                                    */
/*                                                                                   */
/*      NANOS++ is free software: you can redistribute it and/or modify              */
/*      it under the terms of the GNU Lesser General Public License as published by  */
/*      the Free Software Foundation, either version 3 of the License, or            */
/*      (at your option) any later version.                                          */
/*                                                                                   */
/*      NANOS++ is distributed in the hope that it will be useful,                   */
/*      but WITHOUT ANY WARRANTY; without even the implied warranty of               */
/*      MERCHANTABILITY or FITNESS FOR A PARTICULAR PURPOSE.  See the                */
/*      GNU Lesser General Public License for more details.                          */
/*                                                                                   */
/*      You should have received a copy of the GNU Lesser General Public License     */
/*      along with NANOS++.  If not, see <http://www.gnu.org/licenses/>.             */
/*************************************************************************************/

#ifndef _NANOS_H_
#define _NANOS_H_

#include <unistd.h>
#include "nanos-int.h"


#ifdef _MERCURIUM
// define API version
#pragma nanos interface family(master) version(5010)
#endif

// data types

// C++ types hidden as void *
typedef void * nanos_wg_t;
typedef void * nanos_team_t;
typedef void * nanos_sched_t;
typedef void * nanos_slicer_t;
typedef void * nanos_dd_t;
typedef void * nanos_sync_cond_t;
typedef unsigned int nanos_copy_id_t;

typedef struct {
   int nthreads;
   void *arch;
} nanos_constraint_t;

typedef enum { NANOS_OK=0,
               NANOS_UNKNOWN_ERR,          // generic error
               NANOS_UNIMPLEMENTED,        // service not implemented
} nanos_err_t;

// TODO: move smp to some dependent part
typedef struct {
   void (*outline) (void *);
} nanos_smp_args_t;

#ifdef __cplusplus

#define _Bool bool

extern "C" {
#endif

#define NANOS_API_DECL(Type, Name, Params) \
    extern Type Name##_ Params; \
    extern Type Name Params

#ifdef _NANOS_INTERNAL
#define NANOS_API_DEF(Type, Name, Params) \
    __attribute__((alias(#Name))) Type Name##_ Params; \
    Type Name Params
#endif

// Functions related to WD
NANOS_API_DECL(nanos_wd_t, nanos_current_wd, (void));
NANOS_API_DECL(int, nanos_get_wd_id, (nanos_wd_t wd));

NANOS_API_DECL(nanos_slicer_t, nanos_find_slicer, ( const char * slicer ));

NANOS_API_DECL(nanos_err_t, nanos_create_wd, ( nanos_wd_t *wd, size_t num_devices, nanos_device_t *devices, size_t data_size, int data_align,
                              void ** data, nanos_wg_t wg, nanos_wd_props_t *props, size_t num_copies, nanos_copy_data_t **copies ));

NANOS_API_DECL(nanos_err_t, nanos_set_translate_function, ( nanos_wd_t wd, nanos_translate_args_t translate_args ));

NANOS_API_DECL(nanos_err_t, nanos_create_sliced_wd, ( nanos_wd_t *uwd, size_t num_devices, nanos_device_t *devices,
                                     size_t outline_data_size, int outline_data_align,
                                     void **outline_data, nanos_wg_t uwg, nanos_slicer_t slicer,
                                     nanos_wd_props_t *props, size_t num_copies, nanos_copy_data_t **copies ));

NANOS_API_DECL(nanos_err_t, nanos_submit, ( nanos_wd_t wd, size_t num_deps, nanos_dependence_t *deps, nanos_team_t team ));

NANOS_API_DECL(nanos_err_t, nanos_create_wd_and_run, ( size_t num_devices, nanos_device_t *devices, size_t data_size, int data_align, void * data,
                                      size_t num_deps, nanos_dependence_t *deps, nanos_wd_props_t *props,
                                      size_t num_copies, nanos_copy_data_t *copies, nanos_translate_args_t translate_args ));

NANOS_API_DECL(nanos_err_t, nanos_create_for, ( void ));

NANOS_API_DECL(nanos_err_t, nanos_set_internal_wd_data, ( nanos_wd_t wd, void *data ));
NANOS_API_DECL(nanos_err_t, nanos_get_internal_wd_data, ( nanos_wd_t wd, void **data ));
NANOS_API_DECL(nanos_err_t, nanos_yield, ( void ));

NANOS_API_DECL(nanos_err_t, nanos_slicer_get_specific_data, ( nanos_slicer_t slicer, void ** data ));

// Team related functions

NANOS_API_DECL(nanos_err_t, nanos_create_team,(nanos_team_t *team, nanos_sched_t sg, unsigned int *nthreads,
                              nanos_constraint_t * constraints, bool reuse, nanos_thread_t *info));

NANOS_API_DECL(nanos_err_t, nanos_create_team_mapped, (nanos_team_t *team, nanos_sched_t sg, unsigned int *nthreads, unsigned int *mapping));

NANOS_API_DECL(nanos_err_t, nanos_leave_team, ( ));
NANOS_API_DECL(nanos_err_t, nanos_end_team, ( nanos_team_t team ));

NANOS_API_DECL(nanos_err_t, nanos_team_barrier, ( void ));

NANOS_API_DECL(nanos_err_t, nanos_single_guard, ( bool *));

// sync

NANOS_API_DECL(nanos_err_t, nanos_wg_wait_completion, ( nanos_wg_t wg, bool avoid_flush ));

NANOS_API_DECL(nanos_err_t, nanos_create_int_sync_cond, ( nanos_sync_cond_t *sync_cond, volatile int *p, int condition ));
NANOS_API_DECL(nanos_err_t, nanos_create_bool_sync_cond, ( nanos_sync_cond_t *sync_cond, volatile bool *p, bool condition ));
NANOS_API_DECL(nanos_err_t, nanos_sync_cond_wait, ( nanos_sync_cond_t *sync_cond ));
NANOS_API_DECL(nanos_err_t, nanos_sync_cond_signal, ( nanos_sync_cond_t *sync_cond ));
NANOS_API_DECL(nanos_err_t, nanos_destroy_sync_cond, ( nanos_sync_cond_t *sync_cond ));

NANOS_API_DECL(nanos_err_t, nanos_wait_on, ( size_t num_deps, nanos_dependence_t *deps ));

#define NANOS_INIT_LOCK_FREE { NANOS_LOCK_FREE }
#define NANOS_INIT_LOCK_BUSY { NANOS_LOCK_BUSY }
NANOS_API_DECL(nanos_err_t, nanos_init_lock, ( nanos_lock_t **lock ));
NANOS_API_DECL(nanos_err_t, nanos_set_lock, (nanos_lock_t *lock));
NANOS_API_DECL(nanos_err_t, nanos_unset_lock, (nanos_lock_t *lock));
NANOS_API_DECL(nanos_err_t, nanos_try_lock, ( nanos_lock_t *lock, bool *result ));
NANOS_API_DECL(nanos_err_t, nanos_destroy_lock, ( nanos_lock_t *lock ));

// Device copies
NANOS_API_DECL(nanos_err_t, nanos_get_addr, ( nanos_copy_id_t copy_id, void **addr, nanos_wd_t cwd ));

NANOS_API_DECL(nanos_err_t, nanos_copy_value, ( void *dst, nanos_copy_id_t copy_id, nanos_wd_t cwd ));

// Pinned memory
NANOS_API_DECL( void *, nanos_malloc_pinned_cuda, ( size_t size ) );
NANOS_API_DECL( void, nanos_free_pinned_cuda, ( void * address ) );

// system interface
NANOS_API_DECL(nanos_err_t, nanos_get_num_running_tasks, ( int *num ));

NANOS_API_DECL(nanos_err_t, nanos_start_scheduler, ());
NANOS_API_DECL(nanos_err_t, nanos_stop_scheduler, ());
NANOS_API_DECL(nanos_err_t, nanos_scheduler_enabled, ( bool *res ));
NANOS_API_DECL(nanos_err_t, nanos_wait_until_threads_paused, () );
NANOS_API_DECL(nanos_err_t, nanos_wait_until_threads_unpaused, () );

// error handling
NANOS_API_DECL(void, nanos_handle_error, ( nanos_err_t err ));

// factories
   // smp
NANOS_API_DECL(void *, nanos_smp_factory,( void *prealloc ,void *args));
extern const size_t nanos_smp_dd_size;
#define NANOS_SMP_DESC( args ) { nanos_smp_factory, nanos_smp_dd_size, &( args ) }

// instrumentation interface
NANOS_API_DECL(nanos_err_t, nanos_instrument_register_key, ( nanos_event_key_t *event_key, const char *key, const char *description, bool abort_when_registered ));
NANOS_API_DECL(nanos_err_t, nanos_instrument_register_value, ( nanos_event_value_t *event_value, const char *key, const char *value, const char *description, bool abort_when_registered ));

NANOS_API_DECL(nanos_err_t, nanos_instrument_register_value_with_val, ( nanos_event_value_t val, const char *key, const char *value, const char *description, bool abort_when_registered ));

NANOS_API_DECL(nanos_err_t, nanos_instrument_get_key, (const char *key, nanos_event_key_t *event_key));
NANOS_API_DECL(nanos_err_t, nanos_instrument_get_value, (const char *key, const char *value, nanos_event_value_t *event_value));


NANOS_API_DECL(nanos_err_t, nanos_instrument_events, ( unsigned int num_events, nanos_event_t events[] ));
NANOS_API_DECL(nanos_err_t, nanos_instrument_enter_state, ( nanos_event_state_value_t state ));
NANOS_API_DECL(nanos_err_t, nanos_instrument_leave_state, ( void ));
NANOS_API_DECL(nanos_err_t, nanos_instrument_enter_burst,( nanos_event_key_t key, nanos_event_value_t value ));
NANOS_API_DECL(nanos_err_t, nanos_instrument_leave_burst,( nanos_event_key_t key ));
NANOS_API_DECL(nanos_err_t, nanos_instrument_point_event, ( unsigned int nkvs, nanos_event_key_t *keys, nanos_event_value_t *values ));
NANOS_API_DECL(nanos_err_t, nanos_instrument_ptp_start, ( nanos_event_domain_t domain, nanos_event_id_t id,
                                         unsigned int nkvs, nanos_event_key_t *keys, nanos_event_value_t *values ));
NANOS_API_DECL(nanos_err_t, nanos_instrument_ptp_end, ( nanos_event_domain_t domain, nanos_event_id_t id,
                                         unsigned int nkvs, nanos_event_key_t *keys, nanos_event_value_t *values ));

NANOS_API_DECL(nanos_err_t, nanos_instrument_disable_state_events, ( nanos_event_state_value_t state ));
NANOS_API_DECL(nanos_err_t, nanos_instrument_enable_state_events, ( void ));

NANOS_API_DECL(nanos_err_t, nanos_instrument_close_user_fun_event,());

NANOS_API_DECL(nanos_err_t, nanos_instrument_enable,( void ));

NANOS_API_DECL(nanos_err_t, nanos_instrument_disable,( void ));

// utility macros

#define NANOS_SAFE( call ) \
do {\
   nanos_err_t err = call;\
   if ( err != NANOS_OK ) nanos_handle_error( err );\
} while (0)

<<<<<<< HEAD
extern int _nanox_main( int argc, char *argv[] );
=======
#undef NANOS_API_DECL
>>>>>>> 15bb2342

#ifdef __cplusplus
}
#endif

#endif<|MERGE_RESOLUTION|>--- conflicted
+++ resolved
@@ -201,11 +201,8 @@
    if ( err != NANOS_OK ) nanos_handle_error( err );\
 } while (0)
 
-<<<<<<< HEAD
 extern int _nanox_main( int argc, char *argv[] );
-=======
 #undef NANOS_API_DECL
->>>>>>> 15bb2342
 
 #ifdef __cplusplus
 }
