--- conflicted
+++ resolved
@@ -282,18 +282,11 @@
    return ce;
 }
 
-<<<<<<< HEAD
-            if ( de == NULL ) { // Memory access not registered in the directory
-               // Create directory entry, if the access is output, own it
-               _directory.unLock();
-               de = &( _directory.newEntry( tag, 0, ( output ? &_cache : NULL ) ) );
-=======
 template <class _T, class _Policy>
 inline CacheEntry& DeviceCache<_T,_Policy>::insert( uint64_t tag, CacheEntry& ce, bool& inserted )
 {
    return _cache.insert( tag, ce, inserted );
 }
->>>>>>> 112881d8
 
 template <class _T, class _Policy>
 inline CacheEntry* DeviceCache<_T,_Policy>::getEntry( uint64_t tag )
@@ -301,98 +294,6 @@
    return _cache.findAndReference( tag );
 }
 
-<<<<<<< HEAD
-               // Need to copy in ?
-               if ( input ) {
-                  _cache.copyDataToCache( tag, size );
-               }
-            } else {
-               Cache *owner = de->getOwner();
-               if ( owner != NULL ) {
-                  // FIXME Is dirty we need to interact with the other cache
-                  CacheEntry *ce = _cache.getEntry( tag );
-                  if ( ce == NULL ) {
-                     
-                     if ( output ) {
-                        de->setOwner( &_cache );
-                        de->setVersion( de->getVersion() );
-                     }
-
-                     CacheEntry& nce = _cache.newEntry( tag, 0, output ); 
-                     nce.increaseRefs();
-                     nce.setAddress( _cache.allocate( size ) );
-
-                     // Need to copy in ?
-                     if ( input ) {
-                        _cache.copyDataToCache( tag, size );
-                     }
-                  }
-                  else
-                  {
-                     if ( ( ce->getVersion() < de->getVersion() ) && input ) {
-                        _cache.copyDataToCache( tag, size );
-                        ce->setVersion( de->getVersion() );
-                     }
-                     if ( output ) {
-                        de->setOwner( &_cache );
-                        ce->setDirty( true );
-                        de->setVersion( de->getVersion() + 1 ) ;
-                        ce->setVersion( de->getVersion() );
-                     }
-
-                  }
-
-               } else {
-                  // lookup in cache
-                  CacheEntry *ce = _cache.getEntry( tag );
-                  if ( ce != NULL ) {
-                     if ( ( ce->getVersion() < de->getVersion() ) && input ) {
-                        _cache.copyDataToCache( tag, size );
-                        ce->setVersion( de->getVersion() );
-                     }
-
-                     if ( output ) {
-                        de->setOwner( &_cache );
-                        ce->setDirty( true );
-                        de->setVersion( de->getVersion() + 1 ) ;
-                        ce->setVersion( de->getVersion() );
-                     }
-
-                     NANOS_INSTRUMENT( static nanos_event_key_t key = sys.getInstrumentation()->getInstrumentationDictionary()->getEventKey("cache-hit") );
-                     NANOS_INSTRUMENT( sys.getInstrumentation()->raisePointEvent( key, (nanos_event_value_t) tag ) );
-                  } else {
-                     if ( output ) {
-                        de->setOwner( &_cache );
-                        de->setVersion( de->getVersion() + 1 );
-                     }
-                     ce = & (_cache.newEntry( tag, de->getVersion(), output ) );
-                     ce->increaseRefs();
-                     ce->setAddress( _cache.allocate( size ) );
-                     if ( input ) {
-                        _cache.copyDataToCache( tag, size );
-                     }
-                  }
-                  ce->increaseRefs();
-               }
-            }
-
-            _directory.unLock();
-         }
-
-         virtual void unregisterCacheAccess( uint64_t tag, size_t size )
-         {
-            CacheEntry *ce = _cache.getEntry( tag );
-            //ensure (ce != NULL, "Cache has been corrupted");
-            if ( ce->isDirty() ) {
-               _cache.copyBackFromCache( tag, size );
-               DirectoryEntry *de = _directory.getEntry( tag );
-               //ensure (de != NULL, "Cache has been corrupted");
-               de->setOwner( NULL );
-               _directory.unLock();
-            }
-            ce->decreaseRefs();
-         }
-=======
 template <class _T, class _Policy>
 inline void DeviceCache<_T,_Policy>::addReference( uint64_t tag )
 {
@@ -404,7 +305,6 @@
 {
    _cache.deleteReference(tag);
 }
->>>>>>> 112881d8
 
 template <class _T, class _Policy>
 inline void DeviceCache<_T,_Policy>::registerCacheAccess( uint64_t tag, size_t size, bool input, bool output )
@@ -412,289 +312,6 @@
    _policy.registerCacheAccess( tag, size, input, output );
 }
 
-<<<<<<< HEAD
-         virtual void unregisterPrivateAccess( uint64_t tag, size_t size )
-         {
-            CacheEntry *ce = _cache.getEntry( tag );
-            ensure ( ce != NULL, "Private access cannot miss in the cache.");
-            if ( ce->isDirty() )
-               _cache.copyBackFromCache( tag, size );
-            _cache.deleteEntry( tag, size );
-         }
-   };
-
-  /*! \brief A Cache is a class that provides basic services for registering and
-   *         searching for memory blocks in a device using an identifier represented
-   *         by an unsigned int of 64 bits which represents the address of the original
-   *         data in the host. 
-   */
-   template <class _T, class _Policy = WriteThroughPolicy>
-   class DeviceCache : public Cache
-   {
-     /* FIXME (see #195)
-      *   - Code in the cache c file?
-      *   - check for errors 
-      */
-      private:
-         /**< Maps keys with CacheEntries  */
-         typedef TR1::unordered_map< uint64_t, CacheEntry> CacheHash;
-         CacheHash _cache;
-         Lock _lock;
-
-         _Policy _policy;
-
-         // disable copy constructor and assignment operator
-         DeviceCache( const DeviceCache &cache );
-         const DeviceCache & operator= ( const DeviceCache &cache );
-
-      public:
-        /* \brief Default constructor
-         */
-         DeviceCache() : _cache(), _policy( *this ) {}
-
-         void * allocate( size_t size )
-         {
-            void *result;
-            NANOS_INSTRUMENT( static nanos_event_key_t key = sys.getInstrumentation()->getInstrumentationDictionary()->getEventKey("cache-malloc") );
-            NANOS_INSTRUMENT( sys.getInstrumentation()->raiseOpenStateAndBurst( NANOS_CACHE, key, (nanos_event_value_t) size) );
-            _lock.acquire();
-            result = _T::allocate( size );
-            _lock.release();
-            NANOS_INSTRUMENT( sys.getInstrumentation()->raiseCloseStateAndBurst( key ) );
-            return result;
-         }
-
-         void deleteEntry( uint64_t tag, size_t size )
-         {
-            NANOS_INSTRUMENT( static nanos_event_key_t key = sys.getInstrumentation()->getInstrumentationDictionary()->getEventKey("cache-free") );
-            NANOS_INSTRUMENT( sys.getInstrumentation()->raiseOpenStateAndBurst ( NANOS_CACHE, key, (nanos_event_value_t) size) );
-            // it assumes the entry exists
-            _lock.acquire();
-            CacheEntry &ce = _cache[tag];
-            _T::free( ce.getAddress() );
-            _cache.erase( tag );
-            _lock.release();
-            NANOS_INSTRUMENT( sys.getInstrumentation()->raiseCloseStateAndBurst( key ) );
-         }
-
-        /* \brief get the Address in the cache for tag
-         * \param tag: Identifier of the entry to look for
-         */
-         void * getAddress( uint64_t tag )
-         {
-            _lock.acquire();
-            void *result = _cache[tag].getAddress();
-            _lock.release();
-            return result;
-         }
-
-        /* \brief Copy data from the address represented by the tag to the entry in the device.
-         * \param tag: identifier of the entry
-         * \param size: number of bytes to copy
-         */
-         void copyDataToCache( uint64_t tag, size_t size )
-         {
-            NANOS_INSTRUMENT( static nanos_event_key_t key = sys.getInstrumentation()->getInstrumentationDictionary()->getEventKey("cache-copy-in") );
-            NANOS_INSTRUMENT( sys.getInstrumentation()->raiseOpenStateAndBurst( NANOS_MEM_TRANSFER, key, (nanos_event_value_t) size) );
-            _lock.acquire();
-            _T::copyIn( _cache[tag].getAddress(), tag, size );
-            _lock.release();
-            NANOS_INSTRUMENT( sys.getInstrumentation()->raiseCloseStateAndBurst( key ) );
-         }
-
-        /* \brief Copy back from the entry to the address represented by the tag.
-         * \param tag: Entry identifier and address of original data
-         * \param size: number of bytes to copy
-         */
-         void copyBackFromCache( uint64_t tag, size_t size )
-         {
-            NANOS_INSTRUMENT( static nanos_event_key_t key1 = sys.getInstrumentation()->getInstrumentationDictionary()->getEventKey("cache-copy-out") );
-            NANOS_INSTRUMENT( sys.getInstrumentation()->raiseOpenStateAndBurst( NANOS_MEM_TRANSFER, key1, size ) );
-            _lock.acquire();
-            CacheEntry &entry = _cache[tag];
-            _T::copyOut( tag, entry.getAddress(), size );
-            _lock.release();
-            NANOS_INSTRUMENT( sys.getInstrumentation()->raiseCloseStateAndBurst( key1 ) );
-         }
-
-        /* \brief Perform local copy in the device for an entry
-         * \param dst: Device destination address to copy to
-         * \param tag: entry identifier to look for the source data
-         * \param size: number of bytes to copy
-         */
-         void copyTo( void *dst, uint64_t tag, size_t size )
-         {
-            NANOS_INSTRUMENT( static nanos_event_key_t key = sys.getInstrumentation()->getInstrumentationDictionary()->getEventKey("cache-local-copy") );
-            NANOS_INSTRUMENT( sys.getInstrumentation()->raiseOpenStateAndBurst( NANOS_MEM_TRANSFER, key, size ) );
-            _lock.acquire();
-            _T::copyLocal( dst, _cache[tag].getAddress(), size );
-            _lock.release();
-            NANOS_INSTRUMENT( sys.getInstrumentation()->raiseCloseStateAndBurst( key ) );
-         }
-
-         CacheEntry& newEntry( uint64_t tag, unsigned int version, bool dirty )
-         {
-            _lock.acquire();
-            CacheEntry& ce = _cache[tag];
-            _lock.release();
-            ce.setTag( tag );
-            ce.setVersion( version );
-            ce.setDirty( dirty );
-            return ce;
-         }
-
-         CacheEntry* getEntry( uint64_t tag )
-         {
-            _lock.acquire();
-            CacheHash::iterator it = _cache.find( tag );
-            if ( it == _cache.end() ) {
-               _lock.release();
-               return NULL;
-            }
-            CacheEntry& de = (*it).second;
-            _lock.release();
-            return &de;
-         }
-
-         void registerCacheAccess( uint64_t tag, size_t size, bool input, bool output )
-         {
-            _policy.registerCacheAccess( tag, size, input, output );
-         }
-
-         void unregisterCacheAccess( uint64_t tag, size_t size )
-         {
-            _policy.unregisterCacheAccess( tag, size );
-         }
-
-         void registerPrivateAccess( uint64_t tag, size_t size, bool input, bool output )
-         {
-            _policy.registerPrivateAccess( tag, size, input, output );
-         }
-
-         void unregisterPrivateAccess( uint64_t tag, size_t size )
-         {
-            _policy.unregisterPrivateAccess( tag, size );
-         }
-   };
-
-   template <class _T, class _Policy = WriteThroughPolicy>
-   class HostCache : public Cache
-   {
-     /* FIXME (see #195)
-      *   - Code in the cache c file?
-      *   - check for errors 
-      */
-      private:
-         /**< Maps keys with CacheEntries  */
-         typedef TR1::unordered_map< uint64_t, CacheEntry> CacheHash;
-         CacheHash _cache;
-         Lock _lock;
-
-         _Policy _policy;
-
-         // disable copy constructor and assignment operator
-         HostCache( const HostCache &cache );
-         const HostCache & operator= ( const HostCache &cache );
-
-      public:
-        /* \brief Default constructor
-         */
-         HostCache() : _cache(), _lock( ), _policy( *this ) {}
-
-         void * allocate( size_t size )
-         {
-            void *result = (void *) 0xdeadbeef;
-            //NANOS_INSTRUMENT( static nanos_event_key_t key = sys.getInstrumentor()->getInstrumentorDictionary()->getEventKey("cache-malloc") );
-            //NANOS_INSTRUMENT( sys.getInstrumentor()->raiseOpenStateAndBurst( CACHE, key, (nanos_event_value_t) size) );
-            //result = _T::allocate( size );
-            //NANOS_INSTRUMENT( sys.getInstrumentor()->raiseCloseStateAndBurst( key ) );
-            return result;
-         }
-
-         void deleteEntry( uint64_t tag, size_t size )
-         {
-            //NANOS_INSTRUMENT( static nanos_event_key_t key = sys.getInstrumentor()->getInstrumentorDictionary()->getEventKey("cache-free") );
-            //NANOS_INSTRUMENT( sys.getInstrumentor()->raiseOpenStateAndBurst ( CACHE, key, (nanos_event_value_t) size) );
-            // it assumes the entry exists
-            //CacheEntry &ce = _cache[tag];
-            //_T::free( ce.getAddress() );
-            _cache.erase( tag );
-            //NANOS_INSTRUMENT( sys.getInstrumentor()->raiseCloseStateAndBurst( key ) );
-         }
-
-        /* \brief get the Address in the cache for tag
-         * \param tag: Identifier of the entry to look for
-         */
-         void * getAddress( uint64_t tag )
-         {
-            //void *result = _cache[tag].getAddress();
-            //return result;
-            return (void *) tag;
-         }
-
-        /* \brief Copy data from the address represented by the tag to the entry in the device.
-         * \param tag: identifier of the entry
-         * \param size: number of bytes to copy
-         */
-         void copyDataToCache( uint64_t tag, size_t size )
-         {
-            //NANOS_INSTRUMENT( static nanos_event_key_t key = sys.getInstrumentor()->getInstrumentorDictionary()->getEventKey("cache-copy-in") );
-            //NANOS_INSTRUMENT( sys.getInstrumentor()->raiseOpenStateAndBurst( MEM_TRANSFER, key, (nanos_event_value_t) size) );
-            //_T::copyIn( _cache[tag].getAddress(), tag, size );
-            //NANOS_INSTRUMENT( sys.getInstrumentor()->raiseCloseStateAndBurst( key ) );
-         }
-
-        /* \brief Copy back from the entry to the address represented by the tag.
-         * \param tag: Entry identifier and address of original data
-         * \param size: number of bytes to copy
-         */
-         void copyBackFromCache( uint64_t tag, size_t size )
-         {
-            //NANOS_INSTRUMENT( static nanos_event_key_t key1 = sys.getInstrumentor()->getInstrumentorDictionary()->getEventKey("cache-copy-out") );
-            //NANOS_INSTRUMENT( sys.getInstrumentor()->raiseOpenStateAndBurst( MEM_TRANSFER, key1, size ) );
-            //CacheEntry &entry = _cache[tag];
-            //_T::copyOut( tag, entry.getAddress(), size );
-            //NANOS_INSTRUMENT( sys.getInstrumentor()->raiseCloseStateAndBurst( key1 ) );
-         }
-
-        /* \brief Perform local copy in the device for an entry
-         * \param dst: Device destination address to copy to
-         * \param tag: entry identifier to look for the source data
-         * \param size: number of bytes to copy
-         */
-         void copyTo( void *dst, uint64_t tag, size_t size )
-         {
-            //NANOS_INSTRUMENT( static nanos_event_key_t key = sys.getInstrumentor()->getInstrumentorDictionary()->getEventKey("cache-local-copy") );
-            //NANOS_INSTRUMENT( sys.getInstrumentor()->raiseOpenStateAndBurst( MEM_TRANSFER, key, size ) );
-            //_T::copyLocal( dst, _cache[tag].getAddress(), size );
-            //NANOS_INSTRUMENT( sys.getInstrumentor()->raiseCloseStateAndBurst( key ) );
-         }
-
-         CacheEntry& newEntry( uint64_t tag, unsigned int version, bool dirty )
-         {
-            _lock.acquire();
-            CacheEntry& ce = _cache[tag];
-            ce = _cache[tag];
-            ce.setTag( tag );
-            ce.setVersion( version );
-            ce.setDirty( dirty );
-            _lock.release();
-            return ce;
-         }
-
-         CacheEntry* getEntry( uint64_t tag )
-         {
-            _lock.acquire();
-            CacheHash::iterator it = _cache.find( tag );
-            if ( it == _cache.end() ) {
-               _lock.release();
-               return NULL;
-            }
-            CacheEntry& de = (*it).second;
-            _lock.release();
-            return &de;
-         }
-=======
 template <class _T, class _Policy>
 inline void DeviceCache<_T,_Policy>::unregisterCacheAccess( uint64_t tag, size_t size, bool output )
 {
@@ -766,7 +383,6 @@
    ensure( ce != NULL, "Cache has been corrupted" );
    while ( ce->isCopying() );
 }
->>>>>>> 112881d8
 
 template <class _T, class _Policy>
 inline void DeviceCache<_T,_Policy>::waitInput( DeviceCache<_T,_Policy>* _this, uint64_t tag )
