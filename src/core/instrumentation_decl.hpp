--- conflicted
+++ resolved
@@ -265,17 +265,10 @@
 
             /* 12 */ registerEventKey("user-code","User Code (wd)", true);
 
-<<<<<<< HEAD
-            /* 13 */ registerEventKey("create-wd-id","Create WD Id:");
-            /* 14 */ registerEventKey("create-wd-ptr","Create WD pointer:");
-            /* 15 */ registerEventKey("wd-num-dataaccs","Create WD num. data accesses"); 
-            /* 16 */ registerEventKey("wd-dataaccs-ptr","Create WD data accesses pointer"); 
-=======
             /* 13 */ registerEventKey("create-wd-id","Create WD Id:", true);
             /* 14 */ registerEventKey("create-wd-ptr","Create WD pointer:", true);
             /* 15 */ registerEventKey("wd-num-deps","Create WD num. deps.", true);
             /* 16 */ registerEventKey("wd-deps-ptr","Create WD dependence pointer", true);
->>>>>>> 7707e933
 
             /* 17 */ registerEventKey("lock-addr","Lock address", true);
 
@@ -330,21 +323,6 @@
             registerEventValue("cache-wait","freeSpaceToFit()","freeSpaceToFit()");
             registerEventValue("cache-wait","waitInput()","waitInput()");
 
-<<<<<<< HEAD
-            /* 30 */ registerEventKey("chunk-size","Chunk size");
-
-            /* 31 */ registerEventKey("num-sleeps","Number of Sleep operations");
-            /* 32 */ registerEventKey("time-sleeps","Time on Sleep (in nsecs)");
-
-            /* 33 */ registerEventKey("num-scheds","Number of scheduler operations"); 
-            /* 34 */ registerEventKey("time-scheds","Time on scheduler operations (in nsecs)");
-            /* 35 */ registerEventKey("copy-data-in","WD id that is copying data in");
-            /* 36 */ registerEventKey("cache-copy-data-in","WD id that is copying data in");
-            /* 37 */ registerEventKey("cache-copy-data-out","WD id that is copying data in");
-            /* 38 */ registerEventKey("sched-affinity-constraint","Constraint used by affinity scheduler");
-
-            /* ** */ registerEventKey("debug","Debug Key"); /* Keep this key as the last one */
-=======
             /* 30 */ registerEventKey("chunk-size","Chunk size", true);
 
             /* 31 */ registerEventKey("num-sleeps","Number of Sleep operations", true);
@@ -393,8 +371,12 @@
             /* 41 */ registerEventKey("set-num-threads","Change Number of Threads");
             /* 42 */ registerEventKey("cpuid","Thread cpuid");
 
+            /* 43 */ registerEventKey("copy-data-in","WD id that is copying data in");
+            /* 44 */ registerEventKey("cache-copy-data-in","WD id that is copying data in");
+            /* 45 */ registerEventKey("cache-copy-data-out","WD id that is copying data in");
+            /* 46 */ registerEventKey("sched-affinity-constraint","Constraint used by affinity scheduler");
+
             /* ** */ registerEventKey("debug","Debug Key", true); /* Keep this key as the last one */
->>>>>>> 7707e933
          }
 
          /*! \brief InstrumentationDictionary destructor
