/*************************************************************************************/
/*      Copyright 2009 Barcelona Supercomputing Center                               */
/*                                                                                   */
/*      This file is part of the NANOS++ library.                                    */
/*                                                                                   */
/*      NANOS++ is free software: you can redistribute it and/or modify              */
/*      it under the terms of the GNU Lesser General Public License as published by  */
/*      the Free Software Foundation, either version 3 of the License, or            */
/*      (at your option) any later version.                                          */
/*                                                                                   */
/*      NANOS++ is distributed in the hope that it will be useful,                   */
/*      but WITHOUT ANY WARRANTY; without even the implied warranty of               */
/*      MERCHANTABILITY or FITNESS FOR A PARTICULAR PURPOSE.  See the                */
/*      GNU Lesser General Public License for more details.                          */
/*                                                                                   */
/*      You should have received a copy of the GNU Lesser General Public License     */
/*      along with NANOS++.  If not, see <http://www.gnu.org/licenses/>.             */
/*************************************************************************************/

#include "os.hpp"
#include "compatibility.hpp"
#include <stdlib.h>
#include <unistd.h>

<<<<<<< HEAD
extern char **environ;
=======
#ifdef BGQ
#include <spi/include/kernel/location.h>
#include <spi/include/kernel/process.h>
#endif
>>>>>>> caba0b95

using namespace nanos;


static void do_nothing(void *) {}
#define INIT_NULL { do_nothing, 0 }

// Make sure the two special linker sections exist
LINKER_SECTION(nanos_modules, const char *, NULL)
LINKER_SECTION(nanos_init, nanos_init_desc_t , INIT_NULL)
LINKER_SECTION(nanos_post_init, nanos_init_desc_t , INIT_NULL)

long OS::_argc = 0; 
char ** OS::_argv = 0;

OS::ModuleList * OS::_moduleList = 0;
OS::InitList * OS::_initList = 0;
OS::InitList * OS::_postInitList = 0;

static void findArgs (long *argc, char ***argv) 
{
   long *p; 
   int i; 

   // variables are before environment 
   p=( long * )environ; 

   // go backwards until we find argc 
   p--; 

   for ( i = 0 ; *( --p ) != i; i++ ) {}

   *argc = *p; 
   *argv = ( char ** ) p+1; 
}

void OS::init ()
{
   findArgs(&_argc,&_argv);
   _moduleList = NEW ModuleList(&__start_nanos_modules,&__stop_nanos_modules);
   _initList = NEW InitList(&__start_nanos_init, &__stop_nanos_init);
   _postInitList = NEW InitList(&__start_nanos_post_init, &__stop_nanos_post_init);
}

void * OS::loadDL( const std::string &dir, const std::string &name )
{
   std::string filename;
   if ( dir != "") {
      filename = dir + "/" + name + ".so";
   } else {
      filename = name + ".so";
   }
   /* open the module */
   return dlopen ( filename.c_str(), RTLD_NOW );
}

void * OS::dlFindSymbol( void *dlHandler, const std::string &symbolName )
{
   return dlsym ( dlHandler, symbolName.c_str() );
}

void * OS::dlFindSymbol( void *dlHandler, const char *symbolName )
{
   return dlsym ( dlHandler, symbolName );
}

void OS::getProcessAffinity( cpu_set_t *cpu_set )
{
#ifdef BGQ
   uint32_t myT = Kernel_MyTcoord();
   uint64_t mask = Kernel_ThreadMask( myT );
   uint64_t x, t;

   x = mask;
   /* 64-bit reversing to mantain compatibility with cpu_set_t */
   x = (x << 32) | (x >> 32);
   x = (x & 0x0001FFFF0001FFFFLL) << 15 |
      (x & 0xFFFE0000FFFE0000LL) >> 17;
   t = (x ^ (x >> 10)) & 0x003F801F003F801FLL;
   x = (t | (t << 10)) ^ x;
   t = (x ^ (x >> 4)) & 0x0E0384210E038421LL;
   x = (t | (t << 4)) ^ x;
   t = (x ^ (x >> 2)) & 0x2248884222488842LL;
   x = (t | (t << 2)) ^ x;
   /***/
   mask = x;

   memcpy( cpu_set, &mask, sizeof(uint64_t) );
#else
   sched_getaffinity( 0, sizeof(cpu_set_t), cpu_set );
#endif
}

void OS::bindThread( cpu_set_t *cpu_set )
{
   sched_setaffinity( 0, sizeof(cpu_set_t), cpu_set );
}<|MERGE_RESOLUTION|>--- conflicted
+++ resolved
@@ -22,14 +22,11 @@
 #include <stdlib.h>
 #include <unistd.h>
 
-<<<<<<< HEAD
 extern char **environ;
-=======
 #ifdef BGQ
 #include <spi/include/kernel/location.h>
 #include <spi/include/kernel/process.h>
 #endif
->>>>>>> caba0b95
 
 using namespace nanos;
 
