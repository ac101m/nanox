--- conflicted
+++ resolved
@@ -51,17 +51,6 @@
 
          virtual void *memAllocate( std::size_t size, SeparateMemoryAddressSpace &mem, WorkDescriptor const &wd, unsigned int copyIdx );
          virtual void memFree( uint64_t addr, SeparateMemoryAddressSpace &mem);
-<<<<<<< HEAD
-         virtual std::size_t getMemCapacity( SeparateMemoryAddressSpace const &mem ) const;
-         virtual void _copyIn( uint64_t devAddr, uint64_t hostAddr, std::size_t len, SeparateMemoryAddressSpace &mem, DeviceOps *ops, Functor *f, WD const &wd, void *hostObject, reg_t hostRegionId );
-         virtual void _copyOut( uint64_t hostAddr, uint64_t devAddr, std::size_t len, SeparateMemoryAddressSpace &mem, DeviceOps *ops, Functor *f, WD const &wd, void *hostObject, reg_t hostRegionId );
-         virtual bool _copyDevToDev( uint64_t devDestAddr, uint64_t devOrigAddr, std::size_t len, SeparateMemoryAddressSpace &memDest, SeparateMemoryAddressSpace &memOrig, DeviceOps *ops, Functor *f, WD const &wd, void *hostObject, reg_t hostRegionId );
-         virtual void _copyInStrided1D( uint64_t devAddr, uint64_t hostAddr, std::size_t len, std::size_t count, std::size_t ld, SeparateMemoryAddressSpace const &mem, DeviceOps *ops, Functor *f, WD const &wd, void *hostObject, reg_t hostRegionId );
-         virtual void _copyOutStrided1D( uint64_t hostAddr, uint64_t devAddr, std::size_t len, std::size_t count, std::size_t ld, SeparateMemoryAddressSpace &mem, DeviceOps *ops, Functor *f, WD const &wd, void *hostObject, reg_t hostRegionId );
-         virtual bool _copyDevToDevStrided1D( uint64_t devDestAddr, uint64_t devOrigAddr, std::size_t len, std::size_t count, std::size_t ld, SeparateMemoryAddressSpace const &memDest, SeparateMemoryAddressSpace const &memOrig, DeviceOps *ops, Functor *f, WD const &wd, void *hostObject, reg_t hostRegionId );
-         virtual void _canAllocate( SeparateMemoryAddressSpace const &mem, std::size_t *sizes, unsigned int numChunks, std::size_t *remainingSizes ) const;
-         virtual void _getFreeMemoryChunksList( SeparateMemoryAddressSpace const &mem, SimpleAllocator::ChunkList &list ) const;
-=======
          virtual std::size_t getMemCapacity( SeparateMemoryAddressSpace &mem );
          virtual void _copyIn( uint64_t devAddr, uint64_t hostAddr, std::size_t len, SeparateMemoryAddressSpace &mem, DeviceOps *ops, Functor *f, WD const &wd, void *hostObject, reg_t hostRegionId );
          virtual void _copyOut( uint64_t hostAddr, uint64_t devAddr, std::size_t len, SeparateMemoryAddressSpace &mem, DeviceOps *ops, Functor *f, WD const &wd, void *hostObject, reg_t hostRegionId );
@@ -71,7 +60,6 @@
          virtual bool _copyDevToDevStrided1D( uint64_t devDestAddr, uint64_t devOrigAddr, std::size_t len, std::size_t count, std::size_t ld, SeparateMemoryAddressSpace &memDest, SeparateMemoryAddressSpace &memOrig, DeviceOps *ops, Functor *f, WD const &wd, void *hostObject, reg_t hostRegionId );
          virtual void _canAllocate( SeparateMemoryAddressSpace &mem, std::size_t *sizes, unsigned int numChunks, std::size_t *remainingSizes );
          virtual void _getFreeMemoryChunksList( SeparateMemoryAddressSpace &mem, SimpleAllocator::ChunkList &list );
->>>>>>> ed033aab
    };
 
    extern ClusterDevice Cluster;
