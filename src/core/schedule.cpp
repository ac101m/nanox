/*************************************************************************************/
/*      Copyright 2009 Barcelona Supercomputing Center                               */
/*                                                                                   */
/*      This file is part of the NANOS++ library.                                    */
/*                                                                                   */
/*      NANOS++ is free software: you can redistribute it and/or modify              */
/*      it under the terms of the GNU Lesser General Public License as published by  */
/*      the Free Software Foundation, either version 3 of the License, or            */
/*      (at your option) any later version.                                          */
/*                                                                                   */
/*      NANOS++ is distributed in the hope that it will be useful,                   */
/*      but WITHOUT ANY WARRANTY; without even the implied warranty of               */
/*      MERCHANTABILITY or FITNESS FOR A PARTICULAR PURPOSE.  See the                */
/*      GNU Lesser General Public License for more details.                          */
/*                                                                                   */
/*      You should have received a copy of the GNU Lesser General Public License     */
/*      along with NANOS++.  If not, see <http://www.gnu.org/licenses/>.             */
/*************************************************************************************/

#include "schedule.hpp"
#include "processingelement.hpp"
#include "basethread.hpp"
#include "system.hpp"
#include "config.hpp"
#include "instrumentationmodule_decl.hpp"
#include "os.hpp"

using namespace nanos;

void SchedulerConf::config (Config &cfg)
{
   cfg.setOptionsSection ( "Core [Scheduler]", "Policy independent scheduler options"  );

   cfg.registerConfigOption ( "num_spins", NEW Config::UintVar( _numSpins ), "Determines the amount of spinning before sleeping (default = 100)" );
   cfg.registerArgOption ( "num_spins", "spins" );
   cfg.registerEnvOption ( "num_spins", "NX_SPINS" );

   cfg.registerConfigOption ( "num_sleeps", NEW Config::IntegerVar( _numSleeps ), "Determines the amount of sleeping before yielding (default = 20)" );
   cfg.registerArgOption ( "num_sleeps", "sleeps" );
   cfg.registerEnvOption ( "num_sleeps", "NX_SLEEPS" );

   cfg.registerConfigOption ( "sleep_time", NEW Config::IntegerVar( _timeSleep ), "Determines amount of time (in nsec) in each sleeping phase (default = 100)" );
   cfg.registerArgOption ( "sleep_time", "sleep-time" );
   cfg.registerEnvOption ( "sleep_time", "NX_SLEEP_TIME" );
}

void Scheduler::submit ( WD &wd )
{
   NANOS_INSTRUMENT( InstrumentState inst(NANOS_SCHEDULING) );
   BaseThread *mythread = myThread;

   sys.getSchedulerStats()._createdTasks++;
   sys.getSchedulerStats()._totalTasks++;

   debug ( "submitting task " << wd.getId() );

   wd.submitted();

   /* handle tied tasks */
   BaseThread *wd_tiedto = wd.isTiedTo();
   if ( wd.isTied() && wd_tiedto != mythread ) {
      if ( wd_tiedto->getTeam() == NULL ) {
        if ( wd_tiedto->reserveNextWD() ) {
           wd_tiedto->setReservedNextWD(&wd);
        } else {
           fatal("Work Descriptor can not reach its own team");
        }
      } else {
         wd_tiedto->getTeam()->getSchedulePolicy().queue( wd_tiedto, wd );
      }
      return;
   }

   /* handle tasks which cannot run in current thread */
   if ( !wd.canRunIn(*mythread->runningOn()) ) {
     /* We have to avoid work-first scheduler to return this kind of tasks, so we enqueue
      * it in our scheduler system. Global ready task queue will take care about task/thread
      * architecture, while local ready task queue will wait until stealing. */
      mythread->getTeam()->getSchedulePolicy().queue( mythread, wd );
      return;
   }

   // TODO (#581): move this to the upper if
   if ( !sys.getSchedulerConf().getSchedulerEnabled() ) {
      // Pause this thread
      mythread->pause();
      // Scheduler stopped, queue work.
      mythread->getTeam()->getSchedulePolicy().queue( mythread, wd );
      return;
   }
   // The thread is not paused, mark it as so
   myThread->unpause();
   // And go on
   WD *next = getMyThreadSafe()->getTeam()->getSchedulePolicy().atSubmit( myThread, wd );

   /* If SchedulePolicy have returned a 'next' value, we have to context switch to
      that WorkDescriptor */
   if ( next ) {
      WD *slice;
      /* We must ensure this 'next' has no sliced components. If it have them we have to
       * queue the remaining parts of 'next' */
      if ( !next->dequeue(&slice) ) {
         mythread->getTeam()->getSchedulePolicy().queue( mythread, *next );
      }
      switchTo ( slice );
   }

}

void Scheduler::submitAndWait ( WD &wd )
{
   debug ( "submitting and waiting task " << wd.getId() );
   fatal ( "Scheduler::submitAndWait(): This feature is still not supported" );

   // Create a new WorkGroup and add WD
   WG myWG;
   myWG.addWork( wd );

   // Submit WD
   submit( wd );

   // Wait for WD to be finished
   myWG.waitCompletionAndSignalers();
}

void Scheduler::updateExitStats ( WD &wd )
{
   if ( wd.isSubmitted() ) 
     sys.getSchedulerStats()._totalTasks--;
}

template<class behaviour>
inline void Scheduler::idleLoop ()
{
   NANOS_INSTRUMENT ( static InstrumentationDictionary *ID = sys.getInstrumentation()->getInstrumentationDictionary(); )

   NANOS_INSTRUMENT ( static nanos_event_key_t total_spins_key  = ID->getEventKey("num-spins"); )
   NANOS_INSTRUMENT ( static nanos_event_key_t total_yields_key = ID->getEventKey("num-yields"); )
   NANOS_INSTRUMENT ( static nanos_event_key_t total_sleeps_key = ID->getEventKey("num-sleeps"); )
   NANOS_INSTRUMENT ( static nanos_event_key_t total_scheds_key  = ID->getEventKey("num-scheds"); )

   NANOS_INSTRUMENT ( static nanos_event_key_t time_yields_key = ID->getEventKey("time-yields"); )
   NANOS_INSTRUMENT ( static nanos_event_key_t time_sleeps_key = ID->getEventKey("time-sleeps"); )
   NANOS_INSTRUMENT ( static nanos_event_key_t time_scheds_key = ID->getEventKey("time-scheds"); )

   NANOS_INSTRUMENT ( nanos_event_key_t Keys[7]; )

   NANOS_INSTRUMENT ( Keys[0] = total_yields_key; )
   NANOS_INSTRUMENT ( Keys[1] = time_yields_key; )
   NANOS_INSTRUMENT ( Keys[2] = total_sleeps_key; )
   NANOS_INSTRUMENT ( Keys[3] = time_sleeps_key; )
   NANOS_INSTRUMENT ( Keys[4] = total_spins_key; )
   NANOS_INSTRUMENT ( Keys[5] = total_scheds_key; )
   NANOS_INSTRUMENT ( Keys[6] = time_scheds_key; )

   NANOS_INSTRUMENT ( unsigned event_start; )
   NANOS_INSTRUMENT ( unsigned event_num; )

   NANOS_INSTRUMENT( InstrumentState inst(NANOS_IDLE) );

   const int nspins = sys.getSchedulerConf().getNumSpins();
   const int nsleeps = sys.getSchedulerConf().getNumSleeps();
   const int tsleep = sys.getSchedulerConf().getTimeSleep();
   int spins = nspins;
   int sleeps = nsleeps;

   NANOS_INSTRUMENT ( unsigned long total_spins = 0; )  /* Number of spins by idle phase*/
   NANOS_INSTRUMENT ( unsigned long total_yields = 0; ) /* Number of yields by idle phase */
   NANOS_INSTRUMENT ( unsigned long total_sleeps = 0; ) /* Number of sleeps by idle phase */
   NANOS_INSTRUMENT ( unsigned long total_scheds = 0; ) /* Number of scheds by idle phase */

   NANOS_INSTRUMENT ( unsigned long time_sleeps = 0; ) /* Time of sleeps by idle phase */
   NANOS_INSTRUMENT ( unsigned long time_yields = 0; ) /* Time of yields by idle phase */
   NANOS_INSTRUMENT ( unsigned long time_scheds = 0; ) /* Time of yields by idle phase */

   WD *current = myThread->getCurrentWD();
   current->setIdle();
   sys.getSchedulerStats()._idleThreads++;
   for ( ; ; ) {
      BaseThread *thread = getMyThreadSafe();
      spins--;

      if ( !thread->isRunning() && !behaviour::exiting() ) break;

      WD * next = myThread->getNextWD();
      // This should be ideally performed in getNextWD, but it's const...
      if ( !sys.getSchedulerConf().getSchedulerEnabled() ) {
         // The thread is paused, mark it as so
         myThread->pause();
      }
      else {
         // The thread is not paused, mark it as so
         myThread->unpause();
      }

      if ( next ) {
         myThread->resetNextWD();
      } else if ( thread->getTeam() != NULL ) {
         memoryFence();
         if ( sys.getSchedulerStats()._readyTasks > 0 ) {
            NANOS_INSTRUMENT ( total_scheds++; )
            NANOS_INSTRUMENT ( unsigned long begin_sched = (unsigned long) ( OS::getMonotonicTime() * 1.0e9  ); )

            next = behaviour::getWD(thread,current);

            NANOS_INSTRUMENT (  unsigned long end_sched = (unsigned long) ( OS::getMonotonicTime() * 1.0e9  ); )
            NANOS_INSTRUMENT (time_scheds += ( end_sched - begin_sched ); )
         }
      } 

      if ( next ) {
         sys.getSchedulerStats()._idleThreads--;

<<<<<<< HEAD
         total_spins+= (nspins - spins);
         NANOS_INSTRUMENT ( nanos_event_value_t Values[7]; )

         NANOS_INSTRUMENT ( Values[0] = (nanos_event_value_t) total_yields; )
         NANOS_INSTRUMENT ( Values[1] = (nanos_event_value_t) time_yields; )

         NANOS_INSTRUMENT ( Values[2] = (nanos_event_value_t) total_sleeps; )
         NANOS_INSTRUMENT ( Values[3] = (nanos_event_value_t) time_sleeps; )

         NANOS_INSTRUMENT ( Values[4] = (nanos_event_value_t) total_spins; )

=======
         NANOS_INSTRUMENT (total_spins+= (nspins - spins); )

         NANOS_INSTRUMENT ( nanos_event_value_t Values[7]; )

         NANOS_INSTRUMENT ( Values[0] = (nanos_event_value_t) total_yields; )
         NANOS_INSTRUMENT ( Values[1] = (nanos_event_value_t) time_yields; )
         NANOS_INSTRUMENT ( Values[2] = (nanos_event_value_t) total_sleeps; )
         NANOS_INSTRUMENT ( Values[3] = (nanos_event_value_t) time_sleeps; )
         NANOS_INSTRUMENT ( Values[4] = (nanos_event_value_t) total_spins; )
>>>>>>> 21afab7b
         NANOS_INSTRUMENT ( Values[5] = (nanos_event_value_t) total_scheds; )
         NANOS_INSTRUMENT ( Values[6] = (nanos_event_value_t) time_scheds; )

         NANOS_INSTRUMENT ( event_start = 0; event_num = 7; )
<<<<<<< HEAD

         NANOS_INSTRUMENT ( if (total_yields == 0 ) { event_start = 2; event_num = 5; } )
         NANOS_INSTRUMENT ( if (total_yields == 0 && total_sleeps == 0) { event_start = 4; event_num = 3; } )
         NANOS_INSTRUMENT ( if (total_scheds == 0 ) { event_num -= 2; } )

         NANOS_INSTRUMENT( sys.getInstrumentation()->raisePointEventNkvs(event_num, &Keys[event_start], &Values[event_start]); )

         NANOS_INSTRUMENT( InstrumentState inst2(NANOS_RUNTIME) )
         behaviour::switchWD(thread, current, next);
=======
         NANOS_INSTRUMENT ( if (total_yields == 0 ) { event_start = 2; event_num = 5; } )
         NANOS_INSTRUMENT ( if (total_yields == 0 && total_sleeps == 0) { event_start = 4; event_num = 3; } )
         NANOS_INSTRUMENT ( if (total_scheds == 0 ) { event_num -= 2; } )

         NANOS_INSTRUMENT( sys.getInstrumentation()->raisePointEventNkvs(event_num, &Keys[event_start], &Values[event_start]); )

         behaviour::switchWD(thread, current, next);

>>>>>>> 21afab7b
         thread = getMyThreadSafe();
         sys.getSchedulerStats()._idleThreads++;

         NANOS_INSTRUMENT (total_spins = 0; )
         NANOS_INSTRUMENT (total_sleeps = 0; )
         NANOS_INSTRUMENT (total_yields = 0; )
         NANOS_INSTRUMENT (total_scheds = 0; )

         NANOS_INSTRUMENT (time_yields = 0; )
         NANOS_INSTRUMENT (time_sleeps = 0; )
         NANOS_INSTRUMENT (time_scheds = 0; )

         spins = nspins;
         continue;
      }

      if ( spins == 0 ) {
         NANOS_INSTRUMENT ( total_spins+= nspins; )
         sleeps--;
         if ( sleeps < 0 ) {
            if ( sys.useYield() ) {
               NANOS_INSTRUMENT ( total_yields++; )
               NANOS_INSTRUMENT ( unsigned long begin_yield = (unsigned long) ( OS::getMonotonicTime() * 1.0e9  ); )
               thread->yield();
               NANOS_INSTRUMENT ( unsigned long end_yield = (unsigned long) ( OS::getMonotonicTime() * 1.0e9  ); )
               NANOS_INSTRUMENT ( time_yields += ( end_yield - begin_yield ); )
            }
            sleeps = nsleeps;
         } else {
            NANOS_INSTRUMENT ( total_sleeps++; )
            struct timespec req ={0,tsleep};
            nanosleep ( &req, NULL );
            NANOS_INSTRUMENT ( time_sleeps += time_sleeps + tsleep; )
         }
         spins = nspins;
      }
      else {
         thread->idle();
      }
   }
   sys.getSchedulerStats()._idleThreads--;
   current->setReady();
   current->~WorkDescriptor();
   delete[] (char *) current;
}

void Scheduler::waitOnCondition (GenericSyncCond *condition)
{
   NANOS_INSTRUMENT ( static InstrumentationDictionary *ID = sys.getInstrumentation()->getInstrumentationDictionary(); )

   NANOS_INSTRUMENT ( static nanos_event_key_t total_spins_key  = ID->getEventKey("num-spins"); )
   NANOS_INSTRUMENT ( static nanos_event_key_t total_yields_key = ID->getEventKey("num-yields"); )
   NANOS_INSTRUMENT ( static nanos_event_key_t total_sleeps_key = ID->getEventKey("num-sleeps"); )
   NANOS_INSTRUMENT ( static nanos_event_key_t total_scheds_key  = ID->getEventKey("num-scheds"); )

   NANOS_INSTRUMENT ( static nanos_event_key_t time_yields_key = ID->getEventKey("time-yields"); )
   NANOS_INSTRUMENT ( static nanos_event_key_t time_sleeps_key = ID->getEventKey("time-sleeps"); )
   NANOS_INSTRUMENT ( static nanos_event_key_t time_scheds_key = ID->getEventKey("time-scheds"); )

   NANOS_INSTRUMENT ( nanos_event_key_t Keys[7]; )

   NANOS_INSTRUMENT ( Keys[0] = total_spins_key; )
   NANOS_INSTRUMENT ( Keys[1] = total_yields_key; )
   NANOS_INSTRUMENT ( Keys[2] = total_sleeps_key; )
   NANOS_INSTRUMENT ( Keys[3] = total_scheds_key; )

   NANOS_INSTRUMENT ( Keys[4] = time_yields_key; )
   NANOS_INSTRUMENT ( Keys[5] = time_sleeps_key; )
   NANOS_INSTRUMENT ( Keys[6] = time_scheds_key; )

   NANOS_INSTRUMENT ( unsigned event_start; )
   NANOS_INSTRUMENT ( unsigned event_num; )

   NANOS_INSTRUMENT( InstrumentState inst(NANOS_SYNCHRONIZATION) );

   const int nspins = sys.getSchedulerConf().getNumSpins();
   const int nsleeps = sys.getSchedulerConf().getNumSleeps();
   const int tsleep = sys.getSchedulerConf().getTimeSleep();
   unsigned int spins = nspins; 
   int sleeps = nsleeps;

   NANOS_INSTRUMENT ( unsigned long total_spins = 0; ) /* Number of spins by idle phase*/
   NANOS_INSTRUMENT ( unsigned long total_yields = 0; ) /* Number of yields by idle phase */
   NANOS_INSTRUMENT ( unsigned long total_sleeps = 0; ) /* Number of sleeps by idle phase */
   NANOS_INSTRUMENT ( unsigned long total_scheds= 0; ) /* Number of schedulers by idle phase */
   NANOS_INSTRUMENT ( unsigned long time_sleeps = 0; ) /* Time of sleeps by idle phase */
   NANOS_INSTRUMENT ( unsigned long time_yields = 0; ) /* Time of yields by idle phase */
   NANOS_INSTRUMENT ( unsigned long time_scheds = 0; ) /* Time of sched by idle phase */

   WD * current = myThread->getCurrentWD();

   sys.getSchedulerStats()._idleThreads++;
   current->setSyncCond( condition );
   current->setIdle();
   
   BaseThread *thread = getMyThreadSafe();

   while ( !condition->check() && thread->isRunning() ) {
      spins--;
      if ( spins == 0 ) {
         NANOS_INSTRUMENT ( total_spins+= nspins; )
         sleeps--;
         condition->lock();
         if ( !( condition->check() ) ) {
            condition->addWaiter( current );

            WD * next = myThread->getNextWD();

            if ( next) {
               myThread->resetNextWD();
            } else {
               memoryFence();
               if ( sys.getSchedulerStats()._readyTasks > 0 ) {
                  // If the scheduler is running
                  if ( sys.getSchedulerConf().getSchedulerEnabled() ) {
                     // The thread is not paused, mark it as so
                     thread->unpause();
                     
                     NANOS_INSTRUMENT ( total_scheds++; )
                     NANOS_INSTRUMENT ( unsigned long begin_sched = (unsigned long) ( OS::getMonotonicTime() * 1.0e9  ); )

                     next = thread->getTeam()->getSchedulePolicy().atBlock( thread, current );

                     NANOS_INSTRUMENT ( unsigned long end_sched = (unsigned long) ( OS::getMonotonicTime() * 1.0e9  ); )
                     NANOS_INSTRUMENT ( time_scheds += ( end_sched - begin_sched ); )
                  }
                  else {
                     // Pause this thread
                     thread->pause();
                  }
               }
            }

            if ( next ) {
               sys.getSchedulerStats()._idleThreads--;

               NANOS_INSTRUMENT ( nanos_event_value_t Values[7]; )

               NANOS_INSTRUMENT ( Values[0] = (nanos_event_value_t) total_spins; )
               NANOS_INSTRUMENT ( Values[1] = (nanos_event_value_t) total_yields; )
               NANOS_INSTRUMENT ( Values[2] = (nanos_event_value_t) total_sleeps; )
               NANOS_INSTRUMENT ( Values[3] = (nanos_event_value_t) total_scheds; )

               NANOS_INSTRUMENT ( Values[4] = (nanos_event_value_t) time_yields; )
               NANOS_INSTRUMENT ( Values[5] = (nanos_event_value_t) time_sleeps; )
               NANOS_INSTRUMENT ( Values[6] = (nanos_event_value_t) time_scheds; )

               NANOS_INSTRUMENT ( event_start = 0; event_num = 7; )
               NANOS_INSTRUMENT ( if (total_yields == 0 ) { event_start = 2; event_num = 5; } )
               NANOS_INSTRUMENT ( if (total_yields == 0 && total_sleeps == 0) { event_start = 4; event_num = 3; } )
               NANOS_INSTRUMENT ( if (total_scheds == 0 ) { event_num -= 2; } )

               NANOS_INSTRUMENT( sys.getInstrumentation()->raisePointEventNkvs(event_num, &Keys[event_start], &Values[event_start]); )

               switchTo ( next );
               thread = getMyThreadSafe();

               NANOS_INSTRUMENT ( total_spins = 0; )

               NANOS_INSTRUMENT ( total_yields = 0; )
               NANOS_INSTRUMENT ( total_sleeps = 0; )
               NANOS_INSTRUMENT ( total_scheds = 0; )

               NANOS_INSTRUMENT ( time_sleeps = 0; ) 
               NANOS_INSTRUMENT ( time_yields = 0; )
               NANOS_INSTRUMENT ( time_scheds = 0; )

               sys.getSchedulerStats()._idleThreads++;
            } else {
               condition->unlock();
               if ( sleeps < 0 ) {
                  if ( sys.useYield() ) {
                     NANOS_INSTRUMENT ( total_yields++; )
                     NANOS_INSTRUMENT ( unsigned long begin_yield = (unsigned long) ( OS::getMonotonicTime() * 1.0e9  ); ) 
                     thread->yield();
                     NANOS_INSTRUMENT ( unsigned long end_yield = (unsigned long) ( OS::getMonotonicTime() * 1.0e9  ); )
                     NANOS_INSTRUMENT ( time_yields += ( end_yield - begin_yield ); )
                  }
                  sleeps = nsleeps;
               } else {
                  NANOS_INSTRUMENT ( total_sleeps++; )
                  struct timespec req = {0,tsleep};
                  nanosleep ( &req, NULL );
                  NANOS_INSTRUMENT ( time_sleeps += tsleep; )
               }
            }
         } else {
            condition->unlock();
         }
         spins = nspins;
      }

      thread->idle();
   }

   current->setSyncCond( NULL );
   sys.getSchedulerStats()._idleThreads--;
   if ( !current->isReady() ) {
      current->setReady();
   }

   NANOS_INSTRUMENT ( total_spins+= (nspins - spins); )

   NANOS_INSTRUMENT ( nanos_event_value_t Values[7]; )

   NANOS_INSTRUMENT ( Values[0] = (nanos_event_value_t) total_spins; )
   NANOS_INSTRUMENT ( Values[1] = (nanos_event_value_t) total_yields; )
   NANOS_INSTRUMENT ( Values[2] = (nanos_event_value_t) total_sleeps; )
   NANOS_INSTRUMENT ( Values[3] = (nanos_event_value_t) total_scheds; )

   NANOS_INSTRUMENT ( Values[4] = (nanos_event_value_t) time_yields; )
   NANOS_INSTRUMENT ( Values[5] = (nanos_event_value_t) time_sleeps; )
   NANOS_INSTRUMENT ( Values[6] = (nanos_event_value_t) time_scheds; )

   NANOS_INSTRUMENT ( event_start = 0; event_num = 7; )
   NANOS_INSTRUMENT ( if (total_yields == 0 ) { event_start = 2; event_num = 5; } )
   NANOS_INSTRUMENT ( if (total_yields == 0 && total_sleeps == 0) { event_start = 4; event_num = 3; } )
   NANOS_INSTRUMENT ( if (total_scheds == 0 ) { event_num -= 2; } )

   NANOS_INSTRUMENT( sys.getInstrumentation()->raisePointEventNkvs(event_num, &Keys[event_start], &Values[event_start]); )

}

void Scheduler::wakeUp ( WD *wd )
{
   NANOS_INSTRUMENT( InstrumentState inst(NANOS_SYNCHRONIZATION) );

   if ( wd->isBlocked() ) {
      /* Setting ready wd */
      wd->setReady();
      if ( checkBasicConstraints ( *wd, *myThread ) ) {
         WD *next = NULL;
         if ( sys.getSchedulerConf().getSchedulerEnabled() ) {
            // The thread is not paused, mark it as so
            myThread->unpause();
            
            next = getMyThreadSafe()->getTeam()->getSchedulePolicy().atWakeUp( myThread, *wd );
         }
         else {
            // Pause this thread
            myThread->pause();
         }
         /* If SchedulePolicy have returned a 'next' value, we have to context switch to
            that WorkDescriptor */
         if ( next ) {
            WD *slice;
            /* We must ensure this 'next' has no sliced components. If it have them we have to
             * queue the remaining parts of 'next' */
            if ( !next->dequeue(&slice) ) {
               myThread->getTeam()->getSchedulePolicy().queue( myThread, *next );
            }
            switchTo ( slice );
         }
      } else {
         myThread->getTeam()->getSchedulePolicy().queue( myThread, *wd );
      }
   }
}

WD * Scheduler::prefetch( BaseThread *thread, WD &wd )
{
   // If the scheduler is running
   if ( sys.getSchedulerConf().getSchedulerEnabled() ) {
      // The thread is not paused, mark it as so
      thread->unpause();
      
      return thread->getTeam()->getSchedulePolicy().atPrefetch( thread, wd );
   }
   else {
      // Pause this thread
      thread->pause();
   }
   // Otherwise, do nothing
   // FIXME (#581): Consequences?
   return NULL;
}

struct WorkerBehaviour
{
   static WD * getWD ( BaseThread *thread, WD *current )
   {
      if ( sys.getSchedulerConf().getSchedulerEnabled() ) {
         // The thread is not paused, mark it as so
         thread->unpause();
         
         return thread->getTeam()->getSchedulePolicy().atIdle ( thread );
      }
      // Pause this thread
      thread->pause();
      return NULL;
   }

   static void switchWD ( BaseThread *thread, WD *current, WD *next )
   {
      if (next->started()){
        Scheduler::switchTo(next);
      }
      else {
        Scheduler::inlineWork ( next, true );
        next->~WorkDescriptor();
        delete[] (char *)next;
      }
   }
   static bool exiting() { return false; }
};

void Scheduler::workerLoop ()
{
   idleLoop<WorkerBehaviour>();
}

void Scheduler::inlineWork ( WD *wd, bool schedule )
{
   BaseThread *thread = getMyThreadSafe();

   // run it in the current frame
   WD *oldwd = thread->getCurrentWD();

   GenericSyncCond *syncCond = oldwd->getSyncCond();
   if ( syncCond != NULL ) syncCond->unlock();

   debug( "switching(inlined) from task " << oldwd << ":" << oldwd->getId() <<
          " to " << wd << ":" << wd->getId() );

   // Initializing wd if necessary
   // It will be started later in inlineWorkDependent call
   if ( !wd->started() ) wd->init();

   // This ensures that when we return from the inlining is still the same thread
   // and we don't violate rules about tied WD
   if ( oldwd->isTiedTo() != NULL && (wd->isTiedTo() == NULL)) wd->tieTo(*oldwd->isTiedTo());

   thread->setCurrentWD( *wd );

   /* Instrumenting context switch: wd enters cpu (last = n/a) */
   NANOS_INSTRUMENT( sys.getInstrumentation()->wdSwitch( oldwd, wd, false) );

   thread->inlineWorkDependent(*wd);

   // reload thread after running WD due wd may be not tied to thread if
   // both work descriptor were not tied to any thread
   thread = getMyThreadSafe();

   wd->finish();

   if (schedule) {
        if ( thread->reserveNextWD() ) {
           thread->setReservedNextWD(thread->getTeam()->getSchedulePolicy().atBeforeExit(thread,*wd));
        }
   }

   /* If WorkDescriptor has been submitted update statistics */
   updateExitStats (*wd);

   /* Instrumenting context switch: wd leaves cpu and will not come back (last = true) and oldwd enters */
   NANOS_INSTRUMENT( sys.getInstrumentation()->wdSwitch(wd, oldwd, true) );

   wd->done();
   wd->clear();

   debug( "exiting task(inlined) " << wd << ":" << wd->getId() <<
          " to " << oldwd << ":" << oldwd->getId() );

   thread->setCurrentWD( *oldwd );

   // While we tie the inlined tasks this is not needed
   // as we will always return to the current thread
   #if 0
   if ( oldwd->isTiedTo() != NULL )
      switchToThread(oldwd->isTiedTo());
   #endif

   ensure(oldwd->isTiedTo() == NULL || thread == oldwd->isTiedTo(),
           "Violating tied rules " + toString<BaseThread*>(thread) + "!=" + toString<BaseThread*>(oldwd->isTiedTo()));

}

void Scheduler::switchHelper (WD *oldWD, WD *newWD, void *arg)
{
   myThread->switchHelperDependent(oldWD, newWD, arg);

   GenericSyncCond *syncCond = oldWD->getSyncCond();
   if ( syncCond != NULL ) {
      oldWD->setBlocked();
      syncCond->unlock();
   } else {
      myThread->getTeam()->getSchedulePolicy().queue( myThread, *oldWD );
   }
   myThread->setCurrentWD( *newWD );
}

void Scheduler::switchTo ( WD *to )
{
   if ( myThread->runningOn()->supportsUserLevelThreads() ) {
      if (!to->started()) {
         to->init();
         to->start(WD::IsAUserLevelThread);
      }
      
      debug( "switching from task " << myThread->getCurrentWD() << ":" << myThread->getCurrentWD()->getId() <<
          " to " << to << ":" << to->getId() );
          
      NANOS_INSTRUMENT( WD *oldWD = myThread->getCurrentWD(); )
      NANOS_INSTRUMENT( sys.getInstrumentation()->wdSwitch( oldWD, to, false ) );

      myThread->switchTo( to, switchHelper );

   } else {
      inlineWork(to);
      to->~WorkDescriptor();
      delete[] (char *)to;
   }
}

void Scheduler::yield ()
{
   NANOS_INSTRUMENT( InstrumentState inst(NANOS_SCHEDULING) );
   // If the scheduler is running
   if ( sys.getSchedulerConf().getSchedulerEnabled() ) {
      // The thread is not paused, mark it as so
      myThread->unpause();
      
      WD *next = myThread->getTeam()->getSchedulePolicy().atYield( myThread, myThread->getCurrentWD() );
      if ( next ) {
         switchTo(next);
      }
   }
   else {
      // Pause this thread
      myThread->pause();
   }
}

void Scheduler::switchToThread ( BaseThread *thread )
{
   while ( getMyThreadSafe() != thread )
        yield();
}

void Scheduler::exitHelper (WD *oldWD, WD *newWD, void *arg)
{
    myThread->exitHelperDependent(oldWD, newWD, arg);
    myThread->setCurrentWD( *newWD );
    oldWD->~WorkDescriptor();
    delete[] (char *)oldWD;
}

struct ExitBehaviour
{
   static WD * getWD ( BaseThread *thread, WD *current )
   {
      if ( sys.getSchedulerConf().getSchedulerEnabled() ) {
         // The thread is not paused, mark it as so
         thread->unpause();
         
         return thread->getTeam()->getSchedulePolicy().atAfterExit( thread, current );
      }
      
      // Pause this thread
      thread->pause();
      return NULL;
   }

   static void switchWD ( BaseThread *thread, WD *current, WD *next )
   {
      Scheduler::exitTo(next);
   }
   static bool exiting() { return true; }
};

void Scheduler::exitTo ( WD *to )
 {
//   FIXME: stack reusing was wrongly implementd and it's disabled (see #374)
//    WD *current = myThread->getCurrentWD();

    if (!to->started()) {
       to->init();
//       to->start(true,current);
       to->start(WD::IsAUserLevelThread,NULL);
    }

    debug( "exiting task " << myThread->getCurrentWD() << ":" << myThread->getCurrentWD()->getId() <<
          " to " << to << ":" << to->getId() );

    NANOS_INSTRUMENT( WD *oldWD = myThread->getCurrentWD(); )
    NANOS_INSTRUMENT( sys.getInstrumentation()->wdSwitch( oldWD, to, true ) );
    myThread->exitTo( to, Scheduler::exitHelper );
}

void Scheduler::exit ( void )
{
   // At this point the WD work is done, so we mark it as such and look for other work to do
   // Deallocation doesn't happen here because:
   // a) We are still running in the WD stack
   // b) Resources can potentially be reused by the next WD
   BaseThread *thread = myThread;

   WD *oldwd = thread->getCurrentWD();

   /* get next WorkDescriptor (if any) */
   WD *next =  thread->getNextWD();

   oldwd->finish();

  /* if getNextWD() has returned a WD, we need to resetNextWD(). If no WD has
   * been returned call scheduler policy */
   if (next) thread->resetNextWD();
   else if ( sys.getSchedulerConf().getSchedulerEnabled() ) {
      // The thread is not paused, mark it as so
      thread->unpause();
   
      next = thread->getTeam()->getSchedulePolicy().atBeforeExit(thread,*oldwd);
   }
   else {
      // Pause this thread
      thread->pause();
   }

   updateExitStats (*oldwd);
   oldwd->done();
   oldwd->clear();

   if (!next) {
     idleLoop<ExitBehaviour>();
   } else {
     Scheduler::exitTo(next);
   } 

   fatal("A thread should never return from Scheduler::exit");
}

int SchedulerStats::getCreatedTasks() { return _createdTasks.value(); }
int SchedulerStats::getReadyTasks() { return _readyTasks.value(); }
int SchedulerStats::getTotalTasks() { return _totalTasks.value(); }<|MERGE_RESOLUTION|>--- conflicted
+++ resolved
@@ -211,19 +211,6 @@
       if ( next ) {
          sys.getSchedulerStats()._idleThreads--;
 
-<<<<<<< HEAD
-         total_spins+= (nspins - spins);
-         NANOS_INSTRUMENT ( nanos_event_value_t Values[7]; )
-
-         NANOS_INSTRUMENT ( Values[0] = (nanos_event_value_t) total_yields; )
-         NANOS_INSTRUMENT ( Values[1] = (nanos_event_value_t) time_yields; )
-
-         NANOS_INSTRUMENT ( Values[2] = (nanos_event_value_t) total_sleeps; )
-         NANOS_INSTRUMENT ( Values[3] = (nanos_event_value_t) time_sleeps; )
-
-         NANOS_INSTRUMENT ( Values[4] = (nanos_event_value_t) total_spins; )
-
-=======
          NANOS_INSTRUMENT (total_spins+= (nspins - spins); )
 
          NANOS_INSTRUMENT ( nanos_event_value_t Values[7]; )
@@ -233,31 +220,18 @@
          NANOS_INSTRUMENT ( Values[2] = (nanos_event_value_t) total_sleeps; )
          NANOS_INSTRUMENT ( Values[3] = (nanos_event_value_t) time_sleeps; )
          NANOS_INSTRUMENT ( Values[4] = (nanos_event_value_t) total_spins; )
->>>>>>> 21afab7b
          NANOS_INSTRUMENT ( Values[5] = (nanos_event_value_t) total_scheds; )
          NANOS_INSTRUMENT ( Values[6] = (nanos_event_value_t) time_scheds; )
 
          NANOS_INSTRUMENT ( event_start = 0; event_num = 7; )
-<<<<<<< HEAD
-
          NANOS_INSTRUMENT ( if (total_yields == 0 ) { event_start = 2; event_num = 5; } )
          NANOS_INSTRUMENT ( if (total_yields == 0 && total_sleeps == 0) { event_start = 4; event_num = 3; } )
          NANOS_INSTRUMENT ( if (total_scheds == 0 ) { event_num -= 2; } )
 
          NANOS_INSTRUMENT( sys.getInstrumentation()->raisePointEventNkvs(event_num, &Keys[event_start], &Values[event_start]); )
 
-         NANOS_INSTRUMENT( InstrumentState inst2(NANOS_RUNTIME) )
          behaviour::switchWD(thread, current, next);
-=======
-         NANOS_INSTRUMENT ( if (total_yields == 0 ) { event_start = 2; event_num = 5; } )
-         NANOS_INSTRUMENT ( if (total_yields == 0 && total_sleeps == 0) { event_start = 4; event_num = 3; } )
-         NANOS_INSTRUMENT ( if (total_scheds == 0 ) { event_num -= 2; } )
-
-         NANOS_INSTRUMENT( sys.getInstrumentation()->raisePointEventNkvs(event_num, &Keys[event_start], &Values[event_start]); )
-
-         behaviour::switchWD(thread, current, next);
-
->>>>>>> 21afab7b
+
          thread = getMyThreadSafe();
          sys.getSchedulerStats()._idleThreads++;
 
