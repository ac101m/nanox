/*************************************************************************************/
/*      Copyright 2009 Barcelona Supercomputing Center                               */
/*                                                                                   */
/*      This file is part of the NANOS++ library.                                    */
/*                                                                                   */
/*      NANOS++ is free software: you can redistribute it and/or modify              */
/*      it under the terms of the GNU Lesser General Public License as published by  */
/*      the Free Software Foundation, either version 3 of the License, or            */
/*      (at your option) any later version.                                          */
/*                                                                                   */
/*      NANOS++ is distributed in the hope that it will be useful,                   */
/*      but WITHOUT ANY WARRANTY; without even the implied warranty of               */
/*      MERCHANTABILITY or FITNESS FOR A PARTICULAR PURPOSE.  See the                */
/*      GNU Lesser General Public License for more details.                          */
/*                                                                                   */
/*      You should have received a copy of the GNU Lesser General Public License     */
/*      along with NANOS++.  If not, see <http://www.gnu.org/licenses/>.             */
/*************************************************************************************/

#include "smpprocessor.hpp"
#include "schedule.hpp"
#include "debug.hpp"
#include "config.hpp"
#include <iostream>

using namespace nanos;
using namespace nanos::ext;

bool SMPProcessor::_useUserThreads = true;
size_t SMPProcessor::_threadsStackSize = 0;

void SMPProcessor::prepareConfig ( Config &config )
{
<<<<<<< HEAD
   config.registerArgOption( new Config::FlagOption( "nth-no-ut",_useUserThreads,false ) );
   config.registerArgOption( new Config::SizeVar( "pthreads-stack-size", _threadsStackSize ) );
=======
   config.registerArgOption( new Config::FlagOption( "no-ut",_useUserThreads,false ) );
>>>>>>> 13dd3479
}

WorkDescriptor & SMPProcessor::getWorkerWD () const
{
   SMPDD * dd = new SMPDD( ( SMPDD::work_fct )Scheduler::idle );
   WD *wd = new WD( dd );
   return *wd;
}

WorkDescriptor & SMPProcessor::getMasterWD () const
{
   WD * wd = new WD( new SMPDD() );
   return *wd;
}

BaseThread &SMPProcessor::createThread ( WorkDescriptor &helper )
{
   ensure( helper.canRunIn( SMP ),"Incompatible worker thread" );
   SMPThread &th = *new SMPThread( helper,this );
   th.stackSize(_threadsStackSize).useUserThreads(_useUserThreads);

   return th;
}
<|MERGE_RESOLUTION|>--- conflicted
+++ resolved
@@ -31,12 +31,8 @@
 
 void SMPProcessor::prepareConfig ( Config &config )
 {
-<<<<<<< HEAD
-   config.registerArgOption( new Config::FlagOption( "nth-no-ut",_useUserThreads,false ) );
+   config.registerArgOption( new Config::FlagOption( "no-ut",_useUserThreads,false ) );
    config.registerArgOption( new Config::SizeVar( "pthreads-stack-size", _threadsStackSize ) );
-=======
-   config.registerArgOption( new Config::FlagOption( "no-ut",_useUserThreads,false ) );
->>>>>>> 13dd3479
 }
 
 WorkDescriptor & SMPProcessor::getWorkerWD () const
