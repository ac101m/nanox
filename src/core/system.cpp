/*************************************************************************************/
/*      Copyright 2009 Barcelona Supercomputing Center                               */
/*                                                                                   */
/*      This file is part of the NANOS++ library.                                    */
/*                                                                                   */
/*      NANOS++ is free software: you can redistribute it and/or modify              */
/*      it under the terms of the GNU Lesser General Public License as published by  */
/*      the Free Software Foundation, either version 3 of the License, or            */
/*      (at your option) any later version.                                          */
/*                                                                                   */
/*      NANOS++ is distributed in the hope that it will be useful,                   */
/*      but WITHOUT ANY WARRANTY; without even the implied warranty of               */
/*      MERCHANTABILITY or FITNESS FOR A PARTICULAR PURPOSE.  See the                */
/*      GNU Lesser General Public License for more details.                          */
/*                                                                                   */
/*      You should have received a copy of the GNU Lesser General Public License     */
/*      along with NANOS++.  If not, see <http://www.gnu.org/licenses/>.             */
/*************************************************************************************/

#include "system.hpp"
#include "config.hpp"
#include "plugin.hpp"
#include "schedule.hpp"
#include "barrier.hpp"
#include "nanos-int.h"
#include "copydata.hpp"
#include "os.hpp"
#include "basethread.hpp"
#include "malign.hpp"
#include "processingelement.hpp"
#include "allocator.hpp"
#include "debug.hpp"
#include "dlb.hpp"
#include <string.h>
#include <set>
#include <climits>
#include "smpthread.hpp"
#include "regiondict.hpp"

#ifdef SPU_DEV
#include "spuprocessor.hpp"
#endif

#ifdef GPU_DEV
#include "gpuprocessor_decl.hpp"
#include "gpumemoryspace_decl.hpp"
#include "gpudd.hpp"
#endif

#ifdef CLUSTER_DEV
#include "clusternode_decl.hpp"
#include "clusterthread_decl.hpp"
#endif

#include "addressspace.hpp"

#ifdef OpenCL_DEV
#include "openclprocessor.hpp"
#endif

using namespace nanos;

System nanos::sys;

// default system values go here
System::System () :
      _atomicWDSeed( 1 ), _threadIdSeed( 0 ),
      _numPEs( INT_MAX ), _numThreads( 0 ), _maxCpus(0), _deviceStackSize( 0 ), _bindingStart (0), _bindingStride(1),  _bindThreads( true ), _profile( false ),
      _instrument( false ), _verboseMode( false ), _summary( false ), _executionMode( DEDICATED ), _initialMode( POOL ),
      _untieMaster( true ), _delayedStart( false ), _synchronizedStart( true ),
      _numSockets( 0 ), _coresPerSocket( 0 ), _numAvailSockets( 0 ), _enableDLB( false ), _throttlePolicy ( NULL ),
      _schedStats(), _schedConf(), _defSchedule( "bf" ), _defThrottlePolicy( "hysteresis" ), 
      _defBarr( "centralized" ), _defInstr ( "empty_trace" ), _defDepsManager( "plain" ), _defArch( "smp" ),
      _initializedThreads ( 0 ), _targetThreads ( 0 ), _pausedThreads( 0 ),
      _pausedThreadsCond(), _unpausedThreadsCond(),
      _usingCluster( false ), _usingNode2Node( true ), _usingPacking( true ), _conduit( "udp" ),
      _instrumentation ( NULL ), _defSchedulePolicy( NULL ), _dependenciesManager( NULL ),
      _pmInterface( NULL ), _masterGpuThd( NULL ), _separateMemorySpacesCount(1), _separateAddressSpaces(1024), _hostMemory( ext::SMP )

#ifdef GPU_DEV
      , _pinnedMemoryCUDA( NEW CUDAPinnedMemoryManager() )
#endif
#ifdef NANOS_INSTRUMENTATION_ENABLED
      , _enableEvents(), _disableEvents(), _instrumentDefault("default"), _enableCpuidEvent( false )
#endif
      , _lockPoolSize(37), _lockPool( NULL ), _mainTeam (NULL), _simulator(false), _atomicSeedMemorySpace( 1 ), _affinityFailureCount( 0 )
#ifdef CLUSTER_DEV
      , _nodes( NULL )
#endif
#ifdef GPU_DEV
      , _gpus( NULL )
#endif
#ifdef OpenCL_DEV
      , _opencls( NULL )
#endif
      , _createLocalTasks( false )
{
   verbose0 ( "NANOS++ initializing... start" );

   // OS::init must be called here and not in System::start() as it can be too late
   // to locate the program arguments at that point
   OS::init();
   config();

   OS::getProcessAffinity( &_cpuSet );

   _maxCpus = OS::getMaxProcessors();
   int cpu_count = getCpuCount();

   std::vector<int> cpu_affinity;
   cpu_affinity.reserve( cpu_count );
   std::ostringstream oss_cpu_idx;
   oss_cpu_idx << "[";
   for ( int i=0; i<CPU_SETSIZE; i++ ) {
      if ( CPU_ISSET(i, &_cpuSet) ) {
         cpu_affinity.push_back(i);
         oss_cpu_idx << i << ", ";
      }
   }
   oss_cpu_idx << "]";
   
   verbose0("PID[" << getpid() << "]. CPU affinity " << oss_cpu_idx.str());
   
   // Ensure everything is properly configured
   if( getNumPEs() == INT_MAX && _numThreads == 0 )
      // If no parameter specified, use all available CPUs
      setNumPEs( cpu_count );
   
   if ( _numThreads == 0 )
      // No threads specified? Use as many as PEs
      _numThreads = _numPEs;
   else if ( getNumPEs() == INT_MAX ){
      // No number of PEs given? Use 1 thread per PE
      setNumPEs(  _numThreads );
   }

   // Set _bindings structure once we have the system mask and the binding info
   _bindings.reserve( cpu_count );
   for ( int i=0, collisions = 0; i < cpu_count; ) {

      // The cast over cpu_affinity is needed because std::vector::size() returns a size_t type
      int pos = (_bindingStart + _bindingStride*i + collisions) % (int)cpu_affinity.size();

      // 'pos' may be negative if either bindingStart or bindingStride were negative
      // this loop fixes that % operator is the remainder, not the modulo operation
      while ( pos < 0 ) pos+=cpu_affinity.size();

      if ( std::find( _bindings.begin(), _bindings.end(), cpu_affinity[pos] ) != _bindings.end() ) {
         collisions++;
         ensure( collisions != cpu_count, "Reached limit of collisions. We should never get here." );
         continue;
      }
      _bindings.push_back( cpu_affinity[pos] );
      i++;
   }

   CPU_ZERO( &_cpuActiveSet );

   _lockPool = NEW Lock[_lockPoolSize];

   if ( !_delayedStart ) {
      //std::cerr << "NX_ARGS is:" << (char *)(OS::getEnvironmentVariable( "NX_ARGS" ) != NULL ? OS::getEnvironmentVariable( "NX_ARGS" ) : "NO NX_ARGS: GG!") << std::endl;
      start();
   }
   verbose0 ( "NANOS++ initializing... end" );
}

struct LoadModule
{
   void operator() ( const char *module )
   {
      if ( module ) {
        verbose0( "loading " << module << " module" );
        sys.loadPlugin(module);
      }
   }
};

void System::loadModules ()
{
   verbose0 ( "Configuring module manager" );

   _pluginManager.init();

   verbose0 ( "Loading modules" );

   const OS::ModuleList & modules = OS::getRequestedModules();
   std::for_each(modules.begin(),modules.end(), LoadModule());

   // load host processor module
   if ( _hostFactory == NULL ) {
     verbose0( "loading Host support" );

     if ( !loadPlugin( "pe-"+getDefaultArch() ) )
       fatal0 ( "Couldn't load host support" );
   }
   ensure0( _hostFactory,"No default host factory" );

#ifdef GPU_DEV
   verbose0( "loading GPU support" );

   if ( !loadPlugin( "pe-gpu" ) )
      fatal0 ( "Couldn't load GPU support" );
#endif
   
#ifdef OpenCL_DEV
   verbose0( "loading OpenCL support" );
   if ( !loadPlugin( "pe-opencl" ) )
     fatal0 ( "Couldn't load OpenCL support" );
#endif

#ifdef CLUSTER_DEV
   if ( usingCluster() )
   {
      verbose0( "Loading Cluster plugin (" + getNetworkConduit() + ")" ) ;
      if ( !loadPlugin( "pe-cluster-"+getNetworkConduit() ) )
         fatal0 ( "Couldn't load Cluster support" );
   }
#endif

   // load default schedule plugin
   verbose0( "loading " << getDefaultSchedule() << " scheduling policy support" );

   if ( !loadPlugin( "sched-"+getDefaultSchedule() ) )
      fatal0 ( "Couldn't load main scheduling policy" );

   ensure0( _defSchedulePolicy,"No default system scheduling factory" );

   verbose0( "loading " << getDefaultThrottlePolicy() << " throttle policy" );

   if ( !loadPlugin( "throttle-"+getDefaultThrottlePolicy() ) )
      fatal0( "Could not load main cutoff policy" );

   ensure0( _throttlePolicy, "No default throttle policy" );

   verbose0( "loading " << getDefaultBarrier() << " barrier algorithm" );

   if ( !loadPlugin( "barrier-"+getDefaultBarrier() ) )
      fatal0( "Could not load main barrier algorithm" );

   if ( !loadPlugin( "instrumentation-"+getDefaultInstrumentation() ) )
      fatal0( "Could not load " + getDefaultInstrumentation() + " instrumentation" );

   ensure0( _defBarrFactory,"No default system barrier factory" );
   
   // load default dependencies plugin
   verbose0( "loading " << getDefaultDependenciesManager() << " dependencies manager support" );

   if ( !loadPlugin( "deps-"+getDefaultDependenciesManager() ) )
      fatal0 ( "Couldn't load main dependencies manager" );

   ensure0( _dependenciesManager,"No default dependencies manager" );

}

void System::unloadModules ()
{   
   delete _throttlePolicy;
   
   delete _defSchedulePolicy;
   
   //! \todo (#613): delete GPU plugin?
}

// Config Functor
struct ExecInit
{
   std::set<void *> _initialized;

   ExecInit() : _initialized() {}

   void operator() ( const nanos_init_desc_t & init )
   {
      if ( _initialized.find( (void *)init.func ) == _initialized.end() ) {
         init.func( init.data );
         _initialized.insert( ( void * ) init.func );
      }
   }
};

void System::config ()
{
   Config cfg;

   const OS::InitList & externalInits = OS::getInitializationFunctions();
   std::for_each(externalInits.begin(),externalInits.end(), ExecInit());
   
   if ( !_pmInterface ) {
      // bare bone run
      _pmInterface = NEW PMInterface();
   }

   //! Declare all configuration core's flags
   verbose0( "Preparing library configuration" );

   cfg.setOptionsSection( "Core", "Core options of the core of Nanos++ runtime" );

   cfg.registerConfigOption( "num_pes", NEW Config::UintVar( _numPEs ),
                             "Defines the number of processing elements" );
   cfg.registerArgOption( "num_pes", "pes" );
   cfg.registerEnvOption( "num_pes", "NX_PES" );

   cfg.registerConfigOption( "num_threads", NEW Config::PositiveVar( _numThreads ),
                             "Defines the number of threads. Note that OMP_NUM_THREADS is an alias to this." );
   cfg.registerArgOption( "num_threads", "threads" );
   cfg.registerEnvOption( "num_threads", "NX_THREADS" );
   
   cfg.registerConfigOption( "cores-per-socket", NEW Config::PositiveVar( _coresPerSocket ),
                             "Number of cores per socket." );
   cfg.registerArgOption( "cores-per-socket", "cores-per-socket" );
   
   cfg.registerConfigOption( "num-sockets", NEW Config::PositiveVar( _numSockets ),
                             "Number of sockets available." );
   cfg.registerArgOption( "num-sockets", "num-sockets" );
   
   cfg.registerConfigOption( "hwloc-topology", NEW Config::StringVar( _topologyPath ),
                             "Overrides hwloc's topology discovery and uses the one provided by an XML file." );
   cfg.registerArgOption( "hwloc-topology", "hwloc-topology" );
   cfg.registerEnvOption( "hwloc-topology", "NX_HWLOC_TOPOLOGY_PATH" );
   

   cfg.registerConfigOption( "stack-size", NEW Config::PositiveVar( _deviceStackSize ),
                             "Defines the default stack size for all devices" );
   cfg.registerArgOption( "stack-size", "stack-size" );
   cfg.registerEnvOption( "stack-size", "NX_STACK_SIZE" );

   cfg.registerConfigOption( "binding-start", NEW Config::IntegerVar ( _bindingStart ),
                             "Set initial cpu id for binding (binding required)" );
   cfg.registerArgOption( "binding-start", "binding-start" );
   cfg.registerEnvOption( "binding-start", "NX_BINDING_START" );

   cfg.registerConfigOption( "binding-stride", NEW Config::IntegerVar ( _bindingStride ),
                             "Set binding stride (binding required)" );
   cfg.registerArgOption( "binding-stride", "binding-stride" );
   cfg.registerEnvOption( "binding-stride", "NX_BINDING_STRIDE" );

   cfg.registerConfigOption( "no-binding", NEW Config::FlagOption( _bindThreads, false ),
                             "Disables thread binding" );
   cfg.registerArgOption( "no-binding", "disable-binding" );

   cfg.registerConfigOption( "verbose", NEW Config::FlagOption( _verboseMode ),
                             "Activates verbose mode" );
   cfg.registerArgOption( "verbose", "verbose" );

   cfg.registerConfigOption( "summary", NEW Config::FlagOption( _summary ),
                             "Activates summary mode" );
   cfg.registerArgOption( "summary", "summary" );

//! \bug implement execution modes (#146) */
#if 0
   cfg::MapVar<ExecutionMode> map( _executionMode );
   map.addOption( "dedicated", DEDICATED).addOption( "shared", SHARED );
   cfg.registerConfigOption ( "exec_mode", &map, "Execution mode" );
   cfg.registerArgOption ( "exec_mode", "mode" );
#endif

   registerPluginOption( "schedule", "sched", _defSchedule,
                         "Defines the scheduling policy", cfg );
   cfg.registerArgOption( "schedule", "schedule" );
   cfg.registerEnvOption( "schedule", "NX_SCHEDULE" );

   registerPluginOption( "throttle", "throttle", _defThrottlePolicy,
                         "Defines the throttle policy", cfg );
   cfg.registerArgOption( "throttle", "throttle" );
   cfg.registerEnvOption( "throttle", "NX_THROTTLE" );

   cfg.registerConfigOption( "barrier", NEW Config::StringVar ( _defBarr ),
                             "Defines barrier algorithm" );
   cfg.registerArgOption( "barrier", "barrier" );
   cfg.registerEnvOption( "barrier", "NX_BARRIER" );

   registerPluginOption( "instrumentation", "instrumentation", _defInstr,
                         "Defines instrumentation format", cfg );
   cfg.registerArgOption( "instrumentation", "instrumentation" );
   cfg.registerEnvOption( "instrumentation", "NX_INSTRUMENTATION" );

   cfg.registerConfigOption( "no-sync-start", NEW Config::FlagOption( _synchronizedStart, false),
                             "Disables synchronized start" );
   cfg.registerArgOption( "no-sync-start", "disable-synchronized-start" );

   cfg.registerConfigOption( "architecture", NEW Config::StringVar ( _defArch ),
                             "Defines the architecture to use (smp by default)" );
   cfg.registerArgOption( "architecture", "architecture" );
   cfg.registerEnvOption( "architecture", "NX_ARCHITECTURE" );

   registerPluginOption( "deps", "deps", _defDepsManager,
                         "Defines the dependencies plugin", cfg );
   cfg.registerArgOption( "deps", "deps" );
   cfg.registerEnvOption( "deps", "NX_DEPS" );
   

#ifdef NANOS_INSTRUMENTATION_ENABLED
   cfg.registerConfigOption( "instrument-default", NEW Config::StringVar ( _instrumentDefault ),
                             "Set instrumentation event list default (none, all)" );
   cfg.registerArgOption( "instrument-default", "instrument-default" );

   cfg.registerConfigOption( "instrument-enable", NEW Config::StringVarList ( _enableEvents ),
                             "Add events to instrumentation event list" );
   cfg.registerArgOption( "instrument-enable", "instrument-enable" );

   cfg.registerConfigOption( "instrument-disable", NEW Config::StringVarList ( _disableEvents ),
                             "Remove events to instrumentation event list" );
   cfg.registerArgOption( "instrument-disable", "instrument-disable" );

   cfg.registerConfigOption( "instrument-cpuid", NEW Config::FlagOption ( _enableCpuidEvent ),
                             "Add cpuid event when binding is disabled (expensive)" );
   cfg.registerArgOption( "instrument-cpuid", "instrument-cpuid" );
#endif

   cfg.registerConfigOption( "enable-dlb", NEW Config::FlagOption ( _enableDLB ),
                              "Tune Nanos Runtime to be used with Dynamic Load Balancing library)" );
   cfg.registerArgOption( "enable-dlb", "enable-dlb" );

   /* Cluster: load the cluster support */
   cfg.registerConfigOption ( "enable-cluster", NEW Config::FlagOption ( _usingCluster, true ), "Enables the usage of Nanos++ Cluster" );
   cfg.registerArgOption ( "enable-cluster", "cluster" );
   //cfg.registerEnvOption ( "enable-cluster", "NX_ENABLE_CLUSTER" );

   cfg.registerConfigOption ( "no-node2node", NEW Config::FlagOption ( _usingNode2Node, false ), "Disables the usage of Slave-to-Slave transfers" );
   cfg.registerArgOption ( "no-node2node", "disable-node2node" );
   cfg.registerConfigOption ( "no-pack", NEW Config::FlagOption ( _usingPacking, false ), "Disables the usage of packing and unpacking of strided transfers" );
   cfg.registerArgOption ( "no-pack", "disable-packed-copies" );

   /* Cluster: select wich module to load mpi or udp */
   cfg.registerConfigOption ( "conduit", NEW Config::StringVar ( _conduit ), "Selects which GasNet conduit will be used" );
   cfg.registerArgOption ( "conduit", "cluster-network" );
   cfg.registerEnvOption ( "conduit", "NX_CLUSTER_NETWORK" );

   cfg.registerConfigOption ( "device-priority", NEW Config::StringVar ( _defDeviceName ), "Defines the default device to use");
   cfg.registerArgOption ( "device-priority", "--use-device");
   cfg.registerEnvOption ( "device-priority", "NX_USE_DEVICE");
   cfg.registerConfigOption( "simulator", NEW Config::FlagOption ( _simulator ),
                             "Nanos++ will be executed by a simulator (disabled as default)" );
   cfg.registerArgOption( "simulator", "simulator" );

   _schedConf.config( cfg );
   _pmInterface->config( cfg );

   verbose0 ( "Reading Configuration" );

   cfg.init();
}

PE * System::createPE ( std::string pe_type, int pid, int uid )
{
   //! \todo lookup table for PE factories, in the mean time assume only one factory
   return _hostFactory( pid, uid );
}

void System::start ()
{
   //! Load hwloc first, in order to make it available for modules
   if ( isHwlocAvailable() )
      loadHwloc();

   // loadNUMAInfo needs _targetThreads when hwloc is not available.
   // Note that it is not its final value!
   _targetThreads = _numThreads;
   
   // Load & check NUMA config
   loadNUMAInfo();

   // Modules can be loaded now
   loadModules();

   // Increase targetThreads, ask the architecture plugins
   for ( ArchitecturePlugins::const_iterator it = _archs.begin();
        it != _archs.end(); ++it )
   {
      _targetThreads += (*it)->getNumThreads();
   }

   // Instrumentation startup
   NANOS_INSTRUMENT ( sys.getInstrumentation()->filterEvents( _instrumentDefault, _enableEvents, _disableEvents ) );
   NANOS_INSTRUMENT ( sys.getInstrumentation()->initialize() );

   verbose0 ( "Starting runtime" );

   _pmInterface->start();

   int numPes = getNumPEs();

#ifdef CLUSTER_DEV
   if ( usingCluster() )
   {
      if ( _net.getNodeNum() == nanos::Network::MASTER_NODE_NUM )
      {
         _pes.reserve ( numPes + ( _net.getNumNodes() - 1 ) );
      }
      else
      {
         _pes.reserve ( numPes + 1 );
      }
   }
   else
   {
      _pes.reserve ( numPes );
   }
#else
   _pes.reserve ( numPes );
#endif

   PE *pe = createPE ( _defArch, getBindingId( 0 ), 0 );
   pe->setNUMANode( getNodeOfPE( pe->getId() ) );
   _pes.push_back ( pe );
   _workers.push_back( &pe->associateThisThread ( getUntieMaster() ) );
   CPU_SET( getBindingId( 0 ), &_cpuActiveSet );

   WD &mainWD = *myThread->getCurrentWD();

   mainWD._mcontrol.preInit();
   mainWD._mcontrol.initialize( *pe );
   
   if ( _pmInterface->getInternalDataSize() > 0 ) {
      char *data = NEW char[_pmInterface->getInternalDataSize()];
      _pmInterface->initInternalData( data );
      mainWD.setInternalData( data );
   }

   _pmInterface->setupWD( mainWD );

   /* Renaming currend thread as Master */
   myThread->rename("Master");

   NANOS_INSTRUMENT ( sys.getInstrumentation()->raiseOpenStateEvent (NANOS_STARTUP) );
   
   // For each plugin, notify it's the way to reserve PEs if they are required
   for ( ArchitecturePlugins::const_iterator it = _archs.begin();
        it != _archs.end(); ++it )
   {
      (*it)->createBindingList();
   }   
   // Right now, _bindings should only store SMP PEs ids

   // Create PEs
   int p;
   for ( p = 1; p < numPes ; p++ ) {
      pe = createPE ( "smp", getBindingId( p ), p );
      pe->setNUMANode( getNodeOfPE( pe->getId() ) );
      _pes.push_back ( pe );

      CPU_SET( getBindingId( p ), &_cpuActiveSet );
   }
   // Create threads
   for ( int ths = 1; ths < _numThreads; ths++ ) {
      pe = _pes[ ths % numPes ];
      _workers.push_back( &pe->startWorker() );
   }
<<<<<<< HEAD
//<<<<<<< HEAD
=======
   
   // For each plugin create PEs and workers
   //! \bug  FIXME (#855)
   for ( ArchitecturePlugins::const_iterator it = _archs.begin();
        it != _archs.end(); ++it )
   {
      for ( unsigned archPE = 0; archPE < (*it)->getNumPEs(); ++archPE )
      {
         PE * processor = (*it)->createPE( archPE, p );
         fatal_cond0( processor == NULL, "ArchPlugin::createPE returned NULL" );
         _pes.push_back( processor );
         _workers.push_back( &processor->startWorker() );
         CPU_SET( processor->getId(), &_cpuActiveSet );
         ++p;
      }
   }

   // Set up internal data for each worker
   for ( ThreadList::const_iterator it = _workers.begin(); it != _workers.end(); it++ ) {
>>>>>>> 288bebdb

#ifdef GPU_DEV
   int gpuC;
   //for ( gpuC = 0; gpuC < ( ( usingCluster() && sys.getNetwork()->getNodeNum() == 0 && sys.getNetwork()->getNumNodes() > 1 ) ? 0 : nanos::ext::GPUConfig::getGPUCount() ); gpuC++ ) {
   for ( gpuC = 0; gpuC < nanos::ext::GPUConfig::getGPUCount() ; gpuC++ ) {
      _gpus = (_gpus == NULL) ? NEW std::vector<nanos::ext::GPUProcessor *>(nanos::ext::GPUConfig::getGPUCount(), (nanos::ext::GPUProcessor *) NULL) : _gpus; 
      memory_space_id_t id = getNewSeparateMemoryAddressSpaceId();
      SeparateMemoryAddressSpace *gpuMemory = NEW SeparateMemoryAddressSpace( id, ext::GPU, nanos::ext::GPUConfig::getAllocWide());
      gpuMemory->setNodeNumber( 0 );
      ext::GPUMemorySpace *gpuMemSpace = NEW ext::GPUMemorySpace();
      gpuMemory->setSpecificData( gpuMemSpace );
      std::cerr << "Memory space " << id << " is a gpu" << std::endl;
      _separateAddressSpaces[ id ] = gpuMemory;
      int peid = p++;
      nanos::ext::GPUProcessor *gpuPE = NEW nanos::ext::GPUProcessor( peid, gpuC, peid, id, *gpuMemSpace );
      (*_gpus)[gpuC] = gpuPE;
      _pes.push_back( gpuPE );
      BaseThread *gpuThd = &gpuPE->startWorker();
      _workers.push_back( gpuThd );
      _masterGpuThd = ( _masterGpuThd == NULL ) ? gpuThd : _masterGpuThd;
   }
#endif
   
#ifdef OpenCL_DEV
   unsigned openclC;
   //for ( gpuC = 0; gpuC < ( ( usingCluster() && sys.getNetwork()->getNodeNum() == 0 && sys.getNetwork()->getNumNodes() > 1 ) ? 0 : nanos::ext::GPUConfig::getGPUCount() ); gpuC++ ) {
   for ( openclC = 0; openclC < nanos::ext::OpenCLConfig::getOpenCLDevicesCount() ; openclC++ ) {
      _opencls = (_opencls == NULL) ? NEW std::vector<nanos::ext::OpenCLProcessor *>(nanos::ext::OpenCLConfig::getOpenCLDevicesCount(), (nanos::ext::OpenCLProcessor *) NULL) : _opencls; 
      memory_space_id_t id = getNewSeparateMemoryAddressSpaceId();
      SeparateMemoryAddressSpace *oclmemory = NEW SeparateMemoryAddressSpace( id, ext::OpenCLDev, nanos::ext::OpenCLConfig::getAllocWide());
      oclmemory->setNodeNumber( 0 );
      //ext::OpenCLMemorySpace *oclmemspace = NEW ext::OpenCLMemorySpace();
      //oclmemory->setSpecificData( oclmemspace );
      _separateAddressSpaces[ id ] = oclmemory;
      int peid = p++;
      nanos::ext::OpenCLProcessor *openclPE = NEW nanos::ext::OpenCLProcessor( peid, openclC, peid, id, *oclmemory );
      (*_opencls)[openclC] = openclPE;
      _pes.push_back( openclPE );
      BaseThread *oclThd = &openclPE->startWorker();
      _workers.push_back( oclThd );
      //_masterGpuThd = ( _masterGpuThd == NULL ) ? gpuThd : _masterGpuThd;
   }
#endif
   
// jbueno    // For each plugin create PEs and workers
// jbueno    for ( ArchitecturePlugins::const_iterator it = _archs.begin();
// jbueno         it != _archs.end(); ++it )
// jbueno    {
// jbueno       for ( unsigned archPE = 0; archPE < (*it)->getNumPEs(); ++archPE )
// jbueno       {
// jbueno          PE * processor = (*it)->createPE( archPE );
// jbueno          fatal_cond0( processor == NULL, "ArchPlugin::createPE returned NULL" );
// jbueno          _pes.push_back( processor );
// jbueno          _workers.push_back( &processor->startWorker() );
// jbueno          ++p;
// jbueno       }
// jbueno    }
//=======
//   
//   // For each plugin create PEs and workers
//   //! \bug  FIXME (#855)
//   for ( ArchitecturePlugins::const_iterator it = _archs.begin();
//        it != _archs.end(); ++it )
//   {
//      for ( unsigned archPE = 0; archPE < (*it)->getNumPEs(); ++archPE )
//      {
//         PE * processor = (*it)->createPE( archPE, p );
//         fatal_cond0( processor == NULL, "ArchPlugin::createPE returned NULL" );
//         _pes.push_back( processor );
//         _workers.push_back( &processor->startWorker() );
//         CPU_SET( processor->getId(), &_cpu_active_set );
//         ++p;
//      }
//   }
//
//   // Set up internal data for each worker
//   for ( ThreadList::const_iterator it = _workers.begin(); it != _workers.end(); it++ ) {
//
//      WD & threadWD = (*it)->getThreadWD();
//      if ( _pmInterface->getInternalDataSize() > 0 ) {
//         char *data = NEW char[_pmInterface->getInternalDataSize()];
//         _pmInterface->initInternalData( data );
//         threadWD.setInternalData( data );
//      }
//      _pmInterface->setupWD( threadWD );
//   }
//>>>>>>> master
      
#ifdef SPU_DEV
   PE *spu = NEW nanos::ext::SPUProcessor(100, (nanos::ext::SMPProcessor &) *_pes[0]);
   spu->startWorker();
#endif

#ifdef CLUSTER_DEV
   if ( usingCluster() && _net.getNumNodes() > 1)
   {
      PE * smpRep = createPE ( "smp", p, p );
      _pes.push_back( smpRep );
      p += 1;
      if ( _net.getNodeNum() == 0 )
      {
         unsigned int nodeC;
         _nodes = NEW std::vector<nanos::ext::ClusterNode *>(_net.getNumNodes(), (nanos::ext::ClusterNode *) NULL); 

         PE *_peArray[ _net.getNumNodes() - 1];
         for ( nodeC = 1; nodeC < _net.getNumNodes(); nodeC++ ) {
            memory_space_id_t id = getNewSeparateMemoryAddressSpaceId();
            std::cerr << "Memory space " << id << " is a cluster, nodeC = " << nodeC << " ( "<< ( uintptr_t ) _net.getSegmentAddr( nodeC ) << ", " << _net.getSegmentLen( nodeC ) <<" )" <<std::endl;
            //SeparateMemoryAddressSpace *nodeMemory = NEW SeparateMemoryAddressSpace( id, ext::Cluster, nanos::ext::ClusterInfo::getAllocWide() );
            SeparateMemoryAddressSpace *nodeMemory = NEW SeparateMemoryAddressSpace( id, ext::Cluster, true );
            nodeMemory->setSpecificData( NEW SimpleAllocator( ( uintptr_t ) _net.getSegmentAddr( nodeC ), _net.getSegmentLen( nodeC ) ) );
            nodeMemory->setNodeNumber( nodeC );
            _separateAddressSpaces[ id ] = nodeMemory;
            nanos::ext::ClusterNode *node = new nanos::ext::ClusterNode( p, nodeC, id );
            p += 1;
            CPU_SET( node->getId(), &_cpu_active_set );
            _pes.push_back( node );
            (*_nodes)[ node->getNodeNum() ] = node;

            _peArray[ nodeC - 1 ] = node;
         }
         ext::SMPMultiThread *smpRepThd = dynamic_cast<ext::SMPMultiThread *>( &smpRep->startMultiWorker( _net.getNumNodes() - 1, _peArray ) );
         for ( unsigned int thdIndex = 0; thdIndex < smpRepThd->getNumThreads(); thdIndex += 1 )
         {
            _workers.push_back( smpRepThd->getThreadVector()[ thdIndex ]  );
         }
      }
      else
      {
         CPU_SET( smpRep->getId(), &_cpu_active_set );
         ext::SMPMultiThread *smpRepThd = dynamic_cast<ext::SMPMultiThread *>( &smpRep->startMultiWorker( 0, NULL ) );
         if ( _pmInterface->getInternalDataSize() > 0 )
            smpRepThd->getThreadWD().setInternalData(NEW char[_pmInterface->getInternalDataSize()]);
         //_pmInterface->setupWD( smpRepThd->getThreadWD() );
         _workers.push_back( smpRepThd ); 
         setSlaveParentWD( &mainWD );
#ifdef GPU_DEV
         if ( nanos::ext::GPUConfig::getGPUCount() > 0 ) {
            _net.enableCheckingForDataInOtherAddressSpaces();
         }
#endif
      }
   }
#endif

   if ( !_defDeviceName.empty() ) 
   {
       PEList::iterator it;
       for ( it = _pes.begin() ; it != _pes.end(); it++ )
       {
           pe = *it;
           if ( pe->getDeviceType()->getName() != NULL)
              if ( _defDeviceName == pe->getDeviceType()->getName()  )
                 _defDevice = pe->getDeviceType();
       }
   }

   if ( getSynchronizedStart() )
      threadReady();

   // FIXME (855): do this before thread creation, after PE creation
   completeNUMAInfo();

   switch ( getInitialMode() )
   {
      case POOL:
         verbose0("Pool model enabled (OmpSs)");
         _mainTeam = createTeam( _workers.size(), /*constraints*/ NULL, /*reuse*/ true, /*enter*/ true, /*parallel*/ false );
         break;
      case ONE_THREAD:
         verbose0("One-thread model enabled (OpenMP)");
         _mainTeam = createTeam( 1, /*constraints*/ NULL, /*reuse*/ true, /*enter*/ true, /*parallel*/ true );
         break;
      default:
         fatal("Unknown initial mode!");
         break;
   }

   if ( usingCluster() )
   {
      _net.nodeBarrier();
   }

   NANOS_INSTRUMENT ( static InstrumentationDictionary *ID = sys.getInstrumentation()->getInstrumentationDictionary(); )
   NANOS_INSTRUMENT ( static nanos_event_key_t num_threads_key = ID->getEventKey("set-num-threads"); )
   NANOS_INSTRUMENT ( nanos_event_value_t team_size =  (nanos_event_value_t) myThread->getTeam()->size(); )
   NANOS_INSTRUMENT ( sys.getInstrumentation()->raisePointEvents(1, &num_threads_key, &team_size); )
   
   // Paused threads: set the condition checker 
   _pausedThreadsCond.setConditionChecker( EqualConditionChecker<unsigned int >( &_pausedThreads.override(), _workers.size() ) );
   _unpausedThreadsCond.setConditionChecker( EqualConditionChecker<unsigned int >( &_pausedThreads.override(), 0 ) );

   // All initialization is ready, call postInit hooks
   const OS::InitList & externalInits = OS::getPostInitializationFunctions();
   std::for_each(externalInits.begin(),externalInits.end(), ExecInit());

   NANOS_INSTRUMENT ( sys.getInstrumentation()->raiseCloseStateEvent() );
   NANOS_INSTRUMENT ( sys.getInstrumentation()->raiseOpenStateEvent (NANOS_RUNNING) );

   // List unrecognised arguments
   std::string unrecog = Config::getOrphanOptions();
   if ( !unrecog.empty() )
      warning( "Unrecognised arguments: " << unrecog );
   Config::deleteOrphanOptions();
      
   // hwloc can be now unloaded
   if ( isHwlocAvailable() )
      unloadHwloc();

   if ( _summary )
      environmentSummary();
}

//extern "C" {
//extern int _nanox_main( int argc, char *argv[]);
//};
//
//int main( int argc, char *argv[] )
//{
//
//   if ( sys.getNetwork()->getNodeNum() == 0  ) 
//   {
//      _nanox_main(argc, argv);
//   }
//   else
//   {
//      Scheduler::workerLoop();
//   }
//}

System::~System ()
{
   if ( !_delayedStart ) finish();
}

int createdWds=0;
void System::finish ()
{
   //! \note Instrumentation: first removing RUNNING state from top of the state statck
   //! and then pushing SHUTDOWN state in order to instrument this latest phase
   NANOS_INSTRUMENT ( sys.getInstrumentation()->raiseCloseStateEvent() );
   NANOS_INSTRUMENT ( sys.getInstrumentation()->raiseOpenStateEvent(NANOS_SHUTDOWN) );

   verbose ( "NANOS++ statistics");
   verbose ( std::dec << (unsigned int) getCreatedTasks() << " tasks has been executed" );

   verbose ( "NANOS++ shutting down.... init" );

   if (sys.getNetwork()->getNodeNum() > 0) {
      std::cerr << " Thd wd has id " << myThread->getCurrentWD()->getId() << std::endl;
   }
   //! \note waiting for remaining tasks
   myThread->getCurrentWD()->waitCompletion( true );

   //! \note switching main work descriptor (current) to the main thread to shutdown the runtime 
   if ( _workers[0]->isSleeping() ) _workers[0]->wakeup();
   getMyThreadSafe()->getCurrentWD()->tied().tieTo(*_workers[0]);
   Scheduler::switchToThread(_workers[0]);
   
   ensure( getMyThreadSafe()->isMainThread(), "Main thread not finishing the application!");
   
   
   if ( sys.getSchedulerConf().getUseBlock() )
   {
      for ( int t = 1; t < sys.getNumWorkers(); ++t )
      {
         BaseThread * worker = sys.getWorker( t );
         // wake up, Neo
         worker->unblock();
      }
   }

   //! \note stopping all threads
   verbose ( "Joining threads..." );
   for ( unsigned p = 0; p < _pes.size() ; p++ ) {
      _pes[p]->stopAllThreads();
   }
   verbose ( "...thread has been joined" );

   ensure( _schedStats._readyTasks == 0, "Ready task counter has an invalid value!");

   //! \note finalizing instrumentation (if active)
   NANOS_INSTRUMENT ( sys.getInstrumentation()->raiseCloseStateEvent() );
   NANOS_INSTRUMENT ( sys.getInstrumentation()->finalize() );

   //! \note stopping and deleting the programming model interface
   _pmInterface->finish();
   delete _pmInterface;

   //! \note deleting pool of locks
   delete[] _lockPool;

   //! \note deleting main work descriptor
   delete (WorkDescriptor *) (getMyThreadSafe()->getCurrentWD());

   //! \note deleting loaded slicers
   for ( Slicers::const_iterator it = _slicers.begin(); it !=   _slicers.end(); it++ ) {
      delete (Slicer *)  it->second;
   }

   //! \note deleting loaded worksharings
   for ( WorkSharings::const_iterator it = _worksharings.begin(); it !=   _worksharings.end(); it++ ) {
      delete (WorkSharing *)  it->second;
   }
   
   //! \note  printing thread team statistics and deleting it
   ThreadTeam* team = getMyThreadSafe()->getTeam();

   if ( team->getScheduleData() != NULL ) team->getScheduleData()->printStats();

   myThread->leaveTeam();

   ensure(team->size() == 0, "Trying to finish execution, but team is still not empty");

   delete team;

   //! \note deleting processing elements (but main pe)
   for ( unsigned p = 1; p < _pes.size() ; p++ ) {
      delete _pes[p];
   }
   
   //! \note unload modules
   unloadModules();

   //! \note deleting dependency manager
   delete _dependenciesManager;

   //! \note deleting last processing element
   delete _pes[0];

   //! \note deleting allocator (if any)
   if ( allocator != NULL ) free (allocator);

   verbose ( "NANOS++ shutting down.... end" );
  // BUG    }
  // BUG    sys.getNetwork()->nodeBarrier();
  // BUG }
   //if (sys.getNetwork()->getNodeNum() == 0 && _verboseMode )
   //{
   //   unsigned int palette[8] = {0x003380, 0x0044aa, 0x0055d4, 0x0066ff, 0x2a7fff, 0x5599ff, 0x00112b, 0x002255}; 
   //   message("I have " << _graphRepLists.size() << " lists" );
   //   std::vector<std::list<GraphEntry *> > nodeLists(sys.getNetwork()->getNumNodes());
   //   std::set<GraphEntry *> nodeSet;
   //   for ( std::list< std::list<GraphEntry *> *>::iterator it = _graphRepLists.begin(); it != _graphRepLists.end(); it++ )
   //   {
   //      std::list<GraphEntry *>::iterator internalIt = (*it)->begin();
   //      while(  internalIt != (*it)->end() ) 
   //      {
   //          std::set<GraphEntry *>::iterator nodeIt = nodeSet.find( *internalIt );
   //          if ( nodeIt == nodeSet.end() )
   //          {
   //             GraphEntry &ge = *(*internalIt);
   //             nodeSet.insert( *internalIt );
   //             nodeLists[ge.getNode()].push_back( *internalIt ); 
   //         }
   //         internalIt++;
   //      }
   //   }
   //   for ( unsigned int i = 0; i < sys.getNetwork()->getNumNodes(); i++ )
   //   {
   //      fprintf(stderr, "subgraph clusternode%d { label=\"Node %d\"; style=filled; color=\"#%06x\"; ", i, i, palette[(i%8)]);
   //      for ( std::list<GraphEntry *>::iterator it = nodeLists[i].begin(); it != nodeLists[i].end(); it++ )
   //      {
   //          GraphEntry &ge = *(*it);
   //          if ( ge.isWait() )
   //             std::cerr << "Wait" << ge.getCount() << " [shape=box]; ";
   //          else
   //             fprintf(stderr, "%d; ", ge.getId());
   //             //fprintf(stderr, "%d [color=\"#%08x\",style=filled]; ", ge.getId(), palette[(ge.getNode()%8)*2]);
   //      }
   //      std::cerr << "}" << std::endl;
   //   }
   //   for ( std::list< std::list<GraphEntry *> *>::iterator it = _graphRepLists.begin(); it != _graphRepLists.end(); it++ )
   //   {
   //      std::list<GraphEntry *>::iterator internalIt = (*it)->begin();
   //      while(  internalIt != (*it)->end() ) 
   //      {
   //         GraphEntry &ge = *(*internalIt);
   //         std::cerr << ge;
   //         internalIt++;
   //         if (internalIt != (*it)->end() ) std::cerr <<" -> ";
   //      }
   //      std::cerr << ";" << std::endl;
   //   } 
   //}
   sys.getNetwork()->nodeBarrier();
   //for (unsigned int n = 0; n < sys.getNetwork()->getNumNodes(); n += 1) {
   //   if ( n == sys.getNetwork()->getNodeNum() ) {
   //      message0("Network traffic: " << sys.getNetwork()->getTotalBytes() << " bytes");
   //   }
   //   sys.getNetwork()->nodeBarrier();
   //}

#ifdef CLUSTER_DEV
   if ( _net.getNodeNum() == 0 && usingCluster() ) {
      message0("Master: Created " << createdWds << " WDs.");
      message0("Master: Failed to correctly schedule " << sys.getAffinityFailureCount() << " WDs.");
      int soft_inv = 0;
      int hard_inv = 0;
      #ifdef CLUSTER_DEV
      unsigned int max_execd_wds = 0;
      if ( _nodes ) {
         for ( unsigned int idx = 1; idx < _nodes->size(); idx += 1 ) {
            soft_inv += _separateAddressSpaces[(*_nodes)[idx]->getMemorySpaceId()]->getSoftInvalidationCount();
            hard_inv += _separateAddressSpaces[(*_nodes)[idx]->getMemorySpaceId()]->getHardInvalidationCount();
            max_execd_wds = max_execd_wds >= (*_nodes)[idx]->getExecutedWDs() ? max_execd_wds : (*_nodes)[idx]->getExecutedWDs();
            //message("Memory space " << idx <<  " has performed " << _separateAddressSpaces[idx]->getSoftInvalidationCount() << " soft invalidations." );
            //message("Memory space " << idx <<  " has performed " << _separateAddressSpaces[idx]->getHardInvalidationCount() << " hard invalidations." );
         }
      }
      message0("Cluster Soft invalidations: " << soft_inv);
      message0("Cluster Hard invalidations: " << hard_inv);
      if ( max_execd_wds > 0 ) {
         float balance = ( (float) createdWds) / ( (float)( max_execd_wds * (_separateMemorySpacesCount-1) ) );
         message0("Cluster Balance: " << balance );
      }
      #endif
#ifdef GPU_DEV
      if ( _gpus ) {
         soft_inv = 0;
         hard_inv = 0;
         for ( unsigned int idx = 1; idx < _gpus->size(); idx += 1 ) {
            soft_inv += _separateAddressSpaces[(*_gpus)[idx]->getMemorySpaceId()]->getSoftInvalidationCount();
            hard_inv += _separateAddressSpaces[(*_gpus)[idx]->getMemorySpaceId()]->getHardInvalidationCount();
            //max_execd_wds = max_execd_wds >= (*_nodes)[idx]->getExecutedWDs() ? max_execd_wds : (*_nodes)[idx]->getExecutedWDs();
            //message("Memory space " << idx <<  " has performed " << _separateAddressSpaces[idx]->getSoftInvalidationCount() << " soft invalidations." );
            //message("Memory space " << idx <<  " has performed " << _separateAddressSpaces[idx]->getHardInvalidationCount() << " hard invalidations." );
         }
      }
      message0("GPUs Soft invalidations: " << soft_inv);
      message0("GPUs Hard invalidations: " << hard_inv);
#endif
      
#ifdef OpenCL_DEV
      if ( _opencls ) {
         soft_inv = 0;
         hard_inv = 0;
         for ( unsigned int idx = 1; idx < _opencls->size(); idx += 1 ) {
            soft_inv += _separateAddressSpaces[(*_opencls)[idx]->getMemorySpaceId()]->getSoftInvalidationCount();
            hard_inv += _separateAddressSpaces[(*_opencls)[idx]->getMemorySpaceId()]->getHardInvalidationCount();
            //max_execd_wds = max_execd_wds >= (*_nodes)[idx]->getExecutedWDs() ? max_execd_wds : (*_nodes)[idx]->getExecutedWDs();
            //message("Memory space " << idx <<  " has performed " << _separateAddressSpaces[idx]->getSoftInvalidationCount() << " soft invalidations." );
            //message("Memory space " << idx <<  " has performed " << _separateAddressSpaces[idx]->getHardInvalidationCount() << " hard invalidations." );
         }
      }
      message0("OpenCLs Soft invalidations: " << soft_inv);
      message0("OpenCLs Hard invalidations: " << hard_inv);
#endif
   }
#endif

   _net.finalize();

   //! \note printing execution summary
   if ( _summary ) executionSummary();

}

/*! \brief Creates a new WD
 *
 *  This function creates a new WD, allocating memory space for device ptrs and
 *  data when necessary. 
 *
 *  \param [in,out] uwd is the related addr for WD if this parameter is null the
 *                  system will allocate space in memory for the new WD
 *  \param [in] num_devices is the number of related devices
 *  \param [in] devices is a vector of device descriptors 
 *  \param [in] data_size is the size of the related data
 *  \param [in,out] data is the related data (allocated if needed)
 *  \param [in] uwg work group to relate with
 *  \param [in] props new WD properties
 *  \param [in] num_copies is the number of copy objects of the WD
 *  \param [in] copies is vector of copy objects of the WD
 *  \param [in] num_dimensions is the number of dimension objects associated to the copies
 *  \param [in] dimensions is vector of dimension objects
 *
 *  When it does a full allocation the layout is the following:
 *  <pre>
 *  +---------------+
 *  |     WD        |
 *  +---------------+
 *  |    data       |
 *  +---------------+
 *  |  dev_ptr[0]   |
 *  +---------------+
 *  |     ....      |
 *  +---------------+
 *  |  dev_ptr[N]   |
 *  +---------------+
 *  |     DD0       |
 *  +---------------+
 *  |     ....      |
 *  +---------------+
 *  |     DDN       |
 *  +---------------+
 *  |    copy0      |
 *  +---------------+
 *  |     ....      |
 *  +---------------+
 *  |    copyM      |
 *  +---------------+
 *  |     dim0      |
 *  +---------------+
 *  |     ....      |
 *  +---------------+
 *  |     dimM      |
 *  +---------------+
 *  |   PM Data     |
 *  +---------------+
 *  </pre>
 */
void System::createWD ( WD **uwd, size_t num_devices, nanos_device_t *devices, size_t data_size, size_t data_align,
                        void **data, WD *uwg, nanos_wd_props_t *props, nanos_wd_dyn_props_t *dyn_props,
                        size_t num_copies, nanos_copy_data_t **copies, size_t num_dimensions,
                        nanos_region_dimension_internal_t **dimensions, nanos_translate_args_t translate_args,
                        const char *description, Slicer *slicer )
{
   ensure(num_devices > 0,"WorkDescriptor has no devices");

   unsigned int i;
   char *chunk = 0;

   size_t size_CopyData;
   size_t size_Data, offset_Data, size_DPtrs, offset_DPtrs, size_Copies, offset_Copies, size_Dimensions, offset_Dimensions, offset_PMD;
   size_t offset_DESC, size_DESC;
   char *desc;
   size_t total_size;

   // WD doesn't need to compute offset, it will always be the chunk allocated address
   createdWds++;

   // Computing Data info
   size_Data = (data != NULL && *data == NULL)? data_size:0;
   if ( *uwd == NULL ) offset_Data = NANOS_ALIGNED_MEMORY_OFFSET(0, sizeof(WD), data_align );
   else offset_Data = 0; // if there are no wd allocated, it will always be the chunk allocated address

   // Computing Data Device pointers and Data Devicesinfo
   size_DPtrs    = sizeof(DD *) * num_devices;
   offset_DPtrs  = NANOS_ALIGNED_MEMORY_OFFSET(offset_Data, size_Data, __alignof__( DD*) );

   // Computing Copies info
   if ( num_copies != 0 ) {
      size_CopyData = sizeof(CopyData);
      size_Copies   = size_CopyData * num_copies;
      offset_Copies = NANOS_ALIGNED_MEMORY_OFFSET(offset_DPtrs, size_DPtrs, __alignof__(nanos_copy_data_t) );
      // There must be at least 1 dimension entry
      size_Dimensions = num_dimensions * sizeof(nanos_region_dimension_internal_t);
      offset_Dimensions = NANOS_ALIGNED_MEMORY_OFFSET(offset_Copies, size_Copies, __alignof__(nanos_region_dimension_internal_t) );
   } else {
      size_Copies = 0;
      // No dimensions
      size_Dimensions = 0;
      offset_Copies = offset_Dimensions = NANOS_ALIGNED_MEMORY_OFFSET(offset_DPtrs, size_DPtrs, 1);
   }

   // Computing description char * + description
   if ( description == NULL ) {
      offset_DESC = offset_Dimensions;
      size_DESC = size_Dimensions;
   } else {
      offset_DESC = NANOS_ALIGNED_MEMORY_OFFSET(offset_Dimensions, size_Dimensions, __alignof__ (void*) );
      size_DESC = (strlen(description)+1) * sizeof(char);
   }

   // Computing Internal Data info and total size
   static size_t size_PMD   = _pmInterface->getInternalDataSize();
   if ( size_PMD != 0 ) {
      static size_t align_PMD = _pmInterface->getInternalDataAlignment();
      offset_PMD = NANOS_ALIGNED_MEMORY_OFFSET(offset_DESC, size_DESC, align_PMD);
      total_size = NANOS_ALIGNED_MEMORY_OFFSET(offset_PMD,size_PMD,1);
   } else {
      offset_PMD = 0; // needed for a gcc warning
      total_size = NANOS_ALIGNED_MEMORY_OFFSET(offset_DESC, size_DESC, 1);
   }

   chunk = NEW char[total_size];
   if ( props != NULL ) {
      if (props->clear_chunk)
          memset(chunk, 0, sizeof(char) * total_size);
   }

   // allocating WD and DATA
   if ( *uwd == NULL ) *uwd = (WD *) chunk;
   if ( data != NULL && *data == NULL ) *data = (chunk + offset_Data);

   // allocating Device Data
   DD **dev_ptrs = ( DD ** ) (chunk + offset_DPtrs);
   for ( i = 0 ; i < num_devices ; i ++ ) dev_ptrs[i] = ( DD* ) devices[i].factory( devices[i].arg );

   //std::cerr << "num_copies=" << num_copies <<" copies=" <<copies << " num_dimensions=" <<num_dimensions << " dimensions=" << dimensions<< std::endl;
   //ensure ((num_copies==0 && copies==NULL && num_dimensions==0 && dimensions==NULL) || (num_copies!=0 && copies!=NULL && num_dimensions!=0 && dimensions!=NULL ), "Number of copies and copy data conflict" );
   ensure ((num_copies==0 && copies==NULL && num_dimensions==0 /*&& dimensions==NULL*/ ) || (num_copies!=0 && copies!=NULL && num_dimensions!=0 && dimensions!=NULL ), "Number of copies and copy data conflict" );
   

   // allocating copy-ins/copy-outs
   if ( copies != NULL && *copies == NULL ) {
      *copies = ( CopyData * ) (chunk + offset_Copies);
      ::bzero(*copies, size_Copies);
      *dimensions = ( nanos_region_dimension_internal_t * ) ( chunk + offset_Dimensions );
   }

   // Copying description string
   if ( description == NULL ) desc = NULL;
   else {
      desc = (chunk + offset_DESC);
      strncpy ( desc, description, size_DESC);
//      desc[strlen(description)]='\0';
   }

   WD * wd;
   wd =  new (*uwd) WD( num_devices, dev_ptrs, data_size, data_align, data != NULL ? *data : NULL,
                        num_copies, (copies != NULL)? *copies : NULL, translate_args, desc );

   if ( slicer ) wd->setSlicer(slicer);

   // Set WD's socket
   wd->setSocket( getCurrentSocket() );
   
   // Set total size
   wd->setTotalSize(total_size );
   
   if ( getCurrentSocket() >= sys.getNumSockets() )
      throw NANOS_INVALID_PARAM;

   // All the implementations for a given task will have the same ID
   wd->setVersionGroupId( ( unsigned long ) devices );

   // initializing internal data
   if ( size_PMD > 0) {
      _pmInterface->initInternalData( chunk + offset_PMD );
      wd->setInternalData( chunk + offset_PMD );
   }

   // add to workdescriptor
   if ( uwg != NULL ) {
      WD * wg = ( WD * )uwg;
      wg->addWork( *wd );
   }

   // set properties
   if ( props != NULL ) {
      if ( props->tied ) wd->tied();
      wd->setPriority( dyn_props->priority );
      wd->setFinal ( dyn_props->flags.is_final );
   }
   if ( dyn_props && dyn_props->tie_to ) wd->tieTo( *( BaseThread * )dyn_props->tie_to );
   
   /* DLB */
   // In case the master have been busy crating tasks 
   // every 10 tasks created I'll check available cpus
   if(_atomicWDSeed.value()%10==0)dlb_updateAvailableCpus();

   if (_createLocalTasks) {
      wd->tieToLocation( 0 );
   }
}

/*! \brief Duplicates the whole structure for a given WD
 *
 *  \param [out] uwd is the target addr for the new WD
 *  \param [in] wd is the former WD
 *
 *  \return void
 *
 *  \par Description:
 *
 *  This function duplicates the given WD passed as a parameter copying all the
 *  related data included in the layout (devices ptr, data and DD). First it computes
 *  the size for the layout, then it duplicates each one of the chunks (Data,
 *  Device's pointers, internal data, etc). Finally calls WorkDescriptor constructor
 *  using new and placement.
 *
 *  \sa WorkDescriptor, createWD 
 */
void System::duplicateWD ( WD **uwd, WD *wd)
{
   unsigned int i, num_Devices, num_Copies, num_Dimensions;
   DeviceData **dev_data;
   void *data = NULL;
   char *chunk = 0, *chunk_iter;

   size_t size_CopyData;
   size_t size_Data, offset_Data, size_DPtrs, offset_DPtrs, size_Copies, offset_Copies, size_Dimensions, offset_Dimensions, offset_PMD;
   size_t total_size;

   // WD doesn't need to compute offset, it will always be the chunk allocated address

   // Computing Data info
   size_Data = wd->getDataSize();
   if ( *uwd == NULL ) offset_Data = NANOS_ALIGNED_MEMORY_OFFSET(0, sizeof(WD), wd->getDataAlignment() );
   else offset_Data = 0; // if there are no wd allocated, it will always be the chunk allocated address

   // Computing Data Device pointers and Data Devicesinfo
   num_Devices = wd->getNumDevices();
   dev_data = wd->getDevices();
   size_DPtrs    = sizeof(DD *) * num_Devices;
   offset_DPtrs  = NANOS_ALIGNED_MEMORY_OFFSET(offset_Data, size_Data, __alignof__( DD*) );

   // Computing Copies info
   num_Copies = wd->getNumCopies();
   num_Dimensions = 0;
   for ( i = 0; i < num_Copies; i += 1 ) {
      num_Dimensions += wd->getCopies()[i].getNumDimensions();
   }
   if ( num_Copies != 0 ) {
      size_CopyData = sizeof(CopyData);
      size_Copies   = size_CopyData * num_Copies;
      offset_Copies = NANOS_ALIGNED_MEMORY_OFFSET(offset_DPtrs, size_DPtrs, __alignof__(nanos_copy_data_t) );
      // There must be at least 1 dimension entry
      size_Dimensions = num_Dimensions * sizeof(nanos_region_dimension_internal_t);
      offset_Dimensions = NANOS_ALIGNED_MEMORY_OFFSET(offset_Copies, size_Copies, __alignof__(nanos_region_dimension_internal_t) );
   } else {
      size_Copies = 0;
      // No dimensions
      size_Dimensions = 0;
      offset_Copies = offset_Dimensions = NANOS_ALIGNED_MEMORY_OFFSET(offset_DPtrs, size_DPtrs, 1);
   }

   // Computing Internal Data info and total size
   static size_t size_PMD   = _pmInterface->getInternalDataSize();
   if ( size_PMD != 0 ) {
      static size_t align_PMD = _pmInterface->getInternalDataAlignment();
      offset_PMD = NANOS_ALIGNED_MEMORY_OFFSET(offset_Dimensions, size_Dimensions, align_PMD);
      total_size = NANOS_ALIGNED_MEMORY_OFFSET(offset_PMD,size_PMD,1);
   } else {
      offset_PMD = 0; // needed for a gcc warning
      total_size = NANOS_ALIGNED_MEMORY_OFFSET(offset_Dimensions, size_Dimensions, 1);
   }

   chunk = NEW char[total_size];

   // allocating WD and DATA; if size_Data == 0 data keep the NULL value
   if ( *uwd == NULL ) *uwd = (WD *) chunk;
   if ( size_Data != 0 ) {
      data = chunk + offset_Data;
      memcpy ( data, wd->getData(), size_Data );
   }

   // allocating Device Data
   DD **dev_ptrs = ( DD ** ) (chunk + offset_DPtrs);
   for ( i = 0 ; i < num_Devices; i ++ ) {
      dev_ptrs[i] = dev_data[i]->clone();
   }

   // allocate copy-in/copy-outs
   CopyData *wdCopies = ( CopyData * ) (chunk + offset_Copies);
   chunk_iter = chunk + offset_Copies;
   nanos_region_dimension_internal_t *dimensions = ( nanos_region_dimension_internal_t * ) ( chunk + offset_Dimensions );
   for ( i = 0; i < num_Copies; i++ ) {
      CopyData *wdCopiesCurr = ( CopyData * ) chunk_iter;
      *wdCopiesCurr = wd->getCopies()[i];
      memcpy( dimensions, wd->getCopies()[i].getDimensions(), sizeof( nanos_region_dimension_internal_t ) * wd->getCopies()[i].getNumDimensions() );
      wdCopiesCurr->setDimensions( dimensions );
      dimensions += wd->getCopies()[i].getNumDimensions();
      chunk_iter += size_CopyData;
   }

   // creating new WD 
   //FIXME jbueno (#758) should we have to take into account dimensions?
   new (*uwd) WD( *wd, dev_ptrs, wdCopies, data );

   // Set total size
   (*uwd)->setTotalSize(total_size );
   
   // initializing internal data
   if ( size_PMD != 0) {
      _pmInterface->initInternalData( chunk + offset_PMD );
      (*uwd)->setInternalData( chunk + offset_PMD );
      memcpy ( chunk + offset_PMD, wd->getInternalData(), size_PMD );
   }
}

void System::setupWD ( WD &work, WD *parent )
{
   work.setDepth( parent->getDepth() +1 );
   
   // Inherit priority
   if ( parent != NULL ){
      // Add the specified priority to its parent's
      work.setPriority( work.getPriority() + parent->getPriority() );
   }

   /**************************************************/
   /*********** selective node executuion ************/
   /**************************************************/
   //if (sys.getNetwork()->getNodeNum() == 0) work.tieTo(*_workers[ 1 + nanos::ext::GPUConfig::getGPUCount() + ( work.getId() % ( sys.getNetwork()->getNumNodes() - 1 ) ) ]);
   /**************************************************/
   /**************************************************/

   //  ext::SMPDD * workDD = dynamic_cast<ext::SMPDD *>( &work.getActiveDevice());
   //if (sys.getNetwork()->getNodeNum() == 0)
   //         std::cerr << "wd " << work.getId() << " depth is: " << work.getDepth() << " @func: " << (void *) workDD->getWorkFct() << std::endl;
#if 0
#ifdef CLUSTER_DEV
   if (sys.getNetwork()->getNodeNum() == 0)
   {
      //std::cerr << "tie wd " << work.getId() << " to my thread" << std::endl;
      //ext::SMPDD * workDD = dynamic_cast<ext::SMPDD *>( &work.getActiveDevice());
      switch ( work.getDepth() )
      {
         //case 1:
         //   //std::cerr << "tie wd " << work.getId() << " to my thread, @func: " << (void *) workDD->getWorkFct() << std::endl;
         //   work.tieTo( *myThread );
         //   break;
         //case 1:
            //if (work.canRunIn( ext::GPU) )
            //{
            //   work.tieTo( *_masterGpuThd );
            //}
         //   break;
         default:
            break;
            std::cerr << "wd " << work.getId() << " depth is: " << work.getDepth() << " @func: " << (void *) workDD->getWorkFct() << std::endl;
      }
   }
#endif
#endif
   // Prepare private copy structures to use relative addresses
   work.prepareCopies();

   // Invoke pmInterface
   
   _pmInterface->setupWD(work);
   Scheduler::updateCreateStats(work);
}

void System::submit ( WD &work )
{
   SchedulePolicy* policy = getDefaultSchedulePolicy();
   policy->onSystemSubmit( work, SchedulePolicy::SYS_SUBMIT );

/*
   if (_net.getNodeNum() > 0 ) setupWD( work, getSlaveParentWD() );
   else setupWD( work, myThread->getCurrentWD() );
*/

   work.submit();
}

/*! \brief Submit WorkDescriptor to its parent's  dependencies domain
 */
void System::submitWithDependencies (WD& work, size_t numDataAccesses, DataAccess* dataAccesses)
{
   SchedulePolicy* policy = getDefaultSchedulePolicy();
   policy->onSystemSubmit( work, SchedulePolicy::SYS_SUBMIT_WITH_DEPENDENCIES );
/*
   setupWD( work, myThread->getCurrentWD() );
*/
   WD *current = myThread->getCurrentWD(); 
   current->submitWithDependencies( work, numDataAccesses , dataAccesses);
}

/*! \brief Wait on the current WorkDescriptor's domain for some dependenices to be satisfied
 */
void System::waitOn( size_t numDataAccesses, DataAccess* dataAccesses )
{
   WD* current = myThread->getCurrentWD();
   current->waitOn( numDataAccesses, dataAccesses );
}

void System::inlineWork ( WD &work )
{
   SchedulePolicy* policy = getDefaultSchedulePolicy();
   policy->onSystemSubmit( work, SchedulePolicy::SYS_INLINE_WORK );
   //! \todo choose actual (active) device...
   if ( Scheduler::checkBasicConstraints( work, *myThread ) ) {
      work._mcontrol.preInit();
      work._mcontrol.initialize( *( myThread->runningOn() ) );
      bool result;
      do {
         result = work._mcontrol.allocateInputMemory();
      } while( result == false );
      Scheduler::inlineWork( &work );
   }
   else fatal ("System: Trying to execute inline a task violating basic constraints");
}

void System::createWorker( unsigned p )
{
   NANOS_INSTRUMENT( sys.getInstrumentation()->incrementMaxThreads(); )
   PE *pe = createPE ( "smp", getBindingId( p ), _pes.size() );
   _pes.push_back ( pe );
   BaseThread *thread = &pe->startWorker();
   _workers.push_back( thread );
   ++_targetThreads;

   CPU_SET( getBindingId( p ), &_cpuActiveSet );

   //Set up internal data
   WD & threadWD = thread->getThreadWD();
   if ( _pmInterface->getInternalDataSize() > 0 ) {
      char *data = NEW char[_pmInterface->getInternalDataSize()];
      _pmInterface->initInternalData( data );
      threadWD.setInternalData( data );
   }
   _pmInterface->setupWD( threadWD );
}

BaseThread * System::getUnassignedWorker ( void )
{
   BaseThread *thread;

   for ( unsigned i = 0; i < _workers.size(); i++ ) {
      thread = _workers[i];
      if ( !thread->hasTeam() && !thread->isSleeping() ) {

         // skip if the thread is not in the mask
         if ( sys.getBinding() && !CPU_ISSET( thread->getCpuId(), &_cpuActiveSet) )
            continue;

         // recheck availability with exclusive access
         thread->lock();

         if ( thread->hasTeam() || thread->isSleeping()) {
            // we lost it
            thread->unlock();
            continue;
         }

         thread->reserve(); // set team flag only
         thread->unlock();

         return thread;
      }
   }

   return NULL;
}

BaseThread * System::getInactiveWorker ( void )
{
   BaseThread *thread;

   for ( unsigned i = 0; i < _workers.size(); i++ ) {
      thread = _workers[i];
      if ( !thread->hasTeam() && thread->isWaiting() ) {
         // recheck availability with exclusive access
         thread->lock();
         if ( thread->hasTeam() || !thread->isWaiting() ) {
            // we lost it
            thread->unlock();
            continue;
         }
         thread->reserve(); // set team flag only
         thread->wakeup();
         thread->unlock();

         return thread;
      }
   }
   return NULL;
}

BaseThread * System::getAssignedWorker ( ThreadTeam *team )
{
   BaseThread *thread;

   ThreadList::reverse_iterator rit;
   for ( rit = _workers.rbegin(); rit != _workers.rend(); ++rit ) {
      thread = *rit;
      thread->lock();
      //! \note Checking thread availabitity.
      if ( (thread->getTeam() == team) && !thread->isSleeping() && !thread->isTeamCreator() ) {
         //! \note return this thread LOCKED!!!
         return thread;
      }
      thread->unlock();
   }

   //! \note If no thread has found, return NULL.
   return NULL;
}

BaseThread * System::getWorker ( unsigned int n )
{
   if ( n < _workers.size() ) return _workers[n];
   else return NULL;
}

void System::acquireWorker ( ThreadTeam * team, BaseThread * thread, bool enter, bool star, bool creator )
{
   int thId = team->addThread( thread, star, creator );
   TeamData *data = NEW TeamData();
   if ( creator ) data->setCreator( true );

   data->setStar(star);

   SchedulePolicy &sched = team->getSchedulePolicy();
   ScheduleThreadData *sthdata = 0;
   if ( sched.getThreadDataSize() > 0 )
      sthdata = sched.createThreadData();

   data->setId(thId);
   data->setTeam(team);
   data->setScheduleData(sthdata);
   if ( creator )
      data->setParentTeamData(thread->getTeamData());

   if ( enter ) thread->enterTeam( data );
   else thread->setNextTeamData( data );

   debug( "added thread " << thread << " with id " << toString<int>(thId) << " to " << team );
}

void System::releaseWorker ( BaseThread * thread )
{
   ensure( myThread == thread, "Calling release worker from other thread context" );

   //! \todo Destroy if too many?
   debug("Releasing thread " << thread << " from team " << thread->getTeam() );

   thread->lock();
   thread->sleep();
   thread->unlock();

}

int System::getNumWorkers( DeviceData *arch )
{
   int n = 0;

   for ( ThreadList::iterator it = _workers.begin(); it != _workers.end(); it++ ) {
      if ( arch->isCompatible( *(( *it )->runningOn()->getDeviceType()) ) ) n++;
   }
   return n;
}

ThreadTeam * System::createTeam ( unsigned nthreads, void *constraints, bool reuse, bool enter, bool parallel )
{
   //! \note Getting default scheduler
   SchedulePolicy *sched = sys.getDefaultSchedulePolicy();

   //! \note Getting scheduler team data (if any)
   ScheduleTeamData *std = ( sched->getTeamDataSize() > 0 )? sched->createTeamData() : NULL;

   //! \note create team object
   ThreadTeam * team = NEW ThreadTeam( nthreads, *sched, std, *_defBarrFactory(), *(_pmInterface->getThreadTeamData()),
                                       reuse? myThread->getTeam() : NULL );

   debug( "Creating team " << team << " of " << nthreads << " threads" );

   team->setFinalSize(nthreads);

   //! \note Reusing current thread
   if ( reuse ) {
      acquireWorker( team, myThread, /* enter */ enter, /* staring */ true, /* creator */ true );
      nthreads--;
   }

   //! \note Getting rest of the members 
   while ( nthreads > 0 ) {

      BaseThread *thread = getUnassignedWorker();

      //! \note if loop cannot find more workers, create them
      if ( !thread ) {
         createWorker( _pes.size() );
         _numPEs++;
         _numThreads++;
         continue;
      }

      acquireWorker( team, thread, /*enter*/ enter, /* staring */ parallel, /* creator */ false );

      nthreads--;
   }

   team->init();

   return team;

}

void System::endTeam ( ThreadTeam *team )
{
   debug("Destroying thread team " << team << " with size " << team->size() );

   dlb_returnCpusIfNeeded();
   while ( team->size ( ) > 0 ) {
      // FIXME: Is it really necessary?
      memoryFence();
   }
   
   fatal_cond( team->size() > 0, "Trying to end a team with running threads");
   
   delete team;
}

void System::updateActiveWorkers ( int nthreads )
{
   NANOS_INSTRUMENT ( static InstrumentationDictionary *ID = sys.getInstrumentation()->getInstrumentationDictionary(); )
   NANOS_INSTRUMENT ( static nanos_event_key_t num_threads_key = ID->getEventKey("set-num-threads"); )
   NANOS_INSTRUMENT ( nanos_event_value_t num_threads_val = (nanos_event_value_t) nthreads; )
   NANOS_INSTRUMENT ( sys.getInstrumentation()->raisePointEvents(1, &num_threads_key, &num_threads_val); )

   BaseThread *thread;
   //! \bug Team variable must be received as a function parameter
   ThreadTeam *team = myThread->getTeam();

   int num_threads = nthreads - team->getFinalSize();

   while ( !(team->isStable()) ) memoryFence();

   if ( num_threads < 0 ) team->setStable(false);

   team->setFinalSize(nthreads);

   //! \bug We need to consider not only numThreads < nthreads but num_threads < availables?
   while (  _numThreads < nthreads ) {
      createWorker( _pes.size() );
      _numThreads++;
      _numPEs++;
   }

   //! \note If requested threads are more than current increase number of threads
   while ( num_threads > 0 ) {
      thread = getUnassignedWorker();
      if (!thread) thread = getInactiveWorker();
      if (thread) {
         acquireWorker( team, thread, /* enterOthers */ true, /* starringOthers */ false, /* creator */ false );
         num_threads--;
      }
   }

   //! \note If requested threads are less than current decrease number of threads
   while ( num_threads < 0 ) {
      thread = getAssignedWorker( team );
      if ( thread ) {
         thread->sleep();
         thread->unlock();
         num_threads++;
      }
   }


}

// Not thread-safe
inline void System::applyCpuMask()
{
   NANOS_INSTRUMENT ( static InstrumentationDictionary *ID = sys.getInstrumentation()->getInstrumentationDictionary(); )
   NANOS_INSTRUMENT ( static nanos_event_key_t num_threads_key = ID->getEventKey("set-num-threads"); )
   NANOS_INSTRUMENT ( nanos_event_value_t num_threads_val = (nanos_event_value_t ) CPU_COUNT(&_cpuActiveSet) )
   NANOS_INSTRUMENT ( sys.getInstrumentation()->raisePointEvents(1, &num_threads_key, &num_threads_val); )

   BaseThread *thread;
   ThreadTeam *team = myThread->getTeam();
   unsigned int _activePEs = 0;

   for ( unsigned pe_id = 0; pe_id < _pes.size() || _activePEs < (size_t)CPU_COUNT(&_cpuActiveSet); pe_id++ ) {

      // Create PE & Worker if it does not exist
      if ( pe_id == _pes.size() ) {
         createWorker( pe_id );
         _numThreads++;
         _numPEs++;
      }

      int pe_binding = getBindingId( pe_id );
      if ( CPU_ISSET( pe_binding, &_cpuActiveSet) ) {
         _activePEs++;
         // This PE should be running
         while ( (thread = _pes[pe_id]->getUnassignedThread()) != NULL ) {
            acquireWorker( team, thread, /* enterOthers */ true, /* starringOthers */ false, /* creator */ false );
            team->increaseFinalSize();
         }
      } else {
         // This PE should not
         while ( (thread = _pes[pe_id]->getActiveThread()) != NULL ) {
            thread->lock();
            thread->sleep();
            thread->unlock();
            team->decreaseFinalSize();
         }
      }
   }
}

void System::getCpuMask ( cpu_set_t *mask ) const
{
   memcpy( mask, &_cpuActiveSet, sizeof(cpu_set_t) );
}

void System::setCpuMask ( const cpu_set_t *mask )
{
   memcpy( &_cpuActiveSet, mask, sizeof(cpu_set_t) );
   sys.processCpuMask();
}

void System::addCpuMask ( const cpu_set_t *mask )
{
   CPU_OR( &_cpuActiveSet, &_cpuActiveSet, mask );
   sys.processCpuMask();
}

inline void System::processCpuMask( void )
{

   // if _bindThreads is enabled, update _bindings adding new elements of _cpuActiveSet
   if ( sys.getBinding() ) {
      std::ostringstream oss_cpu_idx;
      oss_cpu_idx << "[";
      for ( int cpu=0; cpu<CPU_SETSIZE; cpu++) {
         if ( cpu > _maxCpus-1 && !_simulator ) {
            CPU_CLR( cpu, &_cpuActiveSet);
            debug("Trying to use more cpus than available is not allowed (do you forget --simulator option?)");
            continue;
         }
         if ( CPU_ISSET( cpu, &_cpuActiveSet ) ) {

            if ( std::find( _bindings.begin(), _bindings.end(), cpu ) == _bindings.end() ) {
               _bindings.push_back( cpu );
            }

            oss_cpu_idx << cpu << ", ";
         }
      }
      oss_cpu_idx << "]";
      verbose0( "PID[" << getpid() << "]. CPU affinity " << oss_cpu_idx.str() );
      if ( _pmInterface->isMalleable() ) {
         sys.applyCpuMask();
      }
   }
   else {
      verbose0( "PID[" << getpid() << "]. Changing number of threads: " << (int) myThread->getTeam()->getFinalSize() << " to " << (int) CPU_COUNT( &_cpuActiveSet ) );
      if ( _pmInterface->isMalleable() ) {
         sys.updateActiveWorkers( CPU_COUNT( &_cpuActiveSet ) );
      }
   }
}

void System::waitUntilThreadsPaused ()
{
   // Wait until all threads are paused
   _pausedThreadsCond.wait();
}

void System::waitUntilThreadsUnpaused ()
{
   // Wait until all threads are paused
   _unpausedThreadsCond.wait();
}

unsigned System::reservePE ( bool reserveNode, unsigned node, bool & reserved )
{
   // For each available PE
   for ( Bindings::reverse_iterator it = _bindings.rbegin(); it != _bindings.rend(); ++it )
   {
      unsigned pe = *it;
      unsigned currentNode = getNodeOfPE( pe );
      
      // If this PE is in the requested node or we don't need to reserve in
      // a certain node
      if ( currentNode == node || !reserveNode )
      {
         // Ensure there is at least one PE for smp
         if ( _bindings.size() == 1 )
         {
            reserved = false;
            warning( "Cannot reserve PE " << pe << ", there is just one PE left. It will be shared." );
         }
         else
         {
            // Take this pe out of the available bindings list.
            _bindings.erase( --( it.base() ) );
            reserved = true;
         }
         return pe;
      }
   }
   // If we reach this point, there are no PEs available for that node.
   verbose( "reservePE failed for node " << node );
   fatal( "There are no available PEs for the requested node" );
}

void * System::getHwlocTopology ()
{
   return _hwlocTopology;
}

void System::admitCurrentThread ( void )
{
   int pe_id = _pes.size();

   //! \note Create a new PE and configure it
   PE *pe = createPE ( "smp", getBindingId( pe_id ), pe_id );
   pe->setNUMANode( getNodeOfPE( pe->getId() ) );
   _pes.push_back ( pe );

   //! \note Create a new Thread object and associate it to the current thread
   BaseThread *thread = &pe->associateThisThread ( /* untie */ true ) ;
   _workers.push_back( thread );

   //! \note Update current cpu active set mask
   CPU_SET( getBindingId( pe_id ), &_cpuActiveSet );

   //! \note Getting Programming Model interface data
   WD &mainWD = *myThread->getCurrentWD();
   (void) mainWD.getDirectory(true); // FIXME: this may cause future problems
   if ( _pmInterface->getInternalDataSize() > 0 ) {
      char *data = NEW char[_pmInterface->getInternalDataSize()];
      _pmInterface->initInternalData( data );
      mainWD.setInternalData( data );
   }

   //! \note Include thread into main thread
   acquireWorker( _mainTeam, thread, /* enter */ true, /* starring */ false, /* creator */ false );
}

void System::expelCurrentThread ( void )
{
   int pe_id =  myThread->runningOn()->getUId();
   _pes.erase( _pes.begin() + pe_id );
   _workers.erase ( _workers.begin() + myThread->getId() );
}

void System::environmentSummary( void )
{
   /* Get Specific Mask String (depending on _bindThreads) */
   cpu_set_t *cpu_set = _bindThreads ? &_cpuActiveSet : &_cpuSet;
   std::ostringstream mask;
   mask << "[ ";
   for ( int i=0; i<CPU_SETSIZE; i++ ) {
      if ( CPU_ISSET(i, cpu_set) )
         mask << i << ", ";
   }
   mask << "]";

   /* Get Prog. Model string */
   std::string prog_model;
   switch ( getInitialMode() )
   {
      case POOL:
         prog_model = "OmpSs";
         break;
      case ONE_THREAD:
         prog_model = "OpenMP";
         break;
      default:
         prog_model = "Unknown";
         break;
   }

   message0( "========== Nanos++ Initial Environment Summary ==========" );
   message0( "=== PID:            " << getpid() );
   message0( "=== Num. threads:   " << _numThreads );
   message0( "=== Active CPUs:    " << mask.str() );
   message0( "=== Binding:        " << std::boolalpha << _bindThreads );
   message0( "=== Prog. Model:    " << prog_model );

   for ( ArchitecturePlugins::const_iterator it = _archs.begin();
        it != _archs.end(); ++it ) {

      // Temporarily hide SMP plugin because it has empty information
      if ( strcmp( (*it)->getName(), "SMP PE Plugin" ) == 0 )
         continue;

      message0( "=== Plugin:         " << (*it)->getName() );
      message0( "===  | Threads:     " << (*it)->getNumThreads() );
   }

   message0( "=========================================================" );

   // Get start time
<<<<<<< HEAD
   _summary_start_time = time(NULL);
}

void System::admitCurrentThread ( void )
{
   int pe_id = _pes.size();   

   //! \note Create a new PE and configure it
   PE *pe = createPE ( "smp", getBindingId( pe_id ), pe_id );
   pe->setNUMANode( getNodeOfPE( pe->getId() ) );
   _pes.push_back ( pe );

   //! \note Create a new Thread object and associate it to the current thread
   BaseThread *thread = &pe->associateThisThread ( /* untie */ true ) ;
   _workers.push_back( thread );

   //! \note Update current cpu active set mask
   CPU_SET( getBindingId( pe_id ), &_cpu_active_set );

   //! \note Getting Programming Model interface data
   WD &mainWD = *myThread->getCurrentWD();
   if ( _pmInterface->getInternalDataSize() > 0 ) {
      char *data = NEW char[_pmInterface->getInternalDataSize()];
      _pmInterface->initInternalData( data );
      mainWD.setInternalData( data );
   }

   //! \note Include thread into main thread
   acquireWorker( _mainTeam, thread, /* enter */ true, /* starring */ false, /* creator */ false );
   
}

void System::expelCurrentThread ( void )
{
   int pe_id =  myThread->runningOn()->getUId();
   _pes.erase( _pes.begin() + pe_id );
   _workers.erase ( _workers.begin() + myThread->getId() );
=======
   _summaryStartTime = time(NULL);
>>>>>>> 288bebdb
}

void System::executionSummary( void )
{
   time_t seconds = time(NULL) -_summaryStartTime;
   message0( "============ Nanos++ Final Execution Summary ============" );
   message0( "=== Application ended in " << seconds << " seconds" );
   message0( "=== " << getCreatedTasks() << " tasks have been executed" );
   message0( "=========================================================" );
}

//If someone needs argc and argv, it may be possible, but then a fortran 
//main should be done too
void System::ompss_nanox_main(){
    #ifdef MPI_DEV
    //This function will already do exit(0) after the slave finishes (when we are on slave)
    nanos::ext::MPIProcessor::mpiOffloadSlaveMain();
    #else
      #ifdef CLUSTER_DEV
      nanos::ext::ClusterNode::clusterWorker();
      #endif
    #endif
}

void System::registerNodeOwnedMemory(unsigned int node, void *addr, std::size_t len) {
   memory_space_id_t loc = 0;
   for ( std::vector<SeparateMemoryAddressSpace *>::iterator it = _separateAddressSpaces.begin(); it != _separateAddressSpaces.end(); it++ ) {
      if ( *it != NULL ) {
         if ((*it)->getNodeNumber() == node) {
            CopyData cd;
            nanos_region_dimension_internal_t dim;
            dim.lower_bound = 0;
            dim.size = len;
            dim.accessed_length = len;
            cd.setBaseAddress( addr );
            cd.setDimensions( &dim );
            cd.setNumDimensions( 1 );
            global_reg_t reg;
            getHostMemory().getRegionId( cd, reg );
            reg.setOwnedMemory(loc);
           //not really needed.., *it->registerOwnedMemory( reg );
         }
      }
      loc++;
   }
}

void System::stickToProducer(void *addr, std::size_t len) {
   if ( _net.getNodeNum() == Network::MASTER_NODE_NUM ) {
      CopyData cd;
      nanos_region_dimension_internal_t dim;
      dim.lower_bound = 0;
      dim.size = len;
      dim.accessed_length = len;
      cd.setBaseAddress( addr );
      cd.setDimensions( &dim );
      cd.setNumDimensions( 1 );
      global_reg_t reg;
      getHostMemory().getRegionId( cd, reg );
      reg.key->setKeepAtOrigin( true );
   }
}

void System::setCreateLocalTasks( bool value ) {
   _createLocalTasks = value;
}<|MERGE_RESOLUTION|>--- conflicted
+++ resolved
@@ -546,29 +546,7 @@
       pe = _pes[ ths % numPes ];
       _workers.push_back( &pe->startWorker() );
    }
-<<<<<<< HEAD
 //<<<<<<< HEAD
-=======
-   
-   // For each plugin create PEs and workers
-   //! \bug  FIXME (#855)
-   for ( ArchitecturePlugins::const_iterator it = _archs.begin();
-        it != _archs.end(); ++it )
-   {
-      for ( unsigned archPE = 0; archPE < (*it)->getNumPEs(); ++archPE )
-      {
-         PE * processor = (*it)->createPE( archPE, p );
-         fatal_cond0( processor == NULL, "ArchPlugin::createPE returned NULL" );
-         _pes.push_back( processor );
-         _workers.push_back( &processor->startWorker() );
-         CPU_SET( processor->getId(), &_cpuActiveSet );
-         ++p;
-      }
-   }
-
-   // Set up internal data for each worker
-   for ( ThreadList::const_iterator it = _workers.begin(); it != _workers.end(); it++ ) {
->>>>>>> 288bebdb
 
 #ifdef GPU_DEV
    int gpuC;
@@ -684,7 +662,7 @@
             _separateAddressSpaces[ id ] = nodeMemory;
             nanos::ext::ClusterNode *node = new nanos::ext::ClusterNode( p, nodeC, id );
             p += 1;
-            CPU_SET( node->getId(), &_cpu_active_set );
+   CPU_SET( getBindingId( node->getId() ), &_cpuActiveSet );
             _pes.push_back( node );
             (*_nodes)[ node->getNodeNum() ] = node;
 
@@ -698,7 +676,7 @@
       }
       else
       {
-         CPU_SET( smpRep->getId(), &_cpu_active_set );
+   CPU_SET( getBindingId( smpRep->getId() ), &_cpuActiveSet );
          ext::SMPMultiThread *smpRepThd = dynamic_cast<ext::SMPMultiThread *>( &smpRep->startMultiWorker( 0, NULL ) );
          if ( _pmInterface->getInternalDataSize() > 0 )
             smpRepThd->getThreadWD().setInternalData(NEW char[_pmInterface->getInternalDataSize()]);
@@ -1867,7 +1845,6 @@
 
    //! \note Getting Programming Model interface data
    WD &mainWD = *myThread->getCurrentWD();
-   (void) mainWD.getDirectory(true); // FIXME: this may cause future problems
    if ( _pmInterface->getInternalDataSize() > 0 ) {
       char *data = NEW char[_pmInterface->getInternalDataSize()];
       _pmInterface->initInternalData( data );
@@ -1933,47 +1910,7 @@
    message0( "=========================================================" );
 
    // Get start time
-<<<<<<< HEAD
-   _summary_start_time = time(NULL);
-}
-
-void System::admitCurrentThread ( void )
-{
-   int pe_id = _pes.size();   
-
-   //! \note Create a new PE and configure it
-   PE *pe = createPE ( "smp", getBindingId( pe_id ), pe_id );
-   pe->setNUMANode( getNodeOfPE( pe->getId() ) );
-   _pes.push_back ( pe );
-
-   //! \note Create a new Thread object and associate it to the current thread
-   BaseThread *thread = &pe->associateThisThread ( /* untie */ true ) ;
-   _workers.push_back( thread );
-
-   //! \note Update current cpu active set mask
-   CPU_SET( getBindingId( pe_id ), &_cpu_active_set );
-
-   //! \note Getting Programming Model interface data
-   WD &mainWD = *myThread->getCurrentWD();
-   if ( _pmInterface->getInternalDataSize() > 0 ) {
-      char *data = NEW char[_pmInterface->getInternalDataSize()];
-      _pmInterface->initInternalData( data );
-      mainWD.setInternalData( data );
-   }
-
-   //! \note Include thread into main thread
-   acquireWorker( _mainTeam, thread, /* enter */ true, /* starring */ false, /* creator */ false );
-   
-}
-
-void System::expelCurrentThread ( void )
-{
-   int pe_id =  myThread->runningOn()->getUId();
-   _pes.erase( _pes.begin() + pe_id );
-   _workers.erase ( _workers.begin() + myThread->getId() );
-=======
    _summaryStartTime = time(NULL);
->>>>>>> 288bebdb
 }
 
 void System::executionSummary( void )
