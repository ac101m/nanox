--- conflicted
+++ resolved
@@ -94,12 +94,7 @@
           * \brief Unset the flag
           */
          virtual void wakeup();
-
-<<<<<<< HEAD
-#ifdef NANOS_RESILIENCY_ENABLED
-         virtual void setupSignalHandlers();
-#endif
-=======
+         
          /*!
           * \brief Waits on a condition.
           */
@@ -107,7 +102,10 @@
          
          /*! \brief Signals the thread to stop waiting. */
          virtual void unblock();
->>>>>>> 288bebdb
+         
+#ifdef NANOS_RESILIENCY_ENABLED
+         virtual void setupSignalHandlers();
+#endif
    };
 
 
