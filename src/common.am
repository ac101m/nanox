END=

# Common flags and files
common_includes= \
	-I$(top_srcdir)/src/arch/@OS@ \
	-I$(top_srcdir)/src/support \
	-I$(top_srcdir)/src/core \
	-I$(top_srcdir)/src/arch/smp \
	-I$(top_srcdir)/src/arch/spu \
	-I$(top_srcdir)/src/arch/gpu \
<<<<<<< HEAD
	-I$(top_srcdir)/src/arch/cluster \
=======
	-I$(top_srcdir)/src/arch/opencl \
>>>>>>> bcf5dc23
	$(END)

if HWLOC
hwloc_cxxflags = -DHWLOC -I@HWLOC_INC@
hwloc_ldflags = -L@HWLOC_LIB@ -lhwloc
endif

if GNU_C
common_cflags= -Wall -Wextra -Wshadow -Wmissing-declarations -Wno-unused-parameter  -include"new_decl.hpp" -pthread $(CFLAGS) $(hwloc_cxxflags)
common_fcflags= -Wall -Wextra -Wshadow -Wno-unused-parameter -pthread -fPIC -DPIC
no_inline_flag= -fno-inline
endif

if IBM_C
common_cflags= -qinclude="new_decl.hpp" -qlanglvl=variadictemplates $(CFLAGS) $(hwloc_cxxflags)
common_fcflags= -qPIC -DPIC
no_inline_flag= -qnoinline
ignore_muldefs= -Wl,-z,muldefs
endif

bin_cxxflags= $(common_cflags) -DLIBDIR=\"$(libdir)\" -D_NANOS_INTERNAL -O2 -g2 -DNANOS_DEBUG_ENABLED

global_perfo_cxxflags= $(common_cflags) -DLIBDIR=\"$(libdir)\" -O3
common_perfo_cxxflags= $(global_perfo_cxxflags) -D_NANOS_INTERNAL
global_perfo_fcflags= $(common_fcflags) -DLIBDIR=\"$(libdir)\" -O3
common_perfo_fcflags= $(global_perfo_fcflags) -D_NANOS_INTERNAL
perfo_cflags=-O3

global_debug_cxxflags= $(common_cflags) -DLIBDIR=\"$(libdir)\" -O0 -g2 $(no_inline_flag) -DNANOS_DEBUG_ENABLED
common_debug_cxxflags= $(global_debug_cxxflags) -D_NANOS_INTERNAL
global_debug_fcflags= $(common_fcflags) -DLIBDIR=\"$(libdir)\" -O0 -g2 $(no_inline_flag) -DNANOS_DEBUG_ENABLED
common_debug_fcflags= $(global_debug_fcflags) -D_NANOS_INTERNAL
debug_cflags=-O0 -g2

global_instr_cxxflags= $(common_cflags) -DLIBDIR=\"$(libdir)\" -O3 -DNANOS_INSTRUMENTATION_ENABLED
common_instr_cxxflags= $(global_instr_cxxflags) -D_NANOS_INTERNAL
global_instr_fcflags= $(common_fcflags) -DLIBDIR=\"$(libdir)\" -O3 -DNANOS_INSTRUMENTATION_ENABLED
common_instr_fcflags= $(global_instr_fcflags) -D_NANOS_INTERNAL
instr_cflags=-O3

global_instrdebug_cxxflags= $(common_cflags) -DLIBDIR=\"$(libdir)\" -O0 -g2 $(no_inline_flag) -DNANOS_DEBUG_ENABLED -DNANOS_INSTRUMENTATION_ENABLED
common_instrdebug_cxxflags= $(global_instrdebug_cxxflags) -D_NANOS_INTERNAL
global_instrdebug_fcflags= $(common_fcflags) -DLIBDIR=\"$(libdir)\" -O0 -g2 $(no_inline_flag) -DNANOS_DEBUG_ENABLED -DNANOS_INSTRUMENTATION_ENABLED 
common_instrdebug_fcflags= $(global_instrdebug_fcflags) -D_NANOS_INTERNAL
instrdebug_cflags=-O0 -g2

version_flags= -version-info 1:0:0
ld_plugin_flags= -avoid-version $(hwloc_ldflags)<|MERGE_RESOLUTION|>--- conflicted
+++ resolved
@@ -8,11 +8,8 @@
 	-I$(top_srcdir)/src/arch/smp \
 	-I$(top_srcdir)/src/arch/spu \
 	-I$(top_srcdir)/src/arch/gpu \
-<<<<<<< HEAD
 	-I$(top_srcdir)/src/arch/cluster \
-=======
 	-I$(top_srcdir)/src/arch/opencl \
->>>>>>> bcf5dc23
 	$(END)
 
 if HWLOC
