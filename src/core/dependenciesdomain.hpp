--- conflicted
+++ resolved
@@ -26,53 +26,17 @@
 #include "dependenciesdomain_decl.hpp"
 #include "atomic.hpp"
 #include "dependableobject.hpp"
-<<<<<<< HEAD
-#include "regiontree.hpp"
-#include "regionstatus.hpp"
-#include "dataaccess.hpp"
-#include "compatibility.hpp"
-=======
 #include "trackableobject.hpp"
 #include "dataaccess_decl.hpp"
 #include "commutationdepobj.hpp"
->>>>>>> bcf5dc23
 
 
 namespace nanos {
-
-inline DependenciesDomain::DependenciesDomain ( ) :  _id( _atomicSeed++ ), _lastDepObjId ( 0 ), _regionMap( )
-{
-}
-
-inline DependenciesDomain::DependenciesDomain ( const DependenciesDomain &depDomain )
-   : _id( _atomicSeed++ ), _lastDepObjId ( depDomain._lastDepObjId ),
-      _regionMap ( depDomain._regionMap )
-{
-}
 
 inline DependenciesDomain::~DependenciesDomain ( )
 {
 }
 
-<<<<<<< HEAD
-//<<<<<<< HEAD
-inline int DependenciesDomain::getId()
-{
-   return _id;
-}
-
-inline void DependenciesDomain::submitDependableObject ( DependableObject &depObj, std::vector<DataAccess> const &dataAccesses )
-{
-   submitDependableObjectInternal ( depObj, dataAccesses.begin(), dataAccesses.end() );
-}
-
-inline void DependenciesDomain::submitDependableObject ( DependableObject& depObj, size_t numDataAccesses, const DataAccess* dataAccesses)
-{
-   submitDependableObjectInternal ( depObj, dataAccesses, dataAccesses+numDataAccesses );
-}
-
-=======
->>>>>>> bcf5dc23
 inline RecursiveLock& DependenciesDomain::getInstanceLock()
 {
    return _instanceLock;
@@ -82,17 +46,6 @@
 {
    return _lock;
 }
-//=======
-//inline void DependenciesDomain::submitDependableObject ( DependableObject &depObj, std::vector<Dependency> &deps, SchedulePolicySuccessorFunctor* callback )
-//{
-//   submitDependableObjectInternal ( depObj, deps.begin(), deps.end(), callback );
-//}
-//
-//inline void DependenciesDomain::submitDependableObject ( DependableObject &depObj, size_t numDeps, Dependency* deps, SchedulePolicySuccessorFunctor* callback )
-//{
-//   submitDependableObjectInternal ( depObj, deps, deps+numDeps, callback );
-//}
-//>>>>>>> cluster
 
 inline void DependenciesDomain::lock ( )
 {
@@ -119,4 +72,4 @@
 
 }
 
-#endif
+#endif